--- conflicted
+++ resolved
@@ -797,13 +797,8 @@
         {
             let mut writer = CopyDataSink { pgb };
 
-<<<<<<< HEAD
-            let basebackup = basebackup::Basebackup::new(
-                &mut writer, &timeline, lsn, prev_lsn, full_backup)?;
-=======
             let basebackup =
                 basebackup::Basebackup::new(&mut writer, &timeline, lsn, prev_lsn, full_backup)?;
->>>>>>> 5cf59704
             span.record("lsn", &basebackup.lsn.to_string().as_str());
             basebackup.send_tarball()?;
         }
@@ -951,11 +946,7 @@
             let tenantid = ZTenantId::from_str(params[0])?;
             let timelineid = ZTimelineId::from_str(params[1])?;
 
-<<<<<<< HEAD
-            // The caller is responsible for providing valid lsn and prev_lsn.
-=======
             // The caller is responsible for providing correct lsn and prev_lsn.
->>>>>>> 5cf59704
             let lsn = if params.len() > 2 {
                 Some(Lsn::from_str(params[2])?)
             } else {
