[package]
name = "remote_storage"
version = "0.1.0"
edition.workspace = true
license.workspace = true

[dependencies]
anyhow.workspace = true
async-trait.workspace = true
once_cell.workspace = true
aws-smithy-http.workspace = true
aws-types.workspace = true
aws-config.workspace = true
aws-sdk-s3.workspace = true
aws-credential-types.workspace = true
camino.workspace = true
hyper = { workspace = true, features = ["stream"] }
serde.workspace = true
serde_json.workspace = true
tokio = { workspace = true, features = ["sync", "fs", "io-util"] }
tokio-util.workspace = true
toml_edit.workspace = true
tracing.workspace = true
scopeguard.workspace = true
metrics.workspace = true
utils.workspace = true
pin-project-lite.workspace = true
workspace_hack.workspace = true

[dev-dependencies]
<<<<<<< HEAD
camino-tempfile.workspace = true
test-context.workspace = true
=======
tempfile.workspace = true
test-context.workspace = true
rand.workspace = true
>>>>>>> ba92668e
<|MERGE_RESOLUTION|>--- conflicted
+++ resolved
@@ -28,11 +28,6 @@
 workspace_hack.workspace = true
 
 [dev-dependencies]
-<<<<<<< HEAD
 camino-tempfile.workspace = true
 test-context.workspace = true
-=======
-tempfile.workspace = true
-test-context.workspace = true
-rand.workspace = true
->>>>>>> ba92668e
+rand.workspace = true