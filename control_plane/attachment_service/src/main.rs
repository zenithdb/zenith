use anyhow::{anyhow, Context};
use attachment_service::http::make_router;
use attachment_service::metrics::preinitialize_metrics;
use attachment_service::persistence::Persistence;
<<<<<<< HEAD
use attachment_service::service::{Config, Service};
=======
use attachment_service::service::{Config, Service, MAX_UNAVAILABLE_INTERVAL_DEFAULT};
use aws_config::{BehaviorVersion, Region};
>>>>>>> 2206e14c
use camino::Utf8PathBuf;
use clap::Parser;
use diesel::Connection;
use metrics::launch_timestamp::LaunchTimestamp;
use std::sync::Arc;
use tokio::signal::unix::SignalKind;
use tokio_util::sync::CancellationToken;
use utils::auth::{JwtAuth, SwappableJwtAuth};
use utils::logging::{self, LogFormat};

use utils::{project_build_tag, project_git_version, tcp_listener};

project_git_version!(GIT_VERSION);
project_build_tag!(BUILD_TAG);

use diesel_migrations::{embed_migrations, EmbeddedMigrations};
pub const MIGRATIONS: EmbeddedMigrations = embed_migrations!("./migrations");

#[derive(Parser)]
#[command(author, version, about, long_about = None)]
#[command(arg_required_else_help(true))]
struct Cli {
    /// Host and port to listen on, like `127.0.0.1:1234`
    #[arg(short, long)]
    listen: std::net::SocketAddr,

    /// Public key for JWT authentication of clients
    #[arg(long)]
    public_key: Option<String>,

    /// Token for authenticating this service with the pageservers it controls
    #[arg(long)]
    jwt_token: Option<String>,

    /// Token for authenticating this service with the control plane, when calling
    /// the compute notification endpoint
    #[arg(long)]
    control_plane_jwt_token: Option<String>,

    /// URL to control plane compute notification endpoint
    #[arg(long)]
    compute_hook_url: Option<String>,

    /// Path to the .json file to store state (will be created if it doesn't exist)
    #[arg(short, long)]
    path: Option<Utf8PathBuf>,

    /// URL to connect to postgres, like postgresql://localhost:1234/attachment_service
    #[arg(long)]
    database_url: Option<String>,

<<<<<<< HEAD
    /// Flag to enable dev mode, which permits running without auth
    #[arg(long, default_value = "false")]
    dev: bool,
}

enum StrictMode {
    /// In strict mode, we will require that all secrets are loaded, i.e. security features
    /// may not be implicitly turned off by omitting secrets in the environment.
    Strict,
    /// In dev mode, secrets are optional, and omitting a particular secret will implicitly
    /// disable the auth related to it (e.g. no pageserver jwt key -> send unauthenticated
    /// requests, no public key -> don't authenticate incoming requests).
    Dev,
}

impl Default for StrictMode {
    fn default() -> Self {
        Self::Strict
    }
=======
    /// Grace period before marking unresponsive pageserver offline
    #[arg(long)]
    max_unavailable_interval: Option<humantime::Duration>,
>>>>>>> 2206e14c
}

/// Secrets may either be provided on the command line (for testing), or loaded from AWS SecretManager: this
/// type encapsulates the logic to decide which and do the loading.
struct Secrets {
    database_url: String,
    public_key: Option<JwtAuth>,
    jwt_token: Option<String>,
    control_plane_jwt_token: Option<String>,
}

impl Secrets {
    const DATABASE_URL_ENV: &'static str = "DATABASE_URL";
    const PAGESERVER_JWT_TOKEN_ENV: &'static str = "PAGESERVER_JWT_TOKEN";
    const CONTROL_PLANE_JWT_TOKEN_ENV: &'static str = "CONTROL_PLANE_JWT_TOKEN";
    const PUBLIC_KEY_ENV: &'static str = "PUBLIC_KEY";

    /// Load secrets from, in order of preference:
    /// - CLI args if database URL is provided on the CLI
    /// - Environment variables if DATABASE_URL is set.
    /// - AWS Secrets Manager secrets
    async fn load(args: &Cli, mode: StrictMode) -> anyhow::Result<Self> {
        let Some(database_url) =
            Self::load_secret(&args.database_url, Self::DATABASE_URL_ENV).await
        else {
            anyhow::bail!(
                "Database URL is not set (set `--database-url`, or `DATABASE_URL` environment)"
            )
        };

        let public_key = match Self::load_secret(&args.public_key, Self::PUBLIC_KEY_ENV).await {
            Some(v) => Some(JwtAuth::from_key(v).context("Loading public key")?),
            None => None,
        };

        let this = Self {
            database_url,
            public_key,
            jwt_token: Self::load_secret(&args.jwt_token, Self::PAGESERVER_JWT_TOKEN_ENV).await,
            control_plane_jwt_token: Self::load_secret(
                &args.control_plane_jwt_token,
                Self::CONTROL_PLANE_JWT_TOKEN_ENV,
            )
            .await,
        };

        if matches!(mode, StrictMode::Strict)
            && (this.public_key.is_none()
                || this.jwt_token.is_none()
                || this.control_plane_jwt_token.is_none())
        {
            anyhow::bail!(
                    "Insecure config!  One or more secrets is not set.  This is only permitted in `--dev` mode"
                );
        }

        Ok(this)
    }

    async fn load_secret(cli: &Option<String>, env_name: &str) -> Option<String> {
        if let Some(v) = cli {
            Some(v.clone())
        } else if let Ok(v) = std::env::var(env_name) {
            Some(v)
        } else {
            None
        }
    }
}

/// Execute the diesel migrations that are built into this binary
async fn migration_run(database_url: &str) -> anyhow::Result<()> {
    use diesel::PgConnection;
    use diesel_migrations::{HarnessWithOutput, MigrationHarness};
    let mut conn = PgConnection::establish(database_url)?;

    HarnessWithOutput::write_to_stdout(&mut conn)
        .run_pending_migrations(MIGRATIONS)
        .map(|_| ())
        .map_err(|e| anyhow::anyhow!(e))?;

    Ok(())
}

fn main() -> anyhow::Result<()> {
    let default_panic = std::panic::take_hook();
    std::panic::set_hook(Box::new(move |info| {
        default_panic(info);
        std::process::exit(1);
    }));

    tokio::runtime::Builder::new_current_thread()
        // We use spawn_blocking for database operations, so require approximately
        // as many blocking threads as we will open database connections.
        .max_blocking_threads(Persistence::MAX_CONNECTIONS as usize)
        .enable_all()
        .build()
        .unwrap()
        .block_on(async_main())
}

async fn async_main() -> anyhow::Result<()> {
    let launch_ts = Box::leak(Box::new(LaunchTimestamp::generate()));

    logging::init(
        LogFormat::Plain,
        logging::TracingErrorLayerEnablement::Disabled,
        logging::Output::Stdout,
    )?;

    preinitialize_metrics();

    let args = Cli::parse();
    tracing::info!(
        "version: {}, launch_timestamp: {}, build_tag {}, state at {}, listening on {}",
        GIT_VERSION,
        launch_ts.to_string(),
        BUILD_TAG,
        args.path.as_ref().unwrap_or(&Utf8PathBuf::from("<none>")),
        args.listen
    );

    let strict_mode = if args.dev {
        StrictMode::Dev
    } else {
        StrictMode::Strict
    };

    let secrets = Secrets::load(&args, strict_mode).await?;

    let config = Config {
        jwt_token: secrets.jwt_token,
        control_plane_jwt_token: secrets.control_plane_jwt_token,
        compute_hook_url: args.compute_hook_url,
        max_unavailable_interval: args
            .max_unavailable_interval
            .map(humantime::Duration::into)
            .unwrap_or(MAX_UNAVAILABLE_INTERVAL_DEFAULT),
    };

    // After loading secrets & config, but before starting anything else, apply database migrations
    migration_run(&secrets.database_url)
        .await
        .context("Running database migrations")?;

    let json_path = args.path;
    let persistence = Arc::new(Persistence::new(secrets.database_url, json_path.clone()));

    let service = Service::spawn(config, persistence.clone()).await?;

    let http_listener = tcp_listener::bind(args.listen)?;

    let auth = secrets
        .public_key
        .map(|jwt_auth| Arc::new(SwappableJwtAuth::new(jwt_auth)));
    let router = make_router(service.clone(), auth)
        .build()
        .map_err(|err| anyhow!(err))?;
    let router_service = utils::http::RouterService::new(router).unwrap();

    // Start HTTP server
    let server_shutdown = CancellationToken::new();
    let server = hyper::Server::from_tcp(http_listener)?
        .serve(router_service)
        .with_graceful_shutdown({
            let server_shutdown = server_shutdown.clone();
            async move {
                server_shutdown.cancelled().await;
            }
        });
    tracing::info!("Serving on {0}", args.listen);
    let server_task = tokio::task::spawn(server);

    // Wait until we receive a signal
    let mut sigint = tokio::signal::unix::signal(SignalKind::interrupt())?;
    let mut sigquit = tokio::signal::unix::signal(SignalKind::quit())?;
    let mut sigterm = tokio::signal::unix::signal(SignalKind::terminate())?;
    tokio::select! {
        _ = sigint.recv() => {},
        _ = sigterm.recv() => {},
        _ = sigquit.recv() => {},
    }
    tracing::info!("Terminating on signal");

    if json_path.is_some() {
        // Write out a JSON dump on shutdown: this is used in compat tests to avoid passing
        // full postgres dumps around.
        if let Err(e) = persistence.write_tenants_json().await {
            tracing::error!("Failed to write JSON on shutdown: {e}")
        }
    }

    // Stop HTTP server first, so that we don't have to service requests
    // while shutting down Service
    server_shutdown.cancel();
    if let Err(e) = server_task.await {
        tracing::error!("Error joining HTTP server task: {e}")
    }
    tracing::info!("Joined HTTP server task");

    service.shutdown().await;
    tracing::info!("Service shutdown complete");

    std::process::exit(0);
}<|MERGE_RESOLUTION|>--- conflicted
+++ resolved
@@ -2,12 +2,7 @@
 use attachment_service::http::make_router;
 use attachment_service::metrics::preinitialize_metrics;
 use attachment_service::persistence::Persistence;
-<<<<<<< HEAD
-use attachment_service::service::{Config, Service};
-=======
 use attachment_service::service::{Config, Service, MAX_UNAVAILABLE_INTERVAL_DEFAULT};
-use aws_config::{BehaviorVersion, Region};
->>>>>>> 2206e14c
 use camino::Utf8PathBuf;
 use clap::Parser;
 use diesel::Connection;
@@ -59,10 +54,13 @@
     #[arg(long)]
     database_url: Option<String>,
 
-<<<<<<< HEAD
     /// Flag to enable dev mode, which permits running without auth
     #[arg(long, default_value = "false")]
     dev: bool,
+
+    /// Grace period before marking unresponsive pageserver offline
+    #[arg(long)]
+    max_unavailable_interval: Option<humantime::Duration>,
 }
 
 enum StrictMode {
@@ -79,11 +77,6 @@
     fn default() -> Self {
         Self::Strict
     }
-=======
-    /// Grace period before marking unresponsive pageserver offline
-    #[arg(long)]
-    max_unavailable_interval: Option<humantime::Duration>,
->>>>>>> 2206e14c
 }
 
 /// Secrets may either be provided on the command line (for testing), or loaded from AWS SecretManager: this
