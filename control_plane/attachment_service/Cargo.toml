--- conflicted
+++ resolved
@@ -16,11 +16,7 @@
 [dependencies]
 anyhow.workspace = true
 aws-config.workspace = true
-<<<<<<< HEAD
-=======
-aws-sdk-secretsmanager.workspace = true
 bytes.workspace = true
->>>>>>> fb60278e
 camino.workspace = true
 clap.workspace = true
 fail.workspace = true
