//! Structs representing the JSON formats used in the compute_ctl's HTTP API.

<<<<<<< HEAD
use crate::spec::{ComputeSpec, ExtVersion, PgIdent};
=======
use crate::{
    privilege::Privilege,
    spec::{ComputeSpec, PgIdent},
};
>>>>>>> 24654b8e
use serde::Deserialize;

/// Request of the /configure API
///
/// We now pass only `spec` in the configuration request, but later we can
/// extend it and something like `restart: bool` or something else. So put
/// `spec` into a struct initially to be more flexible in the future.
#[derive(Deserialize, Debug)]
pub struct ConfigurationRequest {
    pub spec: ComputeSpec,
}

#[derive(Deserialize, Debug)]
<<<<<<< HEAD
pub struct ExtensionInstallRequest {
    pub extension: PgIdent,
    pub database: PgIdent,
    pub version: ExtVersion,
=======
pub struct SetRoleGrantsRequest {
    pub database: PgIdent,
    pub schema: PgIdent,
    pub privileges: Vec<Privilege>,
    pub role: PgIdent,
>>>>>>> 24654b8e
}<|MERGE_RESOLUTION|>--- conflicted
+++ resolved
@@ -1,13 +1,8 @@
 //! Structs representing the JSON formats used in the compute_ctl's HTTP API.
-
-<<<<<<< HEAD
-use crate::spec::{ComputeSpec, ExtVersion, PgIdent};
-=======
 use crate::{
     privilege::Privilege,
-    spec::{ComputeSpec, PgIdent},
+    spec::{ComputeSpec, ExtVersion, PgIdent},
 };
->>>>>>> 24654b8e
 use serde::Deserialize;
 
 /// Request of the /configure API
@@ -21,16 +16,16 @@
 }
 
 #[derive(Deserialize, Debug)]
-<<<<<<< HEAD
 pub struct ExtensionInstallRequest {
     pub extension: PgIdent,
     pub database: PgIdent,
     pub version: ExtVersion,
-=======
+}
+
+#[derive(Deserialize, Debug)]
 pub struct SetRoleGrantsRequest {
     pub database: PgIdent,
     pub schema: PgIdent,
     pub privileges: Vec<Privilege>,
     pub role: PgIdent,
->>>>>>> 24654b8e
 }