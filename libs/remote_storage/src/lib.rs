//! A set of generic storage abstractions for the page server to use when backing up and restoring its state from the external storage.
//! No other modules from this tree are supposed to be used directly by the external code.
//!
//! [`RemoteStorage`] trait a CRUD-like generic abstraction to use for adapting external storages with a few implementations:
//!   * [`local_fs`] allows to use local file system as an external storage
//!   * [`s3_bucket`] uses AWS S3 bucket as an external storage
//!   * [`azure_blob`] allows to use Azure Blob storage as an external storage
//!
#![deny(unsafe_code)]
#![deny(clippy::undocumented_unsafe_blocks)]

mod azure_blob;
mod local_fs;
mod s3_bucket;
mod simulate_failures;

use std::{
    collections::HashMap, fmt::Debug, num::NonZeroUsize, pin::Pin, sync::Arc, time::SystemTime,
};

use anyhow::{bail, Context};
use camino::{Utf8Path, Utf8PathBuf};

use bytes::Bytes;
use futures::stream::Stream;
use serde::{Deserialize, Serialize};
use tokio::sync::Semaphore;
use toml_edit::Item;
use tracing::info;

pub use self::{
    azure_blob::AzureBlobStorage, local_fs::LocalFs, s3_bucket::S3Bucket,
    simulate_failures::UnreliableWrapper,
};
use s3_bucket::RequestKind;

/// Currently, sync happens with AWS S3, that has two limits on requests per second:
/// ~200 RPS for IAM services
/// <https://docs.aws.amazon.com/AmazonRDS/latest/AuroraUserGuide/UsingWithRDS.IAMDBAuth.html>
/// ~3500 PUT/COPY/POST/DELETE or 5500 GET/HEAD S3 requests
/// <https://aws.amazon.com/premiumsupport/knowledge-center/s3-request-limit-avoid-throttling/>
pub const DEFAULT_REMOTE_STORAGE_S3_CONCURRENCY_LIMIT: usize = 100;
/// We set this a little bit low as we currently buffer the entire file into RAM
///
/// Here, a limit of max 20k concurrent connections was noted.
/// <https://learn.microsoft.com/en-us/answers/questions/1301863/is-there-any-limitation-to-concurrent-connections>
pub const DEFAULT_REMOTE_STORAGE_AZURE_CONCURRENCY_LIMIT: usize = 30;
/// No limits on the client side, which currenltly means 1000 for AWS S3.
/// <https://docs.aws.amazon.com/AmazonS3/latest/API/API_ListObjectsV2.html#API_ListObjectsV2_RequestSyntax>
pub const DEFAULT_MAX_KEYS_PER_LIST_RESPONSE: Option<i32> = None;

/// As defined in S3 docs
pub const MAX_KEYS_PER_DELETE: usize = 1000;

const REMOTE_STORAGE_PREFIX_SEPARATOR: char = '/';

/// Path on the remote storage, relative to some inner prefix.
/// The prefix is an implementation detail, that allows representing local paths
/// as the remote ones, stripping the local storage prefix away.
#[derive(Debug, Clone, PartialEq, Eq, PartialOrd, Ord, Hash)]
pub struct RemotePath(Utf8PathBuf);

impl Serialize for RemotePath {
    fn serialize<S>(&self, serializer: S) -> Result<S::Ok, S::Error>
    where
        S: serde::Serializer,
    {
        serializer.collect_str(self)
    }
}

impl<'de> Deserialize<'de> for RemotePath {
    fn deserialize<D>(deserializer: D) -> Result<Self, D::Error>
    where
        D: serde::Deserializer<'de>,
    {
        let str = String::deserialize(deserializer)?;
        Ok(Self(Utf8PathBuf::from(&str)))
    }
}

impl std::fmt::Display for RemotePath {
    fn fmt(&self, f: &mut std::fmt::Formatter<'_>) -> std::fmt::Result {
        std::fmt::Display::fmt(&self.0, f)
    }
}

impl RemotePath {
    pub fn new(relative_path: &Utf8Path) -> anyhow::Result<Self> {
        anyhow::ensure!(
            relative_path.is_relative(),
            "Path {relative_path:?} is not relative"
        );
        Ok(Self(relative_path.to_path_buf()))
    }

    pub fn from_string(relative_path: &str) -> anyhow::Result<Self> {
        Self::new(Utf8Path::new(relative_path))
    }

    pub fn with_base(&self, base_path: &Utf8Path) -> Utf8PathBuf {
        base_path.join(&self.0)
    }

    pub fn object_name(&self) -> Option<&str> {
        self.0.file_name()
    }

    pub fn join(&self, segment: &Utf8Path) -> Self {
        Self(self.0.join(segment))
    }

    pub fn get_path(&self) -> &Utf8PathBuf {
        &self.0
    }

    pub fn extension(&self) -> Option<&str> {
        self.0.extension()
    }

    pub fn strip_prefix(&self, p: &RemotePath) -> Result<&Utf8Path, std::path::StripPrefixError> {
        self.0.strip_prefix(&p.0)
    }
}

/// We don't need callers to be able to pass arbitrary delimiters: just control
/// whether listings will use a '/' separator or not.
///
/// The WithDelimiter mode will populate `prefixes` and `keys` in the result.  The
/// NoDelimiter mode will only populate `keys`.
pub enum ListingMode {
    WithDelimiter,
    NoDelimiter,
}

#[derive(Default)]
pub struct Listing {
    pub prefixes: Vec<RemotePath>,
    pub keys: Vec<RemotePath>,
}

/// Storage (potentially remote) API to manage its state.
/// This storage tries to be unaware of any layered repository context,
/// providing basic CRUD operations for storage files.
#[async_trait::async_trait]
pub trait RemoteStorage: Send + Sync + 'static {
    /// Lists all top level subdirectories for a given prefix
    /// Note: here we assume that if the prefix is passed it was obtained via remote_object_id
    /// which already takes into account any kind of global prefix (prefix_in_bucket for S3 or storage_root for LocalFS)
    /// so this method doesnt need to.
    async fn list_prefixes(
        &self,
        prefix: Option<&RemotePath>,
    ) -> Result<Vec<RemotePath>, DownloadError> {
        let result = self
            .list(prefix, ListingMode::WithDelimiter)
            .await?
            .prefixes;
        Ok(result)
    }
    /// Lists all files in directory "recursively"
    /// (not really recursively, because AWS has a flat namespace)
    /// Note: This is subtely different than list_prefixes,
    /// because it is for listing files instead of listing
    /// names sharing common prefixes.
    /// For example,
    /// list_files("foo/bar") = ["foo/bar/cat123.txt",
    /// "foo/bar/cat567.txt", "foo/bar/dog123.txt", "foo/bar/dog456.txt"]
    /// whereas,
    /// list_prefixes("foo/bar/") = ["cat", "dog"]
    /// See `test_real_s3.rs` for more details.
    async fn list_files(&self, prefix: Option<&RemotePath>) -> anyhow::Result<Vec<RemotePath>> {
        let result = self.list(prefix, ListingMode::NoDelimiter).await?.keys;
        Ok(result)
    }

    async fn list(
        &self,
        prefix: Option<&RemotePath>,
        _mode: ListingMode,
    ) -> anyhow::Result<Listing, DownloadError>;

    /// Streams the local file contents into remote into the remote storage entry.
    async fn upload(
        &self,
        from: impl Stream<Item = std::io::Result<Bytes>> + Send + Sync + 'static,
        // S3 PUT request requires the content length to be specified,
        // otherwise it starts to fail with the concurrent connection count increasing.
        data_size_bytes: usize,
        to: &RemotePath,
        metadata: Option<StorageMetadata>,
    ) -> anyhow::Result<()>;

    /// Streams the remote storage entry contents into the buffered writer given, returns the filled writer.
    /// Returns the metadata, if any was stored with the file previously.
    async fn download(&self, from: &RemotePath) -> Result<Download, DownloadError>;

    /// Streams a given byte range of the remote storage entry contents into the buffered writer given, returns the filled writer.
    /// Returns the metadata, if any was stored with the file previously.
    async fn download_byte_range(
        &self,
        from: &RemotePath,
        start_inclusive: u64,
        end_exclusive: Option<u64>,
    ) -> Result<Download, DownloadError>;

    async fn delete(&self, path: &RemotePath) -> anyhow::Result<()>;

    async fn delete_objects<'a>(&self, paths: &'a [RemotePath]) -> anyhow::Result<()>;

<<<<<<< HEAD
    /// Resets the content of everything with the given prefix to the given state
    async fn time_travel_recover(
        &self,
        prefix: Option<&RemotePath>,
        timestamp: SystemTime,
    ) -> anyhow::Result<()>;
=======
    /// Copy a remote object inside a bucket from one path to another.
    async fn copy(&self, from: &RemotePath, to: &RemotePath) -> anyhow::Result<()>;
>>>>>>> d1c0232e
}

pub type DownloadStream = Pin<Box<dyn Stream<Item = std::io::Result<Bytes>> + Unpin + Send + Sync>>;
pub struct Download {
    pub download_stream: DownloadStream,
    /// The last time the file was modified (`last-modified` HTTP header)
    pub last_modified: Option<SystemTime>,
    /// A way to identify this specific version of the resource (`etag` HTTP header)
    pub etag: Option<String>,
    /// Extra key-value data, associated with the current remote file.
    pub metadata: Option<StorageMetadata>,
}

impl Debug for Download {
    fn fmt(&self, f: &mut std::fmt::Formatter<'_>) -> std::fmt::Result {
        f.debug_struct("Download")
            .field("metadata", &self.metadata)
            .finish()
    }
}

#[derive(Debug)]
pub enum DownloadError {
    /// Validation or other error happened due to user input.
    BadInput(anyhow::Error),
    /// The file was not found in the remote storage.
    NotFound,
    /// A cancellation token aborted the download, typically during
    /// tenant detach or process shutdown.
    Cancelled,
    /// The file was found in the remote storage, but the download failed.
    Other(anyhow::Error),
}

impl std::fmt::Display for DownloadError {
    fn fmt(&self, f: &mut std::fmt::Formatter<'_>) -> std::fmt::Result {
        match self {
            DownloadError::BadInput(e) => {
                write!(f, "Failed to download a remote file due to user input: {e}")
            }
            DownloadError::Cancelled => write!(f, "Cancelled, shutting down"),
            DownloadError::NotFound => write!(f, "No file found for the remote object id given"),
            DownloadError::Other(e) => write!(f, "Failed to download a remote file: {e:?}"),
        }
    }
}

impl std::error::Error for DownloadError {}

/// Every storage, currently supported.
/// Serves as a simple way to pass around the [`RemoteStorage`] without dealing with generics.
#[derive(Clone)]
pub enum GenericRemoteStorage {
    LocalFs(LocalFs),
    AwsS3(Arc<S3Bucket>),
    AzureBlob(Arc<AzureBlobStorage>),
    Unreliable(Arc<UnreliableWrapper>),
}

impl GenericRemoteStorage {
    pub async fn list(
        &self,
        prefix: Option<&RemotePath>,
        mode: ListingMode,
    ) -> anyhow::Result<Listing, DownloadError> {
        match self {
            Self::LocalFs(s) => s.list(prefix, mode).await,
            Self::AwsS3(s) => s.list(prefix, mode).await,
            Self::AzureBlob(s) => s.list(prefix, mode).await,
            Self::Unreliable(s) => s.list(prefix, mode).await,
        }
    }

    // A function for listing all the files in a "directory"
    // Example:
    // list_files("foo/bar") = ["foo/bar/a.txt", "foo/bar/b.txt"]
    pub async fn list_files(&self, folder: Option<&RemotePath>) -> anyhow::Result<Vec<RemotePath>> {
        match self {
            Self::LocalFs(s) => s.list_files(folder).await,
            Self::AwsS3(s) => s.list_files(folder).await,
            Self::AzureBlob(s) => s.list_files(folder).await,
            Self::Unreliable(s) => s.list_files(folder).await,
        }
    }

    // lists common *prefixes*, if any of files
    // Example:
    // list_prefixes("foo123","foo567","bar123","bar432") = ["foo", "bar"]
    pub async fn list_prefixes(
        &self,
        prefix: Option<&RemotePath>,
    ) -> Result<Vec<RemotePath>, DownloadError> {
        match self {
            Self::LocalFs(s) => s.list_prefixes(prefix).await,
            Self::AwsS3(s) => s.list_prefixes(prefix).await,
            Self::AzureBlob(s) => s.list_prefixes(prefix).await,
            Self::Unreliable(s) => s.list_prefixes(prefix).await,
        }
    }

    pub async fn upload(
        &self,
        from: impl Stream<Item = std::io::Result<Bytes>> + Send + Sync + 'static,
        data_size_bytes: usize,
        to: &RemotePath,
        metadata: Option<StorageMetadata>,
    ) -> anyhow::Result<()> {
        match self {
            Self::LocalFs(s) => s.upload(from, data_size_bytes, to, metadata).await,
            Self::AwsS3(s) => s.upload(from, data_size_bytes, to, metadata).await,
            Self::AzureBlob(s) => s.upload(from, data_size_bytes, to, metadata).await,
            Self::Unreliable(s) => s.upload(from, data_size_bytes, to, metadata).await,
        }
    }

    pub async fn download(&self, from: &RemotePath) -> Result<Download, DownloadError> {
        match self {
            Self::LocalFs(s) => s.download(from).await,
            Self::AwsS3(s) => s.download(from).await,
            Self::AzureBlob(s) => s.download(from).await,
            Self::Unreliable(s) => s.download(from).await,
        }
    }

    pub async fn download_byte_range(
        &self,
        from: &RemotePath,
        start_inclusive: u64,
        end_exclusive: Option<u64>,
    ) -> Result<Download, DownloadError> {
        match self {
            Self::LocalFs(s) => {
                s.download_byte_range(from, start_inclusive, end_exclusive)
                    .await
            }
            Self::AwsS3(s) => {
                s.download_byte_range(from, start_inclusive, end_exclusive)
                    .await
            }
            Self::AzureBlob(s) => {
                s.download_byte_range(from, start_inclusive, end_exclusive)
                    .await
            }
            Self::Unreliable(s) => {
                s.download_byte_range(from, start_inclusive, end_exclusive)
                    .await
            }
        }
    }

    pub async fn delete(&self, path: &RemotePath) -> anyhow::Result<()> {
        match self {
            Self::LocalFs(s) => s.delete(path).await,
            Self::AwsS3(s) => s.delete(path).await,
            Self::AzureBlob(s) => s.delete(path).await,
            Self::Unreliable(s) => s.delete(path).await,
        }
    }

    pub async fn delete_objects<'a>(&self, paths: &'a [RemotePath]) -> anyhow::Result<()> {
        match self {
            Self::LocalFs(s) => s.delete_objects(paths).await,
            Self::AwsS3(s) => s.delete_objects(paths).await,
            Self::AzureBlob(s) => s.delete_objects(paths).await,
            Self::Unreliable(s) => s.delete_objects(paths).await,
        }
    }

<<<<<<< HEAD
    pub async fn time_travel_recover(
        &self,
        prefix: Option<&RemotePath>,
        timestamp: SystemTime,
    ) -> anyhow::Result<()> {
        match self {
            Self::LocalFs(s) => s.time_travel_recover(prefix, timestamp).await,
            Self::AwsS3(s) => s.time_travel_recover(prefix, timestamp).await,
            Self::AzureBlob(s) => s.time_travel_recover(prefix, timestamp).await,
            Self::Unreliable(s) => s.time_travel_recover(prefix, timestamp).await,
=======
    pub async fn copy_object(&self, from: &RemotePath, to: &RemotePath) -> anyhow::Result<()> {
        match self {
            Self::LocalFs(s) => s.copy(from, to).await,
            Self::AwsS3(s) => s.copy(from, to).await,
            Self::AzureBlob(s) => s.copy(from, to).await,
            Self::Unreliable(s) => s.copy(from, to).await,
>>>>>>> d1c0232e
        }
    }
}

impl GenericRemoteStorage {
    pub fn from_config(storage_config: &RemoteStorageConfig) -> anyhow::Result<Self> {
        Ok(match &storage_config.storage {
            RemoteStorageKind::LocalFs(root) => {
                info!("Using fs root '{root}' as a remote storage");
                Self::LocalFs(LocalFs::new(root.clone())?)
            }
            RemoteStorageKind::AwsS3(s3_config) => {
                info!("Using s3 bucket '{}' in region '{}' as a remote storage, prefix in bucket: '{:?}', bucket endpoint: '{:?}'",
                      s3_config.bucket_name, s3_config.bucket_region, s3_config.prefix_in_bucket, s3_config.endpoint);
                Self::AwsS3(Arc::new(S3Bucket::new(s3_config)?))
            }
            RemoteStorageKind::AzureContainer(azure_config) => {
                info!("Using azure container '{}' in region '{}' as a remote storage, prefix in container: '{:?}'",
                      azure_config.container_name, azure_config.container_region, azure_config.prefix_in_container);
                Self::AzureBlob(Arc::new(AzureBlobStorage::new(azure_config)?))
            }
        })
    }

    pub fn unreliable_wrapper(s: Self, fail_first: u64) -> Self {
        Self::Unreliable(Arc::new(UnreliableWrapper::new(s, fail_first)))
    }

    /// Takes storage object contents and its size and uploads to remote storage,
    /// mapping `from_path` to the corresponding remote object id in the storage.
    ///
    /// The storage object does not have to be present on the `from_path`,
    /// this path is used for the remote object id conversion only.
    pub async fn upload_storage_object(
        &self,
        from: impl Stream<Item = std::io::Result<Bytes>> + Send + Sync + 'static,
        from_size_bytes: usize,
        to: &RemotePath,
    ) -> anyhow::Result<()> {
        self.upload(from, from_size_bytes, to, None)
            .await
            .with_context(|| {
                format!("Failed to upload data of length {from_size_bytes} to storage path {to:?}")
            })
    }

    /// Downloads the storage object into the `to_path` provided.
    /// `byte_range` could be specified to dowload only a part of the file, if needed.
    pub async fn download_storage_object(
        &self,
        byte_range: Option<(u64, Option<u64>)>,
        from: &RemotePath,
    ) -> Result<Download, DownloadError> {
        match byte_range {
            Some((start, end)) => self.download_byte_range(from, start, end).await,
            None => self.download(from).await,
        }
    }
}

/// Extra set of key-value pairs that contain arbitrary metadata about the storage entry.
/// Immutable, cannot be changed once the file is created.
#[derive(Debug, Clone, PartialEq, Eq)]
pub struct StorageMetadata(HashMap<String, String>);

/// External backup storage configuration, enough for creating a client for that storage.
#[derive(Debug, Clone, PartialEq, Eq)]
pub struct RemoteStorageConfig {
    /// The storage connection configuration.
    pub storage: RemoteStorageKind,
}

/// A kind of a remote storage to connect to, with its connection configuration.
#[derive(Debug, Clone, PartialEq, Eq)]
pub enum RemoteStorageKind {
    /// Storage based on local file system.
    /// Specify a root folder to place all stored files into.
    LocalFs(Utf8PathBuf),
    /// AWS S3 based storage, storing all files in the S3 bucket
    /// specified by the config
    AwsS3(S3Config),
    /// Azure Blob based storage, storing all files in the container
    /// specified by the config
    AzureContainer(AzureConfig),
}

/// AWS S3 bucket coordinates and access credentials to manage the bucket contents (read and write).
#[derive(Clone, PartialEq, Eq)]
pub struct S3Config {
    /// Name of the bucket to connect to.
    pub bucket_name: String,
    /// The region where the bucket is located at.
    pub bucket_region: String,
    /// A "subfolder" in the bucket, to use the same bucket separately by multiple remote storage users at once.
    pub prefix_in_bucket: Option<String>,
    /// A base URL to send S3 requests to.
    /// By default, the endpoint is derived from a region name, assuming it's
    /// an AWS S3 region name, erroring on wrong region name.
    /// Endpoint provides a way to support other S3 flavors and their regions.
    ///
    /// Example: `http://127.0.0.1:5000`
    pub endpoint: Option<String>,
    /// AWS S3 has various limits on its API calls, we need not to exceed those.
    /// See [`DEFAULT_REMOTE_STORAGE_S3_CONCURRENCY_LIMIT`] for more details.
    pub concurrency_limit: NonZeroUsize,
    pub max_keys_per_list_response: Option<i32>,
}

impl Debug for S3Config {
    fn fmt(&self, f: &mut std::fmt::Formatter<'_>) -> std::fmt::Result {
        f.debug_struct("S3Config")
            .field("bucket_name", &self.bucket_name)
            .field("bucket_region", &self.bucket_region)
            .field("prefix_in_bucket", &self.prefix_in_bucket)
            .field("concurrency_limit", &self.concurrency_limit)
            .field(
                "max_keys_per_list_response",
                &self.max_keys_per_list_response,
            )
            .finish()
    }
}

/// Azure  bucket coordinates and access credentials to manage the bucket contents (read and write).
#[derive(Clone, PartialEq, Eq)]
pub struct AzureConfig {
    /// Name of the container to connect to.
    pub container_name: String,
    /// The region where the bucket is located at.
    pub container_region: String,
    /// A "subfolder" in the container, to use the same container separately by multiple remote storage users at once.
    pub prefix_in_container: Option<String>,
    /// Azure has various limits on its API calls, we need not to exceed those.
    /// See [`DEFAULT_REMOTE_STORAGE_AZURE_CONCURRENCY_LIMIT`] for more details.
    pub concurrency_limit: NonZeroUsize,
    pub max_keys_per_list_response: Option<i32>,
}

impl Debug for AzureConfig {
    fn fmt(&self, f: &mut std::fmt::Formatter<'_>) -> std::fmt::Result {
        f.debug_struct("AzureConfig")
            .field("bucket_name", &self.container_name)
            .field("bucket_region", &self.container_region)
            .field("prefix_in_bucket", &self.prefix_in_container)
            .field("concurrency_limit", &self.concurrency_limit)
            .field(
                "max_keys_per_list_response",
                &self.max_keys_per_list_response,
            )
            .finish()
    }
}

impl RemoteStorageConfig {
    pub fn from_toml(toml: &toml_edit::Item) -> anyhow::Result<Option<RemoteStorageConfig>> {
        let local_path = toml.get("local_path");
        let bucket_name = toml.get("bucket_name");
        let bucket_region = toml.get("bucket_region");
        let container_name = toml.get("container_name");
        let container_region = toml.get("container_region");

        let use_azure = container_name.is_some() && container_region.is_some();

        let default_concurrency_limit = if use_azure {
            DEFAULT_REMOTE_STORAGE_AZURE_CONCURRENCY_LIMIT
        } else {
            DEFAULT_REMOTE_STORAGE_S3_CONCURRENCY_LIMIT
        };
        let concurrency_limit = NonZeroUsize::new(
            parse_optional_integer("concurrency_limit", toml)?.unwrap_or(default_concurrency_limit),
        )
        .context("Failed to parse 'concurrency_limit' as a positive integer")?;

        let max_keys_per_list_response =
            parse_optional_integer::<i32, _>("max_keys_per_list_response", toml)
                .context("Failed to parse 'max_keys_per_list_response' as a positive integer")?
                .or(DEFAULT_MAX_KEYS_PER_LIST_RESPONSE);

        let endpoint = toml
            .get("endpoint")
            .map(|endpoint| parse_toml_string("endpoint", endpoint))
            .transpose()?;

        let storage = match (
            local_path,
            bucket_name,
            bucket_region,
            container_name,
            container_region,
        ) {
            // no 'local_path' nor 'bucket_name' options are provided, consider this remote storage disabled
            (None, None, None, None, None) => return Ok(None),
            (_, Some(_), None, ..) => {
                bail!("'bucket_region' option is mandatory if 'bucket_name' is given ")
            }
            (_, None, Some(_), ..) => {
                bail!("'bucket_name' option is mandatory if 'bucket_region' is given ")
            }
            (None, Some(bucket_name), Some(bucket_region), ..) => {
                RemoteStorageKind::AwsS3(S3Config {
                    bucket_name: parse_toml_string("bucket_name", bucket_name)?,
                    bucket_region: parse_toml_string("bucket_region", bucket_region)?,
                    prefix_in_bucket: toml
                        .get("prefix_in_bucket")
                        .map(|prefix_in_bucket| {
                            parse_toml_string("prefix_in_bucket", prefix_in_bucket)
                        })
                        .transpose()?,
                    endpoint,
                    concurrency_limit,
                    max_keys_per_list_response,
                })
            }
            (_, _, _, Some(_), None) => {
                bail!("'container_name' option is mandatory if 'container_region' is given ")
            }
            (_, _, _, None, Some(_)) => {
                bail!("'container_name' option is mandatory if 'container_region' is given ")
            }
            (None, None, None, Some(container_name), Some(container_region)) => {
                RemoteStorageKind::AzureContainer(AzureConfig {
                    container_name: parse_toml_string("container_name", container_name)?,
                    container_region: parse_toml_string("container_region", container_region)?,
                    prefix_in_container: toml
                        .get("prefix_in_container")
                        .map(|prefix_in_container| {
                            parse_toml_string("prefix_in_container", prefix_in_container)
                        })
                        .transpose()?,
                    concurrency_limit,
                    max_keys_per_list_response,
                })
            }
            (Some(local_path), None, None, None, None) => RemoteStorageKind::LocalFs(
                Utf8PathBuf::from(parse_toml_string("local_path", local_path)?),
            ),
            (Some(_), Some(_), ..) => {
                bail!("'local_path' and 'bucket_name' are mutually exclusive")
            }
            (Some(_), _, _, Some(_), Some(_)) => {
                bail!("local_path and 'container_name' are mutually exclusive")
            }
        };

        Ok(Some(RemoteStorageConfig { storage }))
    }
}

// Helper functions to parse a toml Item
fn parse_optional_integer<I, E>(name: &str, item: &toml_edit::Item) -> anyhow::Result<Option<I>>
where
    I: TryFrom<i64, Error = E>,
    E: std::error::Error + Send + Sync + 'static,
{
    let toml_integer = match item.get(name) {
        Some(item) => item
            .as_integer()
            .with_context(|| format!("configure option {name} is not an integer"))?,
        None => return Ok(None),
    };

    I::try_from(toml_integer)
        .map(Some)
        .with_context(|| format!("configure option {name} is too large"))
}

fn parse_toml_string(name: &str, item: &Item) -> anyhow::Result<String> {
    let s = item
        .as_str()
        .with_context(|| format!("configure option {name} is not a string"))?;
    Ok(s.to_string())
}

struct ConcurrencyLimiter {
    // Every request to S3 can be throttled or cancelled, if a certain number of requests per second is exceeded.
    // Same goes to IAM, which is queried before every S3 request, if enabled. IAM has even lower RPS threshold.
    // The helps to ensure we don't exceed the thresholds.
    write: Arc<Semaphore>,
    read: Arc<Semaphore>,
}

impl ConcurrencyLimiter {
    fn for_kind(&self, kind: RequestKind) -> &Arc<Semaphore> {
        match kind {
            RequestKind::Get => &self.read,
            RequestKind::Put => &self.write,
            RequestKind::List => &self.read,
            RequestKind::Delete => &self.write,
<<<<<<< HEAD
            RequestKind::TimeTravel => &self.write,
=======
            RequestKind::Copy => &self.write,
>>>>>>> d1c0232e
        }
    }

    async fn acquire(
        &self,
        kind: RequestKind,
    ) -> Result<tokio::sync::SemaphorePermit<'_>, tokio::sync::AcquireError> {
        self.for_kind(kind).acquire().await
    }

    async fn acquire_owned(
        &self,
        kind: RequestKind,
    ) -> Result<tokio::sync::OwnedSemaphorePermit, tokio::sync::AcquireError> {
        Arc::clone(self.for_kind(kind)).acquire_owned().await
    }

    fn new(limit: usize) -> ConcurrencyLimiter {
        Self {
            read: Arc::new(Semaphore::new(limit)),
            write: Arc::new(Semaphore::new(limit)),
        }
    }
}

#[cfg(test)]
mod tests {
    use super::*;

    #[test]
    fn test_object_name() {
        let k = RemotePath::new(Utf8Path::new("a/b/c")).unwrap();
        assert_eq!(k.object_name(), Some("c"));

        let k = RemotePath::new(Utf8Path::new("a/b/c/")).unwrap();
        assert_eq!(k.object_name(), Some("c"));

        let k = RemotePath::new(Utf8Path::new("a/")).unwrap();
        assert_eq!(k.object_name(), Some("a"));

        // XXX is it impossible to have an empty key?
        let k = RemotePath::new(Utf8Path::new("")).unwrap();
        assert_eq!(k.object_name(), None);
    }

    #[test]
    fn rempte_path_cannot_be_created_from_absolute_ones() {
        let err = RemotePath::new(Utf8Path::new("/")).expect_err("Should fail on absolute paths");
        assert_eq!(err.to_string(), "Path \"/\" is not relative");
    }
}<|MERGE_RESOLUTION|>--- conflicted
+++ resolved
@@ -208,17 +208,15 @@
 
     async fn delete_objects<'a>(&self, paths: &'a [RemotePath]) -> anyhow::Result<()>;
 
-<<<<<<< HEAD
+    /// Copy a remote object inside a bucket from one path to another.
+    async fn copy(&self, from: &RemotePath, to: &RemotePath) -> anyhow::Result<()>;
+
     /// Resets the content of everything with the given prefix to the given state
     async fn time_travel_recover(
         &self,
         prefix: Option<&RemotePath>,
         timestamp: SystemTime,
     ) -> anyhow::Result<()>;
-=======
-    /// Copy a remote object inside a bucket from one path to another.
-    async fn copy(&self, from: &RemotePath, to: &RemotePath) -> anyhow::Result<()>;
->>>>>>> d1c0232e
 }
 
 pub type DownloadStream = Pin<Box<dyn Stream<Item = std::io::Result<Bytes>> + Unpin + Send + Sync>>;
@@ -387,7 +385,15 @@
         }
     }
 
-<<<<<<< HEAD
+    pub async fn copy_object(&self, from: &RemotePath, to: &RemotePath) -> anyhow::Result<()> {
+        match self {
+            Self::LocalFs(s) => s.copy(from, to).await,
+            Self::AwsS3(s) => s.copy(from, to).await,
+            Self::AzureBlob(s) => s.copy(from, to).await,
+            Self::Unreliable(s) => s.copy(from, to).await,
+        }
+    }
+
     pub async fn time_travel_recover(
         &self,
         prefix: Option<&RemotePath>,
@@ -398,14 +404,6 @@
             Self::AwsS3(s) => s.time_travel_recover(prefix, timestamp).await,
             Self::AzureBlob(s) => s.time_travel_recover(prefix, timestamp).await,
             Self::Unreliable(s) => s.time_travel_recover(prefix, timestamp).await,
-=======
-    pub async fn copy_object(&self, from: &RemotePath, to: &RemotePath) -> anyhow::Result<()> {
-        match self {
-            Self::LocalFs(s) => s.copy(from, to).await,
-            Self::AwsS3(s) => s.copy(from, to).await,
-            Self::AzureBlob(s) => s.copy(from, to).await,
-            Self::Unreliable(s) => s.copy(from, to).await,
->>>>>>> d1c0232e
         }
     }
 }
@@ -694,11 +692,8 @@
             RequestKind::Put => &self.write,
             RequestKind::List => &self.read,
             RequestKind::Delete => &self.write,
-<<<<<<< HEAD
+            RequestKind::Copy => &self.write,
             RequestKind::TimeTravel => &self.write,
-=======
-            RequestKind::Copy => &self.write,
->>>>>>> d1c0232e
         }
     }
 
