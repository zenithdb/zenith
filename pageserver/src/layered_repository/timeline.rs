--- conflicted
+++ resolved
@@ -12,14 +12,11 @@
 use std::collections::{HashMap, HashSet};
 use std::fs;
 use std::fs::{File, OpenOptions};
+use std::future::Future;
 use std::io::Write;
 use std::ops::{Deref, Range};
 use std::path::PathBuf;
-<<<<<<< HEAD
-use std::sync::atomic::{AtomicIsize, Ordering as AtomicOrdering};
-=======
-use std::sync::atomic::{self, AtomicBool, AtomicI64, Ordering as AtomicOrdering};
->>>>>>> d48177d0
+use std::sync::atomic::{AtomicI64, Ordering as AtomicOrdering};
 use std::sync::{Arc, Mutex, MutexGuard, RwLock, RwLockReadGuard, TryLockError};
 use std::time::{Duration, Instant, SystemTime};
 
@@ -44,9 +41,8 @@
 
 use crate::config::PageServerConf;
 use crate::keyspace::{KeyPartitioning, KeySpace};
-use crate::pgdatadir_mapping::{BlockNumber, DatadirTimeline, LsnForTimestamp};
+use crate::pgdatadir_mapping::{BlockNumber, LsnForTimestamp};
 use crate::reltag::RelTag;
-use crate::repository::TimelineWriter;
 use crate::storage_sync::{index::IndexPart, RemoteTimelineClient};
 use crate::tenant_config::TenantConfOpt;
 
@@ -57,13 +53,8 @@
     zid::{ZTenantId, ZTimelineId},
 };
 
-<<<<<<< HEAD
 use crate::page_cache;
-use crate::repository::{GcResult, PageReconstructError, Timeline};
-=======
-use crate::repository::{GcResult, RepositoryTimeline};
->>>>>>> d48177d0
-use crate::repository::{Key, Value};
+use crate::repository::{GcResult, Key, Value};
 use crate::thread_mgr;
 use crate::virtual_file::VirtualFile;
 use crate::walreceiver::spawn_connection_manager_task;
@@ -178,75 +169,6 @@
     .expect("failed to define a metric")
 });
 
-<<<<<<< HEAD
-=======
-#[derive(Clone)]
-pub enum LayeredTimelineEntry {
-    Loaded(Arc<Timeline>),
-    Unloaded {
-        id: ZTimelineId,
-        metadata: TimelineMetadata,
-    },
-}
-
-impl LayeredTimelineEntry {
-    fn timeline_id(&self) -> ZTimelineId {
-        match self {
-            LayeredTimelineEntry::Loaded(timeline) => timeline.timeline_id,
-            LayeredTimelineEntry::Unloaded { id, .. } => *id,
-        }
-    }
-
-    pub fn ancestor_timeline_id(&self) -> Option<ZTimelineId> {
-        match self {
-            LayeredTimelineEntry::Loaded(timeline) => {
-                timeline.ancestor_timeline.as_ref().map(|t| t.timeline_id())
-            }
-            LayeredTimelineEntry::Unloaded { metadata, .. } => metadata.ancestor_timeline(),
-        }
-    }
-
-    pub fn ancestor_lsn(&self) -> Lsn {
-        match self {
-            LayeredTimelineEntry::Loaded(timeline) => timeline.ancestor_lsn,
-            LayeredTimelineEntry::Unloaded { metadata, .. } => metadata.ancestor_lsn(),
-        }
-    }
-
-    fn ensure_loaded(&self) -> anyhow::Result<&Arc<Timeline>> {
-        match self {
-            LayeredTimelineEntry::Loaded(timeline) => Ok(timeline),
-            LayeredTimelineEntry::Unloaded { .. } => {
-                anyhow::bail!("timeline is unloaded")
-            }
-        }
-    }
-
-    pub fn layer_removal_guard(&self) -> Result<Option<MutexGuard<()>>, anyhow::Error> {
-        match self {
-            LayeredTimelineEntry::Loaded(timeline) => timeline
-                .layer_removal_cs
-                .try_lock()
-                .map_err(|e| anyhow::anyhow!("cannot lock compaction critical section {e}"))
-                .map(Some),
-
-            LayeredTimelineEntry::Unloaded { .. } => Ok(None),
-        }
-    }
-}
-
-impl From<LayeredTimelineEntry> for RepositoryTimeline<Timeline> {
-    fn from(entry: LayeredTimelineEntry) -> Self {
-        match entry {
-            LayeredTimelineEntry::Loaded(timeline) => RepositoryTimeline::Loaded(timeline as _),
-            LayeredTimelineEntry::Unloaded { metadata, .. } => {
-                RepositoryTimeline::Unloaded { metadata }
-            }
-        }
-    }
-}
-
->>>>>>> d48177d0
 struct TimelineMetrics {
     pub reconstruct_time_histo: Histogram,
     pub materialized_page_cache_hit_counter: GenericCounter<AtomicU64>,
@@ -321,7 +243,7 @@
     conf: &'static PageServerConf,
     tenant_conf: Arc<RwLock<TenantConfOpt>>,
 
-    myself: std::sync::Weak<LayeredTimeline>,
+    myself: std::sync::Weak<Timeline>,
 
     pub tenant_id: ZTenantId,
     pub timeline_id: ZTimelineId,
@@ -371,7 +293,7 @@
 
     // Parent timeline that this timeline was branched from, and the LSN
     // of the branch point.
-    ancestor_timeline: Option<Arc<LayeredTimeline>>,
+    ancestor_timeline: Option<Arc<Timeline>>,
     ancestor_lsn: Lsn,
 
     // Metrics
@@ -504,10 +426,6 @@
         self.latest_gc_cutoff_lsn.read().unwrap()
     }
 
-<<<<<<< HEAD
-    /// Look up the value with the given a key
-    fn get(&self, key: Key, lsn: Lsn) -> Result<Bytes, PageReconstructError> {
-=======
     /// Look up given page version.
     ///
     /// NOTE: It is considered an error to 'get' a key that doesn't exist. The abstraction
@@ -516,8 +434,7 @@
     /// the Repository implementation may incorrectly return a value from an ancestor
     /// branch, for example, or waste a lot of cycles chasing the non-existing key.
     ///
-    pub fn get(&self, key: Key, lsn: Lsn) -> Result<Bytes> {
->>>>>>> d48177d0
+    pub fn get(&self, key: Key, lsn: Lsn) -> Result<Bytes, PageReconstructError> {
         // Check the page cache. We will get back the most recent page with lsn <= `lsn`.
         // The cached image can be returned directly if there is no WAL between the cached image
         // and requested LSN. The cached image can also be used to reduce the amount of WAL needed
@@ -564,8 +481,7 @@
         self.disk_consistent_lsn.load()
     }
 
-<<<<<<< HEAD
-    fn get_remote_consistent_lsn(&self) -> Option<Lsn> {
+    pub fn get_remote_consistent_lsn(&self) -> Option<Lsn> {
         if let Some(remote_client) = &self.remote_client {
             remote_client.last_uploaded_consistent_lsn()
         } else {
@@ -573,11 +489,8 @@
         }
     }
 
-    fn get_physical_size(&self) -> u64 {
-=======
     /// Get the physical size of the timeline at the latest LSN
     pub fn get_physical_size(&self) -> u64 {
->>>>>>> d48177d0
         self.metrics.current_physical_size_gauge.get()
     }
 
@@ -730,19 +643,13 @@
         conf: &'static PageServerConf,
         tenant_conf: Arc<RwLock<TenantConfOpt>>,
         metadata: &TimelineMetadata,
-        ancestor: Option<Arc<LayeredTimeline>>,
+        ancestor: Option<Arc<Timeline>>,
         timeline_id: ZTimelineId,
         tenant_id: ZTenantId,
         walredo_mgr: Arc<dyn WalRedoManager + Send + Sync>,
-<<<<<<< HEAD
         remote_client: Option<RemoteTimelineClient>,
-    ) -> Arc<LayeredTimeline> {
-        let mut result = LayeredTimeline {
-=======
-        upload_layers: bool,
-    ) -> Timeline {
+    ) -> Arc<Timeline> {
         let mut result = Timeline {
->>>>>>> d48177d0
             conf,
             tenant_conf,
             myself: std::sync::Weak::new(),
@@ -1341,8 +1248,7 @@
         Some((lsn, img))
     }
 
-<<<<<<< HEAD
-    fn get_ancestor_timeline(&self) -> Result<Arc<LayeredTimeline>> {
+    fn get_ancestor_timeline(&self) -> Result<Arc<Timeline>> {
         let ancestor = self.ancestor_timeline.as_ref().with_context(|| {
             format!(
                 "Ancestor is missing. Timeline id: {} Ancestor id {:?}",
@@ -1350,27 +1256,6 @@
                 self.get_ancestor_timeline_id(),
             )
         })?;
-=======
-    fn get_ancestor_timeline(&self) -> Result<Arc<Timeline>> {
-        let ancestor = self
-            .ancestor_timeline
-            .as_ref()
-            .with_context(|| {
-                format!(
-                    "Ancestor is missing. Timeline id: {} Ancestor id {:?}",
-                    self.timeline_id,
-                    self.get_ancestor_timeline_id(),
-                )
-            })?
-            .ensure_loaded()
-            .with_context(|| {
-                format!(
-                    "Ancestor timeline is not loaded. Timeline id: {} Ancestor id {:?}",
-                    self.timeline_id,
-                    self.get_ancestor_timeline_id(),
-                )
-            })?;
->>>>>>> d48177d0
         Ok(Arc::clone(ancestor))
     }
 
@@ -1418,13 +1303,6 @@
             layer = layer_rc;
         }
         Ok(layer)
-    }
-
-    pub fn writer(&self) -> LayeredTimelineWriter {
-        LayeredTimelineWriter {
-            tl: self,
-            _write_guard: self.write_lock.lock().unwrap(),
-        }
     }
 
     fn put_value(&self, key: Key, lsn: Lsn, val: &Value) -> Result<()> {
@@ -1480,11 +1358,7 @@
     /// Also flush after a period of time without new data -- it helps
     /// safekeepers to regard pageserver as caught up and suspend activity.
     ///
-<<<<<<< HEAD
     pub fn check_checkpoint_distance(&self) -> Result<()> {
-=======
-    pub fn check_checkpoint_distance(self: &Arc<Timeline>) -> Result<()> {
->>>>>>> d48177d0
         let last_lsn = self.get_last_record_lsn();
         let layers = self.layers.read().unwrap();
         if let Some(open_layer) = &layers.open_layer {
@@ -2450,11 +2324,7 @@
         key: Key,
         request_lsn: Lsn,
         mut data: ValueReconstructState,
-<<<<<<< HEAD
     ) -> Result<Bytes, PageReconstructError> {
-=======
-    ) -> anyhow::Result<Bytes> {
->>>>>>> d48177d0
         // Perform WAL redo if needed
         data.records.reverse();
 
@@ -2587,6 +2457,56 @@
     }
 }
 
+/// An error happened in a get() operation.
+#[derive(thiserror::Error)]
+pub enum PageReconstructError {
+    #[error(transparent)]
+    Other(#[from] anyhow::Error), // source and Display delegate to anyhow::Error
+
+    #[error(transparent)]
+    WalRedo(#[from] crate::walredo::WalRedoError),
+
+    /// A layer file is missing locally. You can call the returned Future to
+    /// download the missing layer, and after that finishes, the operation will
+    /// probably succeed if you retry it. (It can return NeedDownload again, if
+    /// another layer needs to be downloaded.).
+    #[error("layer file needs to be downloaded")]
+    NeedDownload(std::pin::Pin<Box<dyn Future<Output = Result<()>> + Send + Sync>>),
+}
+
+impl std::fmt::Debug for PageReconstructError {
+    fn fmt(&self, f: &mut std::fmt::Formatter<'_>) -> std::result::Result<(), std::fmt::Error> {
+        match self {
+            PageReconstructError::Other(err) => err.fmt(f),
+            PageReconstructError::WalRedo(err) => err.fmt(f),
+            // TODO: print more info about the missing layer
+            PageReconstructError::NeedDownload(_) => write!(f, "need to download a layer"),
+        }
+    }
+}
+
+///
+/// Run a function that can return PageReconstructError, downloading the missing
+/// file and retrying if needed.
+///
+pub async fn retry_get<F, T>(f: F) -> Result<T, anyhow::Error>
+where
+    F: Send + Fn() -> Result<T, PageReconstructError>,
+    T: Send,
+{
+    loop {
+        let result = f();
+        let future = match result {
+            Err(PageReconstructError::NeedDownload(future)) => {
+                tracing::error!("RETRYING");
+                future
+            }
+            _ => return Ok(result?),
+        };
+        future.await?;
+    }
+}
+
 /// Helper function for get_reconstruct_data() to add the path of layers traversed
 /// to an error, as anyhow context information.
 fn layer_traversal_error(
@@ -2614,15 +2534,6 @@
     Err(PageReconstructError::Other(msg))
 }
 
-<<<<<<< HEAD
-pub struct LayeredTimelineWriter<'a> {
-    tl: &'a LayeredTimeline,
-    _write_guard: MutexGuard<'a, ()>,
-}
-
-impl Deref for LayeredTimelineWriter<'_> {
-    type Target = LayeredTimeline;
-=======
 /// Various functions to mutate the timeline.
 // TODO Currently, Deref is used to allow easy access to read methods from this trait.
 // This is probably considered a bad practice in Rust and should be fixed eventually,
@@ -2634,24 +2545,18 @@
 
 impl Deref for TimelineWriter<'_> {
     type Target = Timeline;
->>>>>>> d48177d0
 
     fn deref(&self) -> &Self::Target {
         self.tl
     }
 }
 
-<<<<<<< HEAD
-impl<'a> TimelineWriter for LayeredTimelineWriter<'a> {
-    fn put(&self, key: Key, lsn: Lsn, value: &Value) -> Result<()> {
-=======
 impl<'a> TimelineWriter<'a> {
     /// Put a new page version that can be constructed from a WAL record
     ///
     /// This will implicitly extend the relation, if the page is beyond the
     /// current end-of-file.
     pub fn put(&self, key: Key, lsn: Lsn, value: &Value) -> Result<()> {
->>>>>>> d48177d0
         self.tl.put_value(key, lsn, value)
     }
 
