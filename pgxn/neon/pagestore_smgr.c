/*-------------------------------------------------------------------------
 *
 * pagestore_smgr.c
 *
 *
 *
 * Temporary and unlogged rels
 * ---------------------------
 *
 * Temporary and unlogged tables are stored locally, by md.c. The functions
 * here just pass the calls through to corresponding md.c functions.
 *
 * Index build operations that use the buffer cache are also handled locally,
 * just like unlogged tables. Such operations must be marked by calling
 * smgr_start_unlogged_build() and friends.
 *
 * In order to know what relations are permanent and which ones are not, we
 * have added a 'smgr_relpersistence' field to SmgrRelationData, and it is set
 * by smgropen() callers, when they have the relcache entry at hand.  However,
 * sometimes we need to open an SmgrRelation for a relation without the
 * relcache. That is needed when we evict a buffer; we might not have the
 * SmgrRelation for that relation open yet. To deal with that, the
 * 'relpersistence' can be left to zero, meaning we don't know if it's
 * permanent or not. Most operations are not allowed with relpersistence==0,
 * but smgrwrite() does work, which is what we need for buffer eviction.  and
 * smgrunlink() so that a backend doesn't need to have the relcache entry at
 * transaction commit, where relations that were dropped in the transaction
 * are unlinked.
 *
 * If smgrwrite() is called and smgr_relpersistence == 0, we check if the
 * relation file exists locally or not. If it does exist, we assume it's an
 * unlogged relation and write the page there. Otherwise it must be a
 * permanent relation, WAL-logged and stored on the page server, and we ignore
 * the write like we do for permanent relations.
 *
 *
 * Portions Copyright (c) 1996-2021, PostgreSQL Global Development Group
 * Portions Copyright (c) 1994, Regents of the University of California
 *
 *
 * IDENTIFICATION
 *	  contrib/neon/pagestore_smgr.c
 *
 *-------------------------------------------------------------------------
 */
#include "postgres.h"

#include "access/xact.h"
#include "access/xlog.h"
#include "access/xlogdefs.h"
#include "access/xloginsert.h"
#include "access/xlog_internal.h"
#include "access/xlogutils.h"
#include "catalog/pg_class.h"
#include "common/hashfn.h"
#include "executor/instrument.h"
#include "pgstat.h"
#include "postmaster/autovacuum.h"
#include "postmaster/interrupt.h"
#include "replication/walsender.h"
#include "storage/bufmgr.h"
#include "storage/buf_internals.h"
#include "storage/fsm_internals.h"
#include "storage/md.h"
#include "storage/smgr.h"

#include "pagestore_client.h"

#if PG_VERSION_NUM >= 150000
#include "access/xlogrecovery.h"
#endif

/*
 * If DEBUG_COMPARE_LOCAL is defined, we pass through all the SMGR API
 * calls to md.c, and *also* do the calls to the Page Server. On every
 * read, compare the versions we read from local disk and Page Server,
 * and Assert that they are identical.
 */
/* #define DEBUG_COMPARE_LOCAL */

#ifdef DEBUG_COMPARE_LOCAL
#include "access/nbtree.h"
#include "storage/bufpage.h"
#include "access/xlog_internal.h"

static char *hexdump_page(char *page);
#endif

#define IS_LOCAL_REL(reln) (\
	NInfoGetDbOid(InfoFromSMgrRel(reln)) != 0 && \
		NInfoGetRelNumber(InfoFromSMgrRel(reln)) > FirstNormalObjectId \
)

const int	SmgrTrace = DEBUG5;

page_server_api *page_server;

/* unlogged relation build states */
typedef enum
{
	UNLOGGED_BUILD_NOT_IN_PROGRESS = 0,
	UNLOGGED_BUILD_PHASE_1,
	UNLOGGED_BUILD_PHASE_2,
	UNLOGGED_BUILD_NOT_PERMANENT
} UnloggedBuildPhase;

static SMgrRelation unlogged_build_rel = NULL;
static UnloggedBuildPhase unlogged_build_phase = UNLOGGED_BUILD_NOT_IN_PROGRESS;

static bool neon_redo_read_buffer_filter(XLogReaderState *record, uint8 block_id);
static bool (*old_redo_read_buffer_filter) (XLogReaderState *record, uint8 block_id) = NULL;

/*
 * Prefetch implementation:
 *
 * Prefetch is performed locally by each backend.
 *
 * There can be up to readahead_buffer_size active IO requests registered at
 * any time. Requests using smgr_prefetch are sent to the pageserver, but we
 * don't wait on the response. Requests using smgr_read are either read from
 * the buffer, or (if that's not possible) we wait on the response to arrive -
 * this also will allow us to receive other prefetched pages.
 * Each request is immediately written to the output buffer of the pageserver
 * connection, but may not be flushed if smgr_prefetch is used: pageserver
 * flushes sent requests on manual flush, or every neon.flush_output_after
 * unflushed requests; which is not necessarily always and all the time.
 *
 * Once we have received a response, this value will be stored in the response
 * buffer, indexed in a hash table. This allows us to retain our buffered
 * prefetch responses even when we have cache misses.
 *
 * Reading of prefetch responses is delayed until them are actually needed
 * (smgr_read). In case of prefetch miss or any other SMGR request other than
 * smgr_read, all prefetch responses in the pipeline will need to be read from
 * the connection; the responses are stored for later use.
 *
 * NOTE: The current implementation of the prefetch system implements a ring
 * buffer of up to readahead_buffer_size requests. If there are more _read and
 * _prefetch requests between the initial _prefetch and the _read of a buffer,
 * the prefetch request will have been dropped from this prefetch buffer, and
 * your prefetch was wasted.
 */

/*
 * State machine:
 *
 * not in hash : in hash
 *             :
 * UNUSED ------> REQUESTED --> RECEIVED
 *   ^         :      |            |
 *   |         :      v            |
 *   |         : TAG_UNUSED        |
 *   |         :      |            |
 *   +----------------+------------+
 *             :
 */
typedef enum PrefetchStatus
{
	PRFS_UNUSED = 0,			/* unused slot */
	PRFS_REQUESTED,				/* request was written to the sendbuffer to
								 * PS, but not necessarily flushed. all fields
								 * except response valid */
	PRFS_RECEIVED,				/* all fields valid */
	PRFS_TAG_REMAINS,			/* only buftag and my_ring_index are still
								 * valid */
} PrefetchStatus;

typedef struct PrefetchRequest
{
	BufferTag	buftag;			/* must be first entry in the struct */
	XLogRecPtr	effective_request_lsn;
	XLogRecPtr	actual_request_lsn;
	NeonResponse *response;		/* may be null */
	PrefetchStatus status;
	shardno_t   shard_no;
	uint64		my_ring_index;
} PrefetchRequest;

/* prefetch buffer lookup hash table */

typedef struct PrfHashEntry
{
	PrefetchRequest *slot;
	uint32		status;
	uint32		hash;
} PrfHashEntry;

#define SH_PREFIX			prfh
#define SH_ELEMENT_TYPE		PrfHashEntry
#define SH_KEY_TYPE			PrefetchRequest *
#define SH_KEY				slot
#define SH_STORE_HASH
#define SH_GET_HASH(tb, a)	((a)->hash)
#define SH_HASH_KEY(tb, key) hash_bytes( \
	((const unsigned char *) &(key)->buftag), \
	sizeof(BufferTag) \
)

#define SH_EQUAL(tb, a, b)	(BUFFERTAGS_EQUAL((a)->buftag, (b)->buftag))
#define SH_SCOPE			static inline
#define SH_DEFINE
#define SH_DECLARE
#include "lib/simplehash.h"
#include "neon.h"

/*
 * PrefetchState maintains the state of (prefetch) getPage@LSN requests.
 * It maintains a (ring) buffer of in-flight requests and responses.
 *
 * We maintain several indexes into the ring buffer:
 * ring_unused >= ring_flush >= ring_receive >= ring_last >= 0
 *
 * ring_unused points to the first unused slot of the buffer
 * ring_receive is the next request that is to be received
 * ring_last is the oldest received entry in the buffer
 *
 * Apart from being an entry in the ring buffer of prefetch requests, each
 * PrefetchRequest that is not UNUSED is indexed in prf_hash by buftag.
 */
typedef struct PrefetchState
{
	MemoryContext bufctx;		/* context for prf_buffer[].response
								 * allocations */
	MemoryContext errctx;		/* context for prf_buffer[].response
								 * allocations */
	MemoryContext hashctx;		/* context for prf_buffer */

	/* buffer indexes */
	uint64		ring_unused;	/* first unused slot */
	uint64		ring_flush;		/* next request to flush */
	uint64		ring_receive;	/* next slot that is to receive a response */
	uint64		ring_last;		/* min slot with a response value */

	/* metrics / statistics  */
	int			n_responses_buffered;	/* count of PS responses not yet in
										 * buffers */
	int			n_requests_inflight;	/* count of PS requests considered in
										 * flight */
	int			n_unused;		/* count of buffers < unused, > last, that are
								 * also unused */

	/* the buffers */
	prfh_hash	*prf_hash;
	int			max_shard_no;
	uint8		shard_bitmap[(MAX_SHARDS + 7)/8];
	PrefetchRequest prf_buffer[];	/* prefetch buffers */
} PrefetchState;

static PrefetchState *MyPState;

#define GetPrfSlot(ring_index) ( \
	( \
		AssertMacro((ring_index) < MyPState->ring_unused && \
					(ring_index) >= MyPState->ring_last), \
		&MyPState->prf_buffer[((ring_index) % readahead_buffer_size)] \
	) \
)

#define ReceiveBufferNeedsCompaction() (\
	(MyPState->n_responses_buffered / 8) < ( \
		MyPState->ring_receive - \
			MyPState->ring_last - \
			MyPState->n_responses_buffered \
	) \
)

static XLogRecPtr prefetch_lsn = 0;

static bool compact_prefetch_buffers(void);
static void consume_prefetch_responses(void);
static uint64 prefetch_register_buffer(BufferTag tag, bool *force_latest, XLogRecPtr *force_lsn);
static bool prefetch_read(PrefetchRequest *slot);
static void prefetch_do_request(PrefetchRequest *slot, bool *force_latest, XLogRecPtr *force_lsn);
static bool prefetch_wait_for(uint64 ring_index);
static void prefetch_cleanup_trailing_unused(void);
static inline void prefetch_set_unused(uint64 ring_index);

static XLogRecPtr neon_get_request_lsn(bool *latest, NRelFileInfo rinfo,
									   ForkNumber forknum, BlockNumber blkno);

static bool
compact_prefetch_buffers(void)
{
	uint64		empty_ring_index = MyPState->ring_last;
	uint64		search_ring_index = MyPState->ring_receive;
	int			n_moved = 0;

	if (MyPState->ring_receive == MyPState->ring_last)
		return false;

	while (search_ring_index > MyPState->ring_last)
	{
		search_ring_index--;
		if (GetPrfSlot(search_ring_index)->status == PRFS_UNUSED)
		{
			empty_ring_index = search_ring_index;
			break;
		}
	}

	/*
	 * Here we have established: slots < search_ring_index have an unknown
	 * state (not scanned) slots >= search_ring_index and <= empty_ring_index
	 * are unused slots > empty_ring_index are in use, or outside our buffer's
	 * range. ... unless search_ring_index <= ring_last
	 *
	 * Therefore, there is a gap of at least one unused items between
	 * search_ring_index and empty_ring_index (both inclusive), which grows as
	 * we hit more unused items while moving backwards through the array.
	 */

	while (search_ring_index > MyPState->ring_last)
	{
		PrefetchRequest *source_slot;
		PrefetchRequest *target_slot;
		bool		found;

		/* update search index to an unprocessed entry */
		search_ring_index--;

		source_slot = GetPrfSlot(search_ring_index);

		if (source_slot->status == PRFS_UNUSED)
			continue;

		/* slot is used -- start moving slot */
		target_slot = GetPrfSlot(empty_ring_index);

		Assert(source_slot->status == PRFS_RECEIVED);
		Assert(target_slot->status == PRFS_UNUSED);

		target_slot->buftag = source_slot->buftag;
		target_slot->shard_no = source_slot->shard_no;
		target_slot->status = source_slot->status;
		target_slot->response = source_slot->response;
		target_slot->effective_request_lsn = source_slot->effective_request_lsn;
		target_slot->actual_request_lsn = source_slot->actual_request_lsn;
		target_slot->my_ring_index = empty_ring_index;

		prfh_delete(MyPState->prf_hash, source_slot);
		prfh_insert(MyPState->prf_hash, target_slot, &found);

		Assert(!found);

		/* Adjust the location of our known-empty slot */
		empty_ring_index--;

		/* empty the moved slot */
		source_slot->status = PRFS_UNUSED;
		source_slot->buftag = (BufferTag)
		{
			0
		};
		source_slot->response = NULL;
		source_slot->my_ring_index = 0;
		source_slot->effective_request_lsn = 0;

		/* update bookkeeping */
		n_moved++;
	}

	/*
	 * Only when we've moved slots we can expect trailing unused slots, so
	 * only then we clean up trailing unused slots.
	 */
	if (n_moved > 0)
	{
		prefetch_cleanup_trailing_unused();
		return true;
	}

	return false;
}

void
readahead_buffer_resize(int newsize, void *extra)
{
	uint64		end,
				nfree = newsize;
	PrefetchState *newPState;
	Size		newprfs_size = offsetof(PrefetchState, prf_buffer) +
		(sizeof(PrefetchRequest) * newsize);

	/* don't try to re-initialize if we haven't initialized yet */
	if (MyPState == NULL)
		return;

	/*
	 * Make sure that we don't lose track of active prefetch requests by
	 * ensuring we have received all but the last n requests (n = newsize).
	 */
	if (MyPState->n_requests_inflight > newsize)
		prefetch_wait_for(MyPState->ring_unused - newsize);

	/* construct the new PrefetchState, and copy over the memory contexts */
	newPState = MemoryContextAllocZero(TopMemoryContext, newprfs_size);

	newPState->bufctx = MyPState->bufctx;
	newPState->errctx = MyPState->errctx;
	newPState->hashctx = MyPState->hashctx;
	newPState->prf_hash = prfh_create(MyPState->hashctx, newsize, NULL);
	newPState->n_unused = newsize;
	newPState->n_requests_inflight = 0;
	newPState->n_responses_buffered = 0;
	newPState->ring_last = newsize;
	newPState->ring_unused = newsize;
	newPState->ring_receive = newsize;
	newPState->ring_flush = newsize;

	/*
	 * Copy over the prefetches.
	 *
	 * We populate the prefetch array from the end; to retain the most recent
	 * prefetches, but this has the benefit of only needing to do one
	 * iteration on the dataset, and trivial compaction.
	 */
	for (end = MyPState->ring_unused - 1;
		 end >= MyPState->ring_last && end != UINT64_MAX && nfree != 0;
		 end -= 1)
	{
		PrefetchRequest *slot = GetPrfSlot(end);
		PrefetchRequest *newslot;
		bool		found;

		if (slot->status == PRFS_UNUSED)
			continue;

		nfree -= 1;

		newslot = &newPState->prf_buffer[nfree];
		*newslot = *slot;
		newslot->my_ring_index = nfree;

		prfh_insert(newPState->prf_hash, newslot, &found);

		Assert(!found);

		switch (newslot->status)
		{
			case PRFS_UNUSED:
				pg_unreachable();
			case PRFS_REQUESTED:
				newPState->n_requests_inflight += 1;
				newPState->ring_receive -= 1;
				newPState->ring_last -= 1;
				break;
			case PRFS_RECEIVED:
				newPState->n_responses_buffered += 1;
				newPState->ring_last -= 1;
				break;
			case PRFS_TAG_REMAINS:
				newPState->ring_last -= 1;
				break;
		}
		newPState->n_unused -= 1;
	}

	for (; end >= MyPState->ring_last && end != UINT64_MAX; end -= 1)
	{
		prefetch_set_unused(end);
	}

	prfh_destroy(MyPState->prf_hash);
	pfree(MyPState);
	MyPState = newPState;
}



/*
 * Make sure that there are no responses still in the buffer.
 *
 * NOTE: this function may indirectly update MyPState->pfs_hash; which
 * invalidates any active pointers into the hash table.
 */
static void
consume_prefetch_responses(void)
{
	if (MyPState->ring_receive < MyPState->ring_unused)
		prefetch_wait_for(MyPState->ring_unused - 1);
}

static void
prefetch_cleanup_trailing_unused(void)
{
	uint64		ring_index;
	PrefetchRequest *slot;

	while (MyPState->ring_last < MyPState->ring_receive)
	{
		ring_index = MyPState->ring_last;
		slot = GetPrfSlot(ring_index);

		if (slot->status == PRFS_UNUSED)
			MyPState->ring_last += 1;
		else
			break;
	}
}


static bool
prefetch_flush_requests(void)
{
	for (shardno_t shard_no = 0; shard_no < MyPState->max_shard_no; shard_no++)
	{
		if (MyPState->shard_bitmap[shard_no >> 3] & (1 << (shard_no & 7)))
		{
			if (!page_server->flush(shard_no))
				return false;
			MyPState->shard_bitmap[shard_no >> 3] &= ~(1 << (shard_no & 7));
		}
	}
	MyPState->max_shard_no = 0;
	return true;
}

/*
 * Wait for slot of ring_index to have received its response.
 * The caller is responsible for making sure the request buffer is flushed.
 *
 * NOTE: this function may indirectly update MyPState->pfs_hash; which
 * invalidates any active pointers into the hash table.
 */
static bool
prefetch_wait_for(uint64 ring_index)
{
	PrefetchRequest *entry;

	if (MyPState->ring_flush <= ring_index &&
		MyPState->ring_unused > MyPState->ring_flush)
	{
		if (!prefetch_flush_requests())
			return false;
		MyPState->ring_flush = MyPState->ring_unused;
	}

	Assert(MyPState->ring_unused > ring_index);

	while (MyPState->ring_receive <= ring_index)
	{
		entry = GetPrfSlot(MyPState->ring_receive);

		Assert(entry->status == PRFS_REQUESTED);
		if (!prefetch_read(entry))
			return false;
	}
	return true;
}

/*
 * Read the response of a prefetch request into its slot.
 *
 * The caller is responsible for making sure that the request for this buffer
 * was flushed to the PageServer.
 *
 * NOTE: this function may indirectly update MyPState->pfs_hash; which
 * invalidates any active pointers into the hash table.
 */
static bool
prefetch_read(PrefetchRequest *slot)
{
	NeonResponse *response;
	MemoryContext old;

	Assert(slot->status == PRFS_REQUESTED);
	Assert(slot->response == NULL);
	Assert(slot->my_ring_index == MyPState->ring_receive);

	old = MemoryContextSwitchTo(MyPState->errctx);
	response = (NeonResponse *) page_server->receive(slot->shard_no);
	MemoryContextSwitchTo(old);
	if (response)
	{
		/* update prefetch state */
		MyPState->n_responses_buffered += 1;
		MyPState->n_requests_inflight -= 1;
		MyPState->ring_receive += 1;

		/* update slot state */
		slot->status = PRFS_RECEIVED;
		slot->response = response;
		return true;
	}
	else
	{
		return false;
	}
}

/*
 * Disconnect hook - drop prefetches when the connection drops
 *
 * If we don't remove the failed prefetches, we'd be serving incorrect
 * data to the smgr.
 */
void
prefetch_on_ps_disconnect(void)
{
	MyPState->ring_flush = MyPState->ring_unused;
	while (MyPState->ring_receive < MyPState->ring_unused)
	{
		PrefetchRequest *slot;
		uint64		ring_index = MyPState->ring_receive;

		slot = GetPrfSlot(ring_index);

		Assert(slot->status == PRFS_REQUESTED);
		Assert(slot->my_ring_index == ring_index);

		/* clean up the request */
		slot->status = PRFS_TAG_REMAINS;
		MyPState->n_requests_inflight -= 1;
		MyPState->ring_receive += 1;
		prefetch_set_unused(ring_index);
	}
}

/*
 * prefetch_set_unused() - clear a received prefetch slot
 *
 * The slot at ring_index must be a current member of the ring buffer,
 * and may not be in the PRFS_REQUESTED state.
 *
 * NOTE: this function will update MyPState->pfs_hash; which invalidates any
 * active pointers into the hash table.
 */
static inline void
prefetch_set_unused(uint64 ring_index)
{
	PrefetchRequest *slot = GetPrfSlot(ring_index);

	if (ring_index < MyPState->ring_last)
		return;					/* Should already be unused */

	Assert(MyPState->ring_unused > ring_index);

	if (slot->status == PRFS_UNUSED)
		return;

	Assert(slot->status == PRFS_RECEIVED || slot->status == PRFS_TAG_REMAINS);

	if (slot->status == PRFS_RECEIVED)
	{
		pfree(slot->response);
		slot->response = NULL;

		MyPState->n_responses_buffered -= 1;
		MyPState->n_unused += 1;
	}
	else
	{
		Assert(slot->response == NULL);
	}

	prfh_delete(MyPState->prf_hash, slot);

	/* clear all fields */
	MemSet(slot, 0, sizeof(PrefetchRequest));
	slot->status = PRFS_UNUSED;

	/* run cleanup if we're holding back ring_last */
	if (MyPState->ring_last == ring_index)
		prefetch_cleanup_trailing_unused();

	/*
	 * ... and try to store the buffered responses more compactly if > 12.5%
	 * of the buffer is gaps
	 */
	else if (ReceiveBufferNeedsCompaction())
		compact_prefetch_buffers();
}

static void
prefetch_do_request(PrefetchRequest *slot, bool *force_latest, XLogRecPtr *force_lsn)
{
	bool		found;
	NeonGetPageRequest request = {
		.req.tag = T_NeonGetPageRequest,
		.req.latest = false,
		.req.lsn = 0,
		.rinfo = BufTagGetNRelFileInfo(slot->buftag),
		.forknum = slot->buftag.forkNum,
		.blkno = slot->buftag.blockNum,
	};

	if (force_lsn && force_latest)
	{
		request.req.lsn = *force_lsn;
		request.req.latest = *force_latest;
		slot->actual_request_lsn = slot->effective_request_lsn = *force_lsn;
	}
	else
	{
		XLogRecPtr	lsn = neon_get_request_lsn(
											   &request.req.latest,
											   BufTagGetNRelFileInfo(slot->buftag),
											   slot->buftag.forkNum,
											   slot->buftag.blockNum
			);

		/*
		 * Note: effective_request_lsn is potentially higher than the
		 * requested LSN, but still correct:
		 *
		 * We know there are no changes between the actual requested LSN and
		 * the value of effective_request_lsn: If there were, the page would
		 * have been in cache and evicted between those LSN values, which then
		 * would have had to result in a larger request LSN for this page.
		 *
		 * It is possible that a concurrent backend loads the page, modifies
		 * it and then evicts it again, but the LSN of that eviction cannot be
		 * smaller than the current WAL insert/redo pointer, which is already
		 * larger than this prefetch_lsn. So in any case, that would
		 * invalidate this cache.
		 *
		 * The best LSN to use for effective_request_lsn would be
		 * XLogCtl->Insert.RedoRecPtr, but that's expensive to access.
		 */
		slot->actual_request_lsn = request.req.lsn = lsn;
		prefetch_lsn = Max(prefetch_lsn, lsn);
		slot->effective_request_lsn = prefetch_lsn;
	}

	Assert(slot->response == NULL);
	Assert(slot->my_ring_index == MyPState->ring_unused);

	while (!page_server->send(slot->shard_no, (NeonRequest *) &request));

	/* update prefetch state */
	MyPState->n_requests_inflight += 1;
	MyPState->n_unused -= 1;
	MyPState->ring_unused += 1;
	MyPState->shard_bitmap[slot->shard_no >> 3] |= 1 << (slot->shard_no & 7);
	MyPState->max_shard_no = Max(slot->shard_no+1, MyPState->max_shard_no);

	/* update slot state */
	slot->status = PRFS_REQUESTED;


	prfh_insert(MyPState->prf_hash, slot, &found);
	Assert(!found);
}

/*
 * prefetch_register_buffer() - register and prefetch buffer
 *
 * Register that we may want the contents of BufferTag in the near future.
 *
 * If force_latest and force_lsn are not NULL, those values are sent to the
 * pageserver. If they are NULL, we utilize the lastWrittenLsn -infrastructure
 * to fill in these values manually.
 *
 * NOTE: this function may indirectly update MyPState->pfs_hash; which
 * invalidates any active pointers into the hash table.
 */

static uint64
prefetch_register_buffer(BufferTag tag, bool *force_latest, XLogRecPtr *force_lsn)
{
	uint64		ring_index;
	PrefetchRequest req;
	PrefetchRequest *slot;
	PrfHashEntry *entry;

	/* use an intermediate PrefetchRequest struct to ensure correct alignment */
	req.buftag = tag;
Retry:
	entry = prfh_lookup(MyPState->prf_hash, (PrefetchRequest *) &req);

	if (entry != NULL)
	{
		slot = entry->slot;
		ring_index = slot->my_ring_index;
		Assert(slot == GetPrfSlot(ring_index));

		Assert(slot->status != PRFS_UNUSED);
		Assert(MyPState->ring_last <= ring_index &&
			   ring_index < MyPState->ring_unused);
		Assert(BUFFERTAGS_EQUAL(slot->buftag, tag));

		/*
		 * If we want a specific lsn, we do not accept requests that were made
		 * with a potentially different LSN.
		 */
		if (force_latest && force_lsn)
		{
			/*
			 * if we want the latest version, any effective_request_lsn <
			 * request lsn is OK
			 */
			if (*force_latest)
			{
				if (*force_lsn > slot->effective_request_lsn)
				{
					prefetch_wait_for(ring_index);
					prefetch_set_unused(ring_index);
					entry = NULL;
				}

			}

			/*
			 * if we don't want the latest version, only accept requests with
			 * the exact same LSN
			 */
			else
			{
				if (*force_lsn != slot->effective_request_lsn)
				{
					prefetch_wait_for(ring_index);
					prefetch_set_unused(ring_index);
					entry = NULL;
				}
			}
		}

		if (entry != NULL)
		{
			/*
			 * We received a prefetch for a page that was recently read and
			 * removed from the buffers. Remove that request from the buffers.
			 */
			if (slot->status == PRFS_TAG_REMAINS)
			{
				prefetch_set_unused(ring_index);
				entry = NULL;
			}
			else
			{
				/* The buffered request is good enough, return that index */
				pgBufferUsage.prefetch.duplicates++;
				return ring_index;
			}
		}
	}

	/*
	 * If the prefetch queue is full, we need to make room by clearing the
	 * oldest slot. If the oldest slot holds a buffer that was already
	 * received, we can just throw it away; we fetched the page unnecessarily
	 * in that case. If the oldest slot holds a request that we haven't
	 * received a response for yet, we have to wait for the response to that
	 * before we can continue. We might not have even flushed the request to
	 * the pageserver yet, it might be just sitting in the output buffer. In
	 * that case, we flush it and wait for the response. (We could decide not
	 * to send it, but it's hard to abort when the request is already in the
	 * output buffer, and 'not sending' a prefetch request kind of goes
	 * against the principles of prefetching)
	 */
	if (MyPState->ring_last + readahead_buffer_size - 1 == MyPState->ring_unused)
	{
		uint64		cleanup_index = MyPState->ring_last;

		slot = GetPrfSlot(cleanup_index);

		Assert(slot->status != PRFS_UNUSED);

		/*
		 * If there is good reason to run compaction on the prefetch buffers,
		 * try to do that.
		 */
		if (ReceiveBufferNeedsCompaction() && compact_prefetch_buffers())
		{
			Assert(slot->status == PRFS_UNUSED);
		}
		else
		{
			/*
			 * We have the slot for ring_last, so that must still be in
			 * progress
			 */
			switch (slot->status)
			{
				case PRFS_REQUESTED:
					Assert(MyPState->ring_receive == cleanup_index);
					prefetch_wait_for(cleanup_index);
					prefetch_set_unused(cleanup_index);
					break;
				case PRFS_RECEIVED:
				case PRFS_TAG_REMAINS:
					prefetch_set_unused(cleanup_index);
					break;
				default:
					pg_unreachable();
			}
		}
	}

	/*
	 * The next buffer pointed to by `ring_unused` is now definitely empty, so
	 * we can insert the new request to it.
	 */
	ring_index = MyPState->ring_unused;
	slot = &MyPState->prf_buffer[((ring_index) % readahead_buffer_size)];

	Assert(MyPState->ring_last <= ring_index);

	Assert(slot->status == PRFS_UNUSED);

	/*
	 * We must update the slot data before insertion, because the hash
	 * function reads the buffer tag from the slot.
	 */
	slot->buftag = tag;
	slot->shard_no = get_shard_number(&tag);
	slot->my_ring_index = ring_index;

	prefetch_do_request(slot, force_latest, force_lsn);
	Assert(slot->status == PRFS_REQUESTED);
	Assert(MyPState->ring_last <= ring_index &&
		   ring_index < MyPState->ring_unused);

	if (flush_every_n_requests > 0 &&
		MyPState->ring_unused - MyPState->ring_flush >= flush_every_n_requests)
	{
		if (!prefetch_flush_requests())
		{
			/*
			 * Prefetch set is reset in case of error, so we should try to
			 * register our request once again
			 */
			goto Retry;
		}
		MyPState->ring_flush = MyPState->ring_unused;
	}

	return ring_index;
}

static NeonResponse *
page_server_request(void const *req)
{
	NeonResponse *resp;
	BufferTag tag = {0};
	shardno_t shard_no;

	switch (((NeonRequest *) req)->tag)
	{
		case T_NeonExistsRequest:
			CopyNRelFileInfoToBufTag(tag, ((NeonExistsRequest *) req)->rinfo);
			break;
		case T_NeonNblocksRequest:
			CopyNRelFileInfoToBufTag(tag, ((NeonNblocksRequest *) req)->rinfo);
			break;
		case T_NeonDbSizeRequest:
			NInfoGetDbOid(BufTagGetNRelFileInfo(tag)) = ((NeonDbSizeRequest *) req)->dbNode;
			break;
		case T_NeonGetPageRequest:
			CopyNRelFileInfoToBufTag(tag, ((NeonGetPageRequest *) req)->rinfo);
			tag.blockNum = ((NeonGetPageRequest *) req)->blkno;
			break;
		default:
			neon_log(ERROR, "Unexpected request tag: %d", ((NeonRequest *) req)->tag);
	}
	shard_no = get_shard_number(&tag);


	/*
	 * Current sharding model assumes that all metadata is present only at shard 0.
	 * We still need to call get_shard_no() to check if shard map is up-to-date.
	 */
	if (((NeonRequest *) req)->tag != T_NeonGetPageRequest || ((NeonGetPageRequest *) req)->forknum != MAIN_FORKNUM)
	{
		shard_no = 0;
	}

	do
	{
		while (!page_server->send(shard_no, (NeonRequest *) req) || !page_server->flush(shard_no));
		consume_prefetch_responses();
		resp = page_server->receive(shard_no);
	} while (resp == NULL);
	return resp;

}


StringInfoData
nm_pack_request(NeonRequest *msg)
{
	StringInfoData s;

	initStringInfo(&s);
	pq_sendbyte(&s, msg->tag);

	switch (messageTag(msg))
	{
			/* pagestore_client -> pagestore */
		case T_NeonExistsRequest:
			{
				NeonExistsRequest *msg_req = (NeonExistsRequest *) msg;

				pq_sendbyte(&s, msg_req->req.latest);
				pq_sendint64(&s, msg_req->req.lsn);
				pq_sendint32(&s, NInfoGetSpcOid(msg_req->rinfo));
				pq_sendint32(&s, NInfoGetDbOid(msg_req->rinfo));
				pq_sendint32(&s, NInfoGetRelNumber(msg_req->rinfo));
				pq_sendbyte(&s, msg_req->forknum);

				break;
			}
		case T_NeonNblocksRequest:
			{
				NeonNblocksRequest *msg_req = (NeonNblocksRequest *) msg;

				pq_sendbyte(&s, msg_req->req.latest);
				pq_sendint64(&s, msg_req->req.lsn);
				pq_sendint32(&s, NInfoGetSpcOid(msg_req->rinfo));
				pq_sendint32(&s, NInfoGetDbOid(msg_req->rinfo));
				pq_sendint32(&s, NInfoGetRelNumber(msg_req->rinfo));
				pq_sendbyte(&s, msg_req->forknum);

				break;
			}
		case T_NeonDbSizeRequest:
			{
				NeonDbSizeRequest *msg_req = (NeonDbSizeRequest *) msg;

				pq_sendbyte(&s, msg_req->req.latest);
				pq_sendint64(&s, msg_req->req.lsn);
				pq_sendint32(&s, msg_req->dbNode);

				break;
			}
		case T_NeonGetPageRequest:
			{
				NeonGetPageRequest *msg_req = (NeonGetPageRequest *) msg;

				pq_sendbyte(&s, msg_req->req.latest);
				pq_sendint64(&s, msg_req->req.lsn);
				pq_sendint32(&s, NInfoGetSpcOid(msg_req->rinfo));
				pq_sendint32(&s, NInfoGetDbOid(msg_req->rinfo));
				pq_sendint32(&s, NInfoGetRelNumber(msg_req->rinfo));
				pq_sendbyte(&s, msg_req->forknum);
				pq_sendint32(&s, msg_req->blkno);

				break;
			}

			/* pagestore -> pagestore_client. We never need to create these. */
		case T_NeonExistsResponse:
		case T_NeonNblocksResponse:
		case T_NeonGetPageResponse:
		case T_NeonErrorResponse:
		case T_NeonDbSizeResponse:
		default:
			neon_log(ERROR, "unexpected neon message tag 0x%02x", msg->tag);
			break;
	}
	return s;
}

NeonResponse *
nm_unpack_response(StringInfo s)
{
	NeonMessageTag tag = pq_getmsgbyte(s);
	NeonResponse *resp = NULL;

	switch (tag)
	{
			/* pagestore -> pagestore_client */
		case T_NeonExistsResponse:
			{
				NeonExistsResponse *msg_resp = palloc0(sizeof(NeonExistsResponse));

				msg_resp->tag = tag;
				msg_resp->exists = pq_getmsgbyte(s);
				pq_getmsgend(s);

				resp = (NeonResponse *) msg_resp;
				break;
			}

		case T_NeonNblocksResponse:
			{
				NeonNblocksResponse *msg_resp = palloc0(sizeof(NeonNblocksResponse));

				msg_resp->tag = tag;
				msg_resp->n_blocks = pq_getmsgint(s, 4);
				pq_getmsgend(s);

				resp = (NeonResponse *) msg_resp;
				break;
			}

		case T_NeonGetPageResponse:
			{
				NeonGetPageResponse *msg_resp;

				msg_resp = MemoryContextAllocZero(MyPState->bufctx, PS_GETPAGERESPONSE_SIZE);
				msg_resp->tag = tag;
				/* XXX:	should be varlena */
				memcpy(msg_resp->page, pq_getmsgbytes(s, BLCKSZ), BLCKSZ);
				pq_getmsgend(s);

				Assert(msg_resp->tag == T_NeonGetPageResponse);

				resp = (NeonResponse *) msg_resp;
				break;
			}

		case T_NeonDbSizeResponse:
			{
				NeonDbSizeResponse *msg_resp = palloc0(sizeof(NeonDbSizeResponse));

				msg_resp->tag = tag;
				msg_resp->db_size = pq_getmsgint64(s);
				pq_getmsgend(s);

				resp = (NeonResponse *) msg_resp;
				break;
			}

		case T_NeonErrorResponse:
			{
				NeonErrorResponse *msg_resp;
				size_t		msglen;
				const char *msgtext;

				msgtext = pq_getmsgrawstring(s);
				msglen = strlen(msgtext);

				msg_resp = palloc0(sizeof(NeonErrorResponse) + msglen + 1);
				msg_resp->tag = tag;
				memcpy(msg_resp->message, msgtext, msglen + 1);
				pq_getmsgend(s);

				resp = (NeonResponse *) msg_resp;
				break;
			}

			/*
			 * pagestore_client -> pagestore
			 *
			 * We create these ourselves, and don't need to decode them.
			 */
		case T_NeonExistsRequest:
		case T_NeonNblocksRequest:
		case T_NeonGetPageRequest:
		case T_NeonDbSizeRequest:
		default:
			neon_log(ERROR, "unexpected neon message tag 0x%02x", tag);
			break;
	}

	return resp;
}

/* dump to json for debugging / error reporting purposes */
char *
nm_to_string(NeonMessage *msg)
{
	StringInfoData s;

	initStringInfo(&s);

	switch (messageTag(msg))
	{
			/* pagestore_client -> pagestore */
		case T_NeonExistsRequest:
			{
				NeonExistsRequest *msg_req = (NeonExistsRequest *) msg;

				appendStringInfoString(&s, "{\"type\": \"NeonExistsRequest\"");
				appendStringInfo(&s, ", \"rinfo\": \"%u/%u/%u\"", RelFileInfoFmt(msg_req->rinfo));
				appendStringInfo(&s, ", \"forknum\": %d", msg_req->forknum);
				appendStringInfo(&s, ", \"lsn\": \"%X/%X\"", LSN_FORMAT_ARGS(msg_req->req.lsn));
				appendStringInfo(&s, ", \"latest\": %d", msg_req->req.latest);
				appendStringInfoChar(&s, '}');
				break;
			}

		case T_NeonNblocksRequest:
			{
				NeonNblocksRequest *msg_req = (NeonNblocksRequest *) msg;

				appendStringInfoString(&s, "{\"type\": \"NeonNblocksRequest\"");
				appendStringInfo(&s, ", \"rinfo\": \"%u/%u/%u\"", RelFileInfoFmt(msg_req->rinfo));
				appendStringInfo(&s, ", \"forknum\": %d", msg_req->forknum);
				appendStringInfo(&s, ", \"lsn\": \"%X/%X\"", LSN_FORMAT_ARGS(msg_req->req.lsn));
				appendStringInfo(&s, ", \"latest\": %d", msg_req->req.latest);
				appendStringInfoChar(&s, '}');
				break;
			}

		case T_NeonGetPageRequest:
			{
				NeonGetPageRequest *msg_req = (NeonGetPageRequest *) msg;

				appendStringInfoString(&s, "{\"type\": \"NeonGetPageRequest\"");
				appendStringInfo(&s, ", \"rinfo\": \"%u/%u/%u\"", RelFileInfoFmt(msg_req->rinfo));
				appendStringInfo(&s, ", \"forknum\": %d", msg_req->forknum);
				appendStringInfo(&s, ", \"blkno\": %u", msg_req->blkno);
				appendStringInfo(&s, ", \"lsn\": \"%X/%X\"", LSN_FORMAT_ARGS(msg_req->req.lsn));
				appendStringInfo(&s, ", \"latest\": %d", msg_req->req.latest);
				appendStringInfoChar(&s, '}');
				break;
			}
		case T_NeonDbSizeRequest:
			{
				NeonDbSizeRequest *msg_req = (NeonDbSizeRequest *) msg;

				appendStringInfoString(&s, "{\"type\": \"NeonDbSizeRequest\"");
				appendStringInfo(&s, ", \"dbnode\": \"%u\"", msg_req->dbNode);
				appendStringInfo(&s, ", \"lsn\": \"%X/%X\"", LSN_FORMAT_ARGS(msg_req->req.lsn));
				appendStringInfo(&s, ", \"latest\": %d", msg_req->req.latest);
				appendStringInfoChar(&s, '}');
				break;
			}

			/* pagestore -> pagestore_client */
		case T_NeonExistsResponse:
			{
				NeonExistsResponse *msg_resp = (NeonExistsResponse *) msg;

				appendStringInfoString(&s, "{\"type\": \"NeonExistsResponse\"");
				appendStringInfo(&s, ", \"exists\": %d}",
								 msg_resp->exists);
				appendStringInfoChar(&s, '}');

				break;
			}
		case T_NeonNblocksResponse:
			{
				NeonNblocksResponse *msg_resp = (NeonNblocksResponse *) msg;

				appendStringInfoString(&s, "{\"type\": \"NeonNblocksResponse\"");
				appendStringInfo(&s, ", \"n_blocks\": %u}",
								 msg_resp->n_blocks);
				appendStringInfoChar(&s, '}');

				break;
			}
		case T_NeonGetPageResponse:
			{
#if 0
				NeonGetPageResponse *msg_resp = (NeonGetPageResponse *) msg;
#endif

				appendStringInfoString(&s, "{\"type\": \"NeonGetPageResponse\"");
				appendStringInfo(&s, ", \"page\": \"XXX\"}");
				appendStringInfoChar(&s, '}');
				break;
			}
		case T_NeonErrorResponse:
			{
				NeonErrorResponse *msg_resp = (NeonErrorResponse *) msg;

				/* FIXME: escape double-quotes in the message */
				appendStringInfoString(&s, "{\"type\": \"NeonErrorResponse\"");
				appendStringInfo(&s, ", \"message\": \"%s\"}", msg_resp->message);
				appendStringInfoChar(&s, '}');
				break;
			}
		case T_NeonDbSizeResponse:
			{
				NeonDbSizeResponse *msg_resp = (NeonDbSizeResponse *) msg;

				appendStringInfoString(&s, "{\"type\": \"NeonDbSizeResponse\"");
				appendStringInfo(&s, ", \"db_size\": %ld}",
								 msg_resp->db_size);
				appendStringInfoChar(&s, '}');

				break;
			}

		default:
			appendStringInfo(&s, "{\"type\": \"unknown 0x%02x\"", msg->tag);
	}
	return s.data;
}

/*
 * Wrapper around log_newpage() that makes a temporary copy of the block and
 * WAL-logs that. This makes it safe to use while holding only a shared lock
 * on the page, see XLogSaveBufferForHint. We don't use XLogSaveBufferForHint
 * directly because it skips the logging if the LSN is new enough.
 */
static XLogRecPtr
log_newpage_copy(NRelFileInfo * rinfo, ForkNumber forkNum, BlockNumber blkno,
				 Page page, bool page_std)
{
	PGAlignedBlock copied_buffer;

	memcpy(copied_buffer.data, page, BLCKSZ);
	return log_newpage(rinfo, forkNum, blkno, copied_buffer.data, page_std);
}

/*
 * Is 'buffer' identical to a freshly initialized empty heap page?
 */
static bool
PageIsEmptyHeapPage(char *buffer)
{
	PGAlignedBlock empty_page;

	PageInit((Page) empty_page.data, BLCKSZ, 0);

	return memcmp(buffer, empty_page.data, BLCKSZ) == 0;
}

static void
#if PG_MAJORVERSION_NUM < 16
neon_wallog_page(SMgrRelation reln, ForkNumber forknum, BlockNumber blocknum, char *buffer, bool force)
#else
neon_wallog_page(SMgrRelation reln, ForkNumber forknum, BlockNumber blocknum, const char *buffer, bool force)
#endif
{
	XLogRecPtr	lsn = PageGetLSN((Page) buffer);

	if (ShutdownRequestPending)
		return;
	/* Don't log any pages if we're not allowed to do so. */
	if (!XLogInsertAllowed())
		return;

	/*
	 * Whenever a VM or FSM page is evicted, WAL-log it. FSM and (some) VM
	 * changes are not WAL-logged when the changes are made, so this is our
	 * last chance to log them, otherwise they're lost. That's OK for
	 * correctness, the non-logged updates are not critical. But we want to
	 * have a reasonably up-to-date VM and FSM in the page server.
	 */
	if ((force || forknum == FSM_FORKNUM || forknum == VISIBILITYMAP_FORKNUM) && !RecoveryInProgress())
	{
		/* FSM is never WAL-logged and we don't care. */
		XLogRecPtr	recptr;

		recptr = log_newpage_copy(&InfoFromSMgrRel(reln), forknum, blocknum,
								  (Page) buffer, false);
		XLogFlush(recptr);
		lsn = recptr;
		ereport(SmgrTrace,
				(errmsg(NEON_TAG "Page %u of relation %u/%u/%u.%u was force logged. Evicted at lsn=%X/%X",
						blocknum,
						RelFileInfoFmt(InfoFromSMgrRel(reln)),
						forknum, LSN_FORMAT_ARGS(lsn))));
	}
	else if (lsn == InvalidXLogRecPtr)
	{
		/*
		 * When PostgreSQL extends a relation, it calls smgrextend() with an
		 * all-zeros pages, and we can just ignore that in Neon. We do need to
		 * remember the new size, though, so that smgrnblocks() returns the
		 * right answer after the rel has been extended. We rely on the
		 * relsize cache for that.
		 *
		 * A completely empty heap page doesn't need to be WAL-logged, either.
		 * The heapam can leave such a page behind, if e.g. an insert errors
		 * out after initializing the page, but before it has inserted the
		 * tuple and WAL-logged the change. When we read the page from the
		 * page server, it will come back as all-zeros. That's OK, the heapam
		 * will initialize an all-zeros page on first use.
		 *
		 * In other scenarios, evicting a dirty page with no LSN is a bad
		 * sign: it implies that the page was not WAL-logged, and its contents
		 * will be lost when it's evicted.
		 */
		if (PageIsNew((Page) buffer))
		{
			ereport(SmgrTrace,
					(errmsg(NEON_TAG "Page %u of relation %u/%u/%u.%u is all-zeros",
							blocknum,
							RelFileInfoFmt(InfoFromSMgrRel(reln)),
							forknum)));
		}
		else if (PageIsEmptyHeapPage((Page) buffer))
		{
			ereport(SmgrTrace,
					(errmsg(NEON_TAG "Page %u of relation %u/%u/%u.%u is an empty heap page with no LSN",
							blocknum,
							RelFileInfoFmt(InfoFromSMgrRel(reln)),
							forknum)));
		}
		else
		{
			ereport(PANIC,
					(errmsg(NEON_TAG "Page %u of relation %u/%u/%u.%u is evicted with zero LSN",
							blocknum,
							RelFileInfoFmt(InfoFromSMgrRel(reln)),
							forknum)));
		}
	}
	else
	{
		ereport(SmgrTrace,
				(errmsg(NEON_TAG "Page %u of relation %u/%u/%u.%u is already wal logged at lsn=%X/%X",
						blocknum,
						RelFileInfoFmt(InfoFromSMgrRel(reln)),
						forknum, LSN_FORMAT_ARGS(lsn))));
	}

	/*
	 * Remember the LSN on this page. When we read the page again, we must
	 * read the same or newer version of it.
	 */
	SetLastWrittenLSNForBlock(lsn, InfoFromSMgrRel(reln), forknum, blocknum);
}

/*
 *	neon_init() -- Initialize private state
 */
void
neon_init(void)
{
	Size		prfs_size;

	if (MyPState != NULL)
		return;

	prfs_size = offsetof(PrefetchState, prf_buffer) +
		sizeof(PrefetchRequest) * readahead_buffer_size;

	MyPState = MemoryContextAllocZero(TopMemoryContext, prfs_size);

	MyPState->n_unused = readahead_buffer_size;

	MyPState->bufctx = SlabContextCreate(TopMemoryContext,
										 "NeonSMGR/prefetch",
										 SLAB_DEFAULT_BLOCK_SIZE * 17,
										 PS_GETPAGERESPONSE_SIZE);
	MyPState->errctx = AllocSetContextCreate(TopMemoryContext,
											 "NeonSMGR/errors",
											 ALLOCSET_DEFAULT_SIZES);
	MyPState->hashctx = AllocSetContextCreate(TopMemoryContext,
											  "NeonSMGR/prefetch",
											  ALLOCSET_DEFAULT_SIZES);

	MyPState->prf_hash = prfh_create(MyPState->hashctx,
									 readahead_buffer_size, NULL);

	old_redo_read_buffer_filter = redo_read_buffer_filter;
	redo_read_buffer_filter = neon_redo_read_buffer_filter;

#ifdef DEBUG_COMPARE_LOCAL
	mdinit();
#endif
}

/*
 * GetXLogInsertRecPtr uses XLogBytePosToRecPtr to convert logical insert (reserved) position
 * to physical position in WAL. It always adds SizeOfXLogShortPHD:
 *		seg_offset += fullpages * XLOG_BLCKSZ + bytesleft + SizeOfXLogShortPHD;
 * so even if there are no records on the page, offset will be SizeOfXLogShortPHD.
 * It may cause problems with XLogFlush. So return pointer backward to the origin of the page.
 */
static XLogRecPtr
nm_adjust_lsn(XLogRecPtr lsn)
{
	/*
	 * If lsn points to the beging of first record on page or segment, then
	 * "return" it back to the page origin
	 */
	if ((lsn & (XLOG_BLCKSZ - 1)) == SizeOfXLogShortPHD)
	{
		lsn -= SizeOfXLogShortPHD;
	}
	else if ((lsn & (wal_segment_size - 1)) == SizeOfXLogLongPHD)
	{
		lsn -= SizeOfXLogLongPHD;
	}
	return lsn;
}

/*
 * Return LSN for requesting pages and number of blocks from page server
 */
static XLogRecPtr
neon_get_request_lsn(bool *latest, NRelFileInfo rinfo, ForkNumber forknum, BlockNumber blkno)
{
	XLogRecPtr	lsn;

	if (RecoveryInProgress())
	{
		/*
		 * We don't know if WAL has been generated but not yet replayed, so
		 * we're conservative in our estimates about latest pages.
		 */
		*latest = false;

		/*
		 * Get the last written LSN of this page.
		 */
		lsn = GetLastWrittenLSN(rinfo, forknum, blkno);
		lsn = nm_adjust_lsn(lsn);

		neon_log(DEBUG1, "neon_get_request_lsn GetXLogReplayRecPtr %X/%X request lsn 0 ",
			 (uint32) ((lsn) >> 32), (uint32) (lsn));
	}
	else
	{
		XLogRecPtr	flushlsn;

		/*
		 * Use the latest LSN that was evicted from the buffer cache. Any
		 * pages modified by later WAL records must still in the buffer cache,
		 * so our request cannot concern those.
		 */
		*latest = true;
		lsn = GetLastWrittenLSN(rinfo, forknum, blkno);
		Assert(lsn != InvalidXLogRecPtr);
		neon_log(DEBUG1, "neon_get_request_lsn GetLastWrittenLSN lsn %X/%X ",
			 (uint32) ((lsn) >> 32), (uint32) (lsn));

		lsn = nm_adjust_lsn(lsn);

		/*
		 * Is it possible that the last-written LSN is ahead of last flush
		 * LSN? Generally not, we shouldn't evict a page from the buffer cache
		 * before all its modifications have been safely flushed. That's the
		 * "WAL before data" rule. However, such case does exist at index
		 * building, _bt_blwritepage logs the full page without flushing WAL
		 * before smgrextend (files are fsynced before build ends).
		 */
#if PG_VERSION_NUM >= 150000
		flushlsn = GetFlushRecPtr(NULL);
#else
		flushlsn = GetFlushRecPtr();
#endif
		if (lsn > flushlsn)
		{
			neon_log(DEBUG5, "last-written LSN %X/%X is ahead of last flushed LSN %X/%X",
				 (uint32) (lsn >> 32), (uint32) lsn,
				 (uint32) (flushlsn >> 32), (uint32) flushlsn);
			XLogFlush(lsn);
		}
	}

	return lsn;
}

/*
 *	neon_exists() -- Does the physical file exist?
 */
bool
neon_exists(SMgrRelation reln, ForkNumber forkNum)
{
	bool		exists;
	NeonResponse *resp;
	BlockNumber n_blocks;
	bool		latest;
	XLogRecPtr	request_lsn;

	switch (reln->smgr_relpersistence)
	{
		case 0:

			/*
			 * We don't know if it's an unlogged rel stored locally, or
			 * permanent rel stored in the page server. First check if it
			 * exists locally. If it does, great. Otherwise check if it exists
			 * in the page server.
			 */
			if (mdexists(reln, forkNum))
				return true;
			break;

		case RELPERSISTENCE_PERMANENT:
			break;

		case RELPERSISTENCE_TEMP:
		case RELPERSISTENCE_UNLOGGED:
			return mdexists(reln, forkNum);

		default:
			neon_log(ERROR, "unknown relpersistence '%c'", reln->smgr_relpersistence);
	}

	if (get_cached_relsize(InfoFromSMgrRel(reln), forkNum, &n_blocks))
	{
		return true;
	}

	/*
	 * \d+ on a view calls smgrexists with 0/0/0 relfilenode. The page server
	 * will error out if you check that, because the whole dbdir for
	 * tablespace 0, db 0 doesn't exists. We possibly should change the page
	 * server to accept that and return 'false', to be consistent with
	 * mdexists(). But we probably also should fix pg_table_size() to not call
	 * smgrexists() with bogus relfilenode.
	 *
	 * For now, handle that special case here.
	 */
#if PG_MAJORVERSION_NUM >= 16
	if (reln->smgr_rlocator.locator.spcOid == 0 &&
		reln->smgr_rlocator.locator.dbOid == 0 &&
		reln->smgr_rlocator.locator.relNumber == 0)
#else
	if (reln->smgr_rnode.node.spcNode == 0 &&
		reln->smgr_rnode.node.dbNode == 0 &&
		reln->smgr_rnode.node.relNode == 0)
#endif
	{
		return false;
	}

	request_lsn = neon_get_request_lsn(&latest, InfoFromSMgrRel(reln), forkNum, REL_METADATA_PSEUDO_BLOCKNO);
	{
		NeonExistsRequest request = {
			.req.tag = T_NeonExistsRequest,
			.req.latest = latest,
			.req.lsn = request_lsn,
			.rinfo = InfoFromSMgrRel(reln),
		.forknum = forkNum};

		resp = page_server_request(&request);
	}

	switch (resp->tag)
	{
		case T_NeonExistsResponse:
			exists = ((NeonExistsResponse *) resp)->exists;
			break;

		case T_NeonErrorResponse:
			ereport(ERROR,
					(errcode(ERRCODE_IO_ERROR),
					 errmsg(NEON_TAG "could not read relation existence of rel %u/%u/%u.%u from page server at lsn %X/%08X",
							RelFileInfoFmt(InfoFromSMgrRel(reln)),
							forkNum,
							(uint32) (request_lsn >> 32), (uint32) request_lsn),
					 errdetail("page server returned error: %s",
							   ((NeonErrorResponse *) resp)->message)));
			break;

		default:
			neon_log(ERROR, "unexpected response from page server with tag 0x%02x", resp->tag);
	}
	pfree(resp);
	return exists;
}

/*
 *	neon_create() -- Create a new relation on neond storage
 *
 * If isRedo is true, it's okay for the relation to exist already.
 */
void
neon_create(SMgrRelation reln, ForkNumber forkNum, bool isRedo)
{
	switch (reln->smgr_relpersistence)
	{
		case 0:
			neon_log(ERROR, "cannot call smgrcreate() on rel with unknown persistence");

		case RELPERSISTENCE_PERMANENT:
			break;

		case RELPERSISTENCE_TEMP:
		case RELPERSISTENCE_UNLOGGED:
			mdcreate(reln, forkNum, isRedo);
			return;

		default:
			neon_log(ERROR, "unknown relpersistence '%c'", reln->smgr_relpersistence);
	}

	neon_log(SmgrTrace, "Create relation %u/%u/%u.%u",
		 RelFileInfoFmt(InfoFromSMgrRel(reln)),
		 forkNum);

	/*
	 * Newly created relation is empty, remember that in the relsize cache.
	 *
	 * Note that in REDO, this is called to make sure the relation fork
	 * exists, but it does not truncate the relation. So, we can only update
	 * the relsize if it didn't exist before.
	 *
	 * Also, in redo, we must make sure to update the cached size of the
	 * relation, as that is the primary source of truth for REDO's file length
	 * considerations, and as file extension isn't (perfectly) logged, we need
	 * to take care of that before we hit file size checks.
	 *
	 * FIXME: This is currently not just an optimization, but required for
	 * correctness. Postgres can call smgrnblocks() on the newly-created
	 * relation. Currently, we don't call SetLastWrittenLSN() when a new
	 * relation created, so if we didn't remember the size in the relsize
	 * cache, we might call smgrnblocks() on the newly-created relation before
	 * the creation WAL record hass been received by the page server.
	 */
	if (isRedo)
	{
		update_cached_relsize(InfoFromSMgrRel(reln), forkNum, 0);
		get_cached_relsize(InfoFromSMgrRel(reln), forkNum,
						   &reln->smgr_cached_nblocks[forkNum]);
	}
	else
		set_cached_relsize(InfoFromSMgrRel(reln), forkNum, 0);

#ifdef DEBUG_COMPARE_LOCAL
	if (IS_LOCAL_REL(reln))
		mdcreate(reln, forkNum, isRedo);
#endif
}

/*
 *	neon_unlink() -- Unlink a relation.
 *
 * Note that we're passed a RelFileNodeBackend --- by the time this is called,
 * there won't be an SMgrRelation hashtable entry anymore.
 *
 * forkNum can be a fork number to delete a specific fork, or InvalidForkNumber
 * to delete all forks.
 *
 *
 * If isRedo is true, it's unsurprising for the relation to be already gone.
 * Also, we should remove the file immediately instead of queuing a request
 * for later, since during redo there's no possibility of creating a
 * conflicting relation.
 *
 * Note: any failure should be reported as WARNING not ERROR, because
 * we are usually not in a transaction anymore when this is called.
 */
void
neon_unlink(NRelFileInfoBackend rinfo, ForkNumber forkNum, bool isRedo)
{
	/*
	 * Might or might not exist locally, depending on whether it's an unlogged
	 * or permanent relation (or if DEBUG_COMPARE_LOCAL is set). Try to
	 * unlink, it won't do any harm if the file doesn't exist.
	 */
	mdunlink(rinfo, forkNum, isRedo);
	if (!NRelFileInfoBackendIsTemp(rinfo))
	{
		forget_cached_relsize(InfoFromNInfoB(rinfo), forkNum);
	}
}

/*
 *	neon_extend() -- Add a block to the specified relation.
 *
 *		The semantics are nearly the same as mdwrite(): write at the
 *		specified position.  However, this is to be used for the case of
 *		extending a relation (i.e., blocknum is at or beyond the current
 *		EOF).  Note that we assume writing a block beyond current EOF
 *		causes intervening file space to become filled with zeroes.
 */
void
#if PG_MAJORVERSION_NUM < 16
neon_extend(SMgrRelation reln, ForkNumber forkNum, BlockNumber blkno,
			char *buffer, bool skipFsync)
#else
neon_extend(SMgrRelation reln, ForkNumber forkNum, BlockNumber blkno,
			const void *buffer, bool skipFsync)
#endif
{
	XLogRecPtr	lsn;
	BlockNumber n_blocks = 0;

	switch (reln->smgr_relpersistence)
	{
		case 0:
			neon_log(ERROR, "cannot call smgrextend() on rel with unknown persistence");

		case RELPERSISTENCE_PERMANENT:
			break;

		case RELPERSISTENCE_TEMP:
		case RELPERSISTENCE_UNLOGGED:
			mdextend(reln, forkNum, blkno, buffer, skipFsync);
			return;

		default:
			neon_log(ERROR, "unknown relpersistence '%c'", reln->smgr_relpersistence);
	}

	/*
	 * Check that the cluster size limit has not been exceeded.
	 *
	 * Temporary and unlogged relations are not included in the cluster size
	 * measured by the page server, so ignore those. Autovacuum processes are
	 * also exempt.
	 */
	if (max_cluster_size > 0 &&
		reln->smgr_relpersistence == RELPERSISTENCE_PERMANENT &&
		!IsAutoVacuumWorkerProcess())
	{
		uint64		current_size = GetZenithCurrentClusterSize();

		if (current_size >= ((uint64) max_cluster_size) * 1024 * 1024)
			ereport(ERROR,
					(errcode(ERRCODE_DISK_FULL),
					 errmsg(NEON_TAG "could not extend file because project size limit (%d MB) has been exceeded",
							max_cluster_size),
					 errhint("This limit is defined externally by the project size limit, and internally by neon.max_cluster_size GUC")));
	}

	/*
	 * Usually Postgres doesn't extend relation on more than one page (leaving
	 * holes). But this rule is violated in PG-15 where
	 * CreateAndCopyRelationData call smgrextend for destination relation n
	 * using size of source relation
	 */
	n_blocks = neon_nblocks(reln, forkNum);
	while (n_blocks < blkno)
		neon_wallog_page(reln, forkNum, n_blocks++, buffer, true);

	neon_wallog_page(reln, forkNum, blkno, buffer, false);
	set_cached_relsize(InfoFromSMgrRel(reln), forkNum, blkno + 1);

	lsn = PageGetLSN((Page) buffer);
	neon_log(SmgrTrace, "smgrextend called for %u/%u/%u.%u blk %u, page LSN: %X/%08X",
		 RelFileInfoFmt(InfoFromSMgrRel(reln)),
		 forkNum, blkno,
		 (uint32) (lsn >> 32), (uint32) lsn);

	lfc_write(InfoFromSMgrRel(reln), forkNum, blkno, buffer);

#ifdef DEBUG_COMPARE_LOCAL
	if (IS_LOCAL_REL(reln))
		mdextend(reln, forkNum, blkno, buffer, skipFsync);
#endif

	/*
	 * smgr_extend is often called with an all-zeroes page, so
	 * lsn==InvalidXLogRecPtr. An smgr_write() call will come for the buffer
	 * later, after it has been initialized with the real page contents, and
	 * it is eventually evicted from the buffer cache. But we need a valid LSN
	 * to the relation metadata update now.
	 */
	if (lsn == InvalidXLogRecPtr)
	{
		lsn = GetXLogInsertRecPtr();
		SetLastWrittenLSNForBlock(lsn, InfoFromSMgrRel(reln), forkNum, blkno);
	}
	SetLastWrittenLSNForRelation(lsn, InfoFromSMgrRel(reln), forkNum);
}

#if PG_MAJORVERSION_NUM >= 16
void
neon_zeroextend(SMgrRelation reln, ForkNumber forkNum, BlockNumber blocknum,
				int nblocks, bool skipFsync)
{
	const PGAlignedBlock buffer = {0};
	BlockNumber curblocknum = blocknum;
	int			remblocks = nblocks;
	XLogRecPtr	lsn = 0;

	switch (reln->smgr_relpersistence)
	{
		case 0:
			neon_log(ERROR, "cannot call smgrextend() on rel with unknown persistence");

		case RELPERSISTENCE_PERMANENT:
			break;

		case RELPERSISTENCE_TEMP:
		case RELPERSISTENCE_UNLOGGED:
			mdzeroextend(reln, forkNum, blocknum, nblocks, skipFsync);
			return;

		default:
			neon_log(ERROR, "unknown relpersistence '%c'", reln->smgr_relpersistence);
	}

	if (max_cluster_size > 0 &&
		reln->smgr_relpersistence == RELPERSISTENCE_PERMANENT &&
		!IsAutoVacuumWorkerProcess())
	{
		uint64		current_size = GetZenithCurrentClusterSize();

		if (current_size >= ((uint64) max_cluster_size) * 1024 * 1024)
			ereport(ERROR,
					(errcode(ERRCODE_DISK_FULL),
<<<<<<< HEAD
					 errmsg(NEON_TAG "could not extend file because cluster size limit (%d MB) has been exceeded",
=======
					 errmsg("could not extend file because project size limit (%d MB) has been exceeded",
>>>>>>> 1905f0bc
							max_cluster_size),
					 errhint("This limit is defined by neon.max_cluster_size GUC")));
	}

	/*
	 * If a relation manages to grow to 2^32-1 blocks, refuse to extend it any
	 * more --- we mustn't create a block whose number actually is
	 * InvalidBlockNumber or larger.
	 */
	if ((uint64) blocknum + nblocks >= (uint64) InvalidBlockNumber)
		ereport(ERROR,
				(errcode(ERRCODE_PROGRAM_LIMIT_EXCEEDED),
				 errmsg(NEON_TAG "cannot extend file \"%s\" beyond %u blocks",
						relpath(reln->smgr_rlocator, forkNum),
						InvalidBlockNumber)));

	/* Don't log any pages if we're not allowed to do so. */
	if (!XLogInsertAllowed())
		return;

	/* ensure we have enough xlog buffers to log max-sized records */
	XLogEnsureRecordSpace(Min(remblocks, (XLR_MAX_BLOCK_ID - 1)), 0);

	/*
	 * Iterate over all the pages. They are collected into batches of
	 * XLR_MAX_BLOCK_ID pages, and a single WAL-record is written for each
	 * batch.
	 */
	while (remblocks > 0)
	{
		int			count = Min(remblocks, XLR_MAX_BLOCK_ID);

		XLogBeginInsert();

		for (int i = 0; i < count; i++)
			XLogRegisterBlock(i, &InfoFromSMgrRel(reln), forkNum, blocknum + i,
							  (char *) buffer.data, REGBUF_FORCE_IMAGE | REGBUF_STANDARD);

		lsn = XLogInsert(RM_XLOG_ID, XLOG_FPI);

		for (int i = 0; i < count; i++)
		{
			lfc_write(InfoFromSMgrRel(reln), forkNum, blocknum + i, buffer.data);
			SetLastWrittenLSNForBlock(lsn, InfoFromSMgrRel(reln), forkNum,
									  blocknum + i);
		}

		blocknum += count;
		remblocks -= count;
	}

	Assert(lsn != 0);

	SetLastWrittenLSNForRelation(lsn, InfoFromSMgrRel(reln), forkNum);
	set_cached_relsize(InfoFromSMgrRel(reln), forkNum, blocknum);
}
#endif

/*
 *  neon_open() -- Initialize newly-opened relation.
 */
void
neon_open(SMgrRelation reln)
{
	/*
	 * We don't have anything special to do here. Call mdopen() to let md.c
	 * initialize itself. That's only needed for temporary or unlogged
	 * relations, but it's dirt cheap so do it always to make sure the md
	 * fields are initialized, for debugging purposes if nothing else.
	 */
	mdopen(reln);

	/* no work */
	neon_log(SmgrTrace, "open noop");
}

/*
 *	neon_close() -- Close the specified relation, if it isn't closed already.
 */
void
neon_close(SMgrRelation reln, ForkNumber forknum)
{
	/*
	 * Let md.c close it, if it had it open. Doesn't hurt to do this even for
	 * permanent relations that have no local storage.
	 */
	mdclose(reln, forknum);
}


/*
 *	neon_prefetch() -- Initiate asynchronous read of the specified block of a relation
 */
bool
neon_prefetch(SMgrRelation reln, ForkNumber forknum, BlockNumber blocknum)
{
	uint64		ring_index PG_USED_FOR_ASSERTS_ONLY;
	BufferTag	tag;

	switch (reln->smgr_relpersistence)
	{
		case 0:					/* probably shouldn't happen, but ignore it */
		case RELPERSISTENCE_PERMANENT:
			break;

		case RELPERSISTENCE_TEMP:
		case RELPERSISTENCE_UNLOGGED:
			return mdprefetch(reln, forknum, blocknum);

		default:
			neon_log(ERROR, "unknown relpersistence '%c'", reln->smgr_relpersistence);
	}

	if (lfc_cache_contains(InfoFromSMgrRel(reln), forknum, blocknum))
		return false;

	tag.forkNum = forknum;
	tag.blockNum = blocknum;

	CopyNRelFileInfoToBufTag(tag, InfoFromSMgrRel(reln));

	ring_index = prefetch_register_buffer(tag, NULL, NULL);

	Assert(ring_index < MyPState->ring_unused &&
		   MyPState->ring_last <= ring_index);

	return false;
}

/*
 * neon_writeback() -- Tell the kernel to write pages back to storage.
 *
 * This accepts a range of blocks because flushing several pages at once is
 * considerably more efficient than doing so individually.
 */
void
neon_writeback(SMgrRelation reln, ForkNumber forknum,
			   BlockNumber blocknum, BlockNumber nblocks)
{
	switch (reln->smgr_relpersistence)
	{
		case 0:
			/* mdwriteback() does nothing if the file doesn't exist */
			mdwriteback(reln, forknum, blocknum, nblocks);
			break;

		case RELPERSISTENCE_PERMANENT:
			break;

		case RELPERSISTENCE_TEMP:
		case RELPERSISTENCE_UNLOGGED:
			mdwriteback(reln, forknum, blocknum, nblocks);
			return;

		default:
			neon_log(ERROR, "unknown relpersistence '%c'", reln->smgr_relpersistence);
	}

	/* not implemented */
	neon_log(SmgrTrace, "writeback noop");

#ifdef DEBUG_COMPARE_LOCAL
	if (IS_LOCAL_REL(reln))
		mdwriteback(reln, forknum, blocknum, nblocks);
#endif
}

/*
 * While function is defined in the neon extension it's used within neon_test_utils directly.
 * To avoid breaking tests in the runtime please keep function signature in sync.
 */
void
#if PG_MAJORVERSION_NUM < 16
neon_read_at_lsn(NRelFileInfo rinfo, ForkNumber forkNum, BlockNumber blkno,
				 XLogRecPtr request_lsn, bool request_latest, char *buffer)
#else
neon_read_at_lsn(NRelFileInfo rinfo, ForkNumber forkNum, BlockNumber blkno,
				 XLogRecPtr request_lsn, bool request_latest, void *buffer)
#endif
{
	NeonResponse *resp;
	uint64		ring_index;
	PrfHashEntry *entry;
	PrefetchRequest *slot;
	BufferTag	buftag =
	{
		.forkNum = forkNum,
		.blockNum = blkno,
	};

	CopyNRelFileInfoToBufTag(buftag, rinfo);

	/*
	 * The redo process does not lock pages that it needs to replay but are
	 * not in the shared buffers, so a concurrent process may request the page
	 * after redo has decided it won't redo that page and updated the LwLSN
	 * for that page. If we're in hot standby we need to take care that we
	 * don't return until after REDO has finished replaying up to that LwLSN,
	 * as the page should have been locked up to that point.
	 *
	 * See also the description on neon_redo_read_buffer_filter below.
	 *
	 * NOTE: It is possible that the WAL redo process will still do IO due to
	 * concurrent failed read IOs. Those IOs should never have a request_lsn
	 * that is as large as the WAL record we're currently replaying, if it
	 * weren't for the behaviour of the LwLsn cache that uses the highest
	 * value of the LwLsn cache when the entry is not found.
	 */
	if (RecoveryInProgress() && !(MyBackendType == B_STARTUP))
		XLogWaitForReplayOf(request_lsn);

	/*
	 * Try to find prefetched page in the list of received pages.
	 */
	entry = prfh_lookup(MyPState->prf_hash, (PrefetchRequest *) &buftag);

	if (entry != NULL)
	{
		slot = entry->slot;
		if (slot->effective_request_lsn >= request_lsn)
		{
			ring_index = slot->my_ring_index;
			pgBufferUsage.prefetch.hits += 1;
		}
		else					/* the current prefetch LSN is not large
								 * enough, so drop the prefetch */
		{
			/*
			 * We can't drop cache for not-yet-received requested items. It is
			 * unlikely this happens, but it can happen if prefetch distance
			 * is large enough and a backend didn't consume all prefetch
			 * requests.
			 */
			if (slot->status == PRFS_REQUESTED)
			{
				prefetch_wait_for(slot->my_ring_index);
			}
			/* drop caches */
			prefetch_set_unused(slot->my_ring_index);
			pgBufferUsage.prefetch.expired += 1;
			/* make it look like a prefetch cache miss */
			entry = NULL;
		}
	}

	do
	{
		if (entry == NULL)
		{
			pgBufferUsage.prefetch.misses += 1;

			ring_index = prefetch_register_buffer(buftag, &request_latest,
												  &request_lsn);
			slot = GetPrfSlot(ring_index);
		}
		else
		{
			/*
			 * Empty our reference to the prefetch buffer's hash entry. When
			 * we wait for prefetches, the entry reference is invalidated by
			 * potential updates to the hash, and when we reconnect to the
			 * pageserver the prefetch we're waiting for may be dropped, in
			 * which case we need to retry and take the branch above.
			 */
			entry = NULL;
		}

		Assert(slot->my_ring_index == ring_index);
		Assert(MyPState->ring_last <= ring_index &&
			   MyPState->ring_unused > ring_index);
		Assert(slot->status != PRFS_UNUSED);
		Assert(GetPrfSlot(ring_index) == slot);

	} while (!prefetch_wait_for(ring_index));

	Assert(slot->status == PRFS_RECEIVED);

	resp = slot->response;

	switch (resp->tag)
	{
		case T_NeonGetPageResponse:
			memcpy(buffer, ((NeonGetPageResponse *) resp)->page, BLCKSZ);
			lfc_write(rinfo, forkNum, blkno, buffer);
			break;

		case T_NeonErrorResponse:
			ereport(ERROR,
					(errcode(ERRCODE_IO_ERROR),
<<<<<<< HEAD
					 errmsg(NEON_TAG "[shard %d] could not read block %u in rel %u/%u/%u.%u from page server at lsn %X/%08X",
							slot->shard_no, blkno,
=======
					 errmsg(NEON_TAG "could not read block %u in rel %u/%u/%u.%u from page server at lsn %X/%08X",
							blkno,
>>>>>>> 1905f0bc
							RelFileInfoFmt(rinfo),
							forkNum,
							(uint32) (request_lsn >> 32), (uint32) request_lsn),
					 errdetail("page server returned error: %s",
							   ((NeonErrorResponse *) resp)->message)));
			break;
		default:
			neon_log(ERROR, "unexpected response from page server with tag 0x%02x", resp->tag);
	}

	/* buffer was used, clean up for later reuse */
	prefetch_set_unused(ring_index);
	prefetch_cleanup_trailing_unused();
}

/*
 *	neon_read() -- Read the specified block from a relation.
 */
void
#if PG_MAJORVERSION_NUM < 16
neon_read(SMgrRelation reln, ForkNumber forkNum, BlockNumber blkno, char *buffer)
#else
neon_read(SMgrRelation reln, ForkNumber forkNum, BlockNumber blkno, void *buffer)
#endif
{
	bool		latest;
	XLogRecPtr	request_lsn;

	switch (reln->smgr_relpersistence)
	{
		case 0:
			neon_log(ERROR, "cannot call smgrread() on rel with unknown persistence");

		case RELPERSISTENCE_PERMANENT:
			break;

		case RELPERSISTENCE_TEMP:
		case RELPERSISTENCE_UNLOGGED:
			mdread(reln, forkNum, blkno, buffer);
			return;

		default:
			neon_log(ERROR, "unknown relpersistence '%c'", reln->smgr_relpersistence);
	}

	/* Try to read from local file cache */
	if (lfc_read(InfoFromSMgrRel(reln), forkNum, blkno, buffer))
	{
		return;
	}

	request_lsn = neon_get_request_lsn(&latest, InfoFromSMgrRel(reln), forkNum, blkno);
	neon_read_at_lsn(InfoFromSMgrRel(reln), forkNum, blkno, request_lsn, latest, buffer);

#ifdef DEBUG_COMPARE_LOCAL
	if (forkNum == MAIN_FORKNUM && IS_LOCAL_REL(reln))
	{
		char		pageserver_masked[BLCKSZ];
		char		mdbuf[BLCKSZ];
		char		mdbuf_masked[BLCKSZ];

		mdread(reln, forkNum, blkno, mdbuf);

		memcpy(pageserver_masked, buffer, BLCKSZ);
		memcpy(mdbuf_masked, mdbuf, BLCKSZ);

		if (PageIsNew((Page) mdbuf))
		{
			if (!PageIsNew((Page) pageserver_masked))
			{
				neon_log(PANIC, "page is new in MD but not in Page Server at blk %u in rel %u/%u/%u fork %u (request LSN %X/%08X):\n%s\n",
					 blkno,
					 RelFileInfoFmt(InfoFromSMgrRel(reln)),
					 forkNum,
					 (uint32) (request_lsn >> 32), (uint32) request_lsn,
					 hexdump_page(buffer));
			}
		}
		else if (PageIsNew((Page) buffer))
		{
			neon_log(PANIC, "page is new in Page Server but not in MD at blk %u in rel %u/%u/%u fork %u (request LSN %X/%08X):\n%s\n",
				 blkno,
				 RelFileInfoFmt(InfoFromSMgrRel(reln)),
				 forkNum,
				 (uint32) (request_lsn >> 32), (uint32) request_lsn,
				 hexdump_page(mdbuf));
		}
		else if (PageGetSpecialSize(mdbuf) == 0)
		{
			/* assume heap */
			RmgrTable[RM_HEAP_ID].rm_mask(mdbuf_masked, blkno);
			RmgrTable[RM_HEAP_ID].rm_mask(pageserver_masked, blkno);

			if (memcmp(mdbuf_masked, pageserver_masked, BLCKSZ) != 0)
			{
				neon_log(PANIC, "heap buffers differ at blk %u in rel %u/%u/%u fork %u (request LSN %X/%08X):\n------ MD ------\n%s\n------ Page Server ------\n%s\n",
					 blkno,
					 RelFileInfoFmt(InfoFromSMgrRel(reln)),
					 forkNum,
					 (uint32) (request_lsn >> 32), (uint32) request_lsn,
					 hexdump_page(mdbuf_masked),
					 hexdump_page(pageserver_masked));
			}
		}
		else if (PageGetSpecialSize(mdbuf) == MAXALIGN(sizeof(BTPageOpaqueData)))
		{
			if (((BTPageOpaqueData *) PageGetSpecialPointer(mdbuf))->btpo_cycleid < MAX_BT_CYCLE_ID)
			{
				/* assume btree */
				RmgrTable[RM_BTREE_ID].rm_mask(mdbuf_masked, blkno);
				RmgrTable[RM_BTREE_ID].rm_mask(pageserver_masked, blkno);

				if (memcmp(mdbuf_masked, pageserver_masked, BLCKSZ) != 0)
				{
					neon_log(PANIC, "btree buffers differ at blk %u in rel %u/%u/%u fork %u (request LSN %X/%08X):\n------ MD ------\n%s\n------ Page Server ------\n%s\n",
						 blkno,
						 RelFileInfoFmt(InfoFromSMgrRel(reln)),
						 forkNum,
						 (uint32) (request_lsn >> 32), (uint32) request_lsn,
						 hexdump_page(mdbuf_masked),
						 hexdump_page(pageserver_masked));
				}
			}
		}
	}
#endif
}

#ifdef DEBUG_COMPARE_LOCAL
static char *
hexdump_page(char *page)
{
	StringInfoData result;

	initStringInfo(&result);

	for (int i = 0; i < BLCKSZ; i++)
	{
		if (i % 8 == 0)
			appendStringInfo(&result, " ");
		if (i % 40 == 0)
			appendStringInfo(&result, "\n");
		appendStringInfo(&result, "%02x", (unsigned char) (page[i]));
	}

	return result.data;
}
#endif

/*
 *	neon_write() -- Write the supplied block at the appropriate location.
 *
 *		This is to be used only for updating already-existing blocks of a
 *		relation (ie, those before the current EOF).  To extend a relation,
 *		use mdextend().
 */
void
#if PG_MAJORVERSION_NUM < 16
neon_write(SMgrRelation reln, ForkNumber forknum, BlockNumber blocknum, char *buffer, bool skipFsync)
#else
neon_write(SMgrRelation reln, ForkNumber forknum, BlockNumber blocknum, const void *buffer, bool skipFsync)
#endif
{
	XLogRecPtr	lsn;

	switch (reln->smgr_relpersistence)
	{
		case 0:
			/* This is a bit tricky. Check if the relation exists locally */
			if (mdexists(reln, forknum))
			{
				/* It exists locally. Guess it's unlogged then. */
				mdwrite(reln, forknum, blocknum, buffer, skipFsync);

				/*
				 * We could set relpersistence now that we have determined
				 * that it's local. But we don't dare to do it, because that
				 * would immediately allow reads as well, which shouldn't
				 * happen. We could cache it with a different 'relpersistence'
				 * value, but this isn't performance critical.
				 */
				return;
			}
			break;

		case RELPERSISTENCE_PERMANENT:
			break;

		case RELPERSISTENCE_TEMP:
		case RELPERSISTENCE_UNLOGGED:
			mdwrite(reln, forknum, blocknum, buffer, skipFsync);
			return;

		default:
			neon_log(ERROR, "unknown relpersistence '%c'", reln->smgr_relpersistence);
	}

	neon_wallog_page(reln, forknum, blocknum, buffer, false);

	lsn = PageGetLSN((Page) buffer);
	neon_log(SmgrTrace, "smgrwrite called for %u/%u/%u.%u blk %u, page LSN: %X/%08X",
		 RelFileInfoFmt(InfoFromSMgrRel(reln)),
		 forknum, blocknum,
		 (uint32) (lsn >> 32), (uint32) lsn);

	lfc_write(InfoFromSMgrRel(reln), forknum, blocknum, buffer);

#ifdef DEBUG_COMPARE_LOCAL
	if (IS_LOCAL_REL(reln))
		mdwrite(reln, forknum, blocknum, buffer, skipFsync);
#endif
}

/*
 *	neon_nblocks() -- Get the number of blocks stored in a relation.
 */
BlockNumber
neon_nblocks(SMgrRelation reln, ForkNumber forknum)
{
	NeonResponse *resp;
	BlockNumber n_blocks;
	bool		latest;
	XLogRecPtr	request_lsn;

	switch (reln->smgr_relpersistence)
	{
		case 0:
			neon_log(ERROR, "cannot call smgrnblocks() on rel with unknown persistence");
			break;

		case RELPERSISTENCE_PERMANENT:
			break;

		case RELPERSISTENCE_TEMP:
		case RELPERSISTENCE_UNLOGGED:
			return mdnblocks(reln, forknum);

		default:
			neon_log(ERROR, "unknown relpersistence '%c'", reln->smgr_relpersistence);
	}

	if (get_cached_relsize(InfoFromSMgrRel(reln), forknum, &n_blocks))
	{
		neon_log(SmgrTrace, "cached nblocks for %u/%u/%u.%u: %u blocks",
			 RelFileInfoFmt(InfoFromSMgrRel(reln)),
			 forknum, n_blocks);
		return n_blocks;
	}

	request_lsn = neon_get_request_lsn(&latest, InfoFromSMgrRel(reln), forknum, REL_METADATA_PSEUDO_BLOCKNO);
	{
		NeonNblocksRequest request = {
			.req.tag = T_NeonNblocksRequest,
			.req.latest = latest,
			.req.lsn = request_lsn,
			.rinfo = InfoFromSMgrRel(reln),
			.forknum = forknum,
		};

		resp = page_server_request(&request);
	}

	switch (resp->tag)
	{
		case T_NeonNblocksResponse:
			n_blocks = ((NeonNblocksResponse *) resp)->n_blocks;
			break;

		case T_NeonErrorResponse:
			ereport(ERROR,
					(errcode(ERRCODE_IO_ERROR),
					 errmsg(NEON_TAG "could not read relation size of rel %u/%u/%u.%u from page server at lsn %X/%08X",
							RelFileInfoFmt(InfoFromSMgrRel(reln)),
							forknum,
							(uint32) (request_lsn >> 32), (uint32) request_lsn),
					 errdetail("page server returned error: %s",
							   ((NeonErrorResponse *) resp)->message)));
			break;

		default:
			neon_log(ERROR, "unexpected response from page server with tag 0x%02x", resp->tag);
	}
	update_cached_relsize(InfoFromSMgrRel(reln), forknum, n_blocks);

	neon_log(SmgrTrace, "neon_nblocks: rel %u/%u/%u fork %u (request LSN %X/%08X): %u blocks",
		 RelFileInfoFmt(InfoFromSMgrRel(reln)),
		 forknum,
		 (uint32) (request_lsn >> 32), (uint32) request_lsn,
		 n_blocks);

	pfree(resp);
	return n_blocks;
}

/*
 *	neon_db_size() -- Get the size of the database in bytes.
 */
int64
neon_dbsize(Oid dbNode)
{
	NeonResponse *resp;
	int64		db_size;
	XLogRecPtr	request_lsn;
	bool		latest;
	NRelFileInfo dummy_node = {0};

	request_lsn = neon_get_request_lsn(&latest, dummy_node, MAIN_FORKNUM, REL_METADATA_PSEUDO_BLOCKNO);
	{
		NeonDbSizeRequest request = {
			.req.tag = T_NeonDbSizeRequest,
			.req.latest = latest,
			.req.lsn = request_lsn,
			.dbNode = dbNode,
		};

		resp = page_server_request(&request);
	}

	switch (resp->tag)
	{
		case T_NeonDbSizeResponse:
			db_size = ((NeonDbSizeResponse *) resp)->db_size;
			break;

		case T_NeonErrorResponse:
			ereport(ERROR,
					(errcode(ERRCODE_IO_ERROR),
					 errmsg(NEON_TAG "could not read db size of db %u from page server at lsn %X/%08X",
							dbNode,
							(uint32) (request_lsn >> 32), (uint32) request_lsn),
					 errdetail("page server returned error: %s",
							   ((NeonErrorResponse *) resp)->message)));
			break;

		default:
			neon_log(ERROR, "unexpected response from page server with tag 0x%02x", resp->tag);
	}

	neon_log(SmgrTrace, "neon_dbsize: db %u (request LSN %X/%08X): %ld bytes",
		 dbNode,
		 (uint32) (request_lsn >> 32), (uint32) request_lsn,
		 db_size);

	pfree(resp);
	return db_size;
}

/*
 *	neon_truncate() -- Truncate relation to specified number of blocks.
 */
void
neon_truncate(SMgrRelation reln, ForkNumber forknum, BlockNumber nblocks)
{
	XLogRecPtr	lsn;

	switch (reln->smgr_relpersistence)
	{
		case 0:
			neon_log(ERROR, "cannot call smgrtruncate() on rel with unknown persistence");
			break;

		case RELPERSISTENCE_PERMANENT:
			break;

		case RELPERSISTENCE_TEMP:
		case RELPERSISTENCE_UNLOGGED:
			mdtruncate(reln, forknum, nblocks);
			return;

		default:
			neon_log(ERROR, "unknown relpersistence '%c'", reln->smgr_relpersistence);
	}

	set_cached_relsize(InfoFromSMgrRel(reln), forknum, nblocks);

	/*
	 * Truncating a relation drops all its buffers from the buffer cache
	 * without calling smgrwrite() on them. But we must account for that in
	 * our tracking of last-written-LSN all the same: any future smgrnblocks()
	 * request must return the new size after the truncation. We don't know
	 * what the LSN of the truncation record was, so be conservative and use
	 * the most recently inserted WAL record's LSN.
	 */
	lsn = GetXLogInsertRecPtr();

	lsn = nm_adjust_lsn(lsn);

	/*
	 * Flush it, too. We don't actually care about it here, but let's uphold
	 * the invariant that last-written LSN <= flush LSN.
	 */
	XLogFlush(lsn);

	/*
	 * Truncate may affect several chunks of relations. So we should either
	 * update last written LSN for all of them, or update LSN for "dummy"
	 * metadata block. Second approach seems more efficient. If the relation
	 * is extended again later, the extension will update the last-written LSN
	 * for the extended pages, so there's no harm in leaving behind obsolete
	 * entries for the truncated chunks.
	 */
	SetLastWrittenLSNForRelation(lsn, InfoFromSMgrRel(reln), forknum);

#ifdef DEBUG_COMPARE_LOCAL
	if (IS_LOCAL_REL(reln))
		mdtruncate(reln, forknum, nblocks);
#endif
}

/*
 *	neon_immedsync() -- Immediately sync a relation to stable storage.
 *
 * Note that only writes already issued are synced; this routine knows
 * nothing of dirty buffers that may exist inside the buffer manager.  We
 * sync active and inactive segments; smgrDoPendingSyncs() relies on this.
 * Consider a relation skipping WAL.  Suppose a checkpoint syncs blocks of
 * some segment, then mdtruncate() renders that segment inactive.  If we
 * crash before the next checkpoint syncs the newly-inactive segment, that
 * segment may survive recovery, reintroducing unwanted data into the table.
 */
void
neon_immedsync(SMgrRelation reln, ForkNumber forknum)
{
	switch (reln->smgr_relpersistence)
	{
		case 0:
			neon_log(ERROR, "cannot call smgrimmedsync() on rel with unknown persistence");
			break;

		case RELPERSISTENCE_PERMANENT:
			break;

		case RELPERSISTENCE_TEMP:
		case RELPERSISTENCE_UNLOGGED:
			mdimmedsync(reln, forknum);
			return;

		default:
			neon_log(ERROR, "unknown relpersistence '%c'", reln->smgr_relpersistence);
	}

	neon_log(SmgrTrace, "[NEON_SMGR] immedsync noop");

#ifdef DEBUG_COMPARE_LOCAL
	if (IS_LOCAL_REL(reln))
		mdimmedsync(reln, forknum);
#endif
}

/*
 * neon_start_unlogged_build() -- Starting build operation on a rel.
 *
 * Some indexes are built in two phases, by first populating the table with
 * regular inserts, using the shared buffer cache but skipping WAL-logging,
 * and WAL-logging the whole relation after it's done. Neon relies on the
 * WAL to reconstruct pages, so we cannot use the page server in the
 * first phase when the changes are not logged.
 */
static void
neon_start_unlogged_build(SMgrRelation reln)
{
	/*
	 * Currently, there can be only one unlogged relation build operation in
	 * progress at a time. That's enough for the current usage.
	 */
	if (unlogged_build_phase != UNLOGGED_BUILD_NOT_IN_PROGRESS)
		neon_log(ERROR, "unlogged relation build is already in progress");
	Assert(unlogged_build_rel == NULL);

	ereport(SmgrTrace,
			(errmsg(NEON_TAG "starting unlogged build of relation %u/%u/%u",
					RelFileInfoFmt(InfoFromSMgrRel(reln)))));

	switch (reln->smgr_relpersistence)
	{
		case 0:
			neon_log(ERROR, "cannot call smgr_start_unlogged_build() on rel with unknown persistence");
			break;

		case RELPERSISTENCE_PERMANENT:
			break;

		case RELPERSISTENCE_TEMP:
		case RELPERSISTENCE_UNLOGGED:
			unlogged_build_rel = reln;
			unlogged_build_phase = UNLOGGED_BUILD_NOT_PERMANENT;
			return;

		default:
			neon_log(ERROR, "unknown relpersistence '%c'", reln->smgr_relpersistence);
	}

	if (smgrnblocks(reln, MAIN_FORKNUM) != 0)
		neon_log(ERROR, "cannot perform unlogged index build, index is not empty ");

	unlogged_build_rel = reln;
	unlogged_build_phase = UNLOGGED_BUILD_PHASE_1;

	/* Make the relation look like it's unlogged */
	reln->smgr_relpersistence = RELPERSISTENCE_UNLOGGED;

	/*
	 * FIXME: should we pass isRedo true to create the tablespace dir if it
	 * doesn't exist? Is it needed?
	 */
	mdcreate(reln, MAIN_FORKNUM, false);
}

/*
 * neon_finish_unlogged_build_phase_1()
 *
 * Call this after you have finished populating a relation in unlogged mode,
 * before you start WAL-logging it.
 */
static void
neon_finish_unlogged_build_phase_1(SMgrRelation reln)
{
	Assert(unlogged_build_rel == reln);

	ereport(SmgrTrace,
			(errmsg(NEON_TAG "finishing phase 1 of unlogged build of relation %u/%u/%u",
					RelFileInfoFmt(InfoFromSMgrRel(reln)))));

	if (unlogged_build_phase == UNLOGGED_BUILD_NOT_PERMANENT)
		return;

	Assert(unlogged_build_phase == UNLOGGED_BUILD_PHASE_1);
	Assert(reln->smgr_relpersistence == RELPERSISTENCE_UNLOGGED);

	unlogged_build_phase = UNLOGGED_BUILD_PHASE_2;
}

/*
 * neon_end_unlogged_build() -- Finish an unlogged rel build.
 *
 * Call this after you have finished WAL-logging an relation that was
 * first populated without WAL-logging.
 *
 * This removes the local copy of the rel, since it's now been fully
 * WAL-logged and is present in the page server.
 */
static void
neon_end_unlogged_build(SMgrRelation reln)
{
	NRelFileInfoBackend rinfob = InfoBFromSMgrRel(reln);

	Assert(unlogged_build_rel == reln);

	ereport(SmgrTrace,
			(errmsg(NEON_TAG "ending unlogged build of relation %u/%u/%u",
					RelFileInfoFmt(InfoFromNInfoB(rinfob)))));

	if (unlogged_build_phase != UNLOGGED_BUILD_NOT_PERMANENT)
	{
		Assert(unlogged_build_phase == UNLOGGED_BUILD_PHASE_2);
		Assert(reln->smgr_relpersistence == RELPERSISTENCE_UNLOGGED);

		/* Make the relation look permanent again */
		reln->smgr_relpersistence = RELPERSISTENCE_PERMANENT;

		/* Remove local copy */
		rinfob = InfoBFromSMgrRel(reln);
		for (int forknum = 0; forknum <= MAX_FORKNUM; forknum++)
		{
			neon_log(SmgrTrace, "forgetting cached relsize for %u/%u/%u.%u",
				 RelFileInfoFmt(InfoFromNInfoB(rinfob)),
				 forknum);

			forget_cached_relsize(InfoFromNInfoB(rinfob), forknum);
			mdclose(reln, forknum);
			/* use isRedo == true, so that we drop it immediately */
			mdunlink(rinfob, forknum, true);
		}
	}

	unlogged_build_rel = NULL;
	unlogged_build_phase = UNLOGGED_BUILD_NOT_IN_PROGRESS;
}

static void
AtEOXact_neon(XactEvent event, void *arg)
{
	switch (event)
	{
		case XACT_EVENT_ABORT:
		case XACT_EVENT_PARALLEL_ABORT:

			/*
			 * Forget about any build we might have had in progress. The local
			 * file will be unlinked by smgrDoPendingDeletes()
			 */
			unlogged_build_rel = NULL;
			unlogged_build_phase = UNLOGGED_BUILD_NOT_IN_PROGRESS;
			break;

		case XACT_EVENT_COMMIT:
		case XACT_EVENT_PARALLEL_COMMIT:
		case XACT_EVENT_PREPARE:
		case XACT_EVENT_PRE_COMMIT:
		case XACT_EVENT_PARALLEL_PRE_COMMIT:
		case XACT_EVENT_PRE_PREPARE:
			if (unlogged_build_phase != UNLOGGED_BUILD_NOT_IN_PROGRESS)
			{
				unlogged_build_rel = NULL;
				unlogged_build_phase = UNLOGGED_BUILD_NOT_IN_PROGRESS;
				ereport(ERROR,
						(errcode(ERRCODE_INTERNAL_ERROR),
						 (errmsg(NEON_TAG "unlogged index build was not properly finished"))));
			}
			break;
	}
}

static const struct f_smgr neon_smgr =
{
	.smgr_init = neon_init,
	.smgr_shutdown = NULL,
	.smgr_open = neon_open,
	.smgr_close = neon_close,
	.smgr_create = neon_create,
	.smgr_exists = neon_exists,
	.smgr_unlink = neon_unlink,
	.smgr_extend = neon_extend,
#if PG_MAJORVERSION_NUM >= 16
	.smgr_zeroextend = neon_zeroextend,
#endif
	.smgr_prefetch = neon_prefetch,
	.smgr_read = neon_read,
	.smgr_write = neon_write,
	.smgr_writeback = neon_writeback,
	.smgr_nblocks = neon_nblocks,
	.smgr_truncate = neon_truncate,
	.smgr_immedsync = neon_immedsync,

	.smgr_start_unlogged_build = neon_start_unlogged_build,
	.smgr_finish_unlogged_build_phase_1 = neon_finish_unlogged_build_phase_1,
	.smgr_end_unlogged_build = neon_end_unlogged_build,
};

const f_smgr *
smgr_neon(BackendId backend, NRelFileInfo rinfo)
{

	/* Don't use page server for temp relations */
	if (backend != InvalidBackendId)
		return smgr_standard(backend, rinfo);
	else
		return &neon_smgr;
}

void
smgr_init_neon(void)
{
	RegisterXactCallback(AtEOXact_neon, NULL);

	smgr_init_standard();
	neon_init();
}


static void
neon_extend_rel_size(NRelFileInfo rinfo, ForkNumber forknum, BlockNumber blkno, XLogRecPtr end_recptr)
{
	BlockNumber relsize;

	/* Extend the relation if we know its size */
	if (get_cached_relsize(rinfo, forknum, &relsize))
	{
		if (relsize < blkno + 1)
		{
			update_cached_relsize(rinfo, forknum, blkno + 1);
			SetLastWrittenLSNForRelation(end_recptr, rinfo, forknum);
		}
	}
	else
	{
		/*
		 * Size was not cached. We populate the cache now, with the size of
		 * the relation measured after this WAL record is applied.
		 *
		 * This length is later reused when we open the smgr to read the
		 * block, which is fine and expected.
		 */

		NeonResponse *response;
		NeonNblocksResponse *nbresponse;
		NeonNblocksRequest request = {
			.req = (NeonRequest) {
				.lsn = end_recptr,
				.latest = false,
				.tag = T_NeonNblocksRequest,
			},
			.rinfo = rinfo,
			.forknum = forknum,
		};

		response = page_server_request(&request);

		Assert(response->tag == T_NeonNblocksResponse);
		nbresponse = (NeonNblocksResponse *) response;

		relsize = Max(nbresponse->n_blocks, blkno + 1);

		set_cached_relsize(rinfo, forknum, relsize);
		SetLastWrittenLSNForRelation(end_recptr, rinfo, forknum);

		neon_log(SmgrTrace, "Set length to %d", relsize);
	}
}

#define FSM_TREE_DEPTH	((SlotsPerFSMPage >= 1626) ? 3 : 4)

/*
 * TODO: May be it is better to make correspondent function from freespace.c public?
 */
static BlockNumber
get_fsm_physical_block(BlockNumber heapblk)
{
	BlockNumber pages;
	int			leafno;
	int			l;

	/*
	 * Calculate the logical page number of the first leaf page below the
	 * given page.
	 */
	leafno = heapblk / SlotsPerFSMPage;

	/* Count upper level nodes required to address the leaf page */
	pages = 0;
	for (l = 0; l < FSM_TREE_DEPTH; l++)
	{
		pages += leafno + 1;
		leafno /= SlotsPerFSMPage;
	}

	/* Turn the page count into 0-based block number */
	return pages - 1;
}


/*
 * Return whether we can skip the redo for this block.
 *
 * The conditions for skipping the IO are:
 *
 * - The block is not in the shared buffers, and
 * - The block is not in the local file cache
 *
 * ... because any subsequent read of the page requires us to read
 * the new version of the page from the PageServer. We do not
 * check the local file cache; we instead evict the page from LFC: it
 * is cheaper than going through the FS calls to read the page, and
 * limits the number of lock operations used in the REDO process.
 *
 * We have one exception to the rules for skipping IO: We always apply
 * changes to shared catalogs' pages. Although this is mostly out of caution,
 * catalog updates usually result in backends rebuilding their catalog snapshot,
 * which means it's quite likely the modified page is going to be used soon.
 *
 * It is important to note that skipping WAL redo for a page also means
 * the page isn't locked by the redo process, as there is no Buffer
 * being returned, nor is there a buffer descriptor to lock.
 * This means that any IO that wants to read this block needs to wait
 * for the WAL REDO process to finish processing the WAL record before
 * it allows the system to start reading the block, as releasing the
 * block early could lead to phantom reads.
 *
 * For example, REDO for a WAL record that modifies 3 blocks could skip
 * the first block, wait for a lock on the second, and then modify the
 * third block. Without skipping, all blocks would be locked and phantom
 * reads would not occur, but with skipping, a concurrent process could
 * read block 1 with post-REDO contents and read block 3 with pre-REDO
 * contents, where with REDO locking it would wait on block 1 and see
 * block 3 with post-REDO contents only.
 */
static bool
neon_redo_read_buffer_filter(XLogReaderState *record, uint8 block_id)
{
	XLogRecPtr	end_recptr = record->EndRecPtr;
	NRelFileInfo rinfo;
	ForkNumber	forknum;
	BlockNumber blkno;
	BufferTag	tag;
	uint32		hash;
	LWLock	   *partitionLock;
	Buffer		buffer;
	bool		no_redo_needed;

	if (old_redo_read_buffer_filter && old_redo_read_buffer_filter(record, block_id))
		return true;

#if PG_VERSION_NUM < 150000
	if (!XLogRecGetBlockTag(record, block_id, &rinfo, &forknum, &blkno))
		neon_log(PANIC, "failed to locate backup block with ID %d", block_id);
#else
	XLogRecGetBlockTag(record, block_id, &rinfo, &forknum, &blkno);
#endif

	/*
	 * Out of an abundance of caution, we always run redo on shared catalogs,
	 * regardless of whether the block is stored in shared buffers. See also
	 * this function's top comment.
	 */
	if (!OidIsValid(NInfoGetDbOid(rinfo)))
		return false;

	CopyNRelFileInfoToBufTag(tag, rinfo);
	tag.forkNum = forknum;
	tag.blockNum = blkno;

	hash = BufTableHashCode(&tag);
	partitionLock = BufMappingPartitionLock(hash);

	/*
	 * Lock the partition of shared_buffers so that it can't be updated
	 * concurrently.
	 */
	LWLockAcquire(partitionLock, LW_SHARED);

	/* Try to find the relevant buffer */
	buffer = BufTableLookup(&tag, hash);

	no_redo_needed = buffer < 0;

	/* In both cases st lwlsn past this WAL record */
	SetLastWrittenLSNForBlock(end_recptr, rinfo, forknum, blkno);

	/*
	 * we don't have the buffer in memory, update lwLsn past this record, also
	 * evict page fro file cache
	 */
	if (no_redo_needed)
		lfc_evict(rinfo, forknum, blkno);


	LWLockRelease(partitionLock);

	neon_extend_rel_size(rinfo, forknum, blkno, end_recptr);
	if (forknum == MAIN_FORKNUM)
	{
		neon_extend_rel_size(rinfo, FSM_FORKNUM, get_fsm_physical_block(blkno), end_recptr);
	}
	return no_redo_needed;
}<|MERGE_RESOLUTION|>--- conflicted
+++ resolved
@@ -1863,11 +1863,7 @@
 		if (current_size >= ((uint64) max_cluster_size) * 1024 * 1024)
 			ereport(ERROR,
 					(errcode(ERRCODE_DISK_FULL),
-<<<<<<< HEAD
-					 errmsg(NEON_TAG "could not extend file because cluster size limit (%d MB) has been exceeded",
-=======
 					 errmsg("could not extend file because project size limit (%d MB) has been exceeded",
->>>>>>> 1905f0bc
 							max_cluster_size),
 					 errhint("This limit is defined by neon.max_cluster_size GUC")));
 	}
@@ -2157,13 +2153,8 @@
 		case T_NeonErrorResponse:
 			ereport(ERROR,
 					(errcode(ERRCODE_IO_ERROR),
-<<<<<<< HEAD
 					 errmsg(NEON_TAG "[shard %d] could not read block %u in rel %u/%u/%u.%u from page server at lsn %X/%08X",
 							slot->shard_no, blkno,
-=======
-					 errmsg(NEON_TAG "could not read block %u in rel %u/%u/%u.%u from page server at lsn %X/%08X",
-							blkno,
->>>>>>> 1905f0bc
 							RelFileInfoFmt(rinfo),
 							forkNum,
 							(uint32) (request_lsn >> 32), (uint32) request_lsn),
