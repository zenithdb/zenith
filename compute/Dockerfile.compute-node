--- conflicted
+++ resolved
@@ -18,23 +18,14 @@
       # Version-specific installs for Bullseye (PG14-PG16):
       # The h3_pg extension needs a cmake 3.20+, but Debian bullseye has 3.18.
       # Install newer version (3.25) from backports.
-<<<<<<< HEAD
       # libstdc++-10-dev is required for plv8
-      bullseye*) \
-=======
       bullseye) \
->>>>>>> ec4cc30d
         echo "deb http://deb.debian.org/debian bullseye-backports main" > /etc/apt/sources.list.d/bullseye-backports.list; \
         VERSION_INSTALLS="cmake/bullseye-backports cmake-data/bullseye-backports libstdc++-10-dev"; \
       ;; \
       # Version-specific installs for Bookworm (PG17):
-<<<<<<< HEAD
-      bookworm*) \
+      bookworm) \
         VERSION_INSTALLS="cmake libstdc++-12-dev"; \
-=======
-      bookworm) \
-        VERSION_INSTALLS="cmake"; \
->>>>>>> ec4cc30d
       ;; \
       *) \
         echo "Unknown Debian version ${DEBIAN_VERSION}" && exit 1 \
