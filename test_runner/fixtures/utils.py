--- conflicted
+++ resolved
@@ -20,7 +20,6 @@
 from psycopg2.extensions import cursor
 from typing_extensions import override
 
-from fixtures.common_types import TimelineId
 from fixtures.log_helper import log
 from fixtures.pageserver.common_types import (
     parse_delta_layer,
@@ -34,11 +33,8 @@
     from fixtures.common_types import TimelineId
     from fixtures.neon_fixtures import PgBin
 
-<<<<<<< HEAD
-=======
     WaitUntilRet = TypeVar("WaitUntilRet")
 
->>>>>>> 306094a8
 
 Fn = TypeVar("Fn", bound=Callable[..., Any])
 COMPONENT_BINARIES = {
