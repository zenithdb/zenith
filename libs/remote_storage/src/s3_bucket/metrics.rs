--- conflicted
+++ resolved
@@ -11,11 +11,8 @@
     Put = 1,
     Delete = 2,
     List = 3,
-<<<<<<< HEAD
-    TimeTravel = 4,
-=======
     Copy = 4,
->>>>>>> d1c0232e
+    TimeTravel = 5,
 }
 
 use RequestKind::*;
@@ -27,11 +24,8 @@
             Put => "put_object",
             Delete => "delete_object",
             List => "list_objects",
-<<<<<<< HEAD
+            Copy => "copy_object",
             TimeTravel => "time_travel_recover",
-=======
-            Copy => "copy_object",
->>>>>>> d1c0232e
         }
     }
     const fn as_index(&self) -> usize {
@@ -48,11 +42,7 @@
 
     fn build_with(mut f: impl FnMut(RequestKind) -> C) -> Self {
         use RequestKind::*;
-<<<<<<< HEAD
-        let mut it = [Get, Put, Delete, List, TimeTravel].into_iter();
-=======
-        let mut it = [Get, Put, Delete, List, Copy].into_iter();
->>>>>>> d1c0232e
+        let mut it = [Get, Put, Delete, List, Copy, TimeTravel].into_iter();
         let arr = std::array::from_fn::<C, 5, _>(|index| {
             let next = it.next().unwrap();
             assert_eq!(index, next.as_index());
