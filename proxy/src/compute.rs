use crate::{
    auth::parse_endpoint_param,
    cancellation::CancelClosure,
<<<<<<< HEAD
    console::{errors::WakeComputeError, messages::MetricsAuxInfo},
    context::RequestMonitoring,
    error::UserFacingError,
=======
    console::errors::WakeComputeError,
    context::RequestMonitoring,
    error::{ReportableError, UserFacingError},
>>>>>>> 96d89cde
    metrics::NUM_DB_CONNECTIONS_GAUGE,
    proxy::neon_option,
};
use futures::{FutureExt, TryFutureExt};
use itertools::Itertools;
use metrics::IntCounterPairGuard;
use pq_proto::StartupMessageParams;
use std::{io, net::SocketAddr, time::Duration};
use thiserror::Error;
use tokio::net::TcpStream;
use tokio_postgres::tls::MakeTlsConnect;
use tracing::{error, info, warn};

const COULD_NOT_CONNECT: &str = "Couldn't connect to compute node";

#[derive(Debug, Error)]
pub enum ConnectionError {
    /// This error doesn't seem to reveal any secrets; for instance,
    /// `tokio_postgres::error::Kind` doesn't contain ip addresses and such.
    #[error("{COULD_NOT_CONNECT}: {0}")]
    Postgres(#[from] tokio_postgres::Error),

    #[error("{COULD_NOT_CONNECT}: {0}")]
    CouldNotConnect(#[from] io::Error),

    #[error("{COULD_NOT_CONNECT}: {0}")]
    TlsError(#[from] native_tls::Error),

    #[error("{COULD_NOT_CONNECT}: {0}")]
    WakeComputeError(#[from] WakeComputeError),
}

impl UserFacingError for ConnectionError {
    fn to_string_client(&self) -> String {
        use ConnectionError::*;
        match self {
            // This helps us drop irrelevant library-specific prefixes.
            // TODO: propagate severity level and other parameters.
            Postgres(err) => match err.as_db_error() {
                Some(err) => {
                    let msg = err.message();

                    if msg.starts_with("unsupported startup parameter: ")
                        || msg.starts_with("unsupported startup parameter in options: ")
                    {
                        format!("{msg}. Please use unpooled connection or remove this parameter from the startup package. More details: https://neon.tech/docs/connect/connection-errors#unsupported-startup-parameter")
                    } else {
                        msg.to_owned()
                    }
                }
                None => err.to_string(),
            },
            WakeComputeError(err) => err.to_string_client(),
            _ => COULD_NOT_CONNECT.to_owned(),
        }
    }
}

impl ReportableError for ConnectionError {
    fn get_error_kind(&self) -> crate::error::ErrorKind {
        match self {
            ConnectionError::Postgres(e) if e.as_db_error().is_some() => {
                crate::error::ErrorKind::Postgres
            }
            ConnectionError::Postgres(_) => crate::error::ErrorKind::Compute,
            ConnectionError::CouldNotConnect(_) => crate::error::ErrorKind::Compute,
            ConnectionError::TlsError(_) => crate::error::ErrorKind::Compute,
            ConnectionError::WakeComputeError(e) => e.get_error_kind(),
        }
    }
}

/// A pair of `ClientKey` & `ServerKey` for `SCRAM-SHA-256`.
pub type ScramKeys = tokio_postgres::config::ScramKeys<32>;

/// A config for establishing a connection to compute node.
/// Eventually, `tokio_postgres` will be replaced with something better.
/// Newtype allows us to implement methods on top of it.
#[derive(Clone)]
#[repr(transparent)]
pub struct ConnCfg(Box<tokio_postgres::Config>);

/// Creation and initialization routines.
impl ConnCfg {
    pub fn new() -> Self {
        Self(Default::default())
    }

    /// Reuse password or auth keys from the other config.
    pub fn reuse_password(&mut self, other: Self) {
        if let Some(password) = other.get_password() {
            self.password(password);
        }

        if let Some(keys) = other.get_auth_keys() {
            self.auth_keys(keys);
        }
    }

    /// Apply startup message params to the connection config.
    pub fn set_startup_params(&mut self, params: &StartupMessageParams) {
        // Only set `user` if it's not present in the config.
        // Link auth flow takes username from the console's response.
        if let (None, Some(user)) = (self.get_user(), params.get("user")) {
            self.user(user);
        }

        // Only set `dbname` if it's not present in the config.
        // Link auth flow takes dbname from the console's response.
        if let (None, Some(dbname)) = (self.get_dbname(), params.get("database")) {
            self.dbname(dbname);
        }

        // Don't add `options` if they were only used for specifying a project.
        // Connection pools don't support `options`, because they affect backend startup.
        if let Some(options) = filtered_options(params) {
            self.options(&options);
        }

        if let Some(app_name) = params.get("application_name") {
            self.application_name(app_name);
        }

        // TODO: This is especially ugly...
        if let Some(replication) = params.get("replication") {
            use tokio_postgres::config::ReplicationMode;
            match replication {
                "true" | "on" | "yes" | "1" => {
                    self.replication_mode(ReplicationMode::Physical);
                }
                "database" => {
                    self.replication_mode(ReplicationMode::Logical);
                }
                _other => {}
            }
        }

        // TODO: extend the list of the forwarded startup parameters.
        // Currently, tokio-postgres doesn't allow us to pass
        // arbitrary parameters, but the ones above are a good start.
        //
        // This and the reverse params problem can be better addressed
        // in a bespoke connection machinery (a new library for that sake).
    }
}

impl std::ops::Deref for ConnCfg {
    type Target = tokio_postgres::Config;

    fn deref(&self) -> &Self::Target {
        &self.0
    }
}

/// For now, let's make it easier to setup the config.
impl std::ops::DerefMut for ConnCfg {
    fn deref_mut(&mut self) -> &mut Self::Target {
        &mut self.0
    }
}

impl Default for ConnCfg {
    fn default() -> Self {
        Self::new()
    }
}

impl ConnCfg {
    /// Establish a raw TCP connection to the compute node.
    async fn connect_raw(&self, timeout: Duration) -> io::Result<(SocketAddr, TcpStream, &str)> {
        use tokio_postgres::config::Host;

        // wrap TcpStream::connect with timeout
        let connect_with_timeout = |host, port| {
            tokio::time::timeout(timeout, TcpStream::connect((host, port))).map(
                move |res| match res {
                    Ok(tcpstream_connect_res) => tcpstream_connect_res,
                    Err(_) => Err(io::Error::new(
                        io::ErrorKind::TimedOut,
                        format!("exceeded connection timeout {timeout:?}"),
                    )),
                },
            )
        };

        let connect_once = |host, port| {
            info!("trying to connect to compute node at {host}:{port}");
            connect_with_timeout(host, port).and_then(|socket| async {
                let socket_addr = socket.peer_addr()?;
                // This prevents load balancer from severing the connection.
                socket2::SockRef::from(&socket).set_keepalive(true)?;
                Ok((socket_addr, socket))
            })
        };

        // We can't reuse connection establishing logic from `tokio_postgres` here,
        // because it has no means for extracting the underlying socket which we
        // require for our business.
        let mut connection_error = None;
        let ports = self.0.get_ports();
        let hosts = self.0.get_hosts();
        // the ports array is supposed to have 0 entries, 1 entry, or as many entries as in the hosts array
        if ports.len() > 1 && ports.len() != hosts.len() {
            return Err(io::Error::new(
                io::ErrorKind::Other,
                format!(
                    "bad compute config, \
                     ports and hosts entries' count does not match: {:?}",
                    self.0
                ),
            ));
        }

        for (i, host) in hosts.iter().enumerate() {
            let port = ports.get(i).or_else(|| ports.first()).unwrap_or(&5432);
            let host = match host {
                Host::Tcp(host) => host.as_str(),
                Host::Unix(_) => continue, // unix sockets are not welcome here
            };

            match connect_once(host, *port).await {
                Ok((sockaddr, stream)) => return Ok((sockaddr, stream, host)),
                Err(err) => {
                    // We can't throw an error here, as there might be more hosts to try.
                    warn!("couldn't connect to compute node at {host}:{port}: {err}");
                    connection_error = Some(err);
                }
            }
        }

        Err(connection_error.unwrap_or_else(|| {
            io::Error::new(
                io::ErrorKind::Other,
                format!("bad compute config: {:?}", self.0),
            )
        }))
    }
}

pub struct PostgresConnection {
    /// Socket connected to a compute node.
    pub stream: tokio_postgres::maybe_tls_stream::MaybeTlsStream<
        tokio::net::TcpStream,
        postgres_native_tls::TlsStream<tokio::net::TcpStream>,
    >,
    /// PostgreSQL connection parameters.
    pub params: std::collections::HashMap<String, String>,
    /// Query cancellation token.
    pub cancel_closure: CancelClosure,
    /// Labels for proxy's metrics.
    pub aux: MetricsAuxInfo,

    _guage: IntCounterPairGuard,
}

impl ConnCfg {
    /// Connect to a corresponding compute node.
    pub async fn connect(
        &self,
        ctx: &mut RequestMonitoring,
        allow_self_signed_compute: bool,
        aux: MetricsAuxInfo,
        timeout: Duration,
    ) -> Result<PostgresConnection, ConnectionError> {
        let (socket_addr, stream, host) = self.connect_raw(timeout).await?;

        let tls_connector = native_tls::TlsConnector::builder()
            .danger_accept_invalid_certs(allow_self_signed_compute)
            .build()
            .unwrap();
        let mut mk_tls = postgres_native_tls::MakeTlsConnector::new(tls_connector);
        let tls = MakeTlsConnect::<tokio::net::TcpStream>::make_tls_connect(&mut mk_tls, host)?;

        // connect_raw() will not use TLS if sslmode is "disable"
        let (client, connection) = self.0.connect_raw(stream, tls).await?;
        tracing::Span::current().record("pid", &tracing::field::display(client.get_process_id()));
        let stream = connection.stream.into_inner();

        info!(
            "connected to compute node at {host} ({socket_addr}) sslmode={:?}",
            self.0.get_ssl_mode()
        );

        // This is very ugly but as of now there's no better way to
        // extract the connection parameters from tokio-postgres' connection.
        // TODO: solve this problem in a more elegant manner (e.g. the new library).
        let params = connection.parameters;

        // NB: CancelToken is supposed to hold socket_addr, but we use connect_raw.
        // Yet another reason to rework the connection establishing code.
        let cancel_closure = CancelClosure::new(socket_addr, client.cancel_token());

        let connection = PostgresConnection {
            stream,
            params,
            cancel_closure,
            aux,
            _guage: NUM_DB_CONNECTIONS_GAUGE
                .with_label_values(&[ctx.protocol])
                .guard(),
        };

        Ok(connection)
    }
}

/// Retrieve `options` from a startup message, dropping all proxy-secific flags.
fn filtered_options(params: &StartupMessageParams) -> Option<String> {
    #[allow(unstable_name_collisions)]
    let options: String = params
        .options_raw()?
        .filter(|opt| parse_endpoint_param(opt).is_none() && neon_option(opt).is_none())
        .intersperse(" ") // TODO: use impl from std once it's stabilized
        .collect();

    // Don't even bother with empty options.
    if options.is_empty() {
        return None;
    }

    Some(options)
}

#[cfg(test)]
mod tests {
    use super::*;

    #[test]
    fn test_filtered_options() {
        // Empty options is unlikely to be useful anyway.
        let params = StartupMessageParams::new([("options", "")]);
        assert_eq!(filtered_options(&params), None);

        // It's likely that clients will only use options to specify endpoint/project.
        let params = StartupMessageParams::new([("options", "project=foo")]);
        assert_eq!(filtered_options(&params), None);

        // Same, because unescaped whitespaces are no-op.
        let params = StartupMessageParams::new([("options", " project=foo ")]);
        assert_eq!(filtered_options(&params).as_deref(), None);

        let params = StartupMessageParams::new([("options", r"\  project=foo \ ")]);
        assert_eq!(filtered_options(&params).as_deref(), Some(r"\  \ "));

        let params = StartupMessageParams::new([("options", "project = foo")]);
        assert_eq!(filtered_options(&params).as_deref(), Some("project = foo"));

        let params = StartupMessageParams::new([(
            "options",
            "project = foo neon_endpoint_type:read_write   neon_lsn:0/2",
        )]);
        assert_eq!(filtered_options(&params).as_deref(), Some("project = foo"));
    }
}<|MERGE_RESOLUTION|>--- conflicted
+++ resolved
@@ -1,15 +1,8 @@
 use crate::{
     auth::parse_endpoint_param,
     cancellation::CancelClosure,
-<<<<<<< HEAD
     console::{errors::WakeComputeError, messages::MetricsAuxInfo},
-    context::RequestMonitoring,
-    error::UserFacingError,
-=======
-    console::errors::WakeComputeError,
-    context::RequestMonitoring,
     error::{ReportableError, UserFacingError},
->>>>>>> 96d89cde
     metrics::NUM_DB_CONNECTIONS_GAUGE,
     proxy::neon_option,
 };
