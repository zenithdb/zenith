//! This module implements the pageserver-global disk-usage-based layer eviction task.
//!
//! # Mechanics
//!
//! Function `launch_disk_usage_global_eviction_task` starts a pageserver-global background
//! loop that evicts layers in response to a shortage of available bytes
//! in the $repo/tenants directory's filesystem.
//!
//! The loop runs periodically at a configurable `period`.
//!
//! Each loop iteration uses `statvfs` to determine filesystem-level space usage.
//! It compares the returned usage data against two different types of thresholds.
//! The iteration tries to evict layers until app-internal accounting says we should be below the thresholds.
//! We cross-check this internal accounting with the real world by making another `statvfs` at the end of the iteration.
//! We're good if that second statvfs shows that we're _actually_ below the configured thresholds.
//! If we're still above one or more thresholds, we emit a warning log message, leaving it to the operator to investigate further.
//!
//! # Eviction Policy
//!
//! There are two thresholds:
//! `max_usage_pct` is the relative available space, expressed in percent of the total filesystem space.
//! If the actual usage is higher, the threshold is exceeded.
//! `min_avail_bytes` is the absolute available space in bytes.
//! If the actual usage is lower, the threshold is exceeded.
//! If either of these thresholds is exceeded, the system is considered to have "disk pressure", and eviction
//! is performed on the next iteration, to release disk space and bring the usage below the thresholds again.
//! The iteration evicts layers in LRU fashion, but, with a weak reservation per tenant.
//! The reservation is to keep the most recently accessed X bytes per tenant resident.
//! If we cannot relieve pressure by evicting layers outside of the reservation, we
//! start evicting layers that are part of the reservation, LRU first.
//!
//! The value for the per-tenant reservation is referred to as `tenant_min_resident_size`
//! throughout the code, but, no actual variable carries that name.
//! The per-tenant default value is the `max(tenant's layer file sizes, regardless of local or remote)`.
//! The idea is to allow at least one layer to be resident per tenant, to ensure it can make forward progress
//! during page reconstruction.
//! An alternative default for all tenants can be specified in the `tenant_config` section of the config.
//! Lastly, each tenant can have an override in their respective tenant config (`min_resident_size_override`).

// Implementation notes:
// - The `#[allow(dead_code)]` above various structs are to suppress warnings about only the Debug impl
//   reading these fields. We use the Debug impl for semi-structured logging, though.

use std::{
    sync::Arc,
    time::{Duration, SystemTime},
};

use anyhow::Context;
use pageserver_api::shard::TenantShardId;
use remote_storage::GenericRemoteStorage;
use serde::{Deserialize, Serialize};
use tokio::time::Instant;
use tokio_util::sync::CancellationToken;
use tracing::{debug, error, info, instrument, warn, Instrument};
use utils::serde_percent::Percent;
use utils::{completion, id::TimelineId};

use crate::{
    config::PageServerConf,
    task_mgr::{self, TaskKind, BACKGROUND_RUNTIME},
    tenant::{
        self,
        mgr::TenantManager,
        remote_timeline_client::LayerFileMetadata,
        secondary::SecondaryTenant,
        storage_layer::{AsLayerDesc, EvictionError, Layer, LayerFileName},
        Timeline,
    },
};

#[derive(Debug, Clone, PartialEq, Eq, Serialize, Deserialize)]
pub struct DiskUsageEvictionTaskConfig {
    pub max_usage_pct: Percent,
    pub min_avail_bytes: u64,
    #[serde(with = "humantime_serde")]
    pub period: Duration,
    #[cfg(feature = "testing")]
    pub mock_statvfs: Option<crate::statvfs::mock::Behavior>,
    /// Select sorting for evicted layers
    #[serde(default)]
    pub eviction_order: EvictionOrder,
}

/// Selects the sort order for eviction candidates *after* per tenant `min_resident_size`
/// partitioning.
#[derive(Default, Debug, Clone, Copy, PartialEq, Eq, Serialize, Deserialize)]
#[serde(tag = "type", content = "args")]
pub enum EvictionOrder {
    /// Order the layers to be evicted by how recently they have been accessed in absolute
    /// time.
    ///
    /// This strategy is unfair when some tenants grow faster than others towards the slower
    /// growing.
    #[default]
    AbsoluteAccessed,

    /// Order the layers to be evicted by how recently they have been accessed relatively within
    /// the set of resident layers of a tenant.
    ///
    /// This strategy will evict layers more fairly but is untested.
    RelativeAccessed {
        #[serde(default)]
        highest_layer_count_loses_first: bool,
    },
}

impl EvictionOrder {
    /// Return true, if with [`Self::RelativeAccessed`] order the tenants with the highest layer
    /// counts should be the first ones to have their layers evicted.
    fn highest_layer_count_loses_first(&self) -> bool {
        match self {
            EvictionOrder::AbsoluteAccessed => false,
            EvictionOrder::RelativeAccessed {
                highest_layer_count_loses_first,
            } => *highest_layer_count_loses_first,
        }
    }
}

#[derive(Default)]
pub struct State {
    /// Exclude http requests and background task from running at the same time.
    mutex: tokio::sync::Mutex<()>,
}

pub fn launch_disk_usage_global_eviction_task(
    conf: &'static PageServerConf,
    storage: GenericRemoteStorage,
    state: Arc<State>,
    tenant_manager: Arc<TenantManager>,
    background_jobs_barrier: completion::Barrier,
) -> anyhow::Result<()> {
    let Some(task_config) = &conf.disk_usage_based_eviction else {
        info!("disk usage based eviction task not configured");
        return Ok(());
    };

    info!("launching disk usage based eviction task");

    task_mgr::spawn(
        BACKGROUND_RUNTIME.handle(),
        TaskKind::DiskUsageEviction,
        None,
        None,
        "disk usage based eviction",
        false,
        async move {
            let cancel = task_mgr::shutdown_token();

            // wait until initial load is complete, because we cannot evict from loading tenants.
            tokio::select! {
                _ = cancel.cancelled() => { return Ok(()); },
                _ = background_jobs_barrier.wait() => { }
            };

            disk_usage_eviction_task(&state, task_config, &storage, tenant_manager, cancel).await;
            Ok(())
        },
    );

    Ok(())
}

#[instrument(skip_all)]
async fn disk_usage_eviction_task(
    state: &State,
    task_config: &DiskUsageEvictionTaskConfig,
    storage: &GenericRemoteStorage,
    tenant_manager: Arc<TenantManager>,
    cancel: CancellationToken,
) {
    scopeguard::defer! {
        info!("disk usage based eviction task finishing");
    };

    use crate::tenant::tasks::random_init_delay;
    {
        if random_init_delay(task_config.period, &cancel)
            .await
            .is_err()
        {
            return;
        }
    }

    let mut iteration_no = 0;
    loop {
        iteration_no += 1;
        let start = Instant::now();

        async {
            let res = disk_usage_eviction_task_iteration(
                state,
                task_config,
                storage,
                &tenant_manager,
                &cancel,
            )
            .await;

            match res {
                Ok(()) => {}
                Err(e) => {
                    // these stat failures are expected to be very rare
                    warn!("iteration failed, unexpected error: {e:#}");
                }
            }
        }
        .instrument(tracing::info_span!("iteration", iteration_no))
        .await;

        let sleep_until = start + task_config.period;
        if tokio::time::timeout_at(sleep_until, cancel.cancelled())
            .await
            .is_ok()
        {
            break;
        }
    }
}

pub trait Usage: Clone + Copy + std::fmt::Debug {
    fn has_pressure(&self) -> bool;
    fn add_available_bytes(&mut self, bytes: u64);
}

async fn disk_usage_eviction_task_iteration(
    state: &State,
    task_config: &DiskUsageEvictionTaskConfig,
    storage: &GenericRemoteStorage,
    tenant_manager: &Arc<TenantManager>,
    cancel: &CancellationToken,
) -> anyhow::Result<()> {
    let tenants_dir = tenant_manager.get_conf().tenants_path();
    let usage_pre = filesystem_level_usage::get(&tenants_dir, task_config)
        .context("get filesystem-level disk usage before evictions")?;
    let res = disk_usage_eviction_task_iteration_impl(
        state,
        storage,
        usage_pre,
        tenant_manager,
        task_config.eviction_order,
        cancel,
    )
    .await;
    match res {
        Ok(outcome) => {
            debug!(?outcome, "disk_usage_eviction_iteration finished");
            match outcome {
                IterationOutcome::NoPressure | IterationOutcome::Cancelled => {
                    // nothing to do, select statement below will handle things
                }
                IterationOutcome::Finished(outcome) => {
                    // Verify with statvfs whether we made any real progress
                    let after = filesystem_level_usage::get(&tenants_dir, task_config)
                        // It's quite unlikely to hit the error here. Keep the code simple and bail out.
                        .context("get filesystem-level disk usage after evictions")?;

                    debug!(?after, "disk usage");

                    if after.has_pressure() {
                        // Don't bother doing an out-of-order iteration here now.
                        // In practice, the task period is set to a value in the tens-of-seconds range,
                        // which will cause another iteration to happen soon enough.
                        // TODO: deltas between the three different usages would be helpful,
                        // consider MiB, GiB, TiB
                        warn!(?outcome, ?after, "disk usage still high");
                    } else {
                        info!(?outcome, ?after, "disk usage pressure relieved");
                    }
                }
            }
        }
        Err(e) => {
            error!("disk_usage_eviction_iteration failed: {:#}", e);
        }
    }

    Ok(())
}

#[derive(Debug, Serialize)]
#[allow(clippy::large_enum_variant)]
pub enum IterationOutcome<U> {
    NoPressure,
    Cancelled,
    Finished(IterationOutcomeFinished<U>),
}

#[allow(dead_code)]
#[derive(Debug, Serialize)]
pub struct IterationOutcomeFinished<U> {
    /// The actual usage observed before we started the iteration.
    before: U,
    /// The expected value for `after`, according to internal accounting, after phase 1.
    planned: PlannedUsage<U>,
    /// The outcome of phase 2, where we actually do the evictions.
    ///
    /// If all layers that phase 1 planned to evict _can_ actually get evicted, this will
    /// be the same as `planned`.
    assumed: AssumedUsage<U>,
}

#[derive(Debug, Serialize)]
#[allow(dead_code)]
struct AssumedUsage<U> {
    /// The expected value for `after`, after phase 2.
    projected_after: U,
    /// The layers we failed to evict during phase 2.
    failed: LayerCount,
}

#[allow(dead_code)]
#[derive(Debug, Serialize)]
struct PlannedUsage<U> {
    respecting_tenant_min_resident_size: U,
    fallback_to_global_lru: Option<U>,
}

#[allow(dead_code)]
#[derive(Debug, Default, Serialize)]
struct LayerCount {
    file_sizes: u64,
    count: usize,
}

pub(crate) async fn disk_usage_eviction_task_iteration_impl<U: Usage>(
    state: &State,
    _storage: &GenericRemoteStorage,
    usage_pre: U,
    tenant_manager: &Arc<TenantManager>,
    eviction_order: EvictionOrder,
    cancel: &CancellationToken,
) -> anyhow::Result<IterationOutcome<U>> {
    // use tokio's mutex to get a Sync guard (instead of std::sync::Mutex)
    let _g = state
        .mutex
        .try_lock()
        .map_err(|_| anyhow::anyhow!("iteration is already executing"))?;

    debug!(?usage_pre, "disk usage");

    if !usage_pre.has_pressure() {
        return Ok(IterationOutcome::NoPressure);
    }

    warn!(
        ?usage_pre,
        "running disk usage based eviction due to pressure"
    );

    let candidates =
        match collect_eviction_candidates(tenant_manager, eviction_order, cancel).await? {
            EvictionCandidates::Cancelled => {
                return Ok(IterationOutcome::Cancelled);
            }
            EvictionCandidates::Finished(partitioned) => partitioned,
        };

    // Debug-log the list of candidates
    let now = SystemTime::now();
    for (i, (partition, candidate)) in candidates.iter().enumerate() {
        let nth = i + 1;
        let total_candidates = candidates.len();
        let size = candidate.layer.get_file_size();
        let rel = candidate.relative_last_activity;
        debug!(
            "cand {nth}/{total_candidates}: size={size}, rel_last_activity={rel}, no_access_for={}us, partition={partition:?}, {}/{}/{}",
            now.duration_since(candidate.last_activity_ts)
                .unwrap()
                .as_micros(),
            candidate.layer.get_tenant_shard_id(),
            candidate.layer.get_timeline_id(),
            candidate.layer.get_name(),
        );
    }

    // phase1: select victims to relieve pressure
    //
    // Walk through the list of candidates, until we have accumulated enough layers to get
    // us back under the pressure threshold. 'usage_planned' is updated so that it tracks
    // how much disk space would be used after evicting all the layers up to the current
    // point in the list.
    //
    // If we get far enough in the list that we start to evict layers that are below
    // the tenant's min-resident-size threshold, print a warning, and memorize the disk
    // usage at that point, in 'usage_planned_min_resident_size_respecting'.
    let mut warned = None;
    let mut usage_planned = usage_pre;
    let mut evicted_amount = 0;

    for (i, (partition, candidate)) in candidates.iter().enumerate() {
        if !usage_planned.has_pressure() {
            debug!(
                no_candidates_evicted = i,
                "took enough candidates for pressure to be relieved"
            );
            break;
        }

        if partition == &MinResidentSizePartition::Below && warned.is_none() {
            warn!(?usage_pre, ?usage_planned, candidate_no=i, "tenant_min_resident_size-respecting LRU would not relieve pressure, evicting more following global LRU policy");
            warned = Some(usage_planned);
        }

        usage_planned.add_available_bytes(candidate.layer.get_file_size());
        evicted_amount += 1;
    }

    let usage_planned = match warned {
        Some(respecting_tenant_min_resident_size) => PlannedUsage {
            respecting_tenant_min_resident_size,
            fallback_to_global_lru: Some(usage_planned),
        },
        None => PlannedUsage {
            respecting_tenant_min_resident_size: usage_planned,
            fallback_to_global_lru: None,
        },
    };
    debug!(?usage_planned, "usage planned");

    // phase2: evict layers

    let mut js = tokio::task::JoinSet::new();
    let limit = 1000;

    let mut evicted = candidates.into_iter().take(evicted_amount).fuse();
    let mut consumed_all = false;

    // After the evictions, `usage_assumed` is the post-eviction usage,
    // according to internal accounting.
    let mut usage_assumed = usage_pre;
    let mut evictions_failed = LayerCount::default();

    let evict_layers = async move {
        loop {
            let next = if js.len() >= limit || consumed_all {
                js.join_next().await
            } else if !js.is_empty() {
                // opportunistically consume ready result, one per each new evicted
                futures::future::FutureExt::now_or_never(js.join_next()).and_then(|x| x)
            } else {
                None
            };

            if let Some(next) = next {
                match next {
                    Ok(Ok(file_size)) => {
                        usage_assumed.add_available_bytes(file_size);
                    }
                    Ok(Err((file_size, EvictionError::NotFound | EvictionError::Downloaded))) => {
                        evictions_failed.file_sizes += file_size;
                        evictions_failed.count += 1;
                    }
                    Err(je) if je.is_cancelled() => unreachable!("not used"),
                    Err(je) if je.is_panic() => { /* already logged */ }
                    Err(je) => tracing::error!("unknown JoinError: {je:?}"),
                }
            }

            if consumed_all && js.is_empty() {
                break;
            }

            // calling again when consumed_all is fine as evicted is fused.
            let Some((_partition, candidate)) = evicted.next() else {
                consumed_all = true;
                continue;
            };

            match candidate.layer {
                EvictionLayer::Attached(layer) => {
                    let file_size = layer.layer_desc().file_size;
                    js.spawn(async move {
                        layer
                            .evict_and_wait()
                            .await
                            .map(|()| file_size)
                            .map_err(|e| (file_size, e))
                    });
                }
                EvictionLayer::Secondary(layer) => {
                    let file_size = layer.metadata.file_size();
                    let tenant_manager = tenant_manager.clone();

                    js.spawn(async move {
                        layer
                            .secondary_tenant
                            .evict_layer(tenant_manager.get_conf(), layer.timeline_id, layer.name)
                            .await;
                        Ok(file_size)
                    });
                }
            }
            tokio::task::yield_now().await;
        }

        (usage_assumed, evictions_failed)
    };

    let (usage_assumed, evictions_failed) = tokio::select! {
        tuple = evict_layers => { tuple },
        _ = cancel.cancelled() => {
            // dropping joinset will abort all pending evict_and_waits and that is fine, our
            // requests will still stand
            return Ok(IterationOutcome::Cancelled);
        }
    };

    Ok(IterationOutcome::Finished(IterationOutcomeFinished {
        before: usage_pre,
        planned: usage_planned,
        assumed: AssumedUsage {
            projected_after: usage_assumed,
            failed: evictions_failed,
        },
    }))
}

#[derive(Clone)]
pub(crate) struct EvictionSecondaryLayer {
    pub(crate) secondary_tenant: Arc<SecondaryTenant>,
    pub(crate) timeline_id: TimelineId,
    pub(crate) name: LayerFileName,
    pub(crate) metadata: LayerFileMetadata,
}

/// Full [`Layer`] objects are specific to tenants in attached mode.  This type is a layer
/// of indirection to store either a `Layer`, or a reference to a secondary tenant and a layer name.
#[derive(Clone)]
pub(crate) enum EvictionLayer {
    Attached(Layer),
    #[allow(dead_code)]
    Secondary(EvictionSecondaryLayer),
}

impl From<Layer> for EvictionLayer {
    fn from(value: Layer) -> Self {
        Self::Attached(value)
    }
}

impl EvictionLayer {
    pub(crate) fn get_tenant_shard_id(&self) -> &TenantShardId {
        match self {
            Self::Attached(l) => &l.layer_desc().tenant_shard_id,
            Self::Secondary(sl) => sl.secondary_tenant.get_tenant_shard_id(),
        }
    }

    pub(crate) fn get_timeline_id(&self) -> &TimelineId {
        match self {
            Self::Attached(l) => &l.layer_desc().timeline_id,
            Self::Secondary(sl) => &sl.timeline_id,
        }
    }

    pub(crate) fn get_name(&self) -> LayerFileName {
        match self {
            Self::Attached(l) => l.layer_desc().filename(),
            Self::Secondary(sl) => sl.name.clone(),
        }
    }

    pub(crate) fn get_file_size(&self) -> u64 {
        match self {
            Self::Attached(l) => l.layer_desc().file_size,
            Self::Secondary(sl) => sl.metadata.file_size(),
        }
    }
}

#[derive(Clone)]
pub(crate) struct EvictionCandidate {
    pub(crate) layer: EvictionLayer,
    pub(crate) last_activity_ts: SystemTime,
    pub(crate) relative_last_activity: finite_f32::FiniteF32,
}

impl std::fmt::Display for EvictionLayer {
    fn fmt(&self, f: &mut std::fmt::Formatter) -> std::fmt::Result {
        match self {
            Self::Attached(l) => l.fmt(f),
            Self::Secondary(sl) => {
                write!(f, "{}/{}", sl.timeline_id, sl.name)
            }
        }
    }
}

pub(crate) struct DiskUsageEvictionInfo {
    /// Timeline's largest layer (remote or resident)
    pub max_layer_size: Option<u64>,
    /// Timeline's resident layers
    pub resident_layers: Vec<EvictionCandidate>,
}

impl std::fmt::Debug for EvictionCandidate {
    fn fmt(&self, f: &mut std::fmt::Formatter<'_>) -> std::fmt::Result {
        // format the tv_sec, tv_nsec into rfc3339 in case someone is looking at it
        // having to allocate a string to this is bad, but it will rarely be formatted
        let ts = chrono::DateTime::<chrono::Utc>::from(self.last_activity_ts);
        let ts = ts.to_rfc3339_opts(chrono::SecondsFormat::Nanos, true);
        struct DisplayIsDebug<'a, T>(&'a T);
        impl<'a, T: std::fmt::Display> std::fmt::Debug for DisplayIsDebug<'a, T> {
            fn fmt(&self, f: &mut std::fmt::Formatter<'_>) -> std::fmt::Result {
                write!(f, "{}", self.0)
            }
        }
        f.debug_struct("LocalLayerInfoForDiskUsageEviction")
            .field("layer", &DisplayIsDebug(&self.layer))
            .field("last_activity", &ts)
            .finish()
    }
}

#[derive(Debug, Clone, Copy, PartialEq, Eq, PartialOrd, Ord)]
enum MinResidentSizePartition {
    Above,
    Below,
}

enum EvictionCandidates {
    Cancelled,
    Finished(Vec<(MinResidentSizePartition, EvictionCandidate)>),
}

/// Gather the eviction candidates.
///
/// The returned `Ok(EvictionCandidates::Finished(candidates))` is sorted in eviction
/// order. A caller that evicts in that order, until pressure is relieved, implements
/// the eviction policy outlined in the module comment.
///
/// # Example with EvictionOrder::AbsoluteAccessed
///
/// Imagine that there are two tenants, A and B, with five layers each, a-e.
/// Each layer has size 100, and both tenant's min_resident_size is 150.
/// The eviction order would be
///
/// ```text
/// partition last_activity_ts tenant/layer
/// Above     18:30            A/c
/// Above     19:00            A/b
/// Above     18:29            B/c
/// Above     19:05            B/b
/// Above     20:00            B/a
/// Above     20:03            A/a
/// Below     20:30            A/d
/// Below     20:40            B/d
/// Below     20:45            B/e
/// Below     20:58            A/e
/// ```
///
/// Now, if we need to evict 300 bytes to relieve pressure, we'd evict `A/c, A/b, B/c`.
/// They are all in the `Above` partition, so, we respected each tenant's min_resident_size.
///
/// But, if we need to evict 900 bytes to relieve pressure, we'd evict
/// `A/c, A/b, B/c, B/b, B/a, A/a, A/d, B/d, B/e`, reaching into the `Below` partition
/// after exhauting the `Above` partition.
/// So, we did not respect each tenant's min_resident_size.
///
/// # Example with EvictionOrder::RelativeAccessed
///
/// ```text
/// partition relative_age last_activity_ts tenant/layer
/// Above     0/4          18:30            A/c
/// Above     0/4          18:29            B/c
/// Above     1/4          19:00            A/b
/// Above     1/4          19:05            B/b
/// Above     2/4          20:00            B/a
/// Above     2/4          20:03            A/a
/// Below     3/4          20:30            A/d
/// Below     3/4          20:40            B/d
/// Below     4/4          20:45            B/e
/// Below     4/4          20:58            A/e
/// ```
///
/// With tenants having the same number of layers the picture does not change much. The same with
/// A having many more layers **resident** (not all of them listed):
///
/// ```text
/// Above       0/100      18:30            A/c
/// Above       0/4        18:29            B/c
/// Above       1/100      19:00            A/b
/// Above       2/100      20:03            A/a
/// Above       3/100      20:03            A/nth_3
/// Above       4/100      20:03            A/nth_4
///             ...
/// Above       1/4        19:05            B/b
/// Above      25/100      20:04            A/nth_25
///             ...
/// Above       2/4        20:00            B/a
/// Above      50/100      20:10            A/nth_50
///             ...
/// Below       3/4        20:40            B/d
/// Below      99/100      20:30            A/nth_99
/// Below       4/4        20:45            B/e
/// Below     100/100      20:58            A/nth_100
/// ```
///
/// Now it's easier to see that because A has grown fast it has more layers to get evicted. What is
/// difficult to see is what happens on the next round assuming the evicting 23 from the above list
/// relieves the pressure (22 A layers gone, 1 B layers gone) but a new fast growing tenant C has
/// appeared:
///
/// ```text
/// Above       0/87       20:04            A/nth_23
/// Above       0/3        19:05            B/b
/// Above       0/50       20:59            C/nth_0
/// Above       1/87       20:04            A/nth_24
/// Above       1/50       21:00            C/nth_1
/// Above       2/87       20:04            A/nth_25
///             ...
/// Above      16/50       21:02            C/nth_16
/// Above       1/3        20:00            B/a
/// Above      27/87       20:10            A/nth_50
///             ...
/// Below       2/3        20:40            B/d
/// Below      49/50       21:05            C/nth_49
/// Below      86/87       20:30            A/nth_99
/// Below       3/3        20:45            B/e
/// Below      50/50       21:05            C/nth_50
/// Below      87/87       20:58            A/nth_100
/// ```
///
/// Now relieving pressure with 23 layers would cost:
/// - tenant A 14 layers
/// - tenant B 1 layer
/// - tenant C 8 layers
async fn collect_eviction_candidates(
    tenant_manager: &Arc<TenantManager>,
    eviction_order: EvictionOrder,
    cancel: &CancellationToken,
) -> anyhow::Result<EvictionCandidates> {
    // get a snapshot of the list of tenants
    let tenants = tenant::mgr::list_tenants()
        .await
        .context("get list of tenants")?;

    // TODO: avoid listing every layer in every tenant: this loop can block the executor,
    // and the resulting data structure can be huge.
    // (https://github.com/neondatabase/neon/issues/6224)
    let mut candidates = Vec::new();

<<<<<<< HEAD
    for (tenant_id, _state) in tenants {
=======
    for (tenant_id, _state, _gen) in &tenants {
>>>>>>> 887e94d7
        if cancel.is_cancelled() {
            return Ok(EvictionCandidates::Cancelled);
        }
        let tenant = match tenant::mgr::get_tenant(tenant_id, true) {
            Ok(tenant) => tenant,
            Err(e) => {
                // this can happen if tenant has lifecycle transition after we fetched it
                debug!("failed to get tenant: {e:#}");
                continue;
            }
        };

        if tenant.cancel.is_cancelled() {
            info!(%tenant_id, "Skipping tenant for eviction, it is shutting down");
            continue;
        }

        // collect layers from all timelines in this tenant
        //
        // If one of the timelines becomes `!is_active()` during the iteration,
        // for example because we're shutting down, then `max_layer_size` can be too small.
        // That's OK. This code only runs under a disk pressure situation, and being
        // a little unfair to tenants during shutdown in such a situation is tolerable.
        let mut tenant_candidates = Vec::new();
        let mut max_layer_size = 0;
        for tl in tenant.list_timelines() {
            if !tl.is_active() {
                continue;
            }
            let info = tl.get_local_layers_for_disk_usage_eviction().await;
            debug!(tenant_id=%tl.tenant_shard_id.tenant_id, shard_id=%tl.tenant_shard_id.shard_slug(), timeline_id=%tl.timeline_id, "timeline resident layers count: {}", info.resident_layers.len());
            tenant_candidates.extend(info.resident_layers.into_iter());
            max_layer_size = max_layer_size.max(info.max_layer_size.unwrap_or(0));

            if cancel.is_cancelled() {
                return Ok(EvictionCandidates::Cancelled);
            }
        }

        // `min_resident_size` defaults to maximum layer file size of the tenant.
        // This ensures that each tenant can have at least one layer resident at a given time,
        // ensuring forward progress for a single Timeline::get in that tenant.
        // It's a questionable heuristic since, usually, there are many Timeline::get
        // requests going on for a tenant, and, at least in Neon prod, the median
        // layer file size is much smaller than the compaction target size.
        // We could be better here, e.g., sum of all L0 layers + most recent L1 layer.
        // That's what's typically used by the various background loops.
        //
        // The default can be overridden with a fixed value in the tenant conf.
        // A default override can be put in the default tenant conf in the pageserver.toml.
        let min_resident_size = if let Some(s) = tenant.get_min_resident_size_override() {
            debug!(
                tenant_id=%tenant.tenant_id(),
                overridden_size=s,
                "using overridden min resident size for tenant"
            );
            s
        } else {
            debug!(
                tenant_id=%tenant.tenant_id(),
                max_layer_size,
                "using max layer size as min_resident_size for tenant",
            );
            max_layer_size
        };

        // Sort layers most-recently-used first, then partition by
        // cumsum above/below min_resident_size.
        tenant_candidates
            .sort_unstable_by_key(|layer_info| std::cmp::Reverse(layer_info.last_activity_ts));
        let mut cumsum: i128 = 0;

        // keeping the -1 or not decides if every tenant should lose their least recently accessed
        // layer OR if this should happen in the order of having highest layer count:
        let fudge = if eviction_order.highest_layer_count_loses_first() {
            // relative_age vs. tenant layer count:
            // - 0.1..=1.0 (10 layers)
            // - 0.01..=1.0 (100 layers)
            // - 0.001..=1.0 (1000 layers)
            //
            // leading to evicting less of the smallest tenants.
            0
        } else {
            // use full 0.0..=1.0 range, which means even the smallest tenants could always lose a
            // layer. the actual ordering is unspecified: for 10k tenants on a pageserver it could
            // be that less than 10k layer evictions is enough, so we would not need to evict from
            // all tenants.
            //
            // as the tenant ordering is now deterministic this could hit the same tenants
            // disproportionetly on multiple invocations. alternative could be to remember how many
            // layers did we evict last time from this tenant, and inject that as an additional
            // fudge here.
            1
        };

        let total = tenant_candidates
            .len()
            .checked_sub(fudge)
            .filter(|&x| x > 0)
            // support 0 or 1 resident layer tenants as well
            .unwrap_or(1);
        let divider = total as f32;

        for (i, mut candidate) in tenant_candidates.into_iter().enumerate() {
            // as we iterate this reverse sorted list, the most recently accessed layer will always
            // be 1.0; this is for us to evict it last.
            candidate.relative_last_activity = if matches!(
                eviction_order,
                EvictionOrder::RelativeAccessed { .. }
            ) {
                // another possibility: use buckets, like (256.0 * relative_last_activity) as u8 or
                // similarly for u16. unsure how it would help.
                finite_f32::FiniteF32::try_from_normalized((total - i) as f32 / divider)
                    .unwrap_or_else(|val| {
                        tracing::warn!(%fudge, "calculated invalid relative_last_activity for i={i}, total={total}: {val}");
                        finite_f32::FiniteF32::ZERO
                    })
            } else {
                finite_f32::FiniteF32::ZERO
            };

            let partition = if cumsum > min_resident_size as i128 {
                MinResidentSizePartition::Above
            } else {
                MinResidentSizePartition::Below
            };
            cumsum += i128::from(candidate.layer.get_file_size());
            candidates.push((partition, candidate));
        }
    }

    // Note: the same tenant ID might be hit twice, if it transitions from attached to
    // secondary while we run.  That is okay: when we eventually try and run the eviction,
    // the `Gate` on the object will ensure that whichever one has already been shut down
    // will not delete anything.

    let mut secondary_tenants = Vec::new();
    tenant_manager.foreach_secondary_tenants(
        |_tenant_shard_id: &TenantShardId, state: &Arc<SecondaryTenant>| {
            secondary_tenants.push(state.clone());
        },
    );

    for secondary_tenant in secondary_tenants {
        let mut layer_info = secondary_tenant.get_layers_for_eviction();

        layer_info
            .resident_layers
            .sort_unstable_by_key(|layer_info| std::cmp::Reverse(layer_info.last_activity_ts));

        candidates.extend(layer_info.resident_layers.into_iter().map(|candidate| {
            (
                // Secondary locations' layers are always considered above the min resident size,
                // i.e. secondary locations are permitted to be trimmed to zero layers if all
                // the layers have sufficiently old access times.
                MinResidentSizePartition::Above,
                candidate,
            )
        }));
    }

    debug_assert!(MinResidentSizePartition::Above < MinResidentSizePartition::Below,
        "as explained in the function's doc comment, layers that aren't in the tenant's min_resident_size are evicted first");

    match eviction_order {
        EvictionOrder::AbsoluteAccessed => {
            candidates.sort_unstable_by_key(|(partition, candidate)| {
                (*partition, candidate.last_activity_ts)
            });
        }
        EvictionOrder::RelativeAccessed { .. } => {
            candidates.sort_unstable_by_key(|(partition, candidate)| {
                (*partition, candidate.relative_last_activity)
            });
        }
    }

    Ok(EvictionCandidates::Finished(candidates))
}

struct TimelineKey(Arc<Timeline>);

impl PartialEq for TimelineKey {
    fn eq(&self, other: &Self) -> bool {
        Arc::ptr_eq(&self.0, &other.0)
    }
}

impl Eq for TimelineKey {}

impl std::hash::Hash for TimelineKey {
    fn hash<H: std::hash::Hasher>(&self, state: &mut H) {
        Arc::as_ptr(&self.0).hash(state);
    }
}

impl std::ops::Deref for TimelineKey {
    type Target = Timeline;

    fn deref(&self) -> &Self::Target {
        self.0.as_ref()
    }
}

/// A totally ordered f32 subset we can use with sorting functions.
pub(crate) mod finite_f32 {

    /// A totally ordered f32 subset we can use with sorting functions.
    #[derive(Clone, Copy, PartialEq)]
    pub struct FiniteF32(f32);

    impl std::fmt::Debug for FiniteF32 {
        fn fmt(&self, f: &mut std::fmt::Formatter<'_>) -> std::fmt::Result {
            std::fmt::Debug::fmt(&self.0, f)
        }
    }

    impl std::fmt::Display for FiniteF32 {
        fn fmt(&self, f: &mut std::fmt::Formatter<'_>) -> std::fmt::Result {
            std::fmt::Display::fmt(&self.0, f)
        }
    }

    impl std::cmp::Eq for FiniteF32 {}

    impl std::cmp::PartialOrd for FiniteF32 {
        fn partial_cmp(&self, other: &Self) -> Option<std::cmp::Ordering> {
            Some(self.cmp(other))
        }
    }

    impl std::cmp::Ord for FiniteF32 {
        fn cmp(&self, other: &Self) -> std::cmp::Ordering {
            self.0.total_cmp(&other.0)
        }
    }

    impl TryFrom<f32> for FiniteF32 {
        type Error = f32;

        fn try_from(value: f32) -> Result<Self, Self::Error> {
            if value.is_finite() {
                Ok(FiniteF32(value))
            } else {
                Err(value)
            }
        }
    }

    impl FiniteF32 {
        pub const ZERO: FiniteF32 = FiniteF32(0.0);

        pub fn try_from_normalized(value: f32) -> Result<Self, f32> {
            if (0.0..=1.0).contains(&value) {
                // -0.0 is within the range, make sure it is assumed 0.0..=1.0
                let value = value.abs();
                Ok(FiniteF32(value))
            } else {
                Err(value)
            }
        }
    }
}

mod filesystem_level_usage {
    use anyhow::Context;
    use camino::Utf8Path;

    use crate::statvfs::Statvfs;

    use super::DiskUsageEvictionTaskConfig;

    #[derive(Debug, Clone, Copy)]
    #[allow(dead_code)]
    pub struct Usage<'a> {
        config: &'a DiskUsageEvictionTaskConfig,

        /// Filesystem capacity
        total_bytes: u64,
        /// Free filesystem space
        avail_bytes: u64,
    }

    impl super::Usage for Usage<'_> {
        fn has_pressure(&self) -> bool {
            let usage_pct =
                (100.0 * (1.0 - ((self.avail_bytes as f64) / (self.total_bytes as f64)))) as u64;

            let pressures = [
                (
                    "min_avail_bytes",
                    self.avail_bytes < self.config.min_avail_bytes,
                ),
                (
                    "max_usage_pct",
                    usage_pct >= self.config.max_usage_pct.get() as u64,
                ),
            ];

            pressures.into_iter().any(|(_, has_pressure)| has_pressure)
        }

        fn add_available_bytes(&mut self, bytes: u64) {
            self.avail_bytes += bytes;
        }
    }

    pub fn get<'a>(
        tenants_dir: &Utf8Path,
        config: &'a DiskUsageEvictionTaskConfig,
    ) -> anyhow::Result<Usage<'a>> {
        let mock_config = {
            #[cfg(feature = "testing")]
            {
                config.mock_statvfs.as_ref()
            }
            #[cfg(not(feature = "testing"))]
            {
                None
            }
        };

        let stat = Statvfs::get(tenants_dir, mock_config)
            .context("statvfs failed, presumably directory got unlinked")?;

        // https://unix.stackexchange.com/a/703650
        let blocksize = if stat.fragment_size() > 0 {
            stat.fragment_size()
        } else {
            stat.block_size()
        };

        // use blocks_available (b_avail) since, pageserver runs as unprivileged user
        let avail_bytes = stat.blocks_available() * blocksize;
        let total_bytes = stat.blocks() * blocksize;

        Ok(Usage {
            config,
            total_bytes,
            avail_bytes,
        })
    }

    #[test]
    fn max_usage_pct_pressure() {
        use super::EvictionOrder;
        use super::Usage as _;
        use std::time::Duration;
        use utils::serde_percent::Percent;

        let mut usage = Usage {
            config: &DiskUsageEvictionTaskConfig {
                max_usage_pct: Percent::new(85).unwrap(),
                min_avail_bytes: 0,
                period: Duration::MAX,
                #[cfg(feature = "testing")]
                mock_statvfs: None,
                eviction_order: EvictionOrder::default(),
            },
            total_bytes: 100_000,
            avail_bytes: 0,
        };

        assert!(usage.has_pressure(), "expected pressure at 100%");

        usage.add_available_bytes(14_000);
        assert!(usage.has_pressure(), "expected pressure at 86%");

        usage.add_available_bytes(999);
        assert!(usage.has_pressure(), "expected pressure at 85.001%");

        usage.add_available_bytes(1);
        assert!(usage.has_pressure(), "expected pressure at precisely 85%");

        usage.add_available_bytes(1);
        assert!(!usage.has_pressure(), "no pressure at 84.999%");

        usage.add_available_bytes(999);
        assert!(!usage.has_pressure(), "no pressure at 84%");

        usage.add_available_bytes(16_000);
        assert!(!usage.has_pressure());
    }
}<|MERGE_RESOLUTION|>--- conflicted
+++ resolved
@@ -743,11 +743,7 @@
     // (https://github.com/neondatabase/neon/issues/6224)
     let mut candidates = Vec::new();
 
-<<<<<<< HEAD
-    for (tenant_id, _state) in tenants {
-=======
-    for (tenant_id, _state, _gen) in &tenants {
->>>>>>> 887e94d7
+    for (tenant_id, _state, _gen) in tenants {
         if cancel.is_cancelled() {
             return Ok(EvictionCandidates::Cancelled);
         }
