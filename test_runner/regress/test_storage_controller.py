from __future__ import annotations

import concurrent.futures
import json
import threading
import time
from collections import defaultdict
from datetime import UTC, datetime
from enum import Enum
from typing import TYPE_CHECKING

import fixtures.utils
import pytest
from fixtures.auth_tokens import TokenScope
from fixtures.common_types import TenantId, TenantShardId, TimelineId
from fixtures.compute_reconfigure import ComputeReconfigure
from fixtures.log_helper import log
from fixtures.neon_fixtures import (
    DEFAULT_AZ_ID,
    LogCursor,
    NeonEnv,
    NeonEnvBuilder,
    NeonPageserver,
    PageserverAvailability,
    PageserverSchedulingPolicy,
    PgBin,
    StorageControllerApiException,
    StorageControllerLeadershipStatus,
    last_flush_lsn_upload,
)
from fixtures.pageserver.http import PageserverApiException, PageserverHttpClient
from fixtures.pageserver.utils import (
    assert_prefix_empty,
    assert_prefix_not_empty,
    enable_remote_storage_versioning,
    list_prefix,
    many_small_layers_tenant_config,
    remote_storage_delete_key,
    timeline_delete_wait_completed,
)
from fixtures.pg_version import PgVersion
from fixtures.port_distributor import PortDistributor
from fixtures.remote_storage import RemoteStorageKind, s3_storage
from fixtures.storage_controller_proxy import StorageControllerProxy
from fixtures.utils import (
    run_only_on_default_postgres,
    run_pg_bench_small,
    subprocess_capture,
    wait_until,
)
from fixtures.workload import Workload
from mypy_boto3_s3.type_defs import (
    ObjectTypeDef,
)
from pytest_httpserver import HTTPServer
from urllib3 import Retry
from werkzeug.wrappers.request import Request
from werkzeug.wrappers.response import Response

if TYPE_CHECKING:
    from typing import Any

    from fixtures.httpserver import ListenAddress


def get_node_shard_counts(env: NeonEnv, tenant_ids):
    counts: defaultdict[int, int] = defaultdict(int)
    for tid in tenant_ids:
        for shard in env.storage_controller.locate(tid):
            counts[shard["node_id"]] += 1
    return counts


@pytest.mark.parametrize(**fixtures.utils.allpairs_versions())
def test_storage_controller_smoke(neon_env_builder: NeonEnvBuilder, combination):
    """
    Test the basic lifecycle of a storage controller:
    - Restarting
    - Restarting a pageserver
    - Creating and deleting tenants and timelines
    - Marking a pageserver offline
    """

    neon_env_builder.num_pageservers = 3
    env = neon_env_builder.init_configs()

    # Start services by hand so that we can skip a pageserver (this will start + register later)
    env.broker.start()
    env.storage_controller.start()
    env.pageservers[0].start()
    env.pageservers[1].start()
    for sk in env.safekeepers:
        sk.start()

    # The pageservers we started should have registered with the sharding service on startup
    nodes = env.storage_controller.node_list()
    assert len(nodes) == 2
    assert set(n["id"] for n in nodes) == {env.pageservers[0].id, env.pageservers[1].id}

    # Starting an additional pageserver should register successfully
    env.pageservers[2].start()
    nodes = env.storage_controller.node_list()
    assert len(nodes) == 3
    assert set(n["id"] for n in nodes) == {ps.id for ps in env.pageservers}

    # Use a multiple of pageservers to get nice even number of shards on each one
    tenant_shard_count = len(env.pageservers) * 4
    tenant_count = len(env.pageservers) * 2
    shards_per_tenant = tenant_shard_count // tenant_count
    tenant_ids = set(TenantId.generate() for i in range(0, tenant_count))

    # Creating several tenants should spread out across the pageservers
    for tid in tenant_ids:
        env.create_tenant(tid, shard_count=shards_per_tenant)

    # Validate high level metrics
    assert (
        env.storage_controller.get_metric_value("storage_controller_tenant_shards")
        == len(tenant_ids) * shards_per_tenant
    )
    assert env.storage_controller.get_metric_value("storage_controller_pageserver_nodes") == len(
        env.storage_controller.node_list()
    )

    # Repeating a creation should be idempotent (we are just testing it doesn't return an error)
    env.storage_controller.tenant_create(
        tenant_id=next(iter(tenant_ids)), shard_count=shards_per_tenant
    )

    for node_id, count in get_node_shard_counts(env, tenant_ids).items():
        # we used a multiple of pagservers for the total shard count,
        # so expect equal number on all pageservers
        assert count == tenant_shard_count / len(
            env.pageservers
        ), f"Node {node_id} has bad count {count}"

    # Creating and deleting timelines should work, using identical API to pageserver
    timeline_crud_tenant = next(iter(tenant_ids))
    timeline_id = TimelineId.generate()
    env.storage_controller.pageserver_api().timeline_create(
        pg_version=PgVersion.NOT_SET, tenant_id=timeline_crud_tenant, new_timeline_id=timeline_id
    )
    timelines = env.storage_controller.pageserver_api().timeline_list(timeline_crud_tenant)
    assert len(timelines) == 2
    assert timeline_id in set(TimelineId(t["timeline_id"]) for t in timelines)
    #    virtual_ps_http.timeline_delete(tenant_id=timeline_crud_tenant, timeline_id=timeline_id)
    timeline_delete_wait_completed(
        env.storage_controller.pageserver_api(), timeline_crud_tenant, timeline_id
    )
    timelines = env.storage_controller.pageserver_api().timeline_list(timeline_crud_tenant)
    assert len(timelines) == 1
    assert timeline_id not in set(TimelineId(t["timeline_id"]) for t in timelines)

    # Marking a pageserver offline should migrate tenants away from it.
    env.storage_controller.node_configure(env.pageservers[0].id, {"availability": "Offline"})

    def node_evacuated(node_id: int) -> None:
        counts = get_node_shard_counts(env, tenant_ids)
        assert counts[node_id] == 0

    wait_until(lambda: node_evacuated(env.pageservers[0].id))

    # Let all the reconciliations after marking the node offline complete
    env.storage_controller.reconcile_until_idle()

    # Marking pageserver active should not migrate anything to it
    # immediately
    env.storage_controller.node_configure(env.pageservers[0].id, {"availability": "Active"})
    time.sleep(1)
    assert get_node_shard_counts(env, tenant_ids)[env.pageservers[0].id] == 0

    # Restarting a pageserver should not detach any tenants (i.e. /re-attach works)
    before_restart = env.pageservers[1].http_client().tenant_list_locations()
    env.pageservers[1].stop()
    env.pageservers[1].start()
    after_restart = env.pageservers[1].http_client().tenant_list_locations()
    assert len(after_restart) == len(before_restart)

    # Locations should be the same before & after restart, apart from generations
    for _shard_id, tenant in after_restart["tenant_shards"]:
        del tenant["generation"]
    for _shard_id, tenant in before_restart["tenant_shards"]:
        del tenant["generation"]
    assert before_restart == after_restart

    # Delete all the tenants
    for tid in tenant_ids:
        env.storage_controller.pageserver_api().tenant_delete(tid)

    env.storage_controller.consistency_check()

    # Set a scheduling policy on one node, create all the tenants, observe
    # that the scheduling policy is respected.
    env.storage_controller.node_configure(env.pageservers[1].id, {"scheduling": "Draining"})

    # Create some fresh tenants
    tenant_ids = set(TenantId.generate() for i in range(0, tenant_count))
    for tid in tenant_ids:
        env.create_tenant(tid, shard_count=shards_per_tenant)

    counts = get_node_shard_counts(env, tenant_ids)
    # Nothing should have been scheduled on the node in Draining
    assert counts[env.pageservers[1].id] == 0
    assert counts[env.pageservers[0].id] == tenant_shard_count // 2
    assert counts[env.pageservers[2].id] == tenant_shard_count // 2

    env.storage_controller.consistency_check()


def test_node_status_after_restart(
    neon_env_builder: NeonEnvBuilder,
):
    neon_env_builder.num_pageservers = 2
    env = neon_env_builder.init_start()

    # Initially we have two online pageservers
    nodes = env.storage_controller.node_list()
    assert len(nodes) == 2

    env.pageservers[1].stop()
    env.storage_controller.allowed_errors.extend([".*Could not scan node"])

    env.storage_controller.stop()
    env.storage_controller.start()

    def is_ready():
        assert env.storage_controller.ready() is True

    wait_until(is_ready)

    # We loaded nodes from database on restart
    nodes = env.storage_controller.node_list()
    assert len(nodes) == 2

    # We should still be able to create a tenant, because the pageserver which is still online
    # should have had its availabilty state set to Active.
    env.storage_controller.tenant_create(TenantId.generate())

    env.storage_controller.consistency_check()


def test_storage_controller_passthrough(
    neon_env_builder: NeonEnvBuilder,
):
    """
    For simple timeline/tenant GET APIs that don't require coordination across
    shards, the sharding service implements a proxy to shard zero.  This test
    calls those APIs.
    """
    neon_env_builder.num_pageservers = 2
    env = neon_env_builder.init_start()

    # We will talk to storage controller as if it was a pageserver, using the pageserver
    # HTTP client
    client = PageserverHttpClient(env.storage_controller_port, lambda: True)
    timelines = client.timeline_list(tenant_id=env.initial_tenant)
    assert len(timelines) == 1

    status = client.tenant_status(env.initial_tenant)
    assert TenantId(status["id"]) == env.initial_tenant
    assert set(TimelineId(t) for t in status["timelines"]) == {
        env.initial_timeline,
    }
    assert status["state"]["slug"] == "Active"

    (synthetic_size, size_inputs) = client.tenant_size_and_modelinputs(env.initial_tenant)
    assert synthetic_size > 0
    assert "segments" in size_inputs

    env.storage_controller.consistency_check()


def test_storage_controller_restart(neon_env_builder: NeonEnvBuilder):
    env = neon_env_builder.init_start()
    tenant_a = env.initial_tenant
    tenant_b = TenantId.generate()
    env.storage_controller.tenant_create(tenant_b)
    env.pageserver.tenant_detach(tenant_a)

    # TODO: extend this test to use multiple pageservers, and check that locations don't move around
    # on restart.

    # Storage controller restart
    env.storage_controller.stop()
    env.storage_controller.start()

    observed = set(TenantId(tenant["id"]) for tenant in env.pageserver.http_client().tenant_list())

    # Tenant A should still be attached
    assert tenant_a not in observed

    # Tenant B should remain detached
    assert tenant_b in observed

    # Pageserver restart
    env.pageserver.stop()
    env.pageserver.start()

    # Same assertions as above: restarting either service should not perturb things
    observed = set(TenantId(tenant["id"]) for tenant in env.pageserver.http_client().tenant_list())
    assert tenant_a not in observed
    assert tenant_b in observed

    env.storage_controller.consistency_check()


def prepare_onboarding_env(
    neon_env_builder: NeonEnvBuilder,
) -> tuple[NeonEnv, NeonPageserver, TenantId, int]:
    """
    For tests that do onboarding of a tenant to the storage controller, a small dance to
    set up one pageserver that won't be managed by the storage controller and create
    a tenant there.
    """
    # One pageserver to simulate legacy environment, two to be managed by storage controller
    neon_env_builder.num_pageservers = 3

    # Enable tests to use methods that require real S3 API
    neon_env_builder.enable_pageserver_remote_storage(s3_storage())

    # Start services by hand so that we can skip registration on one of the pageservers
    env = neon_env_builder.init_configs()
    env.broker.start()
    env.storage_controller.start()

    # This is the pageserver where we'll initially create the tenant.  Run it in emergency
    # mode so that it doesn't talk to storage controller, and do not register it.
    env.pageservers[0].allowed_errors.append(".*Emergency mode!.*")
    env.pageservers[0].patch_config_toml_nonrecursive(
        {
            "control_plane_emergency_mode": True,
        }
    )
    env.pageservers[0].start()
    origin_ps = env.pageservers[0]

    # These are the pageservers managed by the sharding service, where the tenant
    # will be attached after onboarding
    env.pageservers[1].start()
    env.pageservers[2].start()

    for sk in env.safekeepers:
        sk.start()

    # Create a tenant directly via pageserver HTTP API, skipping the storage controller
    tenant_id = TenantId.generate()
    generation = 123
    origin_ps.tenant_create(tenant_id, generation=generation)

    origin_ps.http_client().timeline_create(PgVersion.NOT_SET, tenant_id, TimelineId.generate())

    return (env, origin_ps, tenant_id, generation)


@pytest.mark.parametrize("warm_up", [True, False])
def test_storage_controller_onboarding(neon_env_builder: NeonEnvBuilder, warm_up: bool):
    """
    We onboard tenants to the sharding service by treating it as a 'virtual pageserver'
    which provides the /location_config API.  This is similar to creating a tenant,
    but imports the generation number.
    """

    env, origin_ps, tenant_id, generation = prepare_onboarding_env(neon_env_builder)

    virtual_ps_http = PageserverHttpClient(env.storage_controller_port, lambda: True)

    # As if doing a live migration, first configure origin into stale mode
    r = origin_ps.http_client().tenant_location_conf(
        tenant_id,
        {
            "mode": "AttachedStale",
            "secondary_conf": None,
            "tenant_conf": {},
            "generation": generation,
        },
    )
    assert len(r["shards"]) == 1

    if warm_up:
        origin_ps.http_client().tenant_heatmap_upload(tenant_id)

        # We expect to be called via live migration code, which may try to configure the tenant into secondary
        # mode before attaching it.
        virtual_ps_http.tenant_location_conf(
            tenant_id,
            {
                "mode": "Secondary",
                "secondary_conf": {"warm": True},
                "tenant_conf": {},
                "generation": None,
            },
        )

        virtual_ps_http.tenant_secondary_download(tenant_id)
        warm_up_ps = env.storage_controller.tenant_describe(tenant_id)["shards"][0][
            "node_secondary"
        ][0]

    # Call into storage controller to onboard the tenant
    generation += 1
    r = virtual_ps_http.tenant_location_conf(
        tenant_id,
        {
            "mode": "AttachedMulti",
            "secondary_conf": None,
            "tenant_conf": {},
            "generation": generation,
        },
    )
    assert len(r["shards"]) == 1

    describe = env.storage_controller.tenant_describe(tenant_id)["shards"][0]
    dest_ps_id = describe["node_attached"]
    dest_ps = env.get_pageserver(dest_ps_id)
    if warm_up:
        # The storage controller should have attached the tenant to the same placce
        # it had a secondary location, otherwise there was no point warming it up
        assert dest_ps_id == warm_up_ps

        # It should have been given a new secondary location as well
        assert len(describe["node_secondary"]) == 1
        assert describe["node_secondary"][0] != warm_up_ps

    # As if doing a live migration, detach the original pageserver
    origin_ps.http_client().tenant_location_conf(
        tenant_id,
        {
            "mode": "Detached",
            "secondary_conf": None,
            "tenant_conf": {},
            "generation": None,
        },
    )

    # As if doing a live migration, call into the storage controller to
    # set it to AttachedSingle: this is a no-op, but we test it because the
    # cloud control plane may call this for symmetry with live migration to
    # an individual pageserver
    r = virtual_ps_http.tenant_location_conf(
        tenant_id,
        {
            "mode": "AttachedSingle",
            "secondary_conf": None,
            "tenant_conf": {},
            "generation": generation,
        },
    )
    assert len(r["shards"]) == 1

    # We should see the tenant is now attached to the pageserver managed
    # by the sharding service
    origin_tenants = origin_ps.http_client().tenant_list()
    assert len(origin_tenants) == 0
    dest_tenants = dest_ps.http_client().tenant_list()
    assert len(dest_tenants) == 1
    assert TenantId(dest_tenants[0]["id"]) == tenant_id

    # sharding service advances generation by 1 when it first attaches.  We started
    # with a nonzero generation so this equality also proves that the generation
    # was properly carried over during onboarding.
    assert dest_tenants[0]["generation"] == generation + 1

    # The onboarded tenant should survive a restart of sharding service
    env.storage_controller.stop()
    env.storage_controller.start()

    # The onboarded tenant should surviev a restart of pageserver
    dest_ps.stop()
    dest_ps.start()

    # Having onboarded via /location_config, we should also be able to update the
    # TenantConf part of LocationConf, without inadvertently resetting the generation
    modified_tenant_conf = {"max_lsn_wal_lag": 1024 * 1024 * 1024 * 100}
    dest_tenant_before_conf_change = dest_ps.http_client().tenant_status(tenant_id)

    # The generation has moved on since we onboarded
    assert generation != dest_tenant_before_conf_change["generation"]

    r = virtual_ps_http.tenant_location_conf(
        tenant_id,
        {
            "mode": "AttachedSingle",
            "secondary_conf": None,
            "tenant_conf": modified_tenant_conf,
            # This is intentionally a stale generation
            "generation": generation,
        },
    )
    assert len(r["shards"]) == 1
    dest_tenant_after_conf_change = dest_ps.http_client().tenant_status(tenant_id)
    assert (
        dest_tenant_after_conf_change["generation"] == dest_tenant_before_conf_change["generation"]
    )
    dest_tenant_conf_after = dest_ps.http_client().tenant_config(tenant_id)

    # Storage controller auto-sets heatmap period, ignore it for the comparison
    del dest_tenant_conf_after.tenant_specific_overrides["heatmap_period"]
    assert dest_tenant_conf_after.tenant_specific_overrides == modified_tenant_conf

    env.storage_controller.consistency_check()


@run_only_on_default_postgres("this test doesn't start an endpoint")
def test_storage_controller_onboard_detached(neon_env_builder: NeonEnvBuilder):
    """
    Sometimes, the control plane wants to delete a tenant that wasn't attached to any pageserver,
    and also wasn't ever registered with the storage controller.

    It may do this by calling /location_conf in mode Detached and then calling the delete API
    as normal.
    """

    env, origin_ps, tenant_id, generation = prepare_onboarding_env(neon_env_builder)

    remote_prefix = "/".join(
        (
            "tenants",
            str(tenant_id),
        )
    )

    # Detach it from its original pageserver.
    origin_ps.http_client().tenant_location_conf(
        tenant_id,
        {
            "mode": "Detached",
            "secondary_conf": None,
            "tenant_conf": {},
            "generation": None,
        },
    )

    # Since we will later assert that remote data is gone, as a control also check it was ever there
    assert_prefix_not_empty(
        neon_env_builder.pageserver_remote_storage,
        prefix=remote_prefix,
    )

    # Register with storage controller in Detached state
    virtual_ps_http = PageserverHttpClient(env.storage_controller_port, lambda: True)
    generation += 1
    r = virtual_ps_http.tenant_location_conf(
        tenant_id,
        {
            "mode": "Detached",
            "secondary_conf": None,
            "tenant_conf": {},
            "generation": generation,
        },
    )
    assert len(r["shards"]) == 0  # location_conf tells us there are no attached shards

    # Onboarding in Detached state shouldn't have attached it to any pageserver
    for ps in env.pageservers:
        assert ps.http_client().tenant_list() == []

    # Delete it via the storage controller
    virtual_ps_http.tenant_delete(tenant_id)

    # Check that we really deleted it
    assert_prefix_empty(
        neon_env_builder.pageserver_remote_storage,
        prefix=remote_prefix,
    )


def test_storage_controller_compute_hook(
    httpserver: HTTPServer,
    neon_env_builder: NeonEnvBuilder,
    httpserver_listen_address: ListenAddress,
):
    """
    Test that the sharding service calls out to the configured HTTP endpoint on attachment changes
    """

    # We will run two pageserver to migrate and check that the storage controller sends notifications
    # when migrating.
    neon_env_builder.num_pageservers = 2
    (host, port) = httpserver_listen_address
    neon_env_builder.control_plane_compute_hook_api = f"http://{host}:{port}/notify"

    # Set up fake HTTP notify endpoint
    notifications = []

    handle_params = {"status": 200}

    def handler(request: Request):
        status = handle_params["status"]
        log.info(f"Notify request[{status}]: {request}")
        notifications.append(request.json)
        return Response(status=status)

    httpserver.expect_request("/notify", method="PUT").respond_with_handler(handler)

    # Start running
    env = neon_env_builder.init_start(initial_tenant_conf={"lsn_lease_length": "0s"})

    # Initial notification from tenant creation
    assert len(notifications) == 1
    expect: dict[str, list[dict[str, int]] | str | None | int] = {
        "tenant_id": str(env.initial_tenant),
        "stripe_size": None,
        "shards": [{"node_id": int(env.pageservers[0].id), "shard_number": 0}],
        "preferred_az": DEFAULT_AZ_ID,
    }
    assert notifications[0] == expect

    env.storage_controller.node_configure(env.pageservers[0].id, {"availability": "Offline"})

    def node_evacuated(node_id: int) -> None:
        counts = get_node_shard_counts(env, [env.initial_tenant])
        assert counts[node_id] == 0

    wait_until(lambda: node_evacuated(env.pageservers[0].id))

    # Additional notification from migration
    log.info(f"notifications: {notifications}")
    expect = {
        "tenant_id": str(env.initial_tenant),
        "stripe_size": None,
        "shards": [{"node_id": int(env.pageservers[1].id), "shard_number": 0}],
        "preferred_az": DEFAULT_AZ_ID,
    }

    def received_migration_notification():
        assert len(notifications) == 2
        assert notifications[1] == expect

    wait_until(received_migration_notification)

    # When we restart, we should re-emit notifications for all tenants
    env.storage_controller.stop()
    env.storage_controller.start()

    def received_restart_notification():
        assert len(notifications) == 3
        assert notifications[2] == expect

    wait_until(received_restart_notification)

    # Splitting a tenant should cause its stripe size to become visible in the compute notification
    env.storage_controller.tenant_shard_split(env.initial_tenant, shard_count=2)
    expect = {
        "tenant_id": str(env.initial_tenant),
        "stripe_size": 32768,
        "shards": [
            {"node_id": int(env.pageservers[1].id), "shard_number": 0},
            {"node_id": int(env.pageservers[1].id), "shard_number": 1},
        ],
        "preferred_az": DEFAULT_AZ_ID,
    }

    def received_split_notification():
        assert len(notifications) == 4
        assert notifications[3] == expect

    wait_until(received_split_notification)

    # If the compute hook is unavailable, that should not block creating a tenant and
    # creating a timeline.  This simulates a control plane refusing to accept notifications
    handle_params["status"] = 423
    degraded_tenant_id = TenantId.generate()
    degraded_timeline_id = TimelineId.generate()
    env.storage_controller.tenant_create(degraded_tenant_id)
    env.storage_controller.pageserver_api().timeline_create(
        PgVersion.NOT_SET, degraded_tenant_id, degraded_timeline_id
    )

    # Ensure we hit the handler error path
    env.storage_controller.allowed_errors.append(
        ".*Failed to notify compute of attached pageserver.*tenant busy.*"
    )
    env.storage_controller.allowed_errors.append(".*Reconcile error.*tenant busy.*")
    assert notifications[-1] is not None
    assert notifications[-1]["tenant_id"] == str(degraded_tenant_id)

    env.storage_controller.consistency_check()


NOTIFY_BLOCKED_LOG = ".*Live migration blocked.*"
NOTIFY_FAILURE_LOGS = [
    ".*Failed to notify compute.*",
    ".*Reconcile error.*Cancelled",
    ".*Reconcile error.*Control plane tenant busy",
]


def test_storage_controller_stuck_compute_hook(
    httpserver: HTTPServer,
    neon_env_builder: NeonEnvBuilder,
    httpserver_listen_address: ListenAddress,
):
    """
    Test the migration process's behavior when the compute hook does not enable it to proceed
    """

    neon_env_builder.num_pageservers = 2
    (host, port) = httpserver_listen_address
    neon_env_builder.control_plane_compute_hook_api = f"http://{host}:{port}/notify"

    handle_params = {"status": 200}

    notifications = []

    def handler(request: Request):
        status = handle_params["status"]
        log.info(f"Notify request[{status}]: {request}")
        notifications.append(request.json)
        return Response(status=status)

    httpserver.expect_request("/notify", method="PUT").respond_with_handler(handler)

    # Start running
    env = neon_env_builder.init_start(initial_tenant_conf={"lsn_lease_length": "0s"})

    # Initial notification from tenant creation
    assert len(notifications) == 1
    expect: dict[str, list[dict[str, int]] | str | None | int] = {
        "tenant_id": str(env.initial_tenant),
        "stripe_size": None,
        "shards": [{"node_id": int(env.pageservers[0].id), "shard_number": 0}],
        "preferred_az": DEFAULT_AZ_ID,
    }
    assert notifications[0] == expect

    # Do a migration while the compute hook is returning 423 status
    tenant_id = env.initial_tenant
    origin_pageserver = env.get_tenant_pageserver(tenant_id)
    dest_ps_id = [p.id for p in env.pageservers if p.id != origin_pageserver.id][0]
    dest_pageserver = env.get_pageserver(dest_ps_id)
    shard_0_id = TenantShardId(tenant_id, 0, 0)

    env.storage_controller.allowed_errors.append(NOTIFY_BLOCKED_LOG)
    env.storage_controller.allowed_errors.extend(NOTIFY_FAILURE_LOGS)

    with concurrent.futures.ThreadPoolExecutor(max_workers=2) as executor:
        # We expect the controller to hit the 423 (locked) and retry.  Migration shouldn't complete until that
        # status is cleared.
        handle_params["status"] = 423
        migrate_fut = executor.submit(
            env.storage_controller.tenant_shard_migrate, shard_0_id, dest_ps_id
        )

        def logged_stuck():
            env.storage_controller.assert_log_contains(NOTIFY_BLOCKED_LOG)

        wait_until(logged_stuck)
        contains_r = env.storage_controller.log_contains(NOTIFY_BLOCKED_LOG)
        assert contains_r is not None  # Appease mypy
        (_, log_cursor) = contains_r
        assert migrate_fut.running()

        # Permit the compute hook to proceed
        handle_params["status"] = 200
        migrate_fut.result(timeout=10)

        # Advance log cursor past the last 'stuck' message (we already waited for one, but
        # there could be more than one)
        while True:
            contains_r = env.storage_controller.log_contains(NOTIFY_BLOCKED_LOG, offset=log_cursor)
            if contains_r is None:
                break
            else:
                (_, log_cursor) = contains_r

        # Now, do a migration in the opposite direction
        handle_params["status"] = 423
        migrate_fut = executor.submit(
            env.storage_controller.tenant_shard_migrate, shard_0_id, origin_pageserver.id
        )

        def logged_stuck_again():
            env.storage_controller.assert_log_contains(NOTIFY_BLOCKED_LOG, offset=log_cursor)

        wait_until(logged_stuck_again)
        assert migrate_fut.running()

        # This time, the compute hook remains stuck, but we mark the origin node offline: this should
        # also allow the migration to complete -- we only wait for the compute hook as long as we think
        # the old location is still usable for computes.
        # This is a regression test for issue https://github.com/neondatabase/neon/issues/8901
        dest_pageserver.stop()
        env.storage_controller.node_configure(dest_ps_id, {"availability": "Offline"})

        try:
            migrate_fut.result(timeout=10)
        except StorageControllerApiException as e:
            # The reconciler will fail because it can't detach from the origin: the important
            # thing is that it finishes, rather than getting stuck in the compute notify loop.
            assert "Reconcile error" in str(e)

        # A later background reconciliation will clean up and leave things in a neat state, even
        # while the compute hook is still blocked
        try:
            env.storage_controller.reconcile_all()
        except StorageControllerApiException as e:
            # We expect that the reconciler will do its work, but be unable to fully succeed
            # because it can't send a compute notification.  It will complete, but leave
            # the internal flag set for "retry compute notification later"
            assert "Control plane tenant busy" in str(e)

        # Confirm that we are AttachedSingle on the node we last called the migrate API for
        loc = origin_pageserver.http_client().tenant_get_location(shard_0_id)
        assert loc["mode"] == "AttachedSingle"

        # When the origin node comes back, it should get cleaned up
        dest_pageserver.start()
        try:
            env.storage_controller.reconcile_all()
        except StorageControllerApiException as e:
            # Compute hook is still blocked: reconciler will configure PS but not fully succeed
            assert "Control plane tenant busy" in str(e)

        with pytest.raises(PageserverApiException, match="Tenant shard not found"):
            dest_pageserver.http_client().tenant_get_location(shard_0_id)

        # Once the compute hook is unblocked, we should be able to get into a totally
        # quiescent state again
        handle_params["status"] = 200
        env.storage_controller.reconcile_until_idle()

    env.storage_controller.consistency_check()


@run_only_on_default_postgres("this test doesn't start an endpoint")
def test_storage_controller_compute_hook_revert(
    httpserver: HTTPServer,
    neon_env_builder: NeonEnvBuilder,
    httpserver_listen_address: ListenAddress,
):
    """
    'revert' in the sense of a migration which gets reversed shortly after, as may happen during
    a rolling upgrade.

    This is a reproducer for https://github.com/neondatabase/neon/issues/9417

    The buggy behavior was that when the compute hook gave us errors, we assumed our last successfully
    sent state was still in effect, so when migrating back to the original pageserver we didn't bother
    notifying of that.  This is wrong because even a failed request might mutate the state on the server.
    """

    # We will run two pageserver to migrate and check that the storage controller sends notifications
    # when migrating.
    neon_env_builder.num_pageservers = 2
    (host, port) = httpserver_listen_address
    neon_env_builder.control_plane_compute_hook_api = f"http://{host}:{port}/notify"

    # Set up fake HTTP notify endpoint
    notifications = []

    handle_params = {"status": 200}

    def handler(request: Request):
        status = handle_params["status"]
        log.info(f"Notify request[{status}]: {request}")
        notifications.append(request.json)
        return Response(status=status)

    httpserver.expect_request("/notify", method="PUT").respond_with_handler(handler)

    # Start running
    env = neon_env_builder.init_start(initial_tenant_conf={"lsn_lease_length": "0s"})
    tenant_id = env.initial_tenant
    tenant_shard_id = TenantShardId(tenant_id, 0, 0)

    pageserver_a = env.get_tenant_pageserver(tenant_id)
    pageserver_b = [p for p in env.pageservers if p.id != pageserver_a.id][0]

    def notified_ps(ps_id: int) -> None:
        latest = notifications[-1]
        log.info(f"Waiting for {ps_id}, have {latest}")
        assert latest is not None
        assert latest["shards"] is not None
        assert latest["shards"][0]["node_id"] == ps_id

    wait_until(lambda: notified_ps(pageserver_a.id))

    env.storage_controller.allowed_errors.append(NOTIFY_BLOCKED_LOG)
    env.storage_controller.allowed_errors.extend(NOTIFY_FAILURE_LOGS)

    # Migrate A -> B, and make notifications fail while this is happening
    handle_params["status"] = 423

    with pytest.raises(StorageControllerApiException, match="Timeout waiting for shard"):
        # We expect the controller to give us an error because its reconciliation timed out
        # waiting for the compute hook.
        env.storage_controller.tenant_shard_migrate(tenant_shard_id, pageserver_b.id)

    # Although the migration API failed, the hook should still see pageserver B (it remembers what
    # was posted even when returning an error code)
    wait_until(lambda: notified_ps(pageserver_b.id))

    # Although the migration API failed, the tenant should still have moved to the right pageserver
    assert len(pageserver_b.http_client().tenant_list()) == 1

    # Before we clear the failure on the migration hook, we need the controller to give up
    # trying to notify about B -- the bug case we're reproducing is when the controller
    # _never_ successfully notified for B, then tries to notify for A.
    #
    # The controller will give up notifying if the origin of a migration becomes unavailable.
    pageserver_a.stop()

    # Preempt heartbeats for a faster test
    env.storage_controller.node_configure(pageserver_a.id, {"availability": "Offline"})

    def logged_giving_up():
        env.storage_controller.assert_log_contains(".*Giving up on compute notification.*")

    wait_until(logged_giving_up)

    pageserver_a.start()

    # Preempt heartbeats for determinism
    env.storage_controller.node_configure(pageserver_a.id, {"availability": "Active"})
    # Starting node will prompt a reconcile to clean up old AttachedStale location, for a deterministic test
    # we want that complete before we start our migration.  Tolerate failure because our compute hook is
    # still configured to fail
    try:
        env.storage_controller.reconcile_all()
    except StorageControllerApiException as e:
        # This exception _might_ be raised: it depends if our reconcile_all hit the on-node-activation
        # Reconciler lifetime or ran after it already completed.
        log.info(f"Expected error from reconcile_all: {e}")

    # Migrate B -> A, with a working compute hook: the controller should notify the hook because the
    # last update it made that was acked (423) by the compute was for node B.
    handle_params["status"] = 200
    env.storage_controller.tenant_shard_migrate(tenant_shard_id, pageserver_a.id)

    wait_until(lambda: notified_ps(pageserver_a.id))


def test_storage_controller_debug_apis(neon_env_builder: NeonEnvBuilder):
    """
    Verify that occasional-use debug APIs work as expected.  This is a lightweight test
    that just hits the endpoints to check that they don't bitrot.
    """

    neon_env_builder.num_pageservers = 2
    env = neon_env_builder.init_start()

    tenant_id = TenantId.generate()
    env.storage_controller.tenant_create(tenant_id, shard_count=2, shard_stripe_size=8192)

    # Check that the consistency check passes on a freshly setup system
    env.storage_controller.consistency_check()

    # These APIs are intentionally not implemented as methods on NeonStorageController, as
    # they're just for use in unanticipated circumstances.

    # Initial tenant (1 shard) and the one we just created (2 shards) should be visible
    response = env.storage_controller.request(
        "GET",
        f"{env.storage_controller_api}/debug/v1/tenant",
        headers=env.storage_controller.headers(TokenScope.ADMIN),
    )
    assert len(response.json()) == 3

    # Scheduler should report the expected nodes and shard counts
    response = env.storage_controller.request(
        "GET", f"{env.storage_controller_api}/debug/v1/scheduler"
    )
    # Two nodes, in a dict of node_id->node
    assert len(response.json()["nodes"]) == 2
    assert sum(v["shard_count"] for v in response.json()["nodes"].values()) == 3
    assert all(v["may_schedule"] for v in response.json()["nodes"].values())

    # Reconciler cancel API should be a no-op when nothing is in flight
    env.storage_controller.request(
        "PUT",
        f"{env.storage_controller_api}/control/v1/tenant/{tenant_id}-0102/cancel_reconcile",
        headers=env.storage_controller.headers(TokenScope.ADMIN),
    )

    # Node unclean drop API
    response = env.storage_controller.request(
        "POST",
        f"{env.storage_controller_api}/debug/v1/node/{env.pageservers[1].id}/drop",
        headers=env.storage_controller.headers(TokenScope.ADMIN),
    )
    assert len(env.storage_controller.node_list()) == 1

    # Tenant unclean drop API
    response = env.storage_controller.request(
        "POST",
        f"{env.storage_controller_api}/debug/v1/tenant/{tenant_id}/drop",
        headers=env.storage_controller.headers(TokenScope.ADMIN),
    )

    # Tenant drop should be reflected in dump output
    response = env.storage_controller.request(
        "GET",
        f"{env.storage_controller_api}/debug/v1/tenant",
        headers=env.storage_controller.headers(TokenScope.ADMIN),
    )
    assert len(response.json()) == 1
    # Check that the 'drop' APIs didn't leave things in a state that would fail a consistency check: they're
    # meant to be unclean wrt the pageserver state, but not leave a broken storage controller behind.
    env.storage_controller.consistency_check()


def test_storage_controller_s3_time_travel_recovery(
    neon_env_builder: NeonEnvBuilder,
    pg_bin: PgBin,
):
    """
    Test for S3 time travel
    """

    remote_storage_kind = s3_storage()
    neon_env_builder.enable_pageserver_remote_storage(remote_storage_kind)

    # Mock S3 doesn't have versioning enabled by default, enable it
    # (also do it before there is any writes to the bucket)
    if remote_storage_kind == RemoteStorageKind.MOCK_S3:
        remote_storage = neon_env_builder.pageserver_remote_storage
        assert remote_storage, "remote storage not configured"
        enable_remote_storage_versioning(remote_storage)

    neon_env_builder.num_pageservers = 1

    env = neon_env_builder.init_start()
    virtual_ps_http = PageserverHttpClient(env.storage_controller_port, lambda: True)

    tenant_id = TenantId.generate()
    env.storage_controller.tenant_create(
        tenant_id,
        shard_count=2,
        shard_stripe_size=8192,
        tenant_config=many_small_layers_tenant_config(),
    )

    # Check that the consistency check passes
    env.storage_controller.consistency_check()

    branch_name = "main"
    timeline_id = env.create_timeline(branch_name, tenant_id=tenant_id)
    # Write some nontrivial amount of data into the endpoint and wait until it is uploaded
    with env.endpoints.create_start("main", tenant_id=tenant_id) as endpoint:
        run_pg_bench_small(pg_bin, endpoint.connstr())
        endpoint.safe_psql("CREATE TABLE created_foo(id integer);")
        # last_flush_lsn_upload(env, endpoint, tenant_id, timeline_id)

    # Give the data time to be uploaded
    time.sleep(4)

    # Detach the tenant
    virtual_ps_http.tenant_location_conf(
        tenant_id,
        {
            "mode": "Detached",
            "secondary_conf": None,
            "tenant_conf": {},
            "generation": None,
        },
    )

    time.sleep(4)
    ts_before_disaster = datetime.now(tz=UTC).replace(tzinfo=None)
    time.sleep(4)

    # Simulate a "disaster": delete some random files from remote storage for one of the shards
    assert env.pageserver_remote_storage
    shard_id_for_list = "0002"
    objects: list[ObjectTypeDef] = list_prefix(
        env.pageserver_remote_storage,
        f"tenants/{tenant_id}-{shard_id_for_list}/timelines/{timeline_id}/",
    ).get("Contents", [])
    assert len(objects) > 1
    log.info(f"Found {len(objects)} objects in remote storage")
    should_delete = False
    for obj in objects:
        obj_key = obj["Key"]
        should_delete = not should_delete
        if not should_delete:
            log.info(f"Keeping key on remote storage: {obj_key}")
            continue
        log.info(f"Deleting key from remote storage: {obj_key}")
        remote_storage_delete_key(env.pageserver_remote_storage, obj_key)
        pass

    time.sleep(4)
    ts_after_disaster = datetime.now(tz=UTC).replace(tzinfo=None)
    time.sleep(4)

    # Do time travel recovery
    virtual_ps_http.tenant_time_travel_remote_storage(
        tenant_id, ts_before_disaster, ts_after_disaster, shard_counts=[2]
    )
    time.sleep(4)

    # Attach the tenant again
    virtual_ps_http.tenant_location_conf(
        tenant_id,
        {
            "mode": "AttachedSingle",
            "secondary_conf": None,
            "tenant_conf": {},
            "generation": 100,
        },
    )

    with env.endpoints.create_start("main", tenant_id=tenant_id) as endpoint:
        endpoint.safe_psql("SELECT * FROM created_foo;")

    env.storage_controller.consistency_check()


def test_storage_controller_auth(neon_env_builder: NeonEnvBuilder):
    neon_env_builder.auth_enabled = True
    env = neon_env_builder.init_start()
    svc = env.storage_controller
    api = env.storage_controller_api

    tenant_id = TenantId.generate()
    body: dict[str, Any] = {"new_tenant_id": str(tenant_id)}

    env.storage_controller.allowed_errors.append(".*Unauthorized.*")
    env.storage_controller.allowed_errors.append(".*Forbidden.*")

    # No token
    with pytest.raises(
        StorageControllerApiException,
        match="Unauthorized: missing authorization header",
    ):
        svc.request("POST", f"{env.storage_controller_api}/v1/tenant", json=body)

    # Token with incorrect scope
    with pytest.raises(
        StorageControllerApiException,
        match="Forbidden: JWT authentication error",
    ):
        svc.request(
            "POST", f"{api}/v1/tenant", json=body, headers=svc.headers(TokenScope.SAFEKEEPER_DATA)
        )

    # Token with correct scope
    svc.request(
        "POST", f"{api}/v1/tenant", json=body, headers=svc.headers(TokenScope.PAGE_SERVER_API)
    )

    # Token with admin scope should also be permitted
    svc.request("POST", f"{api}/v1/tenant", json=body, headers=svc.headers(TokenScope.ADMIN))

    # No token
    with pytest.raises(
        StorageControllerApiException,
        match="Unauthorized: missing authorization header",
    ):
        svc.request("GET", f"{api}/debug/v1/tenant")

    # Token with incorrect scope
    with pytest.raises(
        StorageControllerApiException,
        match="Forbidden: JWT authentication error",
    ):
        svc.request(
            "GET", f"{api}/debug/v1/tenant", headers=svc.headers(TokenScope.GENERATIONS_API)
        )

    # No token
    with pytest.raises(
        StorageControllerApiException,
        match="Unauthorized: missing authorization header",
    ):
        svc.request("POST", f"{api}/upcall/v1/re-attach")

    # Token with incorrect scope
    with pytest.raises(
        StorageControllerApiException,
        match="Forbidden: JWT authentication error",
    ):
        svc.request(
            "POST", f"{api}/upcall/v1/re-attach", headers=svc.headers(TokenScope.PAGE_SERVER_API)
        )


def test_storage_controller_tenant_conf(neon_env_builder: NeonEnvBuilder):
    """
    Validate the pageserver-compatible API endpoints for setting and getting tenant conf, without
    supplying the whole LocationConf.
    """

    env = neon_env_builder.init_start()
    tenant_id = env.initial_tenant

    http = env.storage_controller.pageserver_api()

    default_value = "7days"
    new_value = "1h"
    http.set_tenant_config(tenant_id, {"pitr_interval": new_value})

    # Ensure the change landed on the storage controller
    readback_controller = http.tenant_config(tenant_id)
    assert readback_controller.effective_config["pitr_interval"] == new_value
    assert readback_controller.tenant_specific_overrides["pitr_interval"] == new_value

    # Ensure the change made it down to the pageserver
    readback_ps = env.pageservers[0].http_client().tenant_config(tenant_id)
    assert readback_ps.effective_config["pitr_interval"] == new_value
    assert readback_ps.tenant_specific_overrides["pitr_interval"] == new_value

    # Omitting a value clears it.  This looks different in storage controller
    # vs. pageserver API calls, because pageserver has defaults.
    http.set_tenant_config(tenant_id, {})
    readback_controller = http.tenant_config(tenant_id)
    assert readback_controller.effective_config["pitr_interval"] is None
    assert readback_controller.tenant_specific_overrides["pitr_interval"] is None
    readback_ps = env.pageservers[0].http_client().tenant_config(tenant_id)
    assert readback_ps.effective_config["pitr_interval"] == default_value
    assert "pitr_interval" not in readback_ps.tenant_specific_overrides

    env.storage_controller.consistency_check()


def test_storage_controller_tenant_deletion(
    neon_env_builder: NeonEnvBuilder,
    compute_reconfigure_listener: ComputeReconfigure,
):
    """
    Validate that:
    - Deleting a tenant deletes all its shards
    - Deletion does not require the compute notification hook to be responsive
    - Deleting a tenant also removes all secondary locations
    """
    neon_env_builder.num_pageservers = 4
    neon_env_builder.enable_pageserver_remote_storage(s3_storage())
    neon_env_builder.control_plane_compute_hook_api = (
        compute_reconfigure_listener.control_plane_compute_hook_api
    )

    env = neon_env_builder.init_configs()
    env.start()

    tenant_id = TenantId.generate()
    timeline_id = TimelineId.generate()
    env.create_tenant(tenant_id, timeline_id, shard_count=2, placement_policy='{"Attached":1}')

    # Ensure all the locations are configured, including secondaries
    env.storage_controller.reconcile_until_idle()

    shard_ids = [
        TenantShardId.parse(shard["shard_id"]) for shard in env.storage_controller.locate(tenant_id)
    ]

    # Assert attachments all have local content
    for shard_id in shard_ids:
        pageserver = env.get_tenant_pageserver(shard_id)
        assert pageserver is not None
        assert pageserver.tenant_dir(shard_id).exists()

    # Assert all shards have some content in remote storage
    for shard_id in shard_ids:
        assert_prefix_not_empty(
            neon_env_builder.pageserver_remote_storage,
            prefix="/".join(
                (
                    "tenants",
                    str(shard_id),
                )
            ),
        )

    # Break the compute hook: we are checking that deletion does not depend on the compute hook being available
    def break_hook(_body: Any):
        raise RuntimeError("Unexpected call to compute hook")

    compute_reconfigure_listener.register_on_notify(break_hook)

    # No retry loop: deletion should complete in one shot without polling for 202 responses, because
    # it cleanly detaches all the shards first, and then deletes them in remote storage
    env.storage_controller.pageserver_api().tenant_delete(tenant_id)

    # Assert no pageservers have any local content
    for pageserver in env.pageservers:
        for shard_id in shard_ids:
            assert not pageserver.tenant_dir(shard_id).exists()

    for shard_id in shard_ids:
        assert_prefix_empty(
            neon_env_builder.pageserver_remote_storage,
            prefix="/".join(
                (
                    "tenants",
                    str(shard_id),
                )
            ),
        )

    # Assert the tenant is not visible in storage controller API
    with pytest.raises(StorageControllerApiException):
        env.storage_controller.tenant_describe(tenant_id)


class Failure:
    pageserver_id: int
    offline_timeout: int
    must_detect_after: int

    def apply(self, env: NeonEnv):
        raise NotImplementedError()

    def clear(self, env: NeonEnv):
        raise NotImplementedError()

    def nodes(self):
        raise NotImplementedError()


class NodeStop(Failure):
    def __init__(self, pageserver_ids, immediate, offline_timeout, must_detect_after):
        self.pageserver_ids = pageserver_ids
        self.immediate = immediate
        self.offline_timeout = offline_timeout
        self.must_detect_after = must_detect_after

    def apply(self, env: NeonEnv):
        for ps_id in self.pageserver_ids:
            pageserver = env.get_pageserver(ps_id)
            pageserver.stop(immediate=self.immediate)

    def clear(self, env: NeonEnv):
        for ps_id in self.pageserver_ids:
            pageserver = env.get_pageserver(ps_id)
            pageserver.start()

    def nodes(self):
        return self.pageserver_ids


class NodeRestartWithSlowReattach(Failure):
    def __init__(self, pageserver_id, offline_timeout, must_detect_after):
        self.pageserver_id = pageserver_id
        self.offline_timeout = offline_timeout
        self.must_detect_after = must_detect_after
        self.thread = None

    def apply(self, env: NeonEnv):
        pageserver = env.get_pageserver(self.pageserver_id)
        pageserver.stop(immediate=False)

        def start_ps():
            pageserver.start(
                extra_env_vars={"FAILPOINTS": "control-plane-client-re-attach=return(30000)"}
            )

        self.thread = threading.Thread(target=start_ps)
        self.thread.start()

    def clear(self, env: NeonEnv):
        if self.thread is not None:
            self.thread.join()

        pageserver = env.get_pageserver(self.pageserver_id)
        pageserver.http_client().configure_failpoints(("control-plane-client-re-attach", "off"))

    def nodes(self):
        return [self.pageserver_id]


class PageserverFailpoint(Failure):
    def __init__(self, failpoint, pageserver_id, offline_timeout, must_detect_after):
        self.failpoint = failpoint
        self.pageserver_id = pageserver_id
        self.offline_timeout = offline_timeout
        self.must_detect_after = must_detect_after

    def apply(self, env: NeonEnv):
        pageserver = env.get_pageserver(self.pageserver_id)
        pageserver.http_client().configure_failpoints((self.failpoint, "return(1)"))

    def clear(self, env: NeonEnv):
        pageserver = env.get_pageserver(self.pageserver_id)
        pageserver.http_client().configure_failpoints((self.failpoint, "off"))

    def nodes(self):
        return [self.pageserver_id]


def build_node_to_tenants_map(env: NeonEnv) -> dict[int, list[TenantId]]:
    tenants = env.storage_controller.tenant_list()

    node_to_tenants: dict[int, list[TenantId]] = {}
    for t in tenants:
        for node_id, loc_state in t["observed"]["locations"].items():
            if (
                loc_state is not None
                and "conf" in loc_state
                and loc_state["conf"] is not None
                and loc_state["conf"]["mode"] == "AttachedSingle"
            ):
                crnt = node_to_tenants.get(int(node_id), [])
                crnt.append(TenantId(t["tenant_shard_id"]))
                node_to_tenants[int(node_id)] = crnt

    return node_to_tenants


@pytest.mark.parametrize(
    "failure",
    [
        NodeStop(pageserver_ids=[1], immediate=False, offline_timeout=20, must_detect_after=5),
        NodeStop(pageserver_ids=[1], immediate=True, offline_timeout=20, must_detect_after=5),
        NodeStop(pageserver_ids=[1, 2], immediate=True, offline_timeout=20, must_detect_after=5),
        PageserverFailpoint(
            pageserver_id=1,
            failpoint="get-utilization-http-handler",
            offline_timeout=20,
            must_detect_after=5,
        ),
        # Instrument a scenario where the node is slow to re-attach. The re-attach request itself
        # should serve as a signal to the storage controller to use a more lenient heartbeat timeout.
        NodeRestartWithSlowReattach(pageserver_id=1, offline_timeout=60, must_detect_after=15),
    ],
)
def test_storage_controller_heartbeats(
    neon_env_builder: NeonEnvBuilder, pg_bin: PgBin, failure: Failure
):
    neon_env_builder.storage_controller_config = {
        "max_offline": "10s",
        "max_warming_up": "20s",
    }

    neon_env_builder.num_pageservers = 2
    env = neon_env_builder.init_configs()
    env.start()

    # Default log allow list permits connection errors, but this test will use error responses on
    # the utilization endpoint.
    env.storage_controller.allowed_errors.append(
        ".*Call to node.*management API.*failed.*failpoint.*"
    )

    # Initially we have two online pageservers
    nodes = env.storage_controller.node_list()
    assert len(nodes) == 2
    assert all([n["availability"] == "Active" for n in nodes])

    # ... then we create two tenants and write some data into them
    def create_tenant(tid: TenantId):
        env.storage_controller.tenant_create(tid)

        branch_name = "main"
        env.create_timeline(branch_name, tenant_id=tid)

        with env.endpoints.create_start("main", tenant_id=tid) as endpoint:
            run_pg_bench_small(pg_bin, endpoint.connstr())
            endpoint.safe_psql("CREATE TABLE created_foo(id integer);")

    tenant_ids = [TenantId.generate(), TenantId.generate()]
    for tid in tenant_ids:
        create_tenant(tid)

    # ... expecting that each tenant will be placed on a different node
    def tenants_placed():
        node_to_tenants = build_node_to_tenants_map(env)
        log.info(f"{node_to_tenants=}")

        # Check that all the tenants have been attached
        assert sum(len(ts) for ts in node_to_tenants.values()) == len(tenant_ids)
        # Check that each node got one tenant
        assert all(len(ts) == 1 for ts in node_to_tenants.values())

    wait_until(tenants_placed)

    # ... then we apply the failure
    offline_node_ids = set(failure.nodes())
    online_node_ids = set(range(1, len(env.pageservers) + 1)) - offline_node_ids

    for node_id in offline_node_ids:
        if len(offline_node_ids) > 1:
            env.get_pageserver(node_id).allowed_errors.append(
                ".*Scheduling error when marking pageserver.*offline.*",
            )

    failure.apply(env)

    # ... expecting the heartbeats to mark it offline
    def nodes_offline():
        nodes = env.storage_controller.node_list()
        log.info(f"{nodes=}")
        for node in nodes:
            if node["id"] in offline_node_ids:
                assert node["availability"] == "Offline"

    start = time.time()
    wait_until(nodes_offline, timeout=failure.offline_timeout)
    detected_after = time.time() - start
    log.info(f"Detected node failures after {detected_after}s")

    assert detected_after >= failure.must_detect_after

    # .. expecting the tenant on the offline node to be migrated
    def tenant_migrated():
        if len(online_node_ids) == 0:
            time.sleep(5)
            return

        node_to_tenants = build_node_to_tenants_map(env)
        log.info(f"{node_to_tenants=}")

        observed_tenants = set()
        for node_id in online_node_ids:
            observed_tenants |= set(node_to_tenants[node_id])

        assert observed_tenants == set(tenant_ids)

    wait_until(tenant_migrated)

    # ... then we clear the failure
    failure.clear(env)

    # ... expecting the offline node to become active again
    def nodes_online():
        nodes = env.storage_controller.node_list()
        for node in nodes:
            if node["id"] in online_node_ids:
                assert node["availability"] == "Active"

    wait_until(nodes_online)

    time.sleep(5)

    node_to_tenants = build_node_to_tenants_map(env)
    log.info(f"Back online: {node_to_tenants=}")

    # ... background reconciliation may need to run to clean up the location on the node that was offline
    env.storage_controller.reconcile_until_idle()

    # ... expecting the storage controller to reach a consistent state
    env.storage_controller.consistency_check()


def test_storage_controller_re_attach(neon_env_builder: NeonEnvBuilder):
    """
    Exercise the behavior of the /re-attach endpoint on pageserver startup when
    pageservers have a mixture of attached and secondary locations
    """

    neon_env_builder.num_pageservers = 2
    env = neon_env_builder.init_configs()
    env.start()

    # We'll have two tenants.
    tenant_a = TenantId.generate()
    env.create_tenant(tenant_a, placement_policy='{"Attached":1}')
    tenant_b = TenantId.generate()
    env.create_tenant(tenant_b, placement_policy='{"Attached":1}')

    # Each pageserver will have one attached and one secondary location
    env.storage_controller.tenant_shard_migrate(
        TenantShardId(tenant_a, 0, 0), env.pageservers[0].id
    )
    env.storage_controller.tenant_shard_migrate(
        TenantShardId(tenant_b, 0, 0), env.pageservers[1].id
    )

    # Hard-fail a pageserver
    victim_ps = env.pageservers[1]
    survivor_ps = env.pageservers[0]
    victim_ps.stop(immediate=True)

    # Heatbeater will notice it's offline, and consequently attachments move to the other pageserver
    def failed_over():
        locations = survivor_ps.http_client().tenant_list_locations()["tenant_shards"]
        log.info(f"locations: {locations}")
        assert len(locations) == 2
        assert all(loc[1]["mode"] == "AttachedSingle" for loc in locations)

    # We could pre-empty this by configuring the node to Offline, but it's preferable to test
    # the realistic path we would take when a node restarts uncleanly.
    # The delay here will be ~NEON_LOCAL_MAX_UNAVAILABLE_INTERVAL in neon_local
    wait_until(failed_over)

    reconciles_before_restart = env.storage_controller.get_metric_value(
        "storage_controller_reconcile_complete_total", filter={"status": "ok"}
    )

    # Restart the failed pageserver
    victim_ps.start()

    # We expect that the re-attach call correctly tipped off the pageserver that its locations
    # are all secondaries now.
    locations = victim_ps.http_client().tenant_list_locations()["tenant_shards"]
    assert len(locations) == 2
    assert all(loc[1]["mode"] == "Secondary" for loc in locations)

    # We expect that this situation resulted from the re_attach call, and not any explicit
    # Reconciler runs: assert that the reconciliation count has not gone up since we restarted.
    reconciles_after_restart = env.storage_controller.get_metric_value(
        "storage_controller_reconcile_complete_total", filter={"status": "ok"}
    )
    assert reconciles_after_restart == reconciles_before_restart


def test_storage_controller_shard_scheduling_policy(neon_env_builder: NeonEnvBuilder):
    """
    Check that emergency hooks for disabling rogue tenants' reconcilers work as expected.
    """
    env = neon_env_builder.init_configs()
    env.start()

    tenant_id = TenantId.generate()

    env.storage_controller.allowed_errors.extend(
        [
            # We will intentionally cause reconcile errors
            ".*Reconcile error.*",
            # Message from using a scheduling policy
            ".*Scheduling is disabled by policy.*",
            ".*Skipping reconcile for policy.*",
            # Message from a node being offline
            ".*Call to node .* management API .* failed",
        ]
    )

    # Stop pageserver so that reconcile cannot complete
    env.pageserver.stop()

    env.storage_controller.tenant_create(tenant_id, placement_policy="Detached")

    # Try attaching it: we should see reconciles failing
    env.storage_controller.tenant_policy_update(
        tenant_id,
        {
            "placement": {"Attached": 0},
        },
    )

    def reconcile_errors() -> int:
        return int(
            env.storage_controller.get_metric_value(
                "storage_controller_reconcile_complete_total", filter={"status": "error"}
            )
            or 0
        )

    def reconcile_ok() -> int:
        return int(
            env.storage_controller.get_metric_value(
                "storage_controller_reconcile_complete_total", filter={"status": "ok"}
            )
            or 0
        )

    def assert_errors_gt(n) -> int:
        e = reconcile_errors()
        assert e > n
        return e

    errs = wait_until(lambda: assert_errors_gt(0))

    # Try reconciling again, it should fail again
    with pytest.raises(StorageControllerApiException):
        env.storage_controller.reconcile_all()
    errs = wait_until(lambda: assert_errors_gt(errs))

    # Configure the tenant to disable reconciles
    env.storage_controller.tenant_policy_update(
        tenant_id,
        {
            "scheduling": "Stop",
        },
    )

    # Try reconciling again, it should not cause an error (silently skip)
    env.storage_controller.reconcile_all()
    assert reconcile_errors() == errs

    # Start the pageserver and re-enable reconciles
    env.pageserver.start()
    env.storage_controller.tenant_policy_update(
        tenant_id,
        {
            "scheduling": "Active",
        },
    )

    def assert_ok_gt(n) -> int:
        o = reconcile_ok()
        assert o > n
        return o

    # We should see a successful reconciliation
    wait_until(lambda: assert_ok_gt(0))

    # And indeed the tenant should be attached
    assert len(env.pageserver.http_client().tenant_list_locations()["tenant_shards"]) == 1


def test_storcon_cli(neon_env_builder: NeonEnvBuilder):
    """
    The storage controller command line interface (storcon-cli) is an internal tool.  Most tests
    just use the APIs directly: this test exercises some basics of the CLI as a regression test
    that the client remains usable as the server evolves.
    """
    output_dir = neon_env_builder.test_output_dir
    shard_count = 4
    env = neon_env_builder.init_start(initial_tenant_shard_count=shard_count)
    base_args = [env.neon_binpath / "storcon_cli", "--api", env.storage_controller_api]

    def storcon_cli(args):
        """
        CLI wrapper: returns stdout split into a list of non-empty strings
        """
        (output_path, stdout, status_code) = subprocess_capture(
            output_dir,
            [str(s) for s in base_args + args],
            echo_stderr=True,
            echo_stdout=True,
            env={},
            check=False,
            capture_stdout=True,
            timeout=10,
        )
        if status_code:
            log.warning(f"Command {args} failed")
            log.warning(f"Output at: {output_path}")

            raise RuntimeError("CLI failure (check logs for stderr)")

        assert stdout is not None
        return [line.strip() for line in stdout.split("\n") if line.strip()]

    # List nodes
    node_lines = storcon_cli(["nodes"])
    # Table header, footer, and one line of data
    assert len(node_lines) == 5
    assert "localhost" in node_lines[3]

    # Pause scheduling onto a node
    storcon_cli(["node-configure", "--node-id", "1", "--scheduling", "pause"])
    assert "Pause" in storcon_cli(["nodes"])[3]

    # We will simulate a node death and then marking it offline
    env.pageservers[0].stop(immediate=True)
    # Sleep to make it unlikely that the controller's heartbeater will race handling
    # a /utilization response internally, such that it marks the node back online.  IRL
    # there would always be a longer delay than this before a node failing and a human
    # intervening.
    time.sleep(2)

    storcon_cli(["node-configure", "--node-id", "1", "--availability", "offline"])
    assert "Offline" in storcon_cli(["nodes"])[3]

    # List tenants
    tenant_lines = storcon_cli(["tenants"])
    assert len(tenant_lines) == 5
    assert str(env.initial_tenant) in tenant_lines[3]

    # Setting scheduling policies intentionally result in warnings, they're for rare use.
    env.storage_controller.allowed_errors.extend(
        [".*Skipping reconcile for policy.*", ".*Scheduling is disabled by policy.*"]
    )

    # Describe a tenant
    tenant_lines = storcon_cli(["tenant-describe", "--tenant-id", str(env.initial_tenant)])
    assert len(tenant_lines) >= 3 + shard_count * 2
    assert str(env.initial_tenant) in tenant_lines[0]

    # Pause changes on a tenant
    storcon_cli(["tenant-policy", "--tenant-id", str(env.initial_tenant), "--scheduling", "stop"])
    assert "Stop" in storcon_cli(["tenants"])[3]

    # Cancel ongoing reconcile on a tenant
    storcon_cli(
        ["tenant-shard-cancel-reconcile", "--tenant-shard-id", f"{env.initial_tenant}-0104"]
    )

    # Change a tenant's placement
    storcon_cli(
        ["tenant-policy", "--tenant-id", str(env.initial_tenant), "--placement", "secondary"]
    )
    assert "Secondary" in storcon_cli(["tenants"])[3]

    # Modify a tenant's config
    storcon_cli(
        [
            "patch-tenant-config",
            "--tenant-id",
            str(env.initial_tenant),
            "--config",
            json.dumps({"pitr_interval": "1m"}),
        ]
    )

    # Quiesce any background reconciliation before doing consistency check
    env.storage_controller.reconcile_until_idle(timeout_secs=10)
    env.storage_controller.consistency_check()


def test_lock_time_tracing(neon_env_builder: NeonEnvBuilder):
    """
    Check that when lock on resource (tenants, nodes) is held for too long it is
    traced in logs.
    """
    env = neon_env_builder.init_start()
    tenant_id = env.initial_tenant
    env.storage_controller.allowed_errors.extend(
        [
            ".*Exclusive lock by.*",
            ".*Shared lock by.*",
            ".*Scheduling is disabled by policy.*",
            f".*Operation TimelineCreate on key {tenant_id} has waited.*",
        ]
    )

    # Apply failpoint
    env.storage_controller.configure_failpoints(
        ("tenant-update-policy-exclusive-lock", "return(35000)")
    )

    # This will hold the exclusive for enough time to cause an warning
    def update_tenent_policy():
        env.storage_controller.tenant_policy_update(
            tenant_id=tenant_id,
            body={
                "scheduling": "Stop",
            },
        )

    thread_update_tenant_policy = threading.Thread(target=update_tenent_policy)
    thread_update_tenant_policy.start()

    # Make sure the update policy thread has started
    time.sleep(1)
    # This will not be able to access and will log a warning
    timeline_id = TimelineId.generate()
    env.storage_controller.pageserver_api().timeline_create(
        pg_version=PgVersion.NOT_SET, tenant_id=tenant_id, new_timeline_id=timeline_id
    )
    thread_update_tenant_policy.join()

    env.storage_controller.assert_log_contains("Exclusive lock by UpdatePolicy was held for")
    _, last_log_cursor = env.storage_controller.assert_log_contains(
        f"Operation TimelineCreate on key {tenant_id} has waited"
    )

    # Test out shared lock
    env.storage_controller.configure_failpoints(
        ("tenant-create-timeline-shared-lock", "return(31000)")
    )

    timeline_id = TimelineId.generate()
    # This will hold the shared lock for enough time to cause an warning
    env.storage_controller.pageserver_api().timeline_create(
        pg_version=PgVersion.NOT_SET, tenant_id=tenant_id, new_timeline_id=timeline_id
    )
    env.storage_controller.assert_log_contains(
        "Shared lock by TimelineCreate was held for", offset=last_log_cursor
    )


@pytest.mark.parametrize("remote_storage", [RemoteStorageKind.LOCAL_FS, s3_storage()])
@pytest.mark.parametrize("shard_count", [None, 4])
def test_tenant_import(neon_env_builder: NeonEnvBuilder, shard_count, remote_storage):
    """
    Tenant import is a support/debug tool for recovering a tenant from remote storage
    if we don't have any metadata for it in the storage controller.
    """

    # This test is parametrized on remote storage because it exercises the relatively rare
    # code path of listing with a prefix that is not a directory name: this helps us notice
    # quickly if local_fs or s3_bucket implementations diverge.
    neon_env_builder.enable_pageserver_remote_storage(remote_storage)

    # Use multiple pageservers because some test helpers assume single sharded tenants
    # if there is only one pageserver.
    neon_env_builder.num_pageservers = 2

    env = neon_env_builder.init_start(initial_tenant_shard_count=shard_count)
    tenant_id = env.initial_tenant

    # Create a second timeline to ensure that import finds both
    timeline_a = env.initial_timeline
    timeline_b = env.create_branch("branch_b", tenant_id=tenant_id)

    workload_a = Workload(env, tenant_id, timeline_a, branch_name="main")
    workload_a.init()

    workload_b = Workload(env, tenant_id, timeline_b, branch_name="branch_b")
    workload_b.init()

    # Write some data
    workload_a.write_rows(72)
    expect_rows_a = workload_a.expect_rows
    workload_a.stop()
    del workload_a

    # Bump generation to make sure generation recovery works properly
    for pageserver in env.pageservers:
        pageserver.stop()
        pageserver.start()

    # Write some data in the higher generation into the other branch
    workload_b.write_rows(107)
    expect_rows_b = workload_b.expect_rows
    workload_b.stop()
    del workload_b

    # Detach from pageservers
    env.storage_controller.tenant_policy_update(
        tenant_id,
        {
            "placement": "Detached",
        },
    )
    env.storage_controller.reconcile_until_idle(timeout_secs=10)

    # Force-drop it from the storage controller
    env.storage_controller.request(
        "POST",
        f"{env.storage_controller_api}/debug/v1/tenant/{tenant_id}/drop",
        headers=env.storage_controller.headers(TokenScope.ADMIN),
    )

    # Now import it again
    env.neon_cli.tenant_import(tenant_id)

    # Check we found the shards
    describe = env.storage_controller.tenant_describe(tenant_id)
    literal_shard_count = 1 if shard_count is None else shard_count
    assert len(describe["shards"]) == literal_shard_count

    nodes = env.storage_controller.nodes()
    assert len(nodes) == 2
    describe1 = env.storage_controller.node_shards(nodes[0]["id"])
    describe2 = env.storage_controller.node_shards(nodes[1]["id"])
    assert len(describe1["shards"]) + len(describe2["shards"]) == literal_shard_count

    # Check the data is still there: this implicitly proves that we recovered generation numbers
    # properly, for the timeline which was written to after a generation bump.
    for timeline, branch, expect_rows in [
        (timeline_a, "main", expect_rows_a),
        (timeline_b, "branch_1", expect_rows_b),
    ]:
        workload = Workload(env, tenant_id, timeline, branch_name=branch)
        workload.expect_rows = expect_rows
        workload.validate()


def test_graceful_cluster_restart(neon_env_builder: NeonEnvBuilder):
    """
    Graceful reststart of storage controller clusters use the drain and
    fill hooks in order to migrate attachments away from pageservers before
    restarting. In practice, Ansible will drive this process.
    """
    neon_env_builder.num_pageservers = 2
    env = neon_env_builder.init_configs()
    env.start()

    tenant_count = 5
    shard_count_per_tenant = 8
    total_shards = tenant_count * shard_count_per_tenant
    tenant_ids = []

    for _ in range(0, tenant_count):
        tid = TenantId.generate()
        tenant_ids.append(tid)
        env.create_tenant(
            tid, placement_policy='{"Attached":1}', shard_count=shard_count_per_tenant
        )

    # Give things a chance to settle.
    env.storage_controller.reconcile_until_idle(timeout_secs=30)

    nodes = env.storage_controller.node_list()
    assert len(nodes) == 2

    def assert_shard_counts_balanced(env: NeonEnv, shard_counts, total_shards):
        # Assert that all nodes have some attached shards
        assert len(shard_counts) == len(env.pageservers)

        min_shard_count = min(shard_counts.values())
        max_shard_count = max(shard_counts.values())

        flake_factor = 5 / 100
        assert max_shard_count - min_shard_count <= int(total_shards * flake_factor)

    # Perform a graceful rolling restart
    for ps in env.pageservers:
        env.storage_controller.warm_up_all_secondaries()

        env.storage_controller.retryable_node_operation(
            lambda ps_id: env.storage_controller.node_drain(ps_id), ps.id, max_attempts=3, backoff=2
        )
        env.storage_controller.poll_node_status(
            ps.id,
            PageserverAvailability.ACTIVE,
            PageserverSchedulingPolicy.PAUSE_FOR_RESTART,
            max_attempts=6,
            backoff=5,
        )

        shard_counts = get_node_shard_counts(env, tenant_ids)
        log.info(f"Shard counts after draining node {ps.id}: {shard_counts}")
        # Assert that we've drained the node
        assert shard_counts[ps.id] == 0
        # Assert that those shards actually went somewhere
        assert sum(shard_counts.values()) == total_shards

        ps.restart()
        env.storage_controller.poll_node_status(
            ps.id,
            PageserverAvailability.ACTIVE,
            PageserverSchedulingPolicy.ACTIVE,
            max_attempts=10,
            backoff=1,
        )

        env.storage_controller.retryable_node_operation(
            lambda ps_id: env.storage_controller.node_fill(ps_id), ps.id, max_attempts=3, backoff=2
        )
        env.storage_controller.poll_node_status(
            ps.id,
            PageserverAvailability.ACTIVE,
            PageserverSchedulingPolicy.ACTIVE,
            max_attempts=6,
            backoff=5,
        )

        shard_counts = get_node_shard_counts(env, tenant_ids)
        log.info(f"Shard counts after filling node {ps.id}: {shard_counts}")
        assert_shard_counts_balanced(env, shard_counts, total_shards)

    # Now check that shards are reasonably balanced
    shard_counts = get_node_shard_counts(env, tenant_ids)
    log.info(f"Shard counts after rolling restart: {shard_counts}")
    assert_shard_counts_balanced(env, shard_counts, total_shards)


def test_skip_drain_on_secondary_lag(neon_env_builder: NeonEnvBuilder, pg_bin: PgBin):
    """
    Artificially make a tenant shard's secondary location lag behind the primary
    and check that storage controller driven node drains skip the lagging tenant shard.
    Finally, validate that the tenant shard is migrated when a new drain request comes
    in and it's no longer lagging.
    """
    neon_env_builder.num_pageservers = 2
    neon_env_builder.storage_controller_config = {
        "max_secondary_lag_bytes": 1 * 1024 * 1024,
    }

    env = neon_env_builder.init_configs()
    env.start()

    tid, timeline_id = env.create_tenant(placement_policy='{"Attached":1}')

    # Give things a chance to settle.
    env.storage_controller.reconcile_until_idle(timeout_secs=30)

    locations = env.storage_controller.locate(tid)
    assert len(locations) == 1
    primary: int = locations[0]["node_id"]
    not_primary = [ps.id for ps in env.pageservers if ps.id != primary]
    assert len(not_primary) == 1
    secondary = not_primary[0]

    log.info(f"Paused secondary downloads on {secondary}")
    env.get_pageserver(secondary).http_client().configure_failpoints(
        ("secondary-layer-download-pausable", "pause")
    )

    log.info(f"Ingesting some data for {tid}")

    with env.endpoints.create_start("main", tenant_id=tid) as endpoint:
        run_pg_bench_small(pg_bin, endpoint.connstr())
        endpoint.safe_psql("CREATE TABLE created_foo(id integer);")
        last_flush_lsn_upload(env, endpoint, tid, timeline_id)

    log.info(f"Uploading heatmap from {primary} and requesting download from {secondary}")

    env.get_pageserver(primary).http_client().tenant_heatmap_upload(tid)
    env.get_pageserver(secondary).http_client().tenant_secondary_download(tid, wait_ms=100)

    def secondary_is_lagging():
        resp = env.get_pageserver(secondary).http_client().tenant_secondary_status(tid)
        lag = resp["bytes_total"] - resp["bytes_downloaded"]

        if lag <= 1 * 1024 * 1024:
            raise Exception(f"Secondary lag not big enough: {lag}")

    log.info(f"Looking for lag to develop on the secondary {secondary}")
    wait_until(secondary_is_lagging)

    log.info(f"Starting drain of primary {primary} with laggy secondary {secondary}")
    env.storage_controller.retryable_node_operation(
        lambda ps_id: env.storage_controller.node_drain(ps_id), primary, max_attempts=3, backoff=2
    )

    env.storage_controller.poll_node_status(
        primary,
        PageserverAvailability.ACTIVE,
        PageserverSchedulingPolicy.PAUSE_FOR_RESTART,
        max_attempts=6,
        backoff=5,
    )

    locations = env.storage_controller.locate(tid)
    assert len(locations) == 1
    assert locations[0]["node_id"] == primary

    log.info(f"Unpausing secondary downloads on {secondary}")
    env.get_pageserver(secondary).http_client().configure_failpoints(
        ("secondary-layer-download-pausable", "off")
    )
    env.get_pageserver(secondary).http_client().tenant_secondary_download(tid, wait_ms=100)

    log.info(f"Waiting for lag to reduce on {secondary}")

    def lag_is_acceptable():
        resp = env.get_pageserver(secondary).http_client().tenant_secondary_status(tid)
        lag = resp["bytes_total"] - resp["bytes_downloaded"]

        if lag > 1 * 1024 * 1024:
            raise Exception(f"Secondary lag not big enough: {lag}")

    wait_until(lag_is_acceptable)

    env.storage_controller.node_configure(primary, {"scheduling": "Active"})

    log.info(f"Starting drain of primary {primary} with non-laggy secondary {secondary}")

    env.storage_controller.retryable_node_operation(
        lambda ps_id: env.storage_controller.node_drain(ps_id), primary, max_attempts=3, backoff=2
    )

    env.storage_controller.poll_node_status(
        primary,
        PageserverAvailability.ACTIVE,
        PageserverSchedulingPolicy.PAUSE_FOR_RESTART,
        max_attempts=6,
        backoff=5,
    )

    locations = env.storage_controller.locate(tid)
    assert len(locations) == 1
    assert locations[0]["node_id"] == secondary


def test_background_operation_cancellation(neon_env_builder: NeonEnvBuilder):
    neon_env_builder.num_pageservers = 2
    env = neon_env_builder.init_configs()
    env.start()

    tenant_count = 10
    shard_count_per_tenant = 16
    tenant_ids = []

    for _ in range(0, tenant_count):
        tid = TenantId.generate()
        tenant_ids.append(tid)
        env.create_tenant(
            tid, placement_policy='{"Attached":1}', shard_count=shard_count_per_tenant
        )

    # See sleep comment in the test above.
    time.sleep(2)

    nodes = env.storage_controller.node_list()
    assert len(nodes) == 2

    env.storage_controller.configure_failpoints(("sleepy-drain-loop", "return(2000)"))

    ps_id_to_drain = env.pageservers[0].id

    env.storage_controller.warm_up_all_secondaries()
    env.storage_controller.retryable_node_operation(
        lambda ps_id: env.storage_controller.node_drain(ps_id),
        ps_id_to_drain,
        max_attempts=3,
        backoff=2,
    )

    env.storage_controller.poll_node_status(
        ps_id_to_drain,
        PageserverAvailability.ACTIVE,
        PageserverSchedulingPolicy.DRAINING,
        max_attempts=6,
        backoff=2,
    )

    env.storage_controller.cancel_node_drain(ps_id_to_drain)

    env.storage_controller.poll_node_status(
        ps_id_to_drain,
        PageserverAvailability.ACTIVE,
        PageserverSchedulingPolicy.ACTIVE,
        max_attempts=6,
        backoff=2,
    )


@pytest.mark.parametrize("while_offline", [True, False])
def test_storage_controller_node_deletion(
    neon_env_builder: NeonEnvBuilder,
    compute_reconfigure_listener: ComputeReconfigure,
    while_offline: bool,
):
    """
    Test that deleting a node works & properly reschedules everything that was on the node.
    """
    neon_env_builder.num_pageservers = 3
    env = neon_env_builder.init_configs()
    env.start()

    tenant_count = 10
    shard_count_per_tenant = 8
    tenant_ids = []
    for _ in range(0, tenant_count):
        tid = TenantId.generate()
        tenant_ids.append(tid)
        env.create_tenant(
            tid, placement_policy='{"Attached":1}', shard_count=shard_count_per_tenant
        )

    victim = env.pageservers[-1]

    # The procedure a human would follow is:
    # 1. Mark pageserver scheduling=pause
    # 2. Mark pageserver availability=offline to trigger migrations away from it
    # 3. Wait for attachments to all move elsewhere
    # 4. Call deletion API
    # 5. Stop the node.

    env.storage_controller.node_configure(victim.id, {"scheduling": "Pause"})

    if while_offline:
        victim.stop(immediate=True)
        env.storage_controller.node_configure(victim.id, {"availability": "Offline"})

        def assert_shards_migrated():
            counts = get_node_shard_counts(env, tenant_ids)
            elsewhere = sum(v for (k, v) in counts.items() if k != victim.id)
            log.info(f"Shards on nodes other than on victim: {elsewhere}")
            assert elsewhere == tenant_count * shard_count_per_tenant

        wait_until(assert_shards_migrated)

    log.info(f"Deleting pageserver {victim.id}")
    env.storage_controller.node_delete(victim.id)

    if not while_offline:

        def assert_victim_evacuated():
            counts = get_node_shard_counts(env, tenant_ids)
            count = counts[victim.id]
            log.info(f"Shards on node {victim.id}: {count}")
            assert count == 0

        wait_until(assert_victim_evacuated)

    # The node should be gone from the list API
    assert victim.id not in [n["id"] for n in env.storage_controller.node_list()]

    # No tenants should refer to the node in their intent
    for tenant_id in tenant_ids:
        describe = env.storage_controller.tenant_describe(tenant_id)
        for shard in describe["shards"]:
            assert shard["node_attached"] != victim.id
            assert victim.id not in shard["node_secondary"]

    # Reconciles running during deletion should all complete
    env.storage_controller.reconcile_until_idle()

    # Controller should pass its own consistency checks
    env.storage_controller.consistency_check()

    # The node should stay gone across a restart
    env.storage_controller.stop()
    env.storage_controller.start()
    assert victim.id not in [n["id"] for n in env.storage_controller.node_list()]
    env.storage_controller.consistency_check()


@pytest.mark.parametrize("shard_count", [None, 2])
def test_storage_controller_metadata_health(
    neon_env_builder: NeonEnvBuilder,
    shard_count: int | None,
):
    """
    Create three tenants A, B, C.

    Phase 1:
    - A: Post healthy status.
    - B: Post unhealthy status.
    - C: No updates.

    Phase 2:
    - B: Post healthy status.
    - C: Post healthy status.

    Phase 3:
    - A: Post unhealthy status.

    Phase 4:
    - Delete tenant A, metadata health status should be deleted as well.
    """

    def update_and_query_metadata_health(
        env: NeonEnv,
        healthy: list[TenantShardId],
        unhealthy: list[TenantShardId],
        outdated_duration: str = "1h",
    ) -> tuple[set[str], set[str]]:
        """
        Update metadata health. Then list tenant shards with unhealthy and
        outdated metadata health status.
        """
        if healthy or unhealthy:
            env.storage_controller.metadata_health_update(healthy, unhealthy)
        result = env.storage_controller.metadata_health_list_unhealthy()
        unhealthy_res = set(result["unhealthy_tenant_shards"])
        result = env.storage_controller.metadata_health_list_outdated(outdated_duration)
        outdated_res = set(record["tenant_shard_id"] for record in result["health_records"])

        return unhealthy_res, outdated_res

    neon_env_builder.enable_pageserver_remote_storage(s3_storage())

    neon_env_builder.num_pageservers = 2
    env = neon_env_builder.init_start()

    # Mock tenant (`initial_tenant``) with healthy scrubber scan result
    tenant_a_shard_ids = (
        env.storage_controller.tenant_shard_split(env.initial_tenant, shard_count=shard_count)
        if shard_count is not None
        else [TenantShardId(env.initial_tenant, 0, 0)]
    )

    # Mock tenant with unhealthy scrubber scan result
    tenant_b, _ = env.create_tenant(shard_count=shard_count)
    tenant_b_shard_ids = (
        env.storage_controller.tenant_shard_split(tenant_b, shard_count=shard_count)
        if shard_count is not None
        else [TenantShardId(tenant_b, 0, 0)]
    )

    # Mock tenant that never gets a health update from scrubber
    tenant_c, _ = env.create_tenant(shard_count=shard_count)

    tenant_c_shard_ids = (
        env.storage_controller.tenant_shard_split(tenant_c, shard_count=shard_count)
        if shard_count is not None
        else [TenantShardId(tenant_c, 0, 0)]
    )

    # Metadata health table also updated as tenant shards are created.
    assert env.storage_controller.metadata_health_is_healthy()

    # post "fake" updates to storage controller db

    unhealthy, outdated = update_and_query_metadata_health(
        env, healthy=tenant_a_shard_ids, unhealthy=tenant_b_shard_ids
    )

    log.info(f"After Phase 1: {unhealthy=}, {outdated=}")
    assert len(unhealthy) == len(tenant_b_shard_ids)
    for t in tenant_b_shard_ids:
        assert str(t) in unhealthy
    assert len(outdated) == 0

    unhealthy, outdated = update_and_query_metadata_health(
        env, healthy=tenant_b_shard_ids + tenant_c_shard_ids, unhealthy=[]
    )

    log.info(f"After Phase 2: {unhealthy=}, {outdated=}")
    assert len(unhealthy) == 0
    assert len(outdated) == 0

    unhealthy, outdated = update_and_query_metadata_health(
        env, healthy=[], unhealthy=tenant_a_shard_ids
    )

    log.info(f"After Phase 3: {unhealthy=}, {outdated=}")
    assert len(unhealthy) == len(tenant_a_shard_ids)
    for t in tenant_a_shard_ids:
        assert str(t) in unhealthy
    assert len(outdated) == 0

    # Phase 4: Delete A
    env.storage_controller.pageserver_api().tenant_delete(env.initial_tenant)

    # A's unhealthy metadata health status should be deleted as well.
    assert env.storage_controller.metadata_health_is_healthy()

    # All shards from B and C are not fresh if set outdated duration to 0 seconds.
    unhealthy, outdated = update_and_query_metadata_health(
        env, healthy=[], unhealthy=tenant_a_shard_ids, outdated_duration="0s"
    )
    assert len(unhealthy) == 0
    for t in tenant_b_shard_ids + tenant_c_shard_ids:
        assert str(t) in outdated


def test_storage_controller_step_down(neon_env_builder: NeonEnvBuilder):
    """
    Test the `/control/v1/step_down` storage controller API. Upon receiving such
    a request, the storage controller cancels any on-going reconciles and replies
    with 503 to all requests apart from `/control/v1/step_down`, `/status` and `/metrics`.
    """
    env = neon_env_builder.init_configs()
    env.start()

    tid = TenantId.generate()
    tsid = str(TenantShardId(tid, shard_number=0, shard_count=0))
    env.storage_controller.tenant_create(tid)

    env.storage_controller.reconcile_until_idle()
    env.storage_controller.configure_failpoints(("reconciler-epilogue", "pause"))

    def unpause_failpoint():
        time.sleep(2)
        env.storage_controller.configure_failpoints(("reconciler-epilogue", "off"))

    thread = threading.Thread(target=unpause_failpoint)
    thread.start()

    # Make a change to the tenant config to trigger a slow reconcile
    virtual_ps_http = PageserverHttpClient(env.storage_controller_port, lambda: True)
    virtual_ps_http.update_tenant_config(tid, {"compaction_threshold": 5}, None)
    env.storage_controller.allowed_errors.extend(
        [
            ".*Accepted configuration update but reconciliation failed.*",
            ".*Leader is stepped down instance",
        ]
    )

    observed_state = env.storage_controller.step_down()
    log.info(f"Storage controller stepped down with {observed_state=}")

    thread.join()

    # Validate that we waited for the slow reconcile to complete
    # and updated the observed state in the storcon before stepping down.
    node_id = str(env.pageserver.id)
    assert tsid in observed_state
    assert node_id in observed_state[tsid]["locations"]
    assert "conf" in observed_state[tsid]["locations"][node_id]
    assert "tenant_conf" in observed_state[tsid]["locations"][node_id]["conf"]

    tenant_conf = observed_state[tsid]["locations"][node_id]["conf"]["tenant_conf"]
    assert "compaction_threshold" in tenant_conf
    assert tenant_conf["compaction_threshold"] == 5

    # Validate that we propagated the change to the pageserver
    ps_tenant_conf = env.pageserver.http_client().tenant_config(tid)
    assert "compaction_threshold" in ps_tenant_conf.effective_config
    assert ps_tenant_conf.effective_config["compaction_threshold"] == 5

    # Validate that the storcon attempts to forward the request, but stops.
    # when it realises it is still the current leader.
    with pytest.raises(StorageControllerApiException, match="Leader is stepped down instance"):
        env.storage_controller.tenant_list()

    # Validate that we can step down multiple times and the observed state
    # doesn't change.
    observed_state_again = env.storage_controller.step_down()
    assert observed_state == observed_state_again

    assert (
        env.storage_controller.get_metric_value(
            "storage_controller_leadership_status", filter={"status": "leader"}
        )
        == 0
    )

    assert (
        env.storage_controller.get_metric_value(
            "storage_controller_leadership_status", filter={"status": "stepped_down"}
        )
        == 1
    )

    assert (
        env.storage_controller.get_metric_value(
            "storage_controller_leadership_status", filter={"status": "candidate"}
        )
        == 0
    )


# This is a copy of NeonEnv.start which injects the instance id and port
# into the call to NeonStorageController.start
def start_env(env: NeonEnv, storage_controller_port: int):
    timeout_in_seconds = 30

    # Storage controller starts first, so that pageserver /re-attach calls don't
    # bounce through retries on startup
    env.storage_controller.start(timeout_in_seconds, 1, storage_controller_port)

    # Wait for storage controller readiness to prevent unnecessary post start-up
    # reconcile.
    env.storage_controller.wait_until_ready()

    # Start up broker, pageserver and all safekeepers
    futs = []
    with concurrent.futures.ThreadPoolExecutor(
        max_workers=2 + len(env.pageservers) + len(env.safekeepers)
    ) as executor:
        futs.append(
            executor.submit(lambda: env.broker.start() or None)
        )  # The `or None` is for the linter

        for pageserver in env.pageservers:
            futs.append(
                executor.submit(
                    lambda ps=pageserver: ps.start(timeout_in_seconds=timeout_in_seconds)  # type: ignore[misc]
                )
            )

        for safekeeper in env.safekeepers:
            futs.append(
                executor.submit(
                    lambda sk=safekeeper: sk.start(timeout_in_seconds=timeout_in_seconds)  # type: ignore[misc]
                )
            )

    for f in futs:
        f.result()


@pytest.mark.parametrize("step_down_times_out", [False, True])
def test_storage_controller_leadership_transfer(
    neon_env_builder: NeonEnvBuilder,
    storage_controller_proxy: StorageControllerProxy,
    port_distributor: PortDistributor,
    step_down_times_out: bool,
):
    neon_env_builder.auth_enabled = True

    neon_env_builder.num_pageservers = 3

    neon_env_builder.storage_controller_config = {
        "database_url": f"127.0.0.1:{port_distributor.get_port()}",
        "start_as_candidate": True,
    }

    neon_env_builder.storage_controller_port_override = storage_controller_proxy.port()

    storage_controller_1_port = port_distributor.get_port()
    storage_controller_2_port = port_distributor.get_port()

    storage_controller_proxy.route_to(f"http://127.0.0.1:{storage_controller_1_port}")

    env = neon_env_builder.init_configs()
    start_env(env, storage_controller_1_port)

    assert (
        env.storage_controller.get_leadership_status() == StorageControllerLeadershipStatus.LEADER
    )
    leader = env.storage_controller.get_leader()
    assert leader["address"] == f"http://127.0.0.1:{storage_controller_1_port}/"

    if step_down_times_out:
        env.storage_controller.configure_failpoints(
            ("sleep-on-step-down-handling", "return(10000)")
        )
        env.storage_controller.allowed_errors.append(".*request was dropped before completing.*")

    tenant_count = 2
    shard_count = 4
    tenants = set(TenantId.generate() for _ in range(0, tenant_count))

    for tid in tenants:
        env.storage_controller.tenant_create(
            tid, shard_count=shard_count, placement_policy={"Attached": 1}
        )
    env.storage_controller.reconcile_until_idle()

    env.storage_controller.start(
        timeout_in_seconds=30, instance_id=2, base_port=storage_controller_2_port
    )

    if not step_down_times_out:

        def previous_stepped_down():
            assert (
                env.storage_controller.get_leadership_status()
                == StorageControllerLeadershipStatus.STEPPED_DOWN
            )

        wait_until(previous_stepped_down)

    storage_controller_proxy.route_to(f"http://127.0.0.1:{storage_controller_2_port}")

    def new_becomes_leader():
        assert (
            env.storage_controller.get_leadership_status()
            == StorageControllerLeadershipStatus.LEADER
        )

    wait_until(new_becomes_leader)
    leader = env.storage_controller.get_leader()
    assert leader["address"] == f"http://127.0.0.1:{storage_controller_2_port}/"

    env.storage_controller.wait_until_ready()
    env.storage_controller.consistency_check()

    if not step_down_times_out:
        # Check that the stepped down instance forwards requests
        # to the new leader while it's still running.
        storage_controller_proxy.route_to(f"http://127.0.0.1:{storage_controller_1_port}")
        env.storage_controller.tenant_list()
        env.storage_controller.node_configure(env.pageservers[0].id, {"scheduling": "Pause"})
        status = env.storage_controller.node_status(env.pageservers[0].id)
        assert status["scheduling"] == "Pause"

    if step_down_times_out:
        env.storage_controller.allowed_errors.extend(
            [
                ".*Leader.*did not respond to step-down request.*",
                ".*Send step down request failed.*",
                ".*Send step down request still failed.*",
            ]
        )


def test_storage_controller_ps_restarted_during_drain(neon_env_builder: NeonEnvBuilder):
    # single unsharded tenant, two locations
    neon_env_builder.num_pageservers = 2

    env = neon_env_builder.init_start()

    env.storage_controller.tenant_policy_update(env.initial_tenant, {"placement": {"Attached": 1}})
    env.storage_controller.reconcile_until_idle()

    attached_id = int(env.storage_controller.locate(env.initial_tenant)[0]["node_id"])
    attached = next(ps for ps in env.pageservers if ps.id == attached_id)

    def attached_is_draining():
        details = env.storage_controller.node_status(attached.id)
        assert details["scheduling"] == "Draining"

    env.storage_controller.configure_failpoints(("sleepy-drain-loop", "return(10000)"))
    env.storage_controller.node_drain(attached.id)

    wait_until(attached_is_draining)

    attached.restart()

    # we are unable to reconfigure node while the operation is still ongoing
    with pytest.raises(
        StorageControllerApiException,
        match="Precondition failed: Ongoing background operation forbids configuring: drain.*",
    ):
        env.storage_controller.node_configure(attached.id, {"scheduling": "Pause"})
    with pytest.raises(
        StorageControllerApiException,
        match="Precondition failed: Ongoing background operation forbids configuring: drain.*",
    ):
        env.storage_controller.node_configure(attached.id, {"availability": "Offline"})

    env.storage_controller.cancel_node_drain(attached.id)

    def reconfigure_node_again():
        env.storage_controller.node_configure(attached.id, {"scheduling": "Pause"})

    # allow for small delay between actually having cancelled and being able reconfigure again
    wait_until(reconfigure_node_again)


def test_storage_controller_timeline_crud_race(neon_env_builder: NeonEnvBuilder):
    """
    The storage controller is meant to handle the case where a timeline CRUD operation races
    with a generation-incrementing change to the tenant: this should trigger a retry so that
    the operation lands on the highest-generation'd tenant location.
    """
    neon_env_builder.num_pageservers = 2
    env = neon_env_builder.init_configs()
    env.start()
    tenant_id = TenantId.generate()
    env.storage_controller.tenant_create(tenant_id)

    # Set up a failpoint so that a timeline creation will be very slow
    failpoint = "timeline-creation-after-uninit"
    for ps in env.pageservers:
        ps.http_client().configure_failpoints((failpoint, "sleep(10000)"))

    # Start a timeline creation in the background
    create_timeline_id = TimelineId.generate()
    futs = []
    with concurrent.futures.ThreadPoolExecutor(
        max_workers=2 + len(env.pageservers) + len(env.safekeepers)
    ) as executor:
        futs.append(
            executor.submit(
                env.storage_controller.pageserver_api(
                    retries=Retry(
                        status=0,
                        connect=0,  # Disable retries: we want to see the 503
                    )
                ).timeline_create,
                PgVersion.NOT_SET,
                tenant_id,
                create_timeline_id,
            )
        )

        def has_hit_failpoint():
            assert any(
                ps.log_contains(f"at failpoint {failpoint}") is not None for ps in env.pageservers
            )

        wait_until(has_hit_failpoint)

        # Migrate the tenant while the timeline creation is in progress: this migration will complete once it
        # can detach from the old pageserver, which will happen once the failpoint completes.
        env.storage_controller.tenant_shard_migrate(
            TenantShardId(tenant_id, 0, 0), env.pageservers[1].id
        )

        with pytest.raises(PageserverApiException, match="Tenant attachment changed, please retry"):
            futs[0].result(timeout=20)

    # Timeline creation should work when there isn't a concurrent migration, even though it's
    # slow (our failpoint is still enabled)
    env.storage_controller.pageserver_api(
        retries=Retry(
            status=0,
            connect=0,  # Disable retries: we want to see the 503
        )
    ).timeline_create(PgVersion.NOT_SET, tenant_id, create_timeline_id)


def test_storage_controller_validate_during_migration(neon_env_builder: NeonEnvBuilder):
    """
    A correctness edge case: while we are live migrating and a shard's generation is
    visible to the Reconciler but not to the central Service, the generation validation
    API should still prevent stale generations from doing deletions.
    """
    neon_env_builder.num_pageservers = 2
    neon_env_builder.enable_pageserver_remote_storage(s3_storage())
    env = neon_env_builder.init_configs()
    env.start()

    TENANT_CONF = {
        # small checkpointing and compaction targets to ensure we generate many upload operations
        "checkpoint_distance": 128 * 1024,
        "compaction_threshold": 1,
        "compaction_target_size": 128 * 1024,
        # disable background compaction and GC. We invoke it manually when we want it to happen.
        "gc_period": "0s",
        "compaction_period": "0s",
    }

    tenant_id = env.initial_tenant
    timeline_id = env.initial_timeline
    env.create_tenant(tenant_id, timeline_id)
    env.storage_controller.pageserver_api().set_tenant_config(tenant_id, TENANT_CONF)

    # Write enough data that a compaction would do some work (deleting some L0s)
    workload = Workload(env, tenant_id, timeline_id)
    workload.init()
    workload.write_rows(64)
    for _i in range(0, 2):
        workload.churn_rows(64, upload=False)

    # Upload but don't compact
    origin_pageserver = env.get_tenant_pageserver(tenant_id)
    assert origin_pageserver is not None
    dest_ps_id = [p.id for p in env.pageservers if p.id != origin_pageserver.id][0]
    origin_pageserver.http_client().timeline_checkpoint(
        tenant_id, timeline_id, wait_until_uploaded=True, compact=False
    )

    # Start a compaction that will pause on a failpoint.
    compaction_failpoint = "before-upload-index-pausable"
    origin_pageserver.http_client().configure_failpoints((compaction_failpoint, "pause"))

    # This failpoint can also cause migration code to time out trying to politely flush
    # during migrations
    origin_pageserver.allowed_errors.append(".*Timed out waiting for flush to remote storage.*")

    try:
        with concurrent.futures.ThreadPoolExecutor(max_workers=2) as executor:
            compact_fut = executor.submit(
                origin_pageserver.http_client().timeline_compact,
                tenant_id,
                timeline_id,
                wait_until_uploaded=True,
            )

            # Let the compaction start and then get stuck uploading an index: when we live migrate, the new generation's
            # index will be initialized from the pre-compaction index, referencing layers that the compaction will try to delete
            def has_hit_compaction_failpoint():
                assert origin_pageserver.log_contains(f"at failpoint {compaction_failpoint}")

            wait_until(has_hit_compaction_failpoint)

            # While the compaction is running, start a live migration which will pause long enough for the compaction to sleep,
            # after incrementing generation and attaching the new location
            migration_failpoint = "reconciler-live-migrate-post-notify"
            env.storage_controller.configure_failpoints((migration_failpoint, "pause"))
            migrate_fut = executor.submit(
                env.storage_controller.tenant_shard_migrate,
                TenantShardId(tenant_id, 0, 0),
                dest_ps_id,
            )

            def has_hit_migration_failpoint():
                assert env.storage_controller.log_contains(f"at failpoint {migration_failpoint}")

            # Long wait because the migration will have to time out during transition to AttachedStale
            # before it reaches this point.  The timeout is because the AttachedStale transition includes
            # a flush of remote storage, and if the compaction already enqueued an index upload this cannot
            # make progress.
            wait_until(has_hit_migration_failpoint, timeout=60)

            # Origin pageserver has succeeded with compaction before the migration completed. It has done all the writes it wanted to do in its own (stale) generation
            origin_pageserver.http_client().configure_failpoints((compaction_failpoint, "off"))
            compact_fut.result()
            origin_pageserver.http_client().deletion_queue_flush(execute=True)

            # Eventually migration completes
            env.storage_controller.configure_failpoints((migration_failpoint, "off"))
            migrate_fut.result()
    except:
        # Always disable 'pause' failpoints, even on failure, to avoid hanging in shutdown
        env.storage_controller.configure_failpoints((migration_failpoint, "off"))
        origin_pageserver.http_client().configure_failpoints((compaction_failpoint, "off"))
        raise

    # Ensure the destination of the migration writes an index, so that if it has corrupt state that is
    # visible to the scrubber.
    workload.write_rows(1, upload=False)
    env.get_pageserver(dest_ps_id).http_client().timeline_checkpoint(
        tenant_id, timeline_id, wait_until_uploaded=True, compact=False
    )

    # The destination of the live migration would now have a corrupt index (referencing deleted L0s) if
    # the controller had not properly applied validation rules.
    healthy, _summary = env.storage_scrubber.scan_metadata()
    try:
        log.info(f"scrubbed, healthy={healthy}")
        assert healthy
    except:
        # On failures, we want to report them FAIL during the test, not as ERROR during teardown
        neon_env_builder.enable_scrub_on_exit = False
        raise


class MigrationFailpoints(Enum):
    # While only the origin is attached
    PRE_GENERATION_INC = "reconciler-live-migrate-pre-generation-inc"
    # While only the origin is attached and the db was updated to
    # point to the new location
    PRE_AWAIT_LSN = "reconciler-live-migrate-pre-await-lsn"
    # While both locations are attached
    POST_NOTIFY = "reconciler-live-migrate-post-notify"
    # While only the destination is attached
    POST_DETACH = "reconciler-live-migrate-post-detach"


@pytest.mark.parametrize(
    "migration_failpoint",
    [
        MigrationFailpoints.PRE_GENERATION_INC,
        MigrationFailpoints.POST_NOTIFY,
        MigrationFailpoints.POST_DETACH,
    ],
)
def test_storage_controller_proxy_during_migration(
    neon_env_builder: NeonEnvBuilder, migration_failpoint: MigrationFailpoints
):
    """
    If we send a proxied GET request to the controller during a migration, it should route
    the request to whichever pageserver was most recently issued a generation.

    Reproducer for https://github.com/neondatabase/neon/issues/9062
    """
    neon_env_builder.num_pageservers = 2
    neon_env_builder.enable_pageserver_remote_storage(s3_storage())

    neon_env_builder.storage_controller_config = {
        # Publish long reconcile metric early
        "long_reconcile_threshold": "5s",
    }

    env = neon_env_builder.init_configs()
    env.start()

    tenant_id = env.initial_tenant
    timeline_id = env.initial_timeline
    env.create_tenant(tenant_id, timeline_id)

    # The test stalls a reconcile on purpose to check if the long running
    # reconcile alert fires.
    env.storage_controller.allowed_errors.extend(
        [".*Reconcile passed the long running threshold.*"]
    )

    # Activate a failpoint that will cause live migration to get stuck _after_ the generation has been issued
    # to the new pageserver: this should result in requests routed to the new pageserver.
    env.storage_controller.configure_failpoints((migration_failpoint.value, "pause"))

    origin_pageserver = env.get_tenant_pageserver(tenant_id)
    dest_ps_id = [p.id for p in env.pageservers if p.id != origin_pageserver.id][0]

    def long_migration_metric_published():
        assert (
            env.storage_controller.get_metric_value(
                "storage_controller_reconcile_long_running_total",
                filter={"tenant_id": str(tenant_id), "shard_number": "0"},
            )
            == 1
        )

    def assert_long_migration_metric_not_published():
        assert (
            env.storage_controller.get_metric_value(
                "storage_controller_reconcile_long_running_total",
                filter={"tenant_id": str(tenant_id), "shard_number": "0"},
            )
            is None
        )

    try:
        with concurrent.futures.ThreadPoolExecutor(max_workers=2) as executor:
            migrate_fut = executor.submit(
                env.storage_controller.tenant_shard_migrate,
                TenantShardId(tenant_id, 0, 0),
                dest_ps_id,
            )

            def has_hit_migration_failpoint():
                expr = f"at failpoint {str(migration_failpoint.value)}"
                log.info(expr)
                assert env.storage_controller.log_contains(expr)

            wait_until(has_hit_migration_failpoint)

            # This request should be routed to whichever pageserver holds the highest generation
            tenant_info = env.storage_controller.pageserver_api().tenant_status(
                tenant_id,
            )

            if migration_failpoint in (
                MigrationFailpoints.POST_NOTIFY,
                MigrationFailpoints.POST_DETACH,
            ):
                # We expect request to land on the destination
                assert tenant_info["generation"] == 2
            elif migration_failpoint == MigrationFailpoints.PRE_GENERATION_INC:
                # We expect request to land on the origin
                assert tenant_info["generation"] == 1

            wait_until(long_migration_metric_published)

            # Eventually migration completes
            env.storage_controller.configure_failpoints((migration_failpoint.value, "off"))
            migrate_fut.result()

            assert_long_migration_metric_not_published()

    except:
        # Always disable 'pause' failpoints, even on failure, to avoid hanging in shutdown
        env.storage_controller.configure_failpoints((migration_failpoint.value, "off"))
        raise


@run_only_on_default_postgres("this is like a 'unit test' against storcon db")
def test_safekeeper_deployment_time_update(neon_env_builder: NeonEnvBuilder):
    env = neon_env_builder.init_configs()
    env.start()

    fake_id = 5

    target = env.storage_controller

    assert target.get_safekeeper(fake_id) is None

    assert len(target.get_safekeepers()) == 0

    body = {
        "active": True,
        "id": fake_id,
        "created_at": "2023-10-25T09:11:25Z",
        "updated_at": "2024-08-28T11:32:43Z",
        "region_id": "aws-us-east-2",
        "host": "safekeeper-333.us-east-2.aws.neon.build",
        "port": 6401,
        "http_port": 7676,
        "version": 5957,
        "availability_zone_id": "us-east-2b",
    }

    target.on_safekeeper_deploy(fake_id, body)

    inserted = target.get_safekeeper(fake_id)
    assert inserted is not None
    assert target.get_safekeepers() == [inserted]
    assert eq_safekeeper_records(body, inserted)

    # error out if pk is changed (unexpected)
    with pytest.raises(StorageControllerApiException) as exc:
        different_pk = dict(body)
        different_pk["id"] = 4
        assert different_pk["id"] != body["id"]
        target.on_safekeeper_deploy(fake_id, different_pk)
    assert exc.value.status_code == 400

    inserted_again = target.get_safekeeper(fake_id)
    assert target.get_safekeepers() == [inserted_again]
    assert inserted_again is not None
    assert eq_safekeeper_records(inserted, inserted_again)

    # the most common case, version goes up:
    assert isinstance(body["version"], int)
    body["version"] += 1
    target.on_safekeeper_deploy(fake_id, body)
    inserted_now = target.get_safekeeper(fake_id)
    assert target.get_safekeepers() == [inserted_now]
    assert inserted_now is not None

    assert eq_safekeeper_records(body, inserted_now)


def eq_safekeeper_records(a: dict[str, Any], b: dict[str, Any]) -> bool:
    compared = [dict(a), dict(b)]

    masked_keys = ["created_at", "updated_at", "active"]

    for d in compared:
        # keep deleting these in case we are comparing the body as it will be uploaded by real scripts
        for key in masked_keys:
            if key in d:
                del d[key]

    return compared[0] == compared[1]


@run_only_on_default_postgres("this is like a 'unit test' against storcon db")
def test_shard_preferred_azs(neon_env_builder: NeonEnvBuilder):
    def assign_az(ps_cfg):
        az = f"az-{ps_cfg['id']}"
        ps_cfg["availability_zone"] = az

    neon_env_builder.pageserver_config_override = assign_az
    neon_env_builder.num_pageservers = 2
    env = neon_env_builder.init_configs()
    env.start()

    tids = [TenantId.generate() for _ in range(0, 3)]
    for tid in tids:
        env.storage_controller.tenant_create(tid)

        shards = env.storage_controller.tenant_describe(tid)["shards"]
        assert len(shards) == 1
        attached_to = shards[0]["node_attached"]
        expected_az = env.get_pageserver(attached_to).az_id

        assert shards[0]["preferred_az_id"] == expected_az

    updated = env.storage_controller.set_preferred_azs(
        {TenantShardId(tid, 0, 0): "foo" for tid in tids}
    )

    assert set(updated) == set([TenantShardId(tid, 0, 0) for tid in tids])

    for tid in tids:
        shards = env.storage_controller.tenant_describe(tid)["shards"]
        assert len(shards) == 1
        assert shards[0]["preferred_az_id"] == "foo"

    # Generate a layer to avoid shard split handling on ps from tripping
    # up on debug assert.
    timeline_id = TimelineId.generate()
    env.create_timeline("bar", tids[0], timeline_id)

    workload = Workload(env, tids[0], timeline_id, branch_name="bar")
    workload.init()
    workload.write_rows(256)
    workload.validate()

    env.storage_controller.tenant_shard_split(tids[0], shard_count=2)
    shards = env.storage_controller.tenant_describe(tids[0])["shards"]
    assert len(shards) == 2
    for shard in shards:
        attached_to = shard["node_attached"]
        expected_az = env.get_pageserver(attached_to).az_id

        # The scheduling optimization logic is not yet AZ-aware, so doesn't succeed
        # in putting the tenant shards in the preferred AZ.
        # To be fixed in https://github.com/neondatabase/neon/pull/9916
        # assert shard["preferred_az_id"] == expected_az


@run_only_on_default_postgres("Postgres version makes no difference here")
@pytest.mark.parametrize(
    "migration_failpoint",
    [
        MigrationFailpoints.PRE_GENERATION_INC,
        MigrationFailpoints.PRE_AWAIT_LSN,
        MigrationFailpoints.POST_NOTIFY,
        MigrationFailpoints.POST_DETACH,
    ],
)
def test_timeline_delete_mid_live_migration(neon_env_builder: NeonEnvBuilder, migration_failpoint):
    neon_env_builder.num_pageservers = 2
    env = neon_env_builder.init_configs()
    env.start()

    tenant_id = TenantId.generate()
    timeline_id = TimelineId.generate()
    env.storage_controller.tenant_create(tenant_id, placement_policy={"Attached": 1})
    env.storage_controller.pageserver_api().timeline_create(
        pg_version=PgVersion.NOT_SET, tenant_id=tenant_id, new_timeline_id=timeline_id
    )

    shard_zero = TenantShardId(tenant_id, 0, 0)
    locations = env.storage_controller.get_tenants_placement()[str(shard_zero)]

    assert locations["observed"] == locations["intent"]
    assert locations["observed"]["attached"] is not None
    assert len(locations["observed"]["secondary"]) > 0

    attached_location = locations["observed"]["attached"]
    secondary_location = locations["observed"]["secondary"][0]

    env.storage_controller.configure_failpoints((migration_failpoint.value, "pause"))

    try:
        with concurrent.futures.ThreadPoolExecutor(max_workers=2) as executor:
            migrate_fut = executor.submit(
                env.storage_controller.tenant_shard_migrate,
                shard_zero,
                secondary_location,
            )

            def has_hit_migration_failpoint():
                expr = f"at failpoint {migration_failpoint.value}"
                log.info(expr)
                assert env.storage_controller.log_contains(expr)

            wait_until(has_hit_migration_failpoint)

            env.storage_controller.pageserver_api().timeline_delete(
                tenant_id=tenant_id, timeline_id=timeline_id
            )

            # Eventually migration completes
            env.storage_controller.configure_failpoints((migration_failpoint.value, "off"))
            migrate_fut.result()

            # Ensure that we detached from the old attached location
            with pytest.raises(PageserverApiException) as exc:
                env.get_pageserver(attached_location).http_client().timeline_list(tenant_id)
            assert exc.value.status_code == 404

            # Ensure the timeline is not present on the new attached location
            client = env.get_pageserver(secondary_location).http_client()
            assert timeline_id not in {
                TimelineId(b["timeline_id"]) for b in client.timeline_list(tenant_id)
            }, f"deleted timeline found on {secondary_location}"

    except:
        # Always disable 'pause' failpoints, even on failure, to avoid hanging in shutdown
        env.storage_controller.configure_failpoints((migration_failpoint.value, "off"))
        raise


@run_only_on_default_postgres("Postgres version makes no difference here")
@pytest.mark.parametrize(
    "migration_failpoint",
    [
        MigrationFailpoints.PRE_GENERATION_INC,
        MigrationFailpoints.POST_NOTIFY,
        MigrationFailpoints.POST_DETACH,
    ],
)
def test_multi_attached_timeline_creation(neon_env_builder: NeonEnvBuilder, migration_failpoint):
    neon_env_builder.num_pageservers = 2
    env = neon_env_builder.init_configs()
    env.start()

    tenant_id = TenantId.generate()
    env.storage_controller.tenant_create(tenant_id, placement_policy={"Attached": 1})

    shard_zero = TenantShardId(tenant_id, 0, 0)
    locations = env.storage_controller.get_tenants_placement()[str(shard_zero)]

    assert locations["observed"] == locations["intent"]
    assert locations["observed"]["attached"] is not None
    assert len(locations["observed"]["secondary"]) > 0

    attached_location = locations["observed"]["attached"]
    secondary_location = locations["observed"]["secondary"][0]

    env.storage_controller.configure_failpoints((migration_failpoint.value, "pause"))

    try:
        with concurrent.futures.ThreadPoolExecutor(max_workers=2) as executor:
            migrate_fut = executor.submit(
                env.storage_controller.tenant_shard_migrate,
                shard_zero,
                secondary_location,
            )

            def has_hit_migration_failpoint():
                expr = f"at failpoint {migration_failpoint.value}"
                log.info(expr)
                assert env.storage_controller.log_contains(expr)

            wait_until(has_hit_migration_failpoint)

            timeline_id = TimelineId.generate()
            env.storage_controller.pageserver_api().timeline_create(
                pg_version=PgVersion.NOT_SET, tenant_id=tenant_id, new_timeline_id=timeline_id
            )

            # Timeline creation only goes to the origin.
            if migration_failpoint == MigrationFailpoints.PRE_GENERATION_INC:
                client = env.get_pageserver(attached_location).http_client()
                assert timeline_id in {
                    TimelineId(b["timeline_id"]) for b in client.timeline_list(tenant_id)
                }, f"new timeline not found on {attached_location}"

                with pytest.raises(PageserverApiException) as exc:
                    env.get_pageserver(secondary_location).http_client().timeline_list(tenant_id)
                assert exc.value.status_code == 404

            # Timeline creations goes to both attached locations
            if migration_failpoint == MigrationFailpoints.POST_NOTIFY:
                for node_id in [attached_location, secondary_location]:
                    client = env.get_pageserver(node_id).http_client()
                    assert timeline_id in {
                        TimelineId(b["timeline_id"]) for b in client.timeline_list(tenant_id)
                    }, f"new timeline not found on {node_id}"

            # Timeline creation goes both locations, but storcon gets a 404 from the origin
            # which it ignores.
            if migration_failpoint == MigrationFailpoints.POST_DETACH:
                client = env.get_pageserver(secondary_location).http_client()
                assert timeline_id in {
                    TimelineId(b["timeline_id"]) for b in client.timeline_list(tenant_id)
                }, f"new timeline not found on {attached_location}"

                with pytest.raises(PageserverApiException) as exc:
                    env.get_pageserver(attached_location).http_client().timeline_list(tenant_id)
                assert exc.value.status_code == 404

            # Eventually migration completes
            env.storage_controller.configure_failpoints((migration_failpoint.value, "off"))
            migrate_fut.result()

            # Ensure that we detached from the old attached location
            with pytest.raises(PageserverApiException) as exc:
                env.get_pageserver(attached_location).http_client().timeline_list(tenant_id)
            assert exc.value.status_code == 404
    except:
        # Always disable 'pause' failpoints, even on failure, to avoid hanging in shutdown
        env.storage_controller.configure_failpoints((migration_failpoint.value, "off"))
        raise


@run_only_on_default_postgres("Postgres version makes no difference here")
def test_storage_controller_detached_stopped(
    neon_env_builder: NeonEnvBuilder,
):
    """
    Test that detaching a tenant while it has scheduling policy set to Paused or Stop works
    """

    remote_storage_kind = s3_storage()
    neon_env_builder.enable_pageserver_remote_storage(remote_storage_kind)

    neon_env_builder.num_pageservers = 1

    env = neon_env_builder.init_configs()
    env.start()
    virtual_ps_http = PageserverHttpClient(env.storage_controller_port, lambda: True)

    tenant_id = TenantId.generate()
    env.storage_controller.tenant_create(
        tenant_id,
        shard_count=1,
    )

    assert len(env.pageserver.http_client().tenant_list_locations()["tenant_shards"]) == 1

    # Disable scheduling: ordinarily this would prevent the tenant's configuration being
    # reconciled to pageservers, but this should be overridden when detaching.
    env.storage_controller.allowed_errors.append(".*Scheduling is disabled by policy.*")
    env.storage_controller.tenant_policy_update(
        tenant_id,
        {"scheduling": "Stop"},
    )

    env.storage_controller.consistency_check()

    # Detach the tenant
    virtual_ps_http.tenant_location_conf(
        tenant_id,
        {
            "mode": "Detached",
            "secondary_conf": None,
            "tenant_conf": {},
            "generation": None,
        },
    )
    env.storage_controller.reconcile_until_idle()
    env.storage_controller.consistency_check()

    # Confirm the detach happened
    assert env.pageserver.http_client().tenant_list_locations()["tenant_shards"] == []


@run_only_on_default_postgres("Postgres version makes no difference here")
<<<<<<< HEAD
def test_storage_controller_detach_lifecycle(
    neon_env_builder: NeonEnvBuilder,
):
    """
    Test that detached tenants are handled properly through their lifecycle: getting dropped
    from memory when detached, then getting loaded back on-demand.
    """

    remote_storage_kind = s3_storage()
    neon_env_builder.enable_pageserver_remote_storage(remote_storage_kind)

    neon_env_builder.num_pageservers = 1

    env = neon_env_builder.init_configs()
    env.start()
    virtual_ps_http = PageserverHttpClient(env.storage_controller_port, lambda: True)

    tenant_id = TenantId.generate()
    timeline_id = TimelineId.generate()
    env.storage_controller.tenant_create(
        tenant_id,
        shard_count=1,
    )
    virtual_ps_http.timeline_create(PgVersion.NOT_SET, tenant_id, timeline_id)

    remote_prefix = "/".join(
        (
            "tenants",
            str(tenant_id),
        )
    )
    # We will later check data is gone after deletion, so as a control check that it is present to begin with
    assert_prefix_not_empty(
        neon_env_builder.pageserver_remote_storage,
        prefix=remote_prefix,
    )

    assert len(env.pageserver.http_client().tenant_list_locations()["tenant_shards"]) == 1
    assert len(env.storage_controller.tenant_list()) == 1

    # Detach the tenant
    virtual_ps_http.tenant_location_conf(
        tenant_id,
        {
            "mode": "Detached",
            "secondary_conf": None,
            "tenant_conf": {},
            "generation": None,
        },
    )
    # Ensure reconciles are done (the one we do inline in location_conf is advisory and if it takes too long that API just succeeds anyway)
    env.storage_controller.reconcile_until_idle()
    env.storage_controller.consistency_check()

    # Confirm the detach happened on pageserver
    assert env.pageserver.http_client().tenant_list_locations()["tenant_shards"] == []
    # Confirm the tenant is not in memory on the controller
    assert env.storage_controller.tenant_list() == []

    # The detached tenant does not get loaded into memory across a controller restart
    env.storage_controller.stop()
    env.storage_controller.start()
    assert env.storage_controller.tenant_list() == []
    env.storage_controller.consistency_check()

    # The detached tenant can be re-attached
    virtual_ps_http.tenant_location_conf(
        tenant_id,
        {
            "mode": "AttachedSingle",
            "secondary_conf": None,
            "tenant_conf": {},
            "generation": None,
        },
    )
    assert len(env.pageserver.http_client().tenant_list_locations()["tenant_shards"]) == 1
    assert len(env.storage_controller.tenant_list()) == 1
    env.storage_controller.consistency_check()

    # Detach it again before doing deletion
    virtual_ps_http.tenant_location_conf(
        tenant_id,
        {
            "mode": "Detached",
            "secondary_conf": None,
            "tenant_conf": {},
            "generation": None,
        },
    )
    env.storage_controller.reconcile_until_idle()
    env.storage_controller.consistency_check()

    # A detached tenant can be deleted
    virtual_ps_http.tenant_delete(tenant_id)

    # Such deletions really work (empty remote storage)
    assert_prefix_empty(
        neon_env_builder.pageserver_remote_storage,
        prefix=remote_prefix,
    )
=======
def test_storage_controller_node_flap_detach_race(
    neon_env_builder: NeonEnvBuilder,
):
    """
    Reproducer for https://github.com/neondatabase/neon/issues/10253.

    When a node's availability flaps, the reconciliations spawned by the node
    going offline may race with the reconciliation done when then node comes
    back online.
    """
    neon_env_builder.num_pageservers = 4

    env = neon_env_builder.init_configs()
    env.start()

    tenant_id = TenantId.generate()
    env.storage_controller.tenant_create(
        tenant_id,
        shard_count=2,
    )
    env.storage_controller.reconcile_until_idle()

    stopped_nodes = [s["node_id"] for s in env.storage_controller.locate(tenant_id)]

    def has_hit_failpoint(failpoint: str, offset: LogCursor | None = None) -> LogCursor:
        res = env.storage_controller.log_contains(f"at failpoint {failpoint}", offset=offset)
        assert res
        return res[1]

    # Stop the nodes which host attached shards.
    # This will trigger reconciliations which pause before incrmenenting the generation,
    # and, more importantly, updating the `generation_pageserver` of the shards.
    env.storage_controller.configure_failpoints(("reconciler-pre-increment-generation", "pause"))
    for node_id in stopped_nodes:
        env.get_pageserver(node_id).stop(immediate=True)

    def failure_handled() -> LogCursor:
        stop_offset = None

        for node_id in stopped_nodes:
            res = env.storage_controller.log_contains(f"node {node_id} going offline")
            assert res
            stop_offset = res[1]

        assert stop_offset
        return stop_offset

    offset = wait_until(failure_handled)

    # Now restart the nodes and make them pause before marking themselves as available
    # or running the activation reconciliation.
    env.storage_controller.configure_failpoints(("heartbeat-pre-node-state-configure", "pause"))

    for node_id in stopped_nodes:
        env.get_pageserver(node_id).start(await_active=False)

    offset = wait_until(
        lambda: has_hit_failpoint("heartbeat-pre-node-state-configure", offset=offset)
    )

    # The nodes have restarted and are waiting to perform activaction reconciliation.
    # Unpause the initial reconciliation triggered by the nodes going offline.
    # It will attempt to detach from the old location, but notice that the old location
    # is not yet available, and then stop before processing the results of the reconciliation.
    env.storage_controller.configure_failpoints(("reconciler-epilogue", "pause"))
    env.storage_controller.configure_failpoints(("reconciler-pre-increment-generation", "off"))

    offset = wait_until(lambda: has_hit_failpoint("reconciler-epilogue", offset=offset))

    # Let the nodes perform activation reconciliation while still holding up processing the result
    # from the initial reconcile triggered by going offline.
    env.storage_controller.configure_failpoints(("heartbeat-pre-node-state-configure", "off"))

    def activate_reconciliation_done():
        for node_id in stopped_nodes:
            assert env.storage_controller.log_contains(
                f"Node {node_id} transition to active", offset=offset
            )

    wait_until(activate_reconciliation_done)

    # Finally, allow the initial reconcile to finish up.
    env.storage_controller.configure_failpoints(("reconciler-epilogue", "off"))

    # Give things a chance to settle and validate that no stale locations exist
    env.storage_controller.reconcile_until_idle()

    def validate_locations():
        shard_locations = defaultdict(list)
        for ps in env.pageservers:
            locations = ps.http_client().tenant_list_locations()["tenant_shards"]
            for loc in locations:
                shard_locations[loc[0]].append(
                    {"generation": loc[1]["generation"], "mode": loc[1]["mode"], "node": ps.id}
                )

        log.info(f"Shard locations: {shard_locations}")

        attached_locations = {
            k: list(filter(lambda loc: loc["mode"] == "AttachedSingle", v))
            for k, v in shard_locations.items()
        }

        for shard, locs in attached_locations.items():
            assert len(locs) == 1, f"{shard} has {len(locs)} attached locations"

    wait_until(validate_locations, timeout=10)
>>>>>>> dc284247
<|MERGE_RESOLUTION|>--- conflicted
+++ resolved
@@ -3307,7 +3307,6 @@
 
 
 @run_only_on_default_postgres("Postgres version makes no difference here")
-<<<<<<< HEAD
 def test_storage_controller_detach_lifecycle(
     neon_env_builder: NeonEnvBuilder,
 ):
@@ -3408,7 +3407,9 @@
         neon_env_builder.pageserver_remote_storage,
         prefix=remote_prefix,
     )
-=======
+
+
+@run_only_on_default_postgres("Postgres version makes no difference here")
 def test_storage_controller_node_flap_detach_race(
     neon_env_builder: NeonEnvBuilder,
 ):
@@ -3515,5 +3516,4 @@
         for shard, locs in attached_locations.items():
             assert len(locs) == 1, f"{shard} has {len(locs)} attached locations"
 
-    wait_until(validate_locations, timeout=10)
->>>>>>> dc284247
+    wait_until(validate_locations, timeout=10)