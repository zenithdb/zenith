//! This module acts as a switchboard to access different repositories managed by this
//! page server.

use camino::{Utf8Path, Utf8PathBuf};
use rand::{distributions::Alphanumeric, Rng};
use std::collections::{hash_map, HashMap};
use std::sync::Arc;
use tokio::fs;

use anyhow::Context;
use once_cell::sync::Lazy;
use tokio::sync::RwLock;
use tokio::task::JoinSet;
use tokio_util::sync::CancellationToken;
use tracing::*;

use remote_storage::GenericRemoteStorage;
use utils::crashsafe;

use crate::config::PageServerConf;
use crate::context::{DownloadBehavior, RequestContext};
use crate::control_plane_client::{
    ControlPlaneClient, ControlPlaneGenerationsApi, RetryForeverError,
};
use crate::deletion_queue::DeletionQueueClient;
use crate::task_mgr::{self, TaskKind};
use crate::tenant::config::{LocationConf, LocationMode, TenantConfOpt};
use crate::tenant::delete::DeleteTenantFlow;
use crate::tenant::{
    create_tenant_files, AttachedTenantConf, CreateTenantFilesMode, Tenant, TenantState,
};
use crate::{InitializationOrder, IGNORED_TENANT_FILE_NAME, TEMP_FILE_SUFFIX};

use utils::crashsafe::path_with_suffix_extension;
use utils::fs_ext::PathExt;
use utils::generation::Generation;
use utils::id::{TenantId, TimelineId};

use super::delete::DeleteTenantError;
use super::timeline::delete::DeleteTimelineFlow;
use super::TenantSharedResources;

/// For a tenant that appears in TenantsMap, it may either be
/// - `Attached`: has a full Tenant object, is elegible to service
///    reads and ingest WAL.
/// - `Secondary`: is only keeping a local cache warm.
///
/// Secondary is a totally distinct state rather than being a mode of a `Tenant`, because
/// that way we avoid having to carefully switch a tenant's ingestion etc on and off during
/// its lifetime, and we can preserve some important safety invariants like `Tenant` always
/// having a properly acquired generation (Secondary doesn't need a generation)
#[derive(Clone)]
pub enum TenantSlot {
    Attached(Arc<Tenant>),
    Secondary,
}

impl TenantSlot {
    /// Return the `Tenant` in this slot if attached, else None
    fn get_attached(&self) -> Option<&Arc<Tenant>> {
        match self {
            Self::Attached(t) => Some(t),
            Self::Secondary => None,
        }
    }

    /// Consume self and return the `Tenant` that was in this slot if attached, else None
    fn into_attached(self) -> Option<Arc<Tenant>> {
        match self {
            Self::Attached(t) => Some(t),
            Self::Secondary => None,
        }
    }
}

/// The tenants known to the pageserver.
/// The enum variants are used to distinguish the different states that the pageserver can be in.
pub(crate) enum TenantsMap {
    /// [`init_tenant_mgr`] is not done yet.
    Initializing,
    /// [`init_tenant_mgr`] is done, all on-disk tenants have been loaded.
    /// New tenants can be added using [`tenant_map_insert`].
    Open(HashMap<TenantId, TenantSlot>),
    /// The pageserver has entered shutdown mode via [`shutdown_all_tenants`].
    /// Existing tenants are still accessible, but no new tenants can be created.
    ShuttingDown(HashMap<TenantId, TenantSlot>),
}

impl TenantsMap {
    /// Convenience function for typical usage, where we want to get a `Tenant` object, for
    /// working with attached tenants.  If the TenantId is in the map but in Secondary state,
    /// None is returned.
    pub(crate) fn get(&self, tenant_id: &TenantId) -> Option<&Arc<Tenant>> {
        match self {
            TenantsMap::Initializing => None,
            TenantsMap::Open(m) | TenantsMap::ShuttingDown(m) => {
                m.get(tenant_id).and_then(TenantSlot::get_attached)
            }
        }
    }

    /// Get the contents of the map at this tenant ID, even if it is in secondary state.
    pub(crate) fn get_slot(&self, tenant_id: &TenantId) -> Option<&TenantSlot> {
        match self {
            TenantsMap::Initializing => None,
            TenantsMap::Open(m) | TenantsMap::ShuttingDown(m) => m.get(tenant_id),
        }
    }
    pub(crate) fn remove(&mut self, tenant_id: &TenantId) -> Option<Arc<Tenant>> {
        match self {
            TenantsMap::Initializing => None,
            TenantsMap::Open(m) | TenantsMap::ShuttingDown(m) => {
                m.remove(tenant_id).and_then(TenantSlot::into_attached)
            }
        }
    }
}

/// This is "safe" in that that it won't leave behind a partially deleted directory
/// at the original path, because we rename with TEMP_FILE_SUFFIX before starting deleting
/// the contents.
///
/// This is pageserver-specific, as it relies on future processes after a crash to check
/// for TEMP_FILE_SUFFIX when loading things.
async fn safe_remove_tenant_dir_all(path: impl AsRef<Utf8Path>) -> std::io::Result<()> {
    let tmp_path = safe_rename_tenant_dir(path).await?;
    fs::remove_dir_all(tmp_path).await
}

async fn safe_rename_tenant_dir(path: impl AsRef<Utf8Path>) -> std::io::Result<Utf8PathBuf> {
    let parent = path
        .as_ref()
        .parent()
        // It is invalid to call this function with a relative path.  Tenant directories
        // should always have a parent.
        .ok_or(std::io::Error::new(
            std::io::ErrorKind::InvalidInput,
            "Path must be absolute",
        ))?;
    let rand_suffix = rand::thread_rng()
        .sample_iter(&Alphanumeric)
        .take(8)
        .map(char::from)
        .collect::<String>()
        + TEMP_FILE_SUFFIX;
    let tmp_path = path_with_suffix_extension(&path, &rand_suffix);
    fs::rename(path.as_ref(), &tmp_path).await?;
    fs::File::open(parent).await?.sync_all().await?;
    Ok(tmp_path)
}

static TENANTS: Lazy<RwLock<TenantsMap>> = Lazy::new(|| RwLock::new(TenantsMap::Initializing));

fn emergency_generations(
    tenant_confs: &HashMap<TenantId, anyhow::Result<LocationConf>>,
) -> HashMap<TenantId, Generation> {
    tenant_confs
        .iter()
        .filter_map(|(tid, lc)| {
            let lc = match lc {
                Ok(lc) => lc,
                Err(_) => return None,
            };
            let gen = match &lc.mode {
                LocationMode::Attached(alc) => Some(alc.generation),
                LocationMode::Secondary(_) => None,
            };

            gen.map(|g| (*tid, g))
        })
        .collect()
}

async fn init_load_generations(
    conf: &'static PageServerConf,
    tenant_confs: &HashMap<TenantId, anyhow::Result<LocationConf>>,
    resources: &TenantSharedResources,
    cancel: &CancellationToken,
) -> anyhow::Result<Option<HashMap<TenantId, Generation>>> {
    let generations = if conf.control_plane_emergency_mode {
        error!(
            "Emergency mode!  Tenants will be attached unsafely using their last known generation"
        );
        emergency_generations(tenant_confs)
    } else if let Some(client) = ControlPlaneClient::new(conf, cancel) {
        info!("Calling control plane API to re-attach tenants");
        // If we are configured to use the control plane API, then it is the source of truth for what tenants to load.
        match client.re_attach().await {
            Ok(tenants) => tenants,
            Err(RetryForeverError::ShuttingDown) => {
                anyhow::bail!("Shut down while waiting for control plane re-attach response")
            }
<<<<<<< HEAD
        };

        // The deletion queue needs to know about the startup attachment state to decide which (if any) stored
        // deletion list entries may still be valid.  We provide that by pushing a recovery operation into
        // the queue. Sequential processing of te queue ensures that recovery is done before any new tenant deletions
        // are processed, even though we don't block on recovery completing here.
        //
        // Must only do this if remote storage is enabled, otherwise deletion queue
        // is not running and channel push will fail.
        if resources.remote_storage.is_some() {
            resources.deletion_queue_client.recover(result.clone())?;
=======
>>>>>>> 7eaa7a49
        }
    } else {
        info!("Control plane API not configured, tenant generations are disabled");
        return Ok(None);
    };

    // The deletion queue needs to know about the startup attachment state to decide which (if any) stored
    // deletion list entries may still be valid.  We provide that by pushing a recovery operation into
    // the queue. Sequential processing of te queue ensures that recovery is done before any new tenant deletions
    // are processed, even though we don't block on recovery completing here.
    //
    // Must only do this if remote storage is enabled, otherwise deletion queue
    // is not running and channel push will fail.
    if resources.remote_storage.is_some() {
        resources
            .deletion_queue_client
            .recover(generations.clone())
            .await?;
    }

    Ok(Some(generations))
}

/// Initial stage of load: walk the local tenants directory, clean up any temp files,
/// and load configurations for the tenants we found.
async fn init_load_tenant_configs(
    conf: &'static PageServerConf,
) -> anyhow::Result<HashMap<TenantId, anyhow::Result<LocationConf>>> {
    let tenants_dir = conf.tenants_path();

    let mut dir_entries = tenants_dir
        .read_dir_utf8()
        .with_context(|| format!("Failed to list tenants dir {tenants_dir:?}"))?;

    let mut configs = HashMap::new();

    loop {
        match dir_entries.next() {
            None => break,
            Some(Ok(dentry)) => {
                let tenant_dir_path = dentry.path().to_path_buf();
                if crate::is_temporary(&tenant_dir_path) {
                    info!("Found temporary tenant directory, removing: {tenant_dir_path}");
                    // No need to use safe_remove_tenant_dir_all because this is already
                    // a temporary path
                    if let Err(e) = fs::remove_dir_all(&tenant_dir_path).await {
                        error!(
                            "Failed to remove temporary directory '{}': {:?}",
                            tenant_dir_path, e
                        );
                    }
                    continue;
                }

                // This case happens if we:
                // * crash during attach before creating the attach marker file
                // * crash during tenant delete before removing tenant directory
                let is_empty = tenant_dir_path.is_empty_dir().with_context(|| {
                    format!("Failed to check whether {tenant_dir_path:?} is an empty dir")
                })?;
                if is_empty {
                    info!("removing empty tenant directory {tenant_dir_path:?}");
                    if let Err(e) = fs::remove_dir(&tenant_dir_path).await {
                        error!(
                            "Failed to remove empty tenant directory '{}': {e:#}",
                            tenant_dir_path
                        )
                    }
                    continue;
                }

                let tenant_ignore_mark_file = tenant_dir_path.join(IGNORED_TENANT_FILE_NAME);
                if tenant_ignore_mark_file.exists() {
                    info!("Found an ignore mark file {tenant_ignore_mark_file:?}, skipping the tenant");
                    continue;
                }

                let tenant_id = match tenant_dir_path
                    .file_name()
                    .unwrap_or_default()
                    .parse::<TenantId>()
                {
                    Ok(id) => id,
                    Err(_) => {
                        warn!(
                            "Invalid tenant path (garbage in our repo directory?): {tenant_dir_path}",
                        );
                        continue;
                    }
                };

                configs.insert(tenant_id, Tenant::load_tenant_config(conf, &tenant_id));
            }
            Some(Err(e)) => {
                // An error listing the top level directory indicates serious problem
                // with local filesystem: we will fail to load, and fail to start.
                anyhow::bail!(e);
            }
        }
    }
    Ok(configs)
}

/// Initialize repositories with locally available timelines.
/// Timelines that are only partially available locally (remote storage has more data than this pageserver)
/// are scheduled for download and added to the tenant once download is completed.
#[instrument(skip_all)]
pub async fn init_tenant_mgr(
    conf: &'static PageServerConf,
    resources: TenantSharedResources,
    init_order: InitializationOrder,
    cancel: CancellationToken,
) -> anyhow::Result<()> {
    let mut tenants = HashMap::new();

    let ctx = RequestContext::todo_child(TaskKind::Startup, DownloadBehavior::Warn);

    // Scan local filesystem for attached tenants
    let tenant_configs = init_load_tenant_configs(conf).await?;

    // Determine which tenants are to be attached
    let tenant_generations =
        init_load_generations(conf, &tenant_configs, &resources, &cancel).await?;

    // Construct `Tenant` objects and start them running
    for (tenant_id, location_conf) in tenant_configs {
        let tenant_dir_path = conf.tenant_path(&tenant_id);

        let mut location_conf = match location_conf {
            Ok(l) => l,
            Err(e) => {
                warn!(%tenant_id, "Marking tenant broken, failed to {e:#}");

                tenants.insert(
                    tenant_id,
                    TenantSlot::Attached(Tenant::create_broken_tenant(
                        conf,
                        tenant_id,
                        format!("{}", e),
                    )),
                );
                continue;
            }
        };

        let generation = if let Some(generations) = &tenant_generations {
            // We have a generation map: treat it as the authority for whether
            // this tenant is really attached.
            if let Some(gen) = generations.get(&tenant_id) {
                *gen
            } else {
                match &location_conf.mode {
                    LocationMode::Secondary(_) => {
                        // We do not require the control plane's permission for secondary mode
                        // tenants, because they do no remote writes and hence require no
                        // generation number
                        info!(%tenant_id, "Loaded tenant in secondary mode");
                        tenants.insert(tenant_id, TenantSlot::Secondary);
                    }
                    LocationMode::Attached(_) => {
                        // TODO: augment re-attach API to enable the control plane to
                        // instruct us about secondary attachments.  That way, instead of throwing
                        // away local state, we can gracefully fall back to secondary here, if the control
                        // plane tells us so.
                        // (https://github.com/neondatabase/neon/issues/5377)
                        info!(%tenant_id, "Detaching tenant, control plane omitted it in re-attach response");
                        if let Err(e) = safe_remove_tenant_dir_all(&tenant_dir_path).await {
                            error!(%tenant_id,
                                "Failed to remove detached tenant directory '{tenant_dir_path}': {e:?}",
                            );
                        }
                    }
                };

                continue;
            }
        } else {
            // Legacy mode: no generation information, any tenant present
            // on local disk may activate
            info!(%tenant_id, "Starting tenant in legacy mode, no generation",);
            Generation::none()
        };

        // Presence of a generation number implies attachment: attach the tenant
        // if it wasn't already, and apply the generation number.
        location_conf.attach_in_generation(generation);
        Tenant::persist_tenant_config(conf, &tenant_id, &location_conf).await?;

        match schedule_local_tenant_processing(
            conf,
            tenant_id,
            &tenant_dir_path,
            AttachedTenantConf::try_from(location_conf)?,
            resources.clone(),
            Some(init_order.clone()),
            &TENANTS,
            &ctx,
        ) {
            Ok(tenant) => {
                tenants.insert(tenant.tenant_id(), TenantSlot::Attached(tenant));
            }
            Err(e) => {
                error!(%tenant_id, "Failed to start tenant: {e:#}");
            }
        }
    }

    info!("Processed {} local tenants at startup", tenants.len());

    let mut tenants_map = TENANTS.write().await;
    assert!(matches!(&*tenants_map, &TenantsMap::Initializing));
    *tenants_map = TenantsMap::Open(tenants);
    Ok(())
}

#[allow(clippy::too_many_arguments)]
pub(crate) fn schedule_local_tenant_processing(
    conf: &'static PageServerConf,
    tenant_id: TenantId,
    tenant_path: &Utf8Path,
    location_conf: AttachedTenantConf,
    resources: TenantSharedResources,
    init_order: Option<InitializationOrder>,
    tenants: &'static tokio::sync::RwLock<TenantsMap>,
    ctx: &RequestContext,
) -> anyhow::Result<Arc<Tenant>> {
    anyhow::ensure!(
        tenant_path.is_dir(),
        "Cannot load tenant from path {tenant_path:?}, it either does not exist or not a directory"
    );
    anyhow::ensure!(
        !crate::is_temporary(tenant_path),
        "Cannot load tenant from temporary path {tenant_path:?}"
    );
    anyhow::ensure!(
        !tenant_path.is_empty_dir().with_context(|| {
            format!("Failed to check whether {tenant_path:?} is an empty dir")
        })?,
        "Cannot load tenant from empty directory {tenant_path:?}"
    );

    let tenant_ignore_mark = conf.tenant_ignore_mark_file_path(&tenant_id);
    anyhow::ensure!(
        !conf.tenant_ignore_mark_file_path(&tenant_id).exists(),
        "Cannot load tenant, ignore mark found at {tenant_ignore_mark:?}"
    );

    let tenant = if conf.tenant_attaching_mark_file_path(&tenant_id).exists() {
        info!("tenant {tenant_id} has attaching mark file, resuming its attach operation");
        if resources.remote_storage.is_none() {
            warn!("tenant {tenant_id} has attaching mark file, but pageserver has no remote storage configured");
            Tenant::create_broken_tenant(
                conf,
                tenant_id,
                "attaching mark file present but no remote storage configured".to_string(),
            )
        } else {
            match Tenant::spawn_attach(conf, tenant_id, resources, location_conf, tenants, ctx) {
                Ok(tenant) => tenant,
                Err(e) => {
                    error!("Failed to spawn_attach tenant {tenant_id}, reason: {e:#}");
                    Tenant::create_broken_tenant(conf, tenant_id, format!("{e:#}"))
                }
            }
        }
    } else {
        info!("tenant {tenant_id} is assumed to be loadable, starting load operation");
        // Start loading the tenant into memory. It will initially be in Loading state.
        Tenant::spawn_load(
            conf,
            tenant_id,
            location_conf,
            resources,
            init_order,
            tenants,
            ctx,
        )
    };
    Ok(tenant)
}

///
/// Shut down all tenants. This runs as part of pageserver shutdown.
///
/// NB: We leave the tenants in the map, so that they remain accessible through
/// the management API until we shut it down. If we removed the shut-down tenants
/// from the tenants map, the management API would return 404 for these tenants,
/// because TenantsMap::get() now returns `None`.
/// That could be easily misinterpreted by control plane, the consumer of the
/// management API. For example, it could attach the tenant on a different pageserver.
/// We would then be in split-brain once this pageserver restarts.
#[instrument(skip_all)]
pub async fn shutdown_all_tenants() {
    shutdown_all_tenants0(&TENANTS).await
}

async fn shutdown_all_tenants0(tenants: &tokio::sync::RwLock<TenantsMap>) {
    use utils::completion;

    // Prevent new tenants from being created.
    let tenants_to_shut_down = {
        let mut m = tenants.write().await;
        match &mut *m {
            TenantsMap::Initializing => {
                *m = TenantsMap::ShuttingDown(HashMap::default());
                info!("tenants map is empty");
                return;
            }
            TenantsMap::Open(tenants) => {
                let tenants_clone = tenants.clone();
                *m = TenantsMap::ShuttingDown(std::mem::take(tenants));
                tenants_clone
            }
            TenantsMap::ShuttingDown(_) => {
                // TODO: it is possible that detach and shutdown happen at the same time. as a
                // result, during shutdown we do not wait for detach.
                error!("already shutting down, this function isn't supposed to be called more than once");
                return;
            }
        }
    };

    let started_at = std::time::Instant::now();
    let mut join_set = JoinSet::new();
    for (tenant_id, tenant) in tenants_to_shut_down {
        join_set.spawn(
            async move {
                let freeze_and_flush = true;

                let res = {
                    let (_guard, shutdown_progress) = completion::channel();
                    match tenant {
                        TenantSlot::Attached(t) => {
                            t.shutdown(shutdown_progress, freeze_and_flush).await
                        }
                        TenantSlot::Secondary => {
                            // TODO: once secondary mode downloads are implemented,
                            // ensure they have all stopped before we reach this point.
                            Ok(())
                        }
                    }
                };

                if let Err(other_progress) = res {
                    // join the another shutdown in progress
                    other_progress.wait().await;
                }

                // we cannot afford per tenant logging here, because if s3 is degraded, we are
                // going to log too many lines

                debug!("tenant successfully stopped");
            }
            .instrument(info_span!("shutdown", %tenant_id)),
        );
    }

    let total = join_set.len();
    let mut panicked = 0;
    let mut buffering = true;
    const BUFFER_FOR: std::time::Duration = std::time::Duration::from_millis(500);
    let mut buffered = std::pin::pin!(tokio::time::sleep(BUFFER_FOR));

    while !join_set.is_empty() {
        tokio::select! {
            Some(joined) = join_set.join_next() => {
                match joined {
                    Ok(()) => {}
                    Err(join_error) if join_error.is_cancelled() => {
                        unreachable!("we are not cancelling any of the futures");
                    }
                    Err(join_error) if join_error.is_panic() => {
                        // cannot really do anything, as this panic is likely a bug
                        panicked += 1;
                    }
                    Err(join_error) => {
                        warn!("unknown kind of JoinError: {join_error}");
                    }
                }
                if !buffering {
                    // buffer so that every 500ms since the first update (or starting) we'll log
                    // how far away we are; this is because we will get SIGKILL'd at 10s, and we
                    // are not able to log *then*.
                    buffering = true;
                    buffered.as_mut().reset(tokio::time::Instant::now() + BUFFER_FOR);
                }
            },
            _ = &mut buffered, if buffering => {
                buffering = false;
                info!(remaining = join_set.len(), total, elapsed_ms = started_at.elapsed().as_millis(), "waiting for tenants to shutdown");
            }
        }
    }

    if panicked > 0 {
        warn!(
            panicked,
            total, "observed panicks while shutting down tenants"
        );
    }

    // caller will log how long we took
}

pub async fn create_tenant(
    conf: &'static PageServerConf,
    tenant_conf: TenantConfOpt,
    tenant_id: TenantId,
    generation: Generation,
    resources: TenantSharedResources,
    ctx: &RequestContext,
) -> Result<Arc<Tenant>, TenantMapInsertError> {
    tenant_map_insert(tenant_id, || async {

        let location_conf = LocationConf::attached_single(tenant_conf, generation);

        // We're holding the tenants lock in write mode while doing local IO.
        // If this section ever becomes contentious, introduce a new `TenantState::Creating`
        // and do the work in that state.
        let tenant_directory = super::create_tenant_files(conf, &location_conf, &tenant_id, CreateTenantFilesMode::Create).await?;
        // TODO: tenant directory remains on disk if we bail out from here on.
        //       See https://github.com/neondatabase/neon/issues/4233

        let created_tenant =
            schedule_local_tenant_processing(conf, tenant_id, &tenant_directory,
                AttachedTenantConf::try_from(location_conf)?, resources, None, &TENANTS, ctx)?;
        // TODO: tenant object & its background loops remain, untracked in tenant map, if we fail here.
        //      See https://github.com/neondatabase/neon/issues/4233

        let crated_tenant_id = created_tenant.tenant_id();
        anyhow::ensure!(
                tenant_id == crated_tenant_id,
                "loaded created tenant has unexpected tenant id (expect {tenant_id} != actual {crated_tenant_id})",
            );
        Ok(created_tenant)
    }).await
}

#[derive(Debug, thiserror::Error)]
pub enum SetNewTenantConfigError {
    #[error(transparent)]
    GetTenant(#[from] GetTenantError),
    #[error(transparent)]
    Persist(anyhow::Error),
}

pub async fn set_new_tenant_config(
    conf: &'static PageServerConf,
    new_tenant_conf: TenantConfOpt,
    tenant_id: TenantId,
) -> Result<(), SetNewTenantConfigError> {
    info!("configuring tenant {tenant_id}");
    let tenant = get_tenant(tenant_id, true).await?;

    // This is a legacy API that only operates on attached tenants: the preferred
    // API to use is the location_config/ endpoint, which lets the caller provide
    // the full LocationConf.
    let location_conf = LocationConf::attached_single(new_tenant_conf, tenant.generation);

    Tenant::persist_tenant_config(conf, &tenant_id, &location_conf)
        .await
        .map_err(SetNewTenantConfigError::Persist)?;
    tenant.set_new_tenant_config(new_tenant_conf);
    Ok(())
}

#[instrument(skip_all, fields(tenant_id, new_location_config))]
pub(crate) async fn upsert_location(
    conf: &'static PageServerConf,
    tenant_id: TenantId,
    new_location_config: LocationConf,
    broker_client: storage_broker::BrokerClientChannel,
    remote_storage: Option<GenericRemoteStorage>,
    deletion_queue_client: DeletionQueueClient,
    ctx: &RequestContext,
) -> Result<(), anyhow::Error> {
    info!("configuring tenant location {tenant_id} to state {new_location_config:?}");

    let mut existing_tenant = match get_tenant(tenant_id, false).await {
        Ok(t) => Some(t),
        Err(GetTenantError::NotFound(_)) => None,
        Err(e) => anyhow::bail!(e),
    };

    // If we need to shut down a Tenant, do that first
    let shutdown_tenant = match (&new_location_config.mode, &existing_tenant) {
        (LocationMode::Secondary(_), Some(t)) => Some(t),
        (LocationMode::Attached(attach_conf), Some(t)) => {
            if attach_conf.generation != t.generation {
                Some(t)
            } else {
                None
            }
        }
        _ => None,
    };

    // TODO: currently we risk concurrent operations interfering with the tenant
    // while we await shutdown, but we also should not hold the TenantsMap lock
    // across the whole operation.  Before we start using this function in production,
    // a follow-on change will revise how concurrency is handled in TenantsMap.
    // (https://github.com/neondatabase/neon/issues/5378)

    if let Some(tenant) = shutdown_tenant {
        let (_guard, progress) = utils::completion::channel();
        info!("Shutting down attached tenant");
        match tenant.shutdown(progress, false).await {
            Ok(()) => {}
            Err(barrier) => {
                info!("Shutdown already in progress, waiting for it to complete");
                barrier.wait().await;
            }
        }
        existing_tenant = None;
    }

    if let Some(tenant) = existing_tenant {
        // Update the existing tenant
        Tenant::persist_tenant_config(conf, &tenant_id, &new_location_config)
            .await
            .map_err(SetNewTenantConfigError::Persist)?;
        tenant.set_new_location_config(AttachedTenantConf::try_from(new_location_config)?);
    } else {
        // Upsert a fresh TenantSlot into TenantsMap.  Do it within the map write lock,
        // and re-check that the state of anything we are replacing is as expected.
        tenant_map_upsert_slot(tenant_id, |old_value| async move {
            if let Some(TenantSlot::Attached(t)) = old_value {
                if !matches!(t.current_state(), TenantState::Stopping { .. }) {
                    anyhow::bail!("Tenant state changed during location configuration update");
                }
            }

            let new_slot = match &new_location_config.mode {
                LocationMode::Secondary(_) => TenantSlot::Secondary,
                LocationMode::Attached(_attach_config) => {
                    // Do a schedule_local_tenant_processing
                    // FIXME: should avoid doing this disk I/O inside the TenantsMap lock,
                    // we have the same problem in load_tenant/attach_tenant.  Probably
                    // need a lock in TenantSlot to fix this.
                    Tenant::persist_tenant_config(conf, &tenant_id, &new_location_config)
                        .await
                        .map_err(SetNewTenantConfigError::Persist)?;
                    let tenant_path = conf.tenant_path(&tenant_id);
                    let resources = TenantSharedResources {
                        broker_client,
                        remote_storage,
                        deletion_queue_client,
                    };
                    let new_tenant = schedule_local_tenant_processing(
                        conf,
                        tenant_id,
                        &tenant_path,
                        AttachedTenantConf::try_from(new_location_config)?,
                        resources,
                        None,
                        &TENANTS,
                        ctx,
                    )
                    .with_context(|| {
                        format!("Failed to schedule tenant processing in path {tenant_path:?}")
                    })?;

                    TenantSlot::Attached(new_tenant)
                }
            };

            Ok(new_slot)
        })
        .await?;
    }

    Ok(())
}

#[derive(Debug, thiserror::Error)]
pub enum GetTenantError {
    #[error("Tenant {0} not found")]
    NotFound(TenantId),
    #[error("Tenant {0} is not active")]
    NotActive(TenantId),
    /// Broken is logically a subset of NotActive, but a distinct error is useful as
    /// NotActive is usually a retryable state for API purposes, whereas Broken
    /// is a stuck error state
    #[error("Tenant is broken: {0}")]
    Broken(String),
}

/// Gets the tenant from the in-memory data, erroring if it's absent or is not fitting to the query.
/// `active_only = true` allows to query only tenants that are ready for operations, erroring on other kinds of tenants.
///
/// This method is cancel-safe.
pub async fn get_tenant(
    tenant_id: TenantId,
    active_only: bool,
) -> Result<Arc<Tenant>, GetTenantError> {
    let m = TENANTS.read().await;
    let tenant = m
        .get(&tenant_id)
        .ok_or(GetTenantError::NotFound(tenant_id))?;

    match tenant.current_state() {
        TenantState::Broken {
            reason,
            backtrace: _,
        } if active_only => Err(GetTenantError::Broken(reason)),
        TenantState::Active => Ok(Arc::clone(tenant)),
        _ => {
            if active_only {
                Err(GetTenantError::NotActive(tenant_id))
            } else {
                Ok(Arc::clone(tenant))
            }
        }
    }
}

pub async fn delete_tenant(
    conf: &'static PageServerConf,
    remote_storage: Option<GenericRemoteStorage>,
    tenant_id: TenantId,
) -> Result<(), DeleteTenantError> {
    DeleteTenantFlow::run(conf, remote_storage, &TENANTS, tenant_id).await
}

#[derive(Debug, thiserror::Error)]
pub enum DeleteTimelineError {
    #[error("Tenant {0}")]
    Tenant(#[from] GetTenantError),

    #[error("Timeline {0}")]
    Timeline(#[from] crate::tenant::DeleteTimelineError),
}

pub async fn delete_timeline(
    tenant_id: TenantId,
    timeline_id: TimelineId,
    _ctx: &RequestContext,
) -> Result<(), DeleteTimelineError> {
    let tenant = get_tenant(tenant_id, true).await?;
    DeleteTimelineFlow::run(&tenant, timeline_id, false).await?;
    Ok(())
}

#[derive(Debug, thiserror::Error)]
pub enum TenantStateError {
    #[error("Tenant {0} not found")]
    NotFound(TenantId),
    #[error("Tenant {0} is stopping")]
    IsStopping(TenantId),
    #[error("Tenant {0} is not active")]
    NotActive(TenantId),
    #[error(transparent)]
    Other(#[from] anyhow::Error),
}

pub async fn detach_tenant(
    conf: &'static PageServerConf,
    tenant_id: TenantId,
    detach_ignored: bool,
    deletion_queue_client: &DeletionQueueClient,
) -> Result<(), TenantStateError> {
    let tmp_path = detach_tenant0(
        conf,
        &TENANTS,
        tenant_id,
        detach_ignored,
        deletion_queue_client,
    )
    .await?;
    // Although we are cleaning up the tenant, this task is not meant to be bound by the lifetime of the tenant in memory.
    // After a tenant is detached, there are no more task_mgr tasks for that tenant_id.
    let task_tenant_id = None;
    task_mgr::spawn(
        task_mgr::BACKGROUND_RUNTIME.handle(),
        TaskKind::MgmtRequest,
        task_tenant_id,
        None,
        "tenant_files_delete",
        false,
        async move {
            fs::remove_dir_all(tmp_path.as_path())
                .await
                .with_context(|| format!("tenant directory {:?} deletion", tmp_path))
        },
    );
    Ok(())
}

async fn detach_tenant0(
    conf: &'static PageServerConf,
    tenants: &tokio::sync::RwLock<TenantsMap>,
    tenant_id: TenantId,
    detach_ignored: bool,
<<<<<<< HEAD
    deletion_queue_client: &DeletionQueueClient,
) -> Result<PathBuf, TenantStateError> {
=======
) -> Result<Utf8PathBuf, TenantStateError> {
>>>>>>> 7eaa7a49
    let tenant_dir_rename_operation = |tenant_id_to_clean| async move {
        let local_tenant_directory = conf.tenant_path(&tenant_id_to_clean);
        safe_rename_tenant_dir(&local_tenant_directory)
            .await
            .with_context(|| format!("local tenant directory {local_tenant_directory:?} rename"))
    };

    let removal_result =
        remove_tenant_from_memory(tenants, tenant_id, tenant_dir_rename_operation(tenant_id)).await;

    // Flush pending deletions, so that they have a good chance of passing validation
    // before this tenant is potentially re-attached elsewhere.
    deletion_queue_client.flush_advisory();

    // Ignored tenants are not present in memory and will bail the removal from memory operation.
    // Before returning the error, check for ignored tenant removal case — we only need to clean its local files then.
    if detach_ignored && matches!(removal_result, Err(TenantStateError::NotFound(_))) {
        let tenant_ignore_mark = conf.tenant_ignore_mark_file_path(&tenant_id);
        if tenant_ignore_mark.exists() {
            info!("Detaching an ignored tenant");
            let tmp_path = tenant_dir_rename_operation(tenant_id)
                .await
                .with_context(|| format!("Ignored tenant {tenant_id} local directory rename"))?;
            return Ok(tmp_path);
        }
    }

    removal_result
}

pub async fn load_tenant(
    conf: &'static PageServerConf,
    tenant_id: TenantId,
    generation: Generation,
    broker_client: storage_broker::BrokerClientChannel,
    remote_storage: Option<GenericRemoteStorage>,
    deletion_queue_client: DeletionQueueClient,
    ctx: &RequestContext,
) -> Result<(), TenantMapInsertError> {
    tenant_map_insert(tenant_id, || async {
        let tenant_path = conf.tenant_path(&tenant_id);
        let tenant_ignore_mark = conf.tenant_ignore_mark_file_path(&tenant_id);
        if tenant_ignore_mark.exists() {
            std::fs::remove_file(&tenant_ignore_mark)
                .with_context(|| format!("Failed to remove tenant ignore mark {tenant_ignore_mark:?} during tenant loading"))?;
        }

        let resources = TenantSharedResources {
            broker_client,
            remote_storage,
            deletion_queue_client
        };

        let mut location_conf = Tenant::load_tenant_config(conf, &tenant_id).map_err( TenantMapInsertError::Other)?;
        location_conf.attach_in_generation(generation);
        Tenant::persist_tenant_config(conf, &tenant_id, &location_conf).await?;

        let new_tenant = schedule_local_tenant_processing(conf, tenant_id, &tenant_path, AttachedTenantConf::try_from(location_conf)?, resources, None,  &TENANTS, ctx)
            .with_context(|| {
                format!("Failed to schedule tenant processing in path {tenant_path:?}")
            })?;

        Ok(new_tenant)
    }).await?;
    Ok(())
}

pub async fn ignore_tenant(
    conf: &'static PageServerConf,
    tenant_id: TenantId,
) -> Result<(), TenantStateError> {
    ignore_tenant0(conf, &TENANTS, tenant_id).await
}

async fn ignore_tenant0(
    conf: &'static PageServerConf,
    tenants: &tokio::sync::RwLock<TenantsMap>,
    tenant_id: TenantId,
) -> Result<(), TenantStateError> {
    remove_tenant_from_memory(tenants, tenant_id, async {
        let ignore_mark_file = conf.tenant_ignore_mark_file_path(&tenant_id);
        fs::File::create(&ignore_mark_file)
            .await
            .context("Failed to create ignore mark file")
            .and_then(|_| {
                crashsafe::fsync_file_and_parent(&ignore_mark_file)
                    .context("Failed to fsync ignore mark file")
            })
            .with_context(|| format!("Failed to crate ignore mark for tenant {tenant_id}"))?;
        Ok(())
    })
    .await
}

#[derive(Debug, thiserror::Error)]
pub enum TenantMapListError {
    #[error("tenant map is still initiailizing")]
    Initializing,
}

///
/// Get list of tenants, for the mgmt API
///
pub async fn list_tenants() -> Result<Vec<(TenantId, TenantState)>, TenantMapListError> {
    let tenants = TENANTS.read().await;
    let m = match &*tenants {
        TenantsMap::Initializing => return Err(TenantMapListError::Initializing),
        TenantsMap::Open(m) | TenantsMap::ShuttingDown(m) => m,
    };
    Ok(m.iter()
        .filter_map(|(id, tenant)| match tenant {
            TenantSlot::Attached(tenant) => Some((*id, tenant.current_state())),
            TenantSlot::Secondary => None,
        })
        .collect())
}

/// Execute Attach mgmt API command.
///
/// Downloading all the tenant data is performed in the background, this merely
/// spawns the background task and returns quickly.
pub async fn attach_tenant(
    conf: &'static PageServerConf,
    tenant_id: TenantId,
    generation: Generation,
    tenant_conf: TenantConfOpt,
    resources: TenantSharedResources,
    ctx: &RequestContext,
) -> Result<(), TenantMapInsertError> {
    tenant_map_insert(tenant_id, || async {
        let location_conf = LocationConf::attached_single(tenant_conf, generation);
        let tenant_dir = create_tenant_files(conf, &location_conf, &tenant_id, CreateTenantFilesMode::Attach).await?;
        // TODO: tenant directory remains on disk if we bail out from here on.
        //       See https://github.com/neondatabase/neon/issues/4233

        // Without the attach marker, schedule_local_tenant_processing will treat the attached tenant as fully attached
        let marker_file_exists = conf
            .tenant_attaching_mark_file_path(&tenant_id)
            .try_exists()
            .context("check for attach marker file existence")?;
        anyhow::ensure!(marker_file_exists, "create_tenant_files should have created the attach marker file");

        let attached_tenant = schedule_local_tenant_processing(conf, tenant_id, &tenant_dir, AttachedTenantConf::try_from(location_conf)?, resources, None, &TENANTS, ctx)?;
        // TODO: tenant object & its background loops remain, untracked in tenant map, if we fail here.
        //      See https://github.com/neondatabase/neon/issues/4233

        let attached_tenant_id = attached_tenant.tenant_id();
        anyhow::ensure!(
            tenant_id == attached_tenant_id,
            "loaded created tenant has unexpected tenant id (expect {tenant_id} != actual {attached_tenant_id})",
        );
        Ok(attached_tenant)
    })
    .await?;
    Ok(())
}

#[derive(Debug, thiserror::Error)]
pub enum TenantMapInsertError {
    #[error("tenant map is still initializing")]
    StillInitializing,
    #[error("tenant map is shutting down")]
    ShuttingDown,
    #[error("tenant {0} already exists, state: {1:?}")]
    TenantAlreadyExists(TenantId, TenantState),
    #[error("tenant {0} already exists in secondary state")]
    TenantExistsSecondary(TenantId),
    #[error(transparent)]
    Other(#[from] anyhow::Error),
}

/// Give the given closure access to the tenants map entry for the given `tenant_id`, iff that
/// entry is vacant. The closure is responsible for creating the tenant object and inserting
/// it into the tenants map through the vacnt entry that it receives as argument.
///
/// NB: the closure should return quickly because the current implementation of tenants map
/// serializes access through an `RwLock`.
async fn tenant_map_insert<F, R>(
    tenant_id: TenantId,
    insert_fn: F,
) -> Result<Arc<Tenant>, TenantMapInsertError>
where
    F: FnOnce() -> R,
    R: std::future::Future<Output = anyhow::Result<Arc<Tenant>>>,
{
    let mut guard = TENANTS.write().await;
    let m = match &mut *guard {
        TenantsMap::Initializing => return Err(TenantMapInsertError::StillInitializing),
        TenantsMap::ShuttingDown(_) => return Err(TenantMapInsertError::ShuttingDown),
        TenantsMap::Open(m) => m,
    };
    match m.entry(tenant_id) {
        hash_map::Entry::Occupied(e) => match e.get() {
            TenantSlot::Attached(t) => Err(TenantMapInsertError::TenantAlreadyExists(
                tenant_id,
                t.current_state(),
            )),
            TenantSlot::Secondary => Err(TenantMapInsertError::TenantExistsSecondary(tenant_id)),
        },
        hash_map::Entry::Vacant(v) => match insert_fn().await {
            Ok(tenant) => {
                v.insert(TenantSlot::Attached(tenant.clone()));
                Ok(tenant)
            }
            Err(e) => Err(TenantMapInsertError::Other(e)),
        },
    }
}

async fn tenant_map_upsert_slot<'a, F, R>(
    tenant_id: TenantId,
    upsert_fn: F,
) -> Result<(), TenantMapInsertError>
where
    F: FnOnce(Option<TenantSlot>) -> R,
    R: std::future::Future<Output = anyhow::Result<TenantSlot>>,
{
    let mut guard = TENANTS.write().await;
    let m = match &mut *guard {
        TenantsMap::Initializing => return Err(TenantMapInsertError::StillInitializing),
        TenantsMap::ShuttingDown(_) => return Err(TenantMapInsertError::ShuttingDown),
        TenantsMap::Open(m) => m,
    };

    match upsert_fn(m.remove(&tenant_id)).await {
        Ok(upsert_val) => {
            m.insert(tenant_id, upsert_val);
            Ok(())
        }
        Err(e) => Err(TenantMapInsertError::Other(e)),
    }
}

/// Stops and removes the tenant from memory, if it's not [`TenantState::Stopping`] already, bails otherwise.
/// Allows to remove other tenant resources manually, via `tenant_cleanup`.
/// If the cleanup fails, tenant will stay in memory in [`TenantState::Broken`] state, and another removal
/// operation would be needed to remove it.
async fn remove_tenant_from_memory<V, F>(
    tenants: &tokio::sync::RwLock<TenantsMap>,
    tenant_id: TenantId,
    tenant_cleanup: F,
) -> Result<V, TenantStateError>
where
    F: std::future::Future<Output = anyhow::Result<V>>,
{
    use utils::completion;

    // It's important to keep the tenant in memory after the final cleanup, to avoid cleanup races.
    // The exclusive lock here ensures we don't miss the tenant state updates before trying another removal.
    // tenant-wde cleanup operations may take some time (removing the entire tenant directory), we want to
    // avoid holding the lock for the entire process.
    let tenant = {
        match tenants
            .write()
            .await
            .get_slot(&tenant_id)
            .ok_or(TenantStateError::NotFound(tenant_id))?
        {
            TenantSlot::Attached(t) => Some(t.clone()),
            TenantSlot::Secondary => None,
        }
    };

    // allow pageserver shutdown to await for our completion
    let (_guard, progress) = completion::channel();

    // If the tenant was attached, shut it down gracefully.  For secondary
    // locations this part is not necessary
    match tenant {
        Some(attached_tenant) => {
            // whenever we remove a tenant from memory, we don't want to flush and wait for upload
            let freeze_and_flush = false;

            // shutdown is sure to transition tenant to stopping, and wait for all tasks to complete, so
            // that we can continue safely to cleanup.
            match attached_tenant.shutdown(progress, freeze_and_flush).await {
                Ok(()) => {}
                Err(_other) => {
                    // if pageserver shutdown or other detach/ignore is already ongoing, we don't want to
                    // wait for it but return an error right away because these are distinct requests.
                    return Err(TenantStateError::IsStopping(tenant_id));
                }
            }
        }
        None => {
            // Nothing to wait on when not attached, proceed.
        }
    }

    match tenant_cleanup
        .await
        .with_context(|| format!("Failed to run cleanup for tenant {tenant_id}"))
    {
        Ok(hook_value) => {
            let mut tenants_accessor = tenants.write().await;
            if tenants_accessor.remove(&tenant_id).is_none() {
                warn!("Tenant {tenant_id} got removed from memory before operation finished");
            }
            Ok(hook_value)
        }
        Err(e) => {
            let tenants_accessor = tenants.read().await;
            match tenants_accessor.get(&tenant_id) {
                Some(tenant) => {
                    tenant.set_broken(e.to_string()).await;
                }
                None => {
                    warn!("Tenant {tenant_id} got removed from memory");
                    return Err(TenantStateError::NotFound(tenant_id));
                }
            }
            Err(TenantStateError::Other(e))
        }
    }
}

use {
    crate::repository::GcResult, pageserver_api::models::TimelineGcRequest,
    utils::http::error::ApiError,
};

pub async fn immediate_gc(
    tenant_id: TenantId,
    timeline_id: TimelineId,
    gc_req: TimelineGcRequest,
    ctx: &RequestContext,
) -> Result<tokio::sync::oneshot::Receiver<Result<GcResult, anyhow::Error>>, ApiError> {
    let guard = TENANTS.read().await;
    let tenant = guard
        .get(&tenant_id)
        .map(Arc::clone)
        .with_context(|| format!("tenant {tenant_id}"))
        .map_err(|e| ApiError::NotFound(e.into()))?;

    let gc_horizon = gc_req.gc_horizon.unwrap_or_else(|| tenant.get_gc_horizon());
    // Use tenant's pitr setting
    let pitr = tenant.get_pitr_interval();

    // Run in task_mgr to avoid race with tenant_detach operation
    let ctx = ctx.detached_child(TaskKind::GarbageCollector, DownloadBehavior::Download);
    let (task_done, wait_task_done) = tokio::sync::oneshot::channel();
    task_mgr::spawn(
        &tokio::runtime::Handle::current(),
        TaskKind::GarbageCollector,
        Some(tenant_id),
        Some(timeline_id),
        &format!("timeline_gc_handler garbage collection run for tenant {tenant_id} timeline {timeline_id}"),
        false,
        async move {
            fail::fail_point!("immediate_gc_task_pre");
            let result = tenant
                .gc_iteration(Some(timeline_id), gc_horizon, pitr, &ctx)
                .instrument(info_span!("manual_gc", %tenant_id, %timeline_id))
                .await;
                // FIXME: `gc_iteration` can return an error for multiple reasons; we should handle it
                // better once the types support it.
            match task_done.send(result) {
                Ok(_) => (),
                Err(result) => error!("failed to send gc result: {result:?}"),
            }
            Ok(())
        }
    );

    // drop the guard until after we've spawned the task so that timeline shutdown will wait for the task
    drop(guard);

    Ok(wait_task_done)
}

#[cfg(test)]
mod tests {
    use std::collections::HashMap;
    use std::sync::Arc;
    use tracing::{info_span, Instrument};

    use crate::tenant::mgr::TenantSlot;

    use super::{super::harness::TenantHarness, TenantsMap};

    #[tokio::test(start_paused = true)]
    async fn shutdown_joins_remove_tenant_from_memory() {
        // the test is a bit ugly with the lockstep together with spawned tasks. the aim is to make
        // sure `shutdown_all_tenants0` per-tenant processing joins in any active
        // remove_tenant_from_memory calls, which is enforced by making the operation last until
        // we've ran `shutdown_all_tenants0` for a long time.

        let (t, _ctx) = TenantHarness::create("shutdown_joins_detach")
            .unwrap()
            .load()
            .await;

        // harness loads it to active, which is forced and nothing is running on the tenant

        let id = t.tenant_id();

        // tenant harness configures the logging and we cannot escape it
        let _e = info_span!("testing", tenant_id = %id).entered();

        let tenants = HashMap::from([(id, TenantSlot::Attached(t.clone()))]);
        let tenants = Arc::new(tokio::sync::RwLock::new(TenantsMap::Open(tenants)));

        let (until_cleanup_completed, can_complete_cleanup) = utils::completion::channel();
        let (until_cleanup_started, cleanup_started) = utils::completion::channel();

        // start a "detaching operation", which will take a while, until can_complete_cleanup
        let cleanup_task = {
            let jh = tokio::spawn({
                let tenants = tenants.clone();
                async move {
                    let cleanup = async move {
                        drop(until_cleanup_started);
                        can_complete_cleanup.wait().await;
                        anyhow::Ok(())
                    };
                    super::remove_tenant_from_memory(&tenants, id, cleanup).await
                }
                .instrument(info_span!("foobar", tenant_id = %id))
            });

            // now the long cleanup should be in place, with the stopping state
            cleanup_started.wait().await;
            jh
        };

        let mut cleanup_progress = std::pin::pin!(t
            .shutdown(utils::completion::Barrier::default(), false)
            .await
            .unwrap_err()
            .wait());

        let mut shutdown_task = {
            let (until_shutdown_started, shutdown_started) = utils::completion::channel();

            let shutdown_task = tokio::spawn(async move {
                drop(until_shutdown_started);
                super::shutdown_all_tenants0(&tenants).await;
            });

            shutdown_started.wait().await;
            shutdown_task
        };

        // if the joining in is removed from shutdown_all_tenants0, the shutdown_task should always
        // get to complete within timeout and fail the test. it is expected to continue awaiting
        // until completion or SIGKILL during normal shutdown.
        //
        // the timeout is long to cover anything that shutdown_task could be doing, but it is
        // handled instantly because we use tokio's time pausing in this test. 100s is much more than
        // what we get from systemd on shutdown (10s).
        let long_time = std::time::Duration::from_secs(100);
        tokio::select! {
            _ = &mut shutdown_task => unreachable!("shutdown must continue, until_cleanup_completed is not dropped"),
            _ = &mut cleanup_progress => unreachable!("cleanup progress must continue, until_cleanup_completed is not dropped"),
            _ = tokio::time::sleep(long_time) => {},
        }

        // allow the remove_tenant_from_memory and thus eventually the shutdown to continue
        drop(until_cleanup_completed);

        let (je, ()) = tokio::join!(shutdown_task, cleanup_progress);
        je.expect("Tenant::shutdown shutdown not have panicked");
        cleanup_task
            .await
            .expect("no panicking")
            .expect("remove_tenant_from_memory failed");

        futures::future::poll_immediate(
            t.shutdown(utils::completion::Barrier::default(), false)
                .await
                .unwrap_err()
                .wait(),
        )
        .await
        .expect("the stopping progress must still be complete");
    }
}<|MERGE_RESOLUTION|>--- conflicted
+++ resolved
@@ -190,20 +190,6 @@
             Err(RetryForeverError::ShuttingDown) => {
                 anyhow::bail!("Shut down while waiting for control plane re-attach response")
             }
-<<<<<<< HEAD
-        };
-
-        // The deletion queue needs to know about the startup attachment state to decide which (if any) stored
-        // deletion list entries may still be valid.  We provide that by pushing a recovery operation into
-        // the queue. Sequential processing of te queue ensures that recovery is done before any new tenant deletions
-        // are processed, even though we don't block on recovery completing here.
-        //
-        // Must only do this if remote storage is enabled, otherwise deletion queue
-        // is not running and channel push will fail.
-        if resources.remote_storage.is_some() {
-            resources.deletion_queue_client.recover(result.clone())?;
-=======
->>>>>>> 7eaa7a49
         }
     } else {
         info!("Control plane API not configured, tenant generations are disabled");
@@ -220,8 +206,7 @@
     if resources.remote_storage.is_some() {
         resources
             .deletion_queue_client
-            .recover(generations.clone())
-            .await?;
+            .recover(generations.clone())?;
     }
 
     Ok(Some(generations))
@@ -897,12 +882,8 @@
     tenants: &tokio::sync::RwLock<TenantsMap>,
     tenant_id: TenantId,
     detach_ignored: bool,
-<<<<<<< HEAD
     deletion_queue_client: &DeletionQueueClient,
-) -> Result<PathBuf, TenantStateError> {
-=======
 ) -> Result<Utf8PathBuf, TenantStateError> {
->>>>>>> 7eaa7a49
     let tenant_dir_rename_operation = |tenant_id_to_clean| async move {
         let local_tenant_directory = conf.tenant_path(&tenant_id_to_clean);
         safe_rename_tenant_dir(&local_tenant_directory)
