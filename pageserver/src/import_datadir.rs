//!
//! Import data and WAL from a PostgreSQL data directory and WAL segments into
//! a zenith Timeline.
//!
use std::fs;
use std::fs::File;
use std::io::{Read, Seek, SeekFrom};
use std::path::{Path, PathBuf};

use anyhow::{bail, ensure, Context, Result};
use bytes::Bytes;
use tracing::*;

use crate::pgdatadir_mapping::*;
use crate::reltag::{RelTag, SlruKind};
use crate::repository::Repository;
use crate::walingest::WalIngest;
use postgres_ffi::relfile_utils::*;
use postgres_ffi::waldecoder::*;
use postgres_ffi::xlog_utils::*;
use postgres_ffi::{pg_constants, ControlFileData, DBState_DB_SHUTDOWNED};
use postgres_ffi::{Oid, TransactionId};
use zenith_utils::lsn::Lsn;

///
/// Import all relation data pages from local disk into the repository.
///
/// This is currently only used to import a cluster freshly created by initdb.
/// The code that deals with the checkpoint would not work right if the
/// cluster was not shut down cleanly.
pub fn import_timeline_from_postgres_datadir<R: Repository>(
    path: &Path,
    tline: &mut DatadirTimeline<R>,
    lsn: Lsn,
) -> Result<()> {
    let mut pg_control: Option<ControlFileData> = None;

    let mut writer = tline.begin_record(lsn);
    writer.init_empty()?;

    // Scan 'global'
    let mut relfiles: Vec<PathBuf> = Vec::new();
    for direntry in fs::read_dir(path.join("global"))? {
        let direntry = direntry?;
        match direntry.file_name().to_str() {
            None => continue,

            Some("pg_control") => {
                pg_control = Some(import_control_file(&mut writer, &direntry.path())?);
            }
            Some("pg_filenode.map") => {
                import_relmap_file(
                    &mut writer,
                    pg_constants::GLOBALTABLESPACE_OID,
                    0,
                    &direntry.path(),
                )?;
            }

            // Load any relation files into the page server (but only after the other files)
            _ => relfiles.push(direntry.path()),
        }
    }
    for relfile in relfiles {
        import_relfile(&mut writer, &relfile, pg_constants::GLOBALTABLESPACE_OID, 0)?;
    }

    // Scan 'base'. It contains database dirs, the database OID is the filename.
    // E.g. 'base/12345', where 12345 is the database OID.
    for direntry in fs::read_dir(path.join("base"))? {
        let direntry = direntry?;

        //skip all temporary files
        if direntry.file_name().to_string_lossy() == "pgsql_tmp" {
            continue;
        }

        let dboid = direntry.file_name().to_string_lossy().parse::<u32>()?;

        let mut relfiles: Vec<PathBuf> = Vec::new();
        for direntry in fs::read_dir(direntry.path())? {
            let direntry = direntry?;
            match direntry.file_name().to_str() {
                None => continue,

                Some("PG_VERSION") => {
                    //writer.put_dbdir_creation(pg_constants::DEFAULTTABLESPACE_OID, dboid)?;
                }
                Some("pg_filenode.map") => import_relmap_file(
                    &mut writer,
                    pg_constants::DEFAULTTABLESPACE_OID,
                    dboid,
                    &direntry.path(),
                )?,

                // Load any relation files into the page server
                _ => relfiles.push(direntry.path()),
            }
        }
        for relfile in relfiles {
            import_relfile(
                &mut writer,
                &relfile,
                pg_constants::DEFAULTTABLESPACE_OID,
                dboid,
            )?;
        }
    }
    for entry in fs::read_dir(path.join("pg_xact"))? {
        let entry = entry?;
        import_slru_file(&mut writer, SlruKind::Clog, &entry.path())?;
    }
    for entry in fs::read_dir(path.join("pg_multixact").join("members"))? {
        let entry = entry?;
        import_slru_file(&mut writer, SlruKind::MultiXactMembers, &entry.path())?;
    }
    for entry in fs::read_dir(path.join("pg_multixact").join("offsets"))? {
        let entry = entry?;
        import_slru_file(&mut writer, SlruKind::MultiXactOffsets, &entry.path())?;
    }
    for entry in fs::read_dir(path.join("pg_twophase"))? {
        let entry = entry?;
<<<<<<< HEAD
        let xid = u32::from_str_radix(entry.path().to_str().unwrap(), 16)?;
        import_twophase_file(&mut writer, xid, &entry.path())?;
=======
        let xid = u32::from_str_radix(&entry.path().to_string_lossy(), 16)?;
        import_nonrel_file(writer, lsn, RelishTag::TwoPhase { xid }, &entry.path())?;
>>>>>>> e3fa0097
    }
    // TODO: Scan pg_tblspc

    // We're done importing all the data files.
    writer.finish()?;

    // We expect the Postgres server to be shut down cleanly.
    let pg_control = pg_control.context("pg_control file not found")?;
    ensure!(
        pg_control.state == DBState_DB_SHUTDOWNED,
        "Postgres cluster was not shut down cleanly"
    );
    ensure!(
        pg_control.checkPointCopy.redo == lsn.0,
        "unexpected checkpoint REDO pointer"
    );

    // Import WAL. This is needed even when starting from a shutdown checkpoint, because
    // this reads the checkpoint record itself, advancing the tip of the timeline to
    // *after* the checkpoint record. And crucially, it initializes the 'prev_lsn'.
    import_wal(
        &path.join("pg_wal"),
        tline,
        Lsn(pg_control.checkPointCopy.redo),
        lsn,
    )?;

    Ok(())
}

// subroutine of import_timeline_from_postgres_datadir(), to load one relation file.
fn import_relfile<R: Repository>(
    timeline: &mut DatadirTimelineWriter<R>,
    path: &Path,
    spcoid: Oid,
    dboid: Oid,
) -> anyhow::Result<()> {
    // Does it look like a relation file?
    trace!("importing rel file {}", path.display());

    let (relnode, forknum, segno) = parse_relfilename(&path.file_name().unwrap().to_string_lossy())
        .map_err(|e| {
            warn!("unrecognized file in postgres datadir: {:?} ({})", path, e);
            e
        })?;

    let mut file = File::open(path)?;
    let mut buf: [u8; 8192] = [0u8; 8192];

    let len = file.metadata().unwrap().len();
    ensure!(len % pg_constants::BLCKSZ as u64 == 0);
    let nblocks = len / pg_constants::BLCKSZ as u64;

    if segno != 0 {
        todo!();
    }

    let rel = RelTag {
        spcnode: spcoid,
        dbnode: dboid,
        relnode,
        forknum,
    };
    timeline.put_rel_creation(rel, nblocks as u32)?;

    let mut blknum: u32 = segno * (1024 * 1024 * 1024 / pg_constants::BLCKSZ as u32);
    loop {
        let r = file.read_exact(&mut buf);
        match r {
            Ok(_) => {
                timeline.put_rel_page_image(rel, blknum, Bytes::copy_from_slice(&buf))?;
            }

            // TODO: UnexpectedEof is expected
            Err(err) => match err.kind() {
                std::io::ErrorKind::UnexpectedEof => {
                    // reached EOF. That's expected.
                    ensure!(blknum == nblocks as u32, "unexpected EOF");
                    break;
                }
                _ => {
                    bail!("error reading file {}: {:#}", path.display(), err);
                }
            },
        };
        blknum += 1;
    }

    Ok(())
}

/// Import a relmapper (pg_filenode.map) file into the repository
fn import_relmap_file<R: Repository>(
    timeline: &mut DatadirTimelineWriter<R>,
    spcnode: Oid,
    dbnode: Oid,
    path: &Path,
) -> Result<()> {
    let mut file = File::open(path)?;
    let mut buffer = Vec::new();
    // read the whole file
    file.read_to_end(&mut buffer)?;

    trace!("importing relmap file {}", path.display());

    timeline.put_relmap_file(spcnode, dbnode, Bytes::copy_from_slice(&buffer[..]))?;
    Ok(())
}

/// Import a twophase state file (pg_twophase/<xid>) into the repository
fn import_twophase_file<R: Repository>(
    timeline: &mut DatadirTimelineWriter<R>,
    xid: TransactionId,
    path: &Path,
) -> Result<()> {
    let mut file = File::open(path)?;
    let mut buffer = Vec::new();
    // read the whole file
    file.read_to_end(&mut buffer)?;

    trace!("importing non-rel file {}", path.display());

    timeline.put_twophase_file(xid, Bytes::copy_from_slice(&buffer[..]))?;
    Ok(())
}

///
/// Import pg_control file into the repository.
///
/// The control file is imported as is, but we also extract the checkpoint record
/// from it and store it separated.
fn import_control_file<R: Repository>(
    timeline: &mut DatadirTimelineWriter<R>,
    path: &Path,
) -> Result<ControlFileData> {
    let mut file = File::open(path)?;
    let mut buffer = Vec::new();
    // read the whole file
    file.read_to_end(&mut buffer)?;

    trace!("importing control file {}", path.display());

    // Import it as ControlFile
    timeline.put_control_file(Bytes::copy_from_slice(&buffer[..]))?;

    // Extract the checkpoint record and import it separately.
    let pg_control = ControlFileData::decode(&buffer)?;
    let checkpoint_bytes = pg_control.checkPointCopy.encode();
    timeline.put_checkpoint(checkpoint_bytes)?;

    Ok(pg_control)
}

///
/// Import an SLRU segment file
///
fn import_slru_file<R: Repository>(
    timeline: &mut DatadirTimelineWriter<R>,
    slru: SlruKind,
    path: &Path,
) -> Result<()> {
    trace!("importing slru file {}", path.display());

    let mut file = File::open(path)?;
    let mut buf: [u8; 8192] = [0u8; 8192];
    let segno = u32::from_str_radix(&path.file_name().unwrap().to_string_lossy(), 16)?;

    let len = file.metadata().unwrap().len();
    ensure!(len % pg_constants::BLCKSZ as u64 == 0); // we assume SLRU block size is the same as BLCKSZ
    let nblocks = len / pg_constants::BLCKSZ as u64;

    ensure!(nblocks <= pg_constants::SLRU_PAGES_PER_SEGMENT as u64);

    timeline.put_slru_segment_creation(slru, segno, nblocks as u32)?;

    let mut rpageno = 0;
    loop {
        let r = file.read_exact(&mut buf);
        match r {
            Ok(_) => {
                timeline.put_slru_page_image(slru, segno, rpageno, Bytes::copy_from_slice(&buf))?;
            }

            // TODO: UnexpectedEof is expected
            Err(err) => match err.kind() {
                std::io::ErrorKind::UnexpectedEof => {
                    // reached EOF. That's expected.
                    ensure!(rpageno == nblocks as u32, "unexpected EOF");
                    break;
                }
                _ => {
                    bail!("error reading file {}: {:#}", path.display(), err);
                }
            },
        };
        rpageno += 1;
    }

    Ok(())
}

/// Scan PostgreSQL WAL files in given directory and load all records between
/// 'startpoint' and 'endpoint' into the repository.
fn import_wal<R: Repository>(
    walpath: &Path,
    tline: &mut DatadirTimeline<R>,
    startpoint: Lsn,
    endpoint: Lsn,
) -> Result<()> {
    let mut waldecoder = WalStreamDecoder::new(startpoint);

    let mut segno = startpoint.segment_number(pg_constants::WAL_SEGMENT_SIZE);
    let mut offset = startpoint.segment_offset(pg_constants::WAL_SEGMENT_SIZE);
    let mut last_lsn = startpoint;

    let mut walingest = WalIngest::new(tline, startpoint)?;

    while last_lsn <= endpoint {
        // FIXME: assume postgresql tli 1 for now
        let filename = XLogFileName(1, segno, pg_constants::WAL_SEGMENT_SIZE);
        let mut buf = Vec::new();

        // Read local file
        let mut path = walpath.join(&filename);

        // It could be as .partial
        if !PathBuf::from(&path).exists() {
            path = walpath.join(filename + ".partial");
        }

        // Slurp the WAL file
        let mut file = File::open(&path)?;

        if offset > 0 {
            file.seek(SeekFrom::Start(offset as u64))?;
        }

        let nread = file.read_to_end(&mut buf)?;
        if nread != pg_constants::WAL_SEGMENT_SIZE - offset as usize {
            // Maybe allow this for .partial files?
            error!("read only {} bytes from WAL file", nread);
        }

        waldecoder.feed_bytes(&buf);

        let mut nrecords = 0;
        while last_lsn <= endpoint {
            if let Some((lsn, recdata)) = waldecoder.poll_decode()? {
                walingest.ingest_record(tline, recdata, lsn)?;
                last_lsn = lsn;

                nrecords += 1;

                trace!("imported record at {} (end {})", lsn, endpoint);
            }
        }

        debug!("imported {} records up to {}", nrecords, last_lsn);

        segno += 1;
        offset = 0;
    }

    if last_lsn != startpoint {
        debug!("reached end of WAL at {}", last_lsn);
    } else {
        info!("no WAL to import at {}", last_lsn);
    }

    Ok(())
}<|MERGE_RESOLUTION|>--- conflicted
+++ resolved
@@ -120,13 +120,8 @@
     }
     for entry in fs::read_dir(path.join("pg_twophase"))? {
         let entry = entry?;
-<<<<<<< HEAD
-        let xid = u32::from_str_radix(entry.path().to_str().unwrap(), 16)?;
+        let xid = u32::from_str_radix(&entry.path().to_string_lossy(), 16)?;
         import_twophase_file(&mut writer, xid, &entry.path())?;
-=======
-        let xid = u32::from_str_radix(&entry.path().to_string_lossy(), 16)?;
-        import_nonrel_file(writer, lsn, RelishTag::TwoPhase { xid }, &entry.path())?;
->>>>>>> e3fa0097
     }
     // TODO: Scan pg_tblspc
 
