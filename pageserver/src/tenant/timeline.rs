--- conflicted
+++ resolved
@@ -747,7 +747,10 @@
             return Err(GetVectoredError::Oversized(key_count));
         }
 
-<<<<<<< HEAD
+        self.timeline_get_throttle
+            .throttle(ctx, key_count as usize)
+            .await;
+
         for range in &keyspace.ranges {
             let mut key = range.start;
             while key != range.end {
@@ -763,11 +766,6 @@
             ctx.task_kind(),
             self.conf.get_vectored_impl
         );
-=======
-        self.timeline_get_throttle
-            .throttle(ctx, key_count as usize)
-            .await;
->>>>>>> 2f8a2681
 
         let _timer = crate::metrics::GET_VECTORED_LATENCY
             .for_task_kind(ctx.task_kind())
@@ -3572,44 +3570,6 @@
                         );
                     } else {
                         key_request_accum.add_key(key);
-<<<<<<< HEAD
-                        if key_request_accum.size() >= Timeline::MAX_GET_VECTORED_KEYS
-                            || key.next() == range.end
-                        {
-                            let results = self
-                                .get_vectored(key_request_accum.consume_keyspace(), lsn, ctx)
-                                .await?;
-
-                            for (img_key, img) in results {
-                                let img = match img {
-                                    Ok(img) => img,
-                                    Err(err) => {
-                                        // If we fail to reconstruct a VM or FSM page, we can zero the
-                                        // page without losing any actual user data. That seems better
-                                        // than failing repeatedly and getting stuck.
-                                        //
-                                        // We had a bug at one point, where we truncated the FSM and VM
-                                        // in the pageserver, but the Postgres didn't know about that
-                                        // and continued to generate incremental WAL records for pages
-                                        // that didn't exist in the pageserver. Trying to replay those
-                                        // WAL records failed to find the previous image of the page.
-                                        // This special case allows us to recover from that situation.
-                                        // See https://github.com/neondatabase/neon/issues/2601.
-                                        //
-                                        // Unfortunately we cannot do this for the main fork, or for
-                                        // any metadata keys, keys, as that would lead to actual data
-                                        // loss.
-                                        if is_rel_fsm_block_key(img_key)
-                                            || is_rel_vm_block_key(img_key)
-                                        {
-                                            warn!("could not reconstruct FSM or VM key {img_key}, filling with zeros: {err:?}");
-                                            ZERO_PAGE.clone()
-                                        } else {
-                                            return Err(
-                                                CreateImageLayersError::PageReconstructError(err),
-                                            );
-                                        }
-=======
                     }
 
                     let last_key_in_range = key.next() == range.end;
@@ -3620,7 +3580,7 @@
                         || last_key_in_range
                     {
                         let results = self
-                            .get_vectored(&key_request_accum.consume_keyspace().ranges, lsn, ctx)
+                            .get_vectored(key_request_accum.consume_keyspace(), lsn, ctx)
                             .await?;
 
                         for (img_key, img) in results {
@@ -3650,7 +3610,6 @@
                                         return Err(CreateImageLayersError::PageReconstructError(
                                             err,
                                         ));
->>>>>>> 2f8a2681
                                     }
                                 }
                             };
