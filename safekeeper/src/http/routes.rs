use etcd_broker::SkTimelineInfo;
use hyper::{Body, Request, Response, StatusCode};

use serde::Serialize;
use serde::Serializer;
use std::collections::HashMap;
use std::fmt::Display;
use std::sync::Arc;

use crate::safekeeper::Term;
use crate::safekeeper::TermHistory;
use crate::timeline::{GlobalTimelines, TimelineDeleteForceResult};
use crate::SafeKeeperConf;
use utils::{
    http::{
        endpoint,
        error::ApiError,
        json::{json_request, json_response},
        request::{ensure_no_body, parse_request_param},
        RequestExt, RouterBuilder,
    },
    lsn::Lsn,
<<<<<<< HEAD
    zid::{ZNodeId, TenantId, ZTenantTimelineId, ZTimelineId},
=======
    zid::{NodeId, ZTenantId, ZTenantTimelineId, ZTimelineId},
>>>>>>> c584d90b
};

use super::models::TimelineCreateRequest;

#[derive(Debug, Serialize)]
struct SafekeeperStatus {
    id: NodeId,
}

/// Healthcheck handler.
async fn status_handler(request: Request<Body>) -> Result<Response<Body>, ApiError> {
    let conf = get_conf(&request);
    let status = SafekeeperStatus { id: conf.my_id };
    json_response(StatusCode::OK, status)
}

fn get_conf(request: &Request<Body>) -> &SafeKeeperConf {
    request
        .data::<Arc<SafeKeeperConf>>()
        .expect("unknown state type")
        .as_ref()
}

/// Serialize through Display trait.
fn display_serialize<S, F>(z: &F, s: S) -> Result<S::Ok, S::Error>
where
    S: Serializer,
    F: Display,
{
    s.serialize_str(&format!("{}", z))
}

/// Augment AcceptorState with epoch for convenience
#[derive(Debug, Serialize)]
struct AcceptorStateStatus {
    term: Term,
    epoch: Term,
    term_history: TermHistory,
}

/// Info about timeline on safekeeper ready for reporting.
#[derive(Debug, Serialize)]
struct TimelineStatus {
    #[serde(serialize_with = "display_serialize")]
    tenant_id: TenantId,
    #[serde(serialize_with = "display_serialize")]
    timeline_id: ZTimelineId,
    acceptor_state: AcceptorStateStatus,
    #[serde(serialize_with = "display_serialize")]
    timeline_start_lsn: Lsn,
    #[serde(serialize_with = "display_serialize")]
    local_start_lsn: Lsn,
    #[serde(serialize_with = "display_serialize")]
    commit_lsn: Lsn,
    #[serde(serialize_with = "display_serialize")]
    s3_wal_lsn: Lsn,
    #[serde(serialize_with = "display_serialize")]
    peer_horizon_lsn: Lsn,
    #[serde(serialize_with = "display_serialize")]
    remote_consistent_lsn: Lsn,
    #[serde(serialize_with = "display_serialize")]
    flush_lsn: Lsn,
}

/// Report info about timeline.
async fn timeline_status_handler(request: Request<Body>) -> Result<Response<Body>, ApiError> {
    let zttid = ZTenantTimelineId::new(
        parse_request_param(&request, "tenant_id")?,
        parse_request_param(&request, "timeline_id")?,
    );

    let tli = GlobalTimelines::get(get_conf(&request), zttid, false).map_err(ApiError::from_err)?;
    let (inmem, state) = tli.get_state();
    let flush_lsn = tli.get_end_of_wal();

    let acc_state = AcceptorStateStatus {
        term: state.acceptor_state.term,
        epoch: state.acceptor_state.get_epoch(flush_lsn),
        term_history: state.acceptor_state.term_history,
    };

    // Note: we report in memory values which can be lost.
    let status = TimelineStatus {
        tenant_id: zttid.tenant_id,
        timeline_id: zttid.timeline_id,
        acceptor_state: acc_state,
        timeline_start_lsn: state.timeline_start_lsn,
        local_start_lsn: state.local_start_lsn,
        commit_lsn: inmem.commit_lsn,
        s3_wal_lsn: inmem.s3_wal_lsn,
        peer_horizon_lsn: inmem.peer_horizon_lsn,
        remote_consistent_lsn: inmem.remote_consistent_lsn,
        flush_lsn,
    };
    json_response(StatusCode::OK, status)
}

async fn timeline_create_handler(mut request: Request<Body>) -> Result<Response<Body>, ApiError> {
    let request_data: TimelineCreateRequest = json_request(&mut request).await?;

    let zttid = ZTenantTimelineId {
        tenant_id: request_data.tenant_id,
        timeline_id: request_data.timeline_id,
    };
    GlobalTimelines::create(get_conf(&request), zttid, request_data.peer_ids)
        .map_err(ApiError::from_err)?;

    json_response(StatusCode::CREATED, ())
}

/// Deactivates the timeline and removes its data directory.
///
/// It does not try to stop any processing of the timeline; there is no such code at the time of writing.
/// However, it tries to check whether the timeline was active and report it to caller just in case.
/// Note that this information is inaccurate:
/// 1. There is a race condition between checking the timeline for activity and actual directory deletion.
/// 2. At the time of writing Safekeeper rarely marks a timeline inactive. E.g. disconnecting the compute node does nothing.
async fn timeline_delete_force_handler(
    mut request: Request<Body>,
) -> Result<Response<Body>, ApiError> {
    let zttid = ZTenantTimelineId::new(
        parse_request_param(&request, "tenant_id")?,
        parse_request_param(&request, "timeline_id")?,
    );
    ensure_no_body(&mut request).await?;
    json_response(
        StatusCode::OK,
        GlobalTimelines::delete_force(get_conf(&request), &zttid).map_err(ApiError::from_err)?,
    )
}

/// Deactivates all timelines for the tenant and removes its data directory.
/// See `timeline_delete_force_handler`.
async fn tenant_delete_force_handler(
    mut request: Request<Body>,
) -> Result<Response<Body>, ApiError> {
    let tenant_id = parse_request_param(&request, "tenant_id")?;
    ensure_no_body(&mut request).await?;
    json_response(
        StatusCode::OK,
        GlobalTimelines::delete_force_all_for_tenant(get_conf(&request), &tenant_id)
            .map_err(ApiError::from_err)?
            .iter()
            .map(|(zttid, resp)| (format!("{}", zttid.timeline_id), *resp))
            .collect::<HashMap<String, TimelineDeleteForceResult>>(),
    )
}

/// Used only in tests to hand craft required data.
async fn record_safekeeper_info(mut request: Request<Body>) -> Result<Response<Body>, ApiError> {
    let zttid = ZTenantTimelineId::new(
        parse_request_param(&request, "tenant_id")?,
        parse_request_param(&request, "timeline_id")?,
    );
    let safekeeper_info: SkTimelineInfo = json_request(&mut request).await?;

    let tli = GlobalTimelines::get(get_conf(&request), zttid, false).map_err(ApiError::from_err)?;
    tli.record_safekeeper_info(&safekeeper_info, NodeId(1))?;

    json_response(StatusCode::OK, ())
}

/// Safekeeper http router.
pub fn make_router(conf: SafeKeeperConf) -> RouterBuilder<hyper::Body, ApiError> {
    let router = endpoint::make_router();
    router
        .data(Arc::new(conf))
        .get("/v1/status", status_handler)
        .get(
            "/v1/timeline/:tenant_id/:timeline_id",
            timeline_status_handler,
        )
        .post("/v1/timeline", timeline_create_handler)
        .delete(
            "/v1/tenant/:tenant_id/timeline/:timeline_id",
            timeline_delete_force_handler,
        )
        .delete("/v1/tenant/:tenant_id", tenant_delete_force_handler)
        // for tests
        .post(
            "/v1/record_safekeeper_info/:tenant_id/:timeline_id",
            record_safekeeper_info,
        )
}<|MERGE_RESOLUTION|>--- conflicted
+++ resolved
@@ -20,11 +20,7 @@
         RequestExt, RouterBuilder,
     },
     lsn::Lsn,
-<<<<<<< HEAD
-    zid::{ZNodeId, TenantId, ZTenantTimelineId, ZTimelineId},
-=======
-    zid::{NodeId, ZTenantId, ZTenantTimelineId, ZTimelineId},
->>>>>>> c584d90b
+    zid::{NodeId, TenantId, ZTenantTimelineId, ZTimelineId},
 };
 
 use super::models::TimelineCreateRequest;
