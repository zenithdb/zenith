use anyhow::{anyhow, bail, Context, Result};
use clap::{App, AppSettings, Arg, ArgMatches};
use control_plane::compute::ComputeControlPlane;
use control_plane::local_env::{EtcdBroker, LocalEnv};
use control_plane::safekeeper::SafekeeperNode;
use control_plane::storage::PageServerNode;
use control_plane::{etcd, local_env};
use pageserver::config::defaults::{
    DEFAULT_HTTP_LISTEN_ADDR as DEFAULT_PAGESERVER_HTTP_ADDR,
    DEFAULT_PG_LISTEN_ADDR as DEFAULT_PAGESERVER_PG_ADDR,
};
use safekeeper::defaults::{
    DEFAULT_HTTP_LISTEN_PORT as DEFAULT_SAFEKEEPER_HTTP_PORT,
    DEFAULT_PG_LISTEN_PORT as DEFAULT_SAFEKEEPER_PG_PORT,
};
use std::collections::{BTreeSet, HashMap};
use std::path::Path;
use std::process::exit;
use std::str::FromStr;
use utils::{
    auth::{Claims, Scope},
    lsn::Lsn,
    postgres_backend::AuthType,
    project_git_version,
<<<<<<< HEAD
    zid::{ZNodeId, TenantId, ZTenantTimelineId, ZTimelineId},
=======
    zid::{NodeId, ZTenantId, ZTenantTimelineId, ZTimelineId},
>>>>>>> c584d90b
};

use pageserver::timelines::TimelineInfo;

// Default id of a safekeeper node, if not specified on the command line.
const DEFAULT_SAFEKEEPER_ID: NodeId = NodeId(1);
const DEFAULT_PAGESERVER_ID: NodeId = NodeId(1);
const DEFAULT_BRANCH_NAME: &str = "main";
project_git_version!(GIT_VERSION);

fn default_conf(etcd_binary_path: &Path) -> String {
    format!(
        r#"
# Default built-in configuration, defined in main.rs
[etcd_broker]
broker_endpoints = ['http://localhost:2379']
etcd_binary_path = '{etcd_binary_path}'

[pageserver]
id = {DEFAULT_PAGESERVER_ID}
listen_pg_addr = '{DEFAULT_PAGESERVER_PG_ADDR}'
listen_http_addr = '{DEFAULT_PAGESERVER_HTTP_ADDR}'
auth_type = '{pageserver_auth_type}'

[[safekeepers]]
id = {DEFAULT_SAFEKEEPER_ID}
pg_port = {DEFAULT_SAFEKEEPER_PG_PORT}
http_port = {DEFAULT_SAFEKEEPER_HTTP_PORT}
"#,
        etcd_binary_path = etcd_binary_path.display(),
        pageserver_auth_type = AuthType::Trust,
    )
}

///
/// Timelines tree element used as a value in the HashMap.
///
struct TimelineTreeEl {
    /// `TimelineInfo` received from the `pageserver` via the `timeline_list` http API call.
    pub info: TimelineInfo,
    /// Name, recovered from neon config mappings
    pub name: Option<String>,
    /// Holds all direct children of this timeline referenced using `timeline_id`.
    pub children: BTreeSet<ZTimelineId>,
}

// Main entry point for the 'neon_local' CLI utility
//
// This utility helps to manage neon installation. That includes following:
//   * Management of local postgres installations running on top of the
//     pageserver.
//   * Providing CLI api to the pageserver
//   * TODO: export/import to/from usual postgres
fn main() -> Result<()> {
    let branch_name_arg = Arg::new("branch-name")
        .long("branch-name")
        .takes_value(true)
        .help("Name of the branch to be created or used as an alias for other services")
        .required(false);

    let pg_node_arg = Arg::new("node").help("Postgres node name").required(false);

    let safekeeper_id_arg = Arg::new("id").help("safekeeper id").required(false);

    let tenant_id_arg = Arg::new("tenant-id")
        .long("tenant-id")
        .help("Tenant id. Represented as a hexadecimal string 32 symbols length")
        .takes_value(true)
        .required(false);

    let timeline_id_arg = Arg::new("timeline-id")
        .long("timeline-id")
        .help("Timeline id. Represented as a hexadecimal string 32 symbols length")
        .takes_value(true)
        .required(false);

    let port_arg = Arg::new("port")
        .long("port")
        .required(false)
        .value_name("port");

    let stop_mode_arg = Arg::new("stop-mode")
        .short('m')
        .takes_value(true)
        .possible_values(&["fast", "immediate"])
        .help("If 'immediate', don't flush repository data at shutdown")
        .required(false)
        .value_name("stop-mode");

    let pageserver_config_args = Arg::new("pageserver-config-override")
        .long("pageserver-config-override")
        .takes_value(true)
        .number_of_values(1)
        .multiple_occurrences(true)
        .help("Additional pageserver's configuration options or overrides, refer to pageserver's 'config-override' CLI parameter docs for more")
        .required(false);

    let lsn_arg = Arg::new("lsn")
        .long("lsn")
        .help("Specify Lsn on the timeline to start from. By default, end of the timeline would be used.")
        .takes_value(true)
        .required(false);

    let matches = App::new("Neon CLI")
        .setting(AppSettings::ArgRequiredElseHelp)
        .version(GIT_VERSION)
        .subcommand(
            App::new("init")
                .about("Initialize a new Neon repository")
                .arg(pageserver_config_args.clone())
                .arg(timeline_id_arg.clone().help("Use a specific timeline id when creating a tenant and its initial timeline"))
                .arg(
                    Arg::new("config")
                        .long("config")
                        .required(false)
                        .value_name("config"),
                )
        )
        .subcommand(
            App::new("timeline")
            .about("Manage timelines")
            .subcommand(App::new("list")
                .about("List all timelines, available to this pageserver")
                .arg(tenant_id_arg.clone()))
            .subcommand(App::new("branch")
                .about("Create a new timeline, using another timeline as a base, copying its data")
                .arg(tenant_id_arg.clone())
                .arg(branch_name_arg.clone())
                .arg(Arg::new("ancestor-branch-name").long("ancestor-branch-name").takes_value(true)
                    .help("Use last Lsn of another timeline (and its data) as base when creating the new timeline. The timeline gets resolved by its branch name.").required(false))
                .arg(Arg::new("ancestor-start-lsn").long("ancestor-start-lsn").takes_value(true)
                    .help("When using another timeline as base, use a specific Lsn in it instead of the latest one").required(false)))
            .subcommand(App::new("create")
                .about("Create a new blank timeline")
                .arg(tenant_id_arg.clone())
                .arg(branch_name_arg.clone()))
        ).subcommand(
            App::new("tenant")
            .setting(AppSettings::ArgRequiredElseHelp)
            .about("Manage tenants")
            .subcommand(App::new("list"))
            .subcommand(App::new("create")
                .arg(tenant_id_arg.clone())
                .arg(timeline_id_arg.clone().help("Use a specific timeline id when creating a tenant and its initial timeline"))
                .arg(Arg::new("config").short('c').takes_value(true).multiple_occurrences(true).required(false))
                )
            .subcommand(App::new("config")
                .arg(tenant_id_arg.clone())
                .arg(Arg::new("config").short('c').takes_value(true).multiple_occurrences(true).required(false))
                )
        )
        .subcommand(
            App::new("pageserver")
                .setting(AppSettings::ArgRequiredElseHelp)
                .about("Manage pageserver")
                .subcommand(App::new("status"))
                .subcommand(App::new("start").about("Start local pageserver").arg(pageserver_config_args.clone()))
                .subcommand(App::new("stop").about("Stop local pageserver")
                            .arg(stop_mode_arg.clone()))
                .subcommand(App::new("restart").about("Restart local pageserver").arg(pageserver_config_args.clone()))
        )
        .subcommand(
            App::new("safekeeper")
                .setting(AppSettings::ArgRequiredElseHelp)
                .about("Manage safekeepers")
                .subcommand(App::new("start")
                            .about("Start local safekeeper")
                            .arg(safekeeper_id_arg.clone())
                )
                .subcommand(App::new("stop")
                            .about("Stop local safekeeper")
                            .arg(safekeeper_id_arg.clone())
                            .arg(stop_mode_arg.clone())
                )
                .subcommand(App::new("restart")
                            .about("Restart local safekeeper")
                            .arg(safekeeper_id_arg.clone())
                            .arg(stop_mode_arg.clone())
                )
        )
        .subcommand(
            App::new("pg")
                .setting(AppSettings::ArgRequiredElseHelp)
                .about("Manage postgres instances")
                .subcommand(App::new("list").arg(tenant_id_arg.clone()))
                .subcommand(App::new("create")
                    .about("Create a postgres compute node")
                    .arg(pg_node_arg.clone())
                    .arg(branch_name_arg.clone())
                    .arg(tenant_id_arg.clone())
                    .arg(lsn_arg.clone())
                    .arg(port_arg.clone())
                    .arg(
                        Arg::new("config-only")
                            .help("Don't do basebackup, create compute node with only config files")
                            .long("config-only")
                            .required(false)
                    ))
                .subcommand(App::new("start")
                    .about("Start a postgres compute node.\n This command actually creates new node from scratch, but preserves existing config files")
                    .arg(pg_node_arg.clone())
                    .arg(tenant_id_arg.clone())
                    .arg(branch_name_arg.clone())
                    .arg(timeline_id_arg.clone())
                    .arg(lsn_arg.clone())
                    .arg(port_arg.clone()))
                .subcommand(
                    App::new("stop")
                    .arg(pg_node_arg.clone())
                    .arg(tenant_id_arg.clone())
                    .arg(
                        Arg::new("destroy")
                            .help("Also delete data directory (now optional, should be default in future)")
                            .long("destroy")
                            .required(false)
                    )
                    )

        )
        .subcommand(
            App::new("start")
                .about("Start page server and safekeepers")
                .arg(pageserver_config_args)
        )
        .subcommand(
            App::new("stop")
                .about("Stop page server and safekeepers")
                .arg(stop_mode_arg.clone())
        )
        .get_matches();

    let (sub_name, sub_args) = match matches.subcommand() {
        Some(subcommand_data) => subcommand_data,
        None => bail!("no subcommand provided"),
    };

    // Check for 'neon init' command first.
    let subcommand_result = if sub_name == "init" {
        handle_init(sub_args).map(Some)
    } else {
        // all other commands need an existing config
        let mut env = LocalEnv::load_config().context("Error loading config")?;
        let original_env = env.clone();

        let subcommand_result = match sub_name {
            "tenant" => handle_tenant(sub_args, &mut env),
            "timeline" => handle_timeline(sub_args, &mut env),
            "start" => handle_start_all(sub_args, &env),
            "stop" => handle_stop_all(sub_args, &env),
            "pageserver" => handle_pageserver(sub_args, &env),
            "pg" => handle_pg(sub_args, &env),
            "safekeeper" => handle_safekeeper(sub_args, &env),
            _ => bail!("unexpected subcommand {sub_name}"),
        };

        if original_env != env {
            subcommand_result.map(|()| Some(env))
        } else {
            subcommand_result.map(|()| None)
        }
    };

    match subcommand_result {
        Ok(Some(updated_env)) => updated_env.persist_config(&updated_env.base_data_dir)?,
        Ok(None) => (),
        Err(e) => {
            eprintln!("command failed: {e:?}");
            exit(1);
        }
    }
    Ok(())
}

///
/// Prints timelines list as a tree-like structure.
///
fn print_timelines_tree(
    timelines: Vec<TimelineInfo>,
    mut timeline_name_mappings: HashMap<ZTenantTimelineId, String>,
) -> Result<()> {
    let mut timelines_hash = timelines
        .iter()
        .map(|t| {
            (
                t.timeline_id,
                TimelineTreeEl {
                    info: t.clone(),
                    children: BTreeSet::new(),
                    name: timeline_name_mappings
                        .remove(&ZTenantTimelineId::new(t.tenant_id, t.timeline_id)),
                },
            )
        })
        .collect::<HashMap<_, _>>();

    // Memorize all direct children of each timeline.
    for timeline in timelines.iter() {
        if let Some(ancestor_timeline_id) =
            timeline.local.as_ref().and_then(|l| l.ancestor_timeline_id)
        {
            timelines_hash
                .get_mut(&ancestor_timeline_id)
                .context("missing timeline info in the HashMap")?
                .children
                .insert(timeline.timeline_id);
        }
    }

    for timeline in timelines_hash.values() {
        // Start with root local timelines (no ancestors) first.
        if timeline
            .info
            .local
            .as_ref()
            .and_then(|l| l.ancestor_timeline_id)
            .is_none()
        {
            print_timeline(0, &Vec::from([true]), timeline, &timelines_hash)?;
        }
    }

    Ok(())
}

///
/// Recursively prints timeline info with all its children.
///
fn print_timeline(
    nesting_level: usize,
    is_last: &[bool],
    timeline: &TimelineTreeEl,
    timelines: &HashMap<ZTimelineId, TimelineTreeEl>,
) -> Result<()> {
    let local_remote = match (timeline.info.local.as_ref(), timeline.info.remote.as_ref()) {
        (None, None) => unreachable!("in this case no info for a timeline is found"),
        (None, Some(_)) => "(R)",
        (Some(_), None) => "(L)",
        (Some(_), Some(_)) => "(L+R)",
    };
    // Draw main padding
    print!("{} ", local_remote);

    if nesting_level > 0 {
        let ancestor_lsn = match timeline.info.local.as_ref().and_then(|i| i.ancestor_lsn) {
            Some(lsn) => lsn.to_string(),
            None => "Unknown Lsn".to_string(),
        };

        let mut br_sym = "┣━";

        // Draw each nesting padding with proper style
        // depending on whether its timeline ended or not.
        if nesting_level > 1 {
            for l in &is_last[1..is_last.len() - 1] {
                if *l {
                    print!("   ");
                } else {
                    print!("┃  ");
                }
            }
        }

        // We are the last in this sub-timeline
        if *is_last.last().unwrap() {
            br_sym = "┗━";
        }

        print!("{} @{}: ", br_sym, ancestor_lsn);
    }

    // Finally print a timeline id and name with new line
    println!(
        "{} [{}]",
        timeline.name.as_deref().unwrap_or("_no_name_"),
        timeline.info.timeline_id
    );

    let len = timeline.children.len();
    let mut i: usize = 0;
    let mut is_last_new = Vec::from(is_last);
    is_last_new.push(false);

    for child in &timeline.children {
        i += 1;

        // Mark that the last padding is the end of the timeline
        if i == len {
            if let Some(last) = is_last_new.last_mut() {
                *last = true;
            }
        }

        print_timeline(
            nesting_level + 1,
            &is_last_new,
            timelines
                .get(child)
                .context("missing timeline info in the HashMap")?,
            timelines,
        )?;
    }

    Ok(())
}

/// Returns a map of timeline IDs to timeline_id@lsn strings.
/// Connects to the pageserver to query this information.
fn get_timeline_infos(
    env: &local_env::LocalEnv,
    tenant_id: &TenantId,
) -> Result<HashMap<ZTimelineId, TimelineInfo>> {
    Ok(PageServerNode::from_env(env)
        .timeline_list(tenant_id)?
        .into_iter()
        .map(|timeline_info| (timeline_info.timeline_id, timeline_info))
        .collect())
}

// Helper function to parse --tenant_id option, or get the default from config file
fn get_tenant_id(sub_match: &ArgMatches, env: &local_env::LocalEnv) -> anyhow::Result<TenantId> {
    if let Some(tenant_id_from_arguments) = parse_tenant_id(sub_match).transpose() {
        tenant_id_from_arguments
    } else if let Some(default_id) = env.default_tenant_id {
        Ok(default_id)
    } else {
        bail!("No tenant id. Use --tenant-id, or set 'default_tenant_id' in the config file");
    }
}

fn parse_tenant_id(sub_match: &ArgMatches) -> anyhow::Result<Option<TenantId>> {
    sub_match
        .value_of("tenant-id")
        .map(TenantId::from_str)
        .transpose()
        .context("Failed to parse tenant id from the argument string")
}

fn parse_timeline_id(sub_match: &ArgMatches) -> anyhow::Result<Option<ZTimelineId>> {
    sub_match
        .value_of("timeline-id")
        .map(ZTimelineId::from_str)
        .transpose()
        .context("Failed to parse timeline id from the argument string")
}

fn handle_init(init_match: &ArgMatches) -> anyhow::Result<LocalEnv> {
    let initial_timeline_id_arg = parse_timeline_id(init_match)?;

    // Create config file
    let toml_file: String = if let Some(config_path) = init_match.value_of("config") {
        // load and parse the file
        std::fs::read_to_string(std::path::Path::new(config_path))
            .with_context(|| format!("Could not read configuration file '{config_path}'"))?
    } else {
        // Built-in default config
        default_conf(&EtcdBroker::locate_etcd()?)
    };

    let mut env =
        LocalEnv::parse_config(&toml_file).context("Failed to create neon configuration")?;
    env.init().context("Failed to initialize neon repository")?;

    // default_tenantid was generated by the `env.init()` call above
    let initial_tenant_id = env.default_tenant_id.unwrap();

    // Call 'pageserver init'.
    let pageserver = PageServerNode::from_env(&env);
    let initial_timeline_id = pageserver
        .init(
            Some(initial_tenant_id),
            initial_timeline_id_arg,
            &pageserver_config_overrides(init_match),
        )
        .unwrap_or_else(|e| {
            eprintln!("pageserver init failed: {e}");
            exit(1);
        });

    env.register_branch_mapping(
        DEFAULT_BRANCH_NAME.to_owned(),
        initial_tenant_id,
        initial_timeline_id,
    )?;

    Ok(env)
}

fn pageserver_config_overrides(init_match: &ArgMatches) -> Vec<&str> {
    init_match
        .values_of("pageserver-config-override")
        .into_iter()
        .flatten()
        .collect()
}

fn handle_tenant(tenant_match: &ArgMatches, env: &mut local_env::LocalEnv) -> anyhow::Result<()> {
    let pageserver = PageServerNode::from_env(env);
    match tenant_match.subcommand() {
        Some(("list", _)) => {
            for t in pageserver.tenant_list()? {
                println!("{} {}", t.id, t.state);
            }
        }
        Some(("create", create_match)) => {
            let initial_tenant_id = parse_tenant_id(create_match)?;
            let tenant_conf: HashMap<_, _> = create_match
                .values_of("config")
                .map(|vals| vals.flat_map(|c| c.split_once(':')).collect())
                .unwrap_or_default();
            let new_tenant_id = pageserver
                .tenant_create(initial_tenant_id, tenant_conf)?
                .ok_or_else(|| {
                    anyhow!("Tenant with id {:?} was already created", initial_tenant_id)
                })?;
            println!(
                "tenant {} successfully created on the pageserver",
                new_tenant_id
            );

            // Create an initial timeline for the new tenant
            let new_timeline_id = parse_timeline_id(create_match)?;
            let timeline = pageserver
                .timeline_create(new_tenant_id, new_timeline_id, None, None)?
                .context(format!(
                    "Failed to create initial timeline for tenant {new_tenant_id}"
                ))?;
            let new_timeline_id = timeline.timeline_id;
            let last_record_lsn = timeline
                .local
                .context(format!("Failed to get last record LSN: no local timeline info for timeline {new_timeline_id}"))?
                .last_record_lsn;

            env.register_branch_mapping(
                DEFAULT_BRANCH_NAME.to_string(),
                new_tenant_id,
                new_timeline_id,
            )?;

            println!(
                "Created an initial timeline '{new_timeline_id}' at Lsn {last_record_lsn} for tenant: {new_tenant_id}",
            );
        }
        Some(("config", create_match)) => {
            let tenant_id = get_tenant_id(create_match, env)?;
            let tenant_conf: HashMap<_, _> = create_match
                .values_of("config")
                .map(|vals| vals.flat_map(|c| c.split_once(':')).collect())
                .unwrap_or_default();

            pageserver
                .tenant_config(tenant_id, tenant_conf)
                .with_context(|| format!("Tenant config failed for tenant with id {tenant_id}"))?;
            println!("tenant {tenant_id} successfully configured on the pageserver");
        }
        Some((sub_name, _)) => bail!("Unexpected tenant subcommand '{}'", sub_name),
        None => bail!("no tenant subcommand provided"),
    }
    Ok(())
}

fn handle_timeline(timeline_match: &ArgMatches, env: &mut local_env::LocalEnv) -> Result<()> {
    let pageserver = PageServerNode::from_env(env);

    match timeline_match.subcommand() {
        Some(("list", list_match)) => {
            let tenant_id = get_tenant_id(list_match, env)?;
            let timelines = pageserver.timeline_list(&tenant_id)?;
            print_timelines_tree(timelines, env.timeline_name_mappings())?;
        }
        Some(("create", create_match)) => {
            let tenant_id = get_tenant_id(create_match, env)?;
            let new_branch_name = create_match
                .value_of("branch-name")
                .ok_or_else(|| anyhow!("No branch name provided"))?;
            let timeline = pageserver
                .timeline_create(tenant_id, None, None, None)?
                .ok_or_else(|| anyhow!("Failed to create new timeline for tenant {}", tenant_id))?;
            let new_timeline_id = timeline.timeline_id;

            let last_record_lsn = timeline
                .local
                .expect("no local timeline info")
                .last_record_lsn;
            env.register_branch_mapping(new_branch_name.to_string(), tenant_id, new_timeline_id)?;

            println!(
                "Created timeline '{}' at Lsn {} for tenant: {}",
                timeline.timeline_id, last_record_lsn, tenant_id,
            );
        }
        Some(("branch", branch_match)) => {
            let tenant_id = get_tenant_id(branch_match, env)?;
            let new_branch_name = branch_match
                .value_of("branch-name")
                .ok_or_else(|| anyhow!("No branch name provided"))?;
            let ancestor_branch_name = branch_match
                .value_of("ancestor-branch-name")
                .unwrap_or(DEFAULT_BRANCH_NAME);
            let ancestor_timeline_id = env
                .get_branch_timeline_id(ancestor_branch_name, tenant_id)
                .ok_or_else(|| {
                    anyhow!(
                        "Found no timeline id for branch name '{}'",
                        ancestor_branch_name
                    )
                })?;

            let start_lsn = branch_match
                .value_of("ancestor-start-lsn")
                .map(Lsn::from_str)
                .transpose()
                .context("Failed to parse ancestor start Lsn from the request")?;
            let timeline = pageserver
                .timeline_create(tenant_id, None, start_lsn, Some(ancestor_timeline_id))?
                .ok_or_else(|| anyhow!("Failed to create new timeline for tenant {}", tenant_id))?;
            let new_timeline_id = timeline.timeline_id;

            let last_record_lsn = timeline
                .local
                .expect("no local timeline info")
                .last_record_lsn;

            env.register_branch_mapping(new_branch_name.to_string(), tenant_id, new_timeline_id)?;

            println!(
                "Created timeline '{}' at Lsn {} for tenant: {}. Ancestor timeline: '{}'",
                timeline.timeline_id, last_record_lsn, tenant_id, ancestor_branch_name,
            );
        }
        Some((sub_name, _)) => bail!("Unexpected tenant subcommand '{}'", sub_name),
        None => bail!("no tenant subcommand provided"),
    }

    Ok(())
}

fn handle_pg(pg_match: &ArgMatches, env: &local_env::LocalEnv) -> Result<()> {
    let (sub_name, sub_args) = match pg_match.subcommand() {
        Some(pg_subcommand_data) => pg_subcommand_data,
        None => bail!("no pg subcommand provided"),
    };

    let mut cplane = ComputeControlPlane::load(env.clone())?;

    // All subcommands take an optional --tenant-id option
    let tenant_id = get_tenant_id(sub_args, env)?;

    match sub_name {
        "list" => {
            let timeline_infos = get_timeline_infos(env, &tenant_id).unwrap_or_else(|e| {
                eprintln!("Failed to load timeline info: {}", e);
                HashMap::new()
            });

            let timeline_name_mappings = env.timeline_name_mappings();

            let mut table = comfy_table::Table::new();

            table.load_preset(comfy_table::presets::NOTHING);

            table.set_header(&[
                "NODE",
                "ADDRESS",
                "TIMELINE",
                "BRANCH NAME",
                "LSN",
                "STATUS",
            ]);

            for ((_, node_name), node) in cplane
                .nodes
                .iter()
                .filter(|((node_tenant_id, _), _)| node_tenant_id == &tenant_id)
            {
                let lsn_str = match node.lsn {
                    None => {
                        // -> primary node
                        // Use the LSN at the end of the timeline.
                        timeline_infos
                            .get(&node.timeline_id)
                            .and_then(|bi| bi.local.as_ref().map(|l| l.last_record_lsn.to_string()))
                            .unwrap_or_else(|| "?".to_string())
                    }
                    Some(lsn) => {
                        // -> read-only node
                        // Use the node's LSN.
                        lsn.to_string()
                    }
                };

                let branch_name = timeline_name_mappings
                    .get(&ZTenantTimelineId::new(tenant_id, node.timeline_id))
                    .map(|name| name.as_str())
                    .unwrap_or("?");

                table.add_row(&[
                    node_name.as_str(),
                    &node.address.to_string(),
                    &node.timeline_id.to_string(),
                    branch_name,
                    lsn_str.as_str(),
                    node.status(),
                ]);
            }

            println!("{table}");
        }
        "create" => {
            let branch_name = sub_args
                .value_of("branch-name")
                .unwrap_or(DEFAULT_BRANCH_NAME);
            let node_name = sub_args
                .value_of("node")
                .map(ToString::to_string)
                .unwrap_or_else(|| format!("{}_node", branch_name));

            let lsn = sub_args
                .value_of("lsn")
                .map(Lsn::from_str)
                .transpose()
                .context("Failed to parse Lsn from the request")?;
            let timeline_id = env
                .get_branch_timeline_id(branch_name, tenant_id)
                .ok_or_else(|| anyhow!("Found no timeline id for branch name '{}'", branch_name))?;

            let port: Option<u16> = match sub_args.value_of("port") {
                Some(p) => Some(p.parse()?),
                None => None,
            };
            cplane.new_node(tenant_id, &node_name, timeline_id, lsn, port)?;
        }
        "start" => {
            let port: Option<u16> = match sub_args.value_of("port") {
                Some(p) => Some(p.parse()?),
                None => None,
            };
            let node_name = sub_args
                .value_of("node")
                .ok_or_else(|| anyhow!("No node name was provided to start"))?;

            let node = cplane.nodes.get(&(tenant_id, node_name.to_owned()));

            let auth_token = if matches!(env.pageserver.auth_type, AuthType::ZenithJWT) {
                let claims = Claims::new(Some(tenant_id), Scope::Tenant);

                Some(env.generate_auth_token(&claims)?)
            } else {
                None
            };

            if let Some(node) = node {
                println!("Starting existing postgres {}...", node_name);
                node.start(&auth_token)?;
            } else {
                let branch_name = sub_args
                    .value_of("branch-name")
                    .unwrap_or(DEFAULT_BRANCH_NAME);
                let timeline_id = env
                    .get_branch_timeline_id(branch_name, tenant_id)
                    .ok_or_else(|| {
                        anyhow!("Found no timeline id for branch name '{}'", branch_name)
                    })?;
                let lsn = sub_args
                    .value_of("lsn")
                    .map(Lsn::from_str)
                    .transpose()
                    .context("Failed to parse Lsn from the request")?;
                // when used with custom port this results in non obvious behaviour
                // port is remembered from first start command, i e
                // start --port X
                // stop
                // start <-- will also use port X even without explicit port argument
                println!(
                    "Starting new postgres {} on timeline {} ...",
                    node_name, timeline_id
                );
                let node = cplane.new_node(tenant_id, node_name, timeline_id, lsn, port)?;
                node.start(&auth_token)?;
            }
        }
        "stop" => {
            let node_name = sub_args
                .value_of("node")
                .ok_or_else(|| anyhow!("No node name was provided to stop"))?;
            let destroy = sub_args.is_present("destroy");

            let node = cplane
                .nodes
                .get(&(tenant_id, node_name.to_owned()))
                .with_context(|| format!("postgres {} is not found", node_name))?;
            node.stop(destroy)?;
        }

        _ => bail!("Unexpected pg subcommand '{}'", sub_name),
    }

    Ok(())
}

fn handle_pageserver(sub_match: &ArgMatches, env: &local_env::LocalEnv) -> Result<()> {
    let pageserver = PageServerNode::from_env(env);

    match sub_match.subcommand() {
        Some(("start", start_match)) => {
            if let Err(e) = pageserver.start(&pageserver_config_overrides(start_match)) {
                eprintln!("pageserver start failed: {}", e);
                exit(1);
            }
        }

        Some(("stop", stop_match)) => {
            let immediate = stop_match.value_of("stop-mode") == Some("immediate");

            if let Err(e) = pageserver.stop(immediate) {
                eprintln!("pageserver stop failed: {}", e);
                exit(1);
            }
        }

        Some(("restart", restart_match)) => {
            //TODO what shutdown strategy should we use here?
            if let Err(e) = pageserver.stop(false) {
                eprintln!("pageserver stop failed: {}", e);
                exit(1);
            }

            if let Err(e) = pageserver.start(&pageserver_config_overrides(restart_match)) {
                eprintln!("pageserver start failed: {}", e);
                exit(1);
            }
        }
        Some((sub_name, _)) => bail!("Unexpected pageserver subcommand '{}'", sub_name),
        None => bail!("no pageserver subcommand provided"),
    }
    Ok(())
}

fn get_safekeeper(env: &local_env::LocalEnv, id: NodeId) -> Result<SafekeeperNode> {
    if let Some(node) = env.safekeepers.iter().find(|node| node.id == id) {
        Ok(SafekeeperNode::from_env(env, node))
    } else {
        bail!("could not find safekeeper '{}'", id)
    }
}

fn handle_safekeeper(sub_match: &ArgMatches, env: &local_env::LocalEnv) -> Result<()> {
    let (sub_name, sub_args) = match sub_match.subcommand() {
        Some(safekeeper_command_data) => safekeeper_command_data,
        None => bail!("no safekeeper subcommand provided"),
    };

    // All the commands take an optional safekeeper name argument
    let sk_id = if let Some(id_str) = sub_args.value_of("id") {
        NodeId(id_str.parse().context("while parsing safekeeper id")?)
    } else {
        DEFAULT_SAFEKEEPER_ID
    };
    let safekeeper = get_safekeeper(env, sk_id)?;

    match sub_name {
        "start" => {
            if let Err(e) = safekeeper.start() {
                eprintln!("safekeeper start failed: {}", e);
                exit(1);
            }
        }

        "stop" => {
            let immediate = sub_args.value_of("stop-mode") == Some("immediate");

            if let Err(e) = safekeeper.stop(immediate) {
                eprintln!("safekeeper stop failed: {}", e);
                exit(1);
            }
        }

        "restart" => {
            let immediate = sub_args.value_of("stop-mode") == Some("immediate");

            if let Err(e) = safekeeper.stop(immediate) {
                eprintln!("safekeeper stop failed: {}", e);
                exit(1);
            }

            if let Err(e) = safekeeper.start() {
                eprintln!("safekeeper start failed: {}", e);
                exit(1);
            }
        }

        _ => {
            bail!("Unexpected safekeeper subcommand '{}'", sub_name)
        }
    }
    Ok(())
}

fn handle_start_all(sub_match: &ArgMatches, env: &local_env::LocalEnv) -> anyhow::Result<()> {
    etcd::start_etcd_process(env)?;
    let pageserver = PageServerNode::from_env(env);

    // Postgres nodes are not started automatically

    if let Err(e) = pageserver.start(&pageserver_config_overrides(sub_match)) {
        eprintln!("pageserver start failed: {e}");
        try_stop_etcd_process(env);
        exit(1);
    }

    for node in env.safekeepers.iter() {
        let safekeeper = SafekeeperNode::from_env(env, node);
        if let Err(e) = safekeeper.start() {
            eprintln!("safekeeper '{}' start failed: {e}", safekeeper.id);
            try_stop_etcd_process(env);
            exit(1);
        }
    }
    Ok(())
}

fn handle_stop_all(sub_match: &ArgMatches, env: &local_env::LocalEnv) -> Result<()> {
    let immediate = sub_match.value_of("stop-mode") == Some("immediate");

    let pageserver = PageServerNode::from_env(env);

    // Stop all compute nodes
    let cplane = ComputeControlPlane::load(env.clone())?;
    for (_k, node) in cplane.nodes {
        if let Err(e) = node.stop(false) {
            eprintln!("postgres stop failed: {}", e);
        }
    }

    if let Err(e) = pageserver.stop(immediate) {
        eprintln!("pageserver stop failed: {}", e);
    }

    for node in env.safekeepers.iter() {
        let safekeeper = SafekeeperNode::from_env(env, node);
        if let Err(e) = safekeeper.stop(immediate) {
            eprintln!("safekeeper '{}' stop failed: {}", safekeeper.id, e);
        }
    }

    try_stop_etcd_process(env);

    Ok(())
}

fn try_stop_etcd_process(env: &local_env::LocalEnv) {
    if let Err(e) = etcd::stop_etcd_process(env) {
        eprintln!("etcd stop failed: {e}");
    }
}<|MERGE_RESOLUTION|>--- conflicted
+++ resolved
@@ -22,11 +22,7 @@
     lsn::Lsn,
     postgres_backend::AuthType,
     project_git_version,
-<<<<<<< HEAD
-    zid::{ZNodeId, TenantId, ZTenantTimelineId, ZTimelineId},
-=======
-    zid::{NodeId, ZTenantId, ZTenantTimelineId, ZTimelineId},
->>>>>>> c584d90b
+    zid::{NodeId, TenantId, ZTenantTimelineId, ZTimelineId},
 };
 
 use pageserver::timelines::TimelineInfo;
