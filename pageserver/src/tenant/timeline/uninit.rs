--- conflicted
+++ resolved
@@ -8,11 +8,7 @@
 use crate::{
     context::RequestContext,
     import_datadir,
-<<<<<<< HEAD
-    tenant::{CreateTimelineIdempotency, Tenant},
-=======
     tenant::{CreateTimelineIdempotency, Tenant, TimelineOrOffloaded},
->>>>>>> 10aaa367
 };
 
 use super::Timeline;
@@ -188,11 +184,7 @@
 pub(crate) enum TimelineExclusionError {
     #[error("Already exists")]
     AlreadyExists {
-<<<<<<< HEAD
-        existing: Arc<Timeline>,
-=======
         existing: TimelineOrOffloaded,
->>>>>>> 10aaa367
         arg: CreateTimelineIdempotency,
     },
     #[error("Already creating")]
@@ -211,10 +203,7 @@
         timeline_id: TimelineId,
         timeline_path: Utf8PathBuf,
         idempotency: CreateTimelineIdempotency,
-<<<<<<< HEAD
-=======
         allow_offloaded: bool,
->>>>>>> 10aaa367
     ) -> Result<Self, TimelineExclusionError> {
         let owning_tenant = owning_tenant
             .myself
@@ -235,30 +224,10 @@
         > = owning_tenant.timelines_creating.lock().unwrap();
 
         if let Some(existing) = timelines.get(&timeline_id) {
-<<<<<<< HEAD
-            Err(TimelineExclusionError::AlreadyExists {
-                existing: existing.clone(),
-                arg: idempotency,
-            })
-        } else if creating_timelines.contains(&timeline_id) {
-            Err(TimelineExclusionError::AlreadyCreating)
-        } else {
-            creating_timelines.insert(timeline_id);
-            drop(timelines);
-            drop(creating_timelines);
-            Ok(Self {
-                _tenant_gate_guard,
-                owning_tenant,
-                timeline_id,
-                timeline_path,
-                idempotency,
-            })
-=======
             return Err(TimelineExclusionError::AlreadyExists {
                 existing: TimelineOrOffloaded::Timeline(existing.clone()),
                 arg: idempotency,
             });
->>>>>>> 10aaa367
         }
         if !allow_offloaded {
             if let Some(existing) = timelines_offloaded.get(&timeline_id) {
@@ -272,7 +241,11 @@
             return Err(TimelineExclusionError::AlreadyCreating);
         }
         creating_timelines.insert(timeline_id);
+        drop(creating_timelines);
+        drop(timelines_offloaded);
+        drop(timelines);
         Ok(Self {
+            _tenant_gate_guard,
             owning_tenant,
             timeline_id,
             timeline_path,
