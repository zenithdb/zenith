use enum_map::EnumMap;
use metrics::{
    register_counter_vec, register_gauge_vec, register_histogram, register_histogram_vec,
    register_int_counter, register_int_counter_pair_vec, register_int_counter_vec,
    register_int_gauge, register_int_gauge_vec, register_uint_gauge, register_uint_gauge_vec,
    Counter, CounterVec, GaugeVec, Histogram, HistogramVec, IntCounter, IntCounterPair,
    IntCounterPairVec, IntCounterVec, IntGauge, IntGaugeVec, UIntGauge, UIntGaugeVec,
};
use once_cell::sync::Lazy;
use pageserver_api::shard::TenantShardId;
use strum::{EnumCount, VariantNames};
use strum_macros::{IntoStaticStr, VariantNames};
use tracing::warn;
use utils::id::TimelineId;

/// Prometheus histogram buckets (in seconds) for operations in the critical
/// path. In other words, operations that directly affect that latency of user
/// queries.
///
/// The buckets capture the majority of latencies in the microsecond and
/// millisecond range but also extend far enough up to distinguish "bad" from
/// "really bad".
const CRITICAL_OP_BUCKETS: &[f64] = &[
    0.000_001, 0.000_010, 0.000_100, // 1 us, 10 us, 100 us
    0.001_000, 0.010_000, 0.100_000, // 1 ms, 10 ms, 100 ms
    1.0, 10.0, 100.0, // 1 s, 10 s, 100 s
];

// Metrics collected on operations on the storage repository.
#[derive(Debug, VariantNames, IntoStaticStr)]
#[strum(serialize_all = "kebab_case")]
pub(crate) enum StorageTimeOperation {
    #[strum(serialize = "layer flush")]
    LayerFlush,

    #[strum(serialize = "compact")]
    Compact,

    #[strum(serialize = "create images")]
    CreateImages,

    #[strum(serialize = "logical size")]
    LogicalSize,

    #[strum(serialize = "imitate logical size")]
    ImitateLogicalSize,

    #[strum(serialize = "load layer map")]
    LoadLayerMap,

    #[strum(serialize = "gc")]
    Gc,

    #[strum(serialize = "find gc cutoffs")]
    FindGcCutoffs,
}

pub(crate) static STORAGE_TIME_SUM_PER_TIMELINE: Lazy<CounterVec> = Lazy::new(|| {
    register_counter_vec!(
        "pageserver_storage_operations_seconds_sum",
        "Total time spent on storage operations with operation, tenant and timeline dimensions",
        &["operation", "tenant_id", "shard_id", "timeline_id"],
    )
    .expect("failed to define a metric")
});

pub(crate) static STORAGE_TIME_COUNT_PER_TIMELINE: Lazy<IntCounterVec> = Lazy::new(|| {
    register_int_counter_vec!(
        "pageserver_storage_operations_seconds_count",
        "Count of storage operations with operation, tenant and timeline dimensions",
        &["operation", "tenant_id", "shard_id", "timeline_id"],
    )
    .expect("failed to define a metric")
});

// Buckets for background operations like compaction, GC, size calculation
const STORAGE_OP_BUCKETS: &[f64] = &[0.010, 0.100, 1.0, 10.0, 100.0, 1000.0];

pub(crate) static STORAGE_TIME_GLOBAL: Lazy<HistogramVec> = Lazy::new(|| {
    register_histogram_vec!(
        "pageserver_storage_operations_seconds_global",
        "Time spent on storage operations",
        &["operation"],
        STORAGE_OP_BUCKETS.into(),
    )
    .expect("failed to define a metric")
});

pub(crate) static READ_NUM_LAYERS_VISITED: Lazy<Histogram> = Lazy::new(|| {
    register_histogram!(
        "pageserver_layers_visited_per_read_global",
        "Number of layers visited to reconstruct one key",
        vec![1.0, 4.0, 8.0, 16.0, 32.0, 64.0, 128.0, 256.0, 512.0, 1024.0],
    )
    .expect("failed to define a metric")
});

pub(crate) static VEC_READ_NUM_LAYERS_VISITED: Lazy<Histogram> = Lazy::new(|| {
    register_histogram!(
        "pageserver_layers_visited_per_vectored_read_global",
        "Average number of layers visited to reconstruct one key",
        vec![1.0, 4.0, 8.0, 16.0, 32.0, 64.0, 128.0, 256.0, 512.0, 1024.0],
    )
    .expect("failed to define a metric")
});

// Metrics collected on operations on the storage repository.
#[derive(
    Clone, Copy, enum_map::Enum, strum_macros::EnumString, strum_macros::Display, IntoStaticStr,
)]
pub(crate) enum GetKind {
    Singular,
    Vectored,
}

pub(crate) struct ReconstructTimeMetrics {
    singular: Histogram,
    vectored: Histogram,
}

pub(crate) static RECONSTRUCT_TIME: Lazy<ReconstructTimeMetrics> = Lazy::new(|| {
    let inner = register_histogram_vec!(
        "pageserver_getpage_reconstruct_seconds",
        "Time spent in reconstruct_value (reconstruct a page from deltas)",
        &["get_kind"],
        CRITICAL_OP_BUCKETS.into(),
    )
    .expect("failed to define a metric");

    ReconstructTimeMetrics {
        singular: inner.with_label_values(&[GetKind::Singular.into()]),
        vectored: inner.with_label_values(&[GetKind::Vectored.into()]),
    }
});

impl ReconstructTimeMetrics {
    pub(crate) fn for_get_kind(&self, get_kind: GetKind) -> &Histogram {
        match get_kind {
            GetKind::Singular => &self.singular,
            GetKind::Vectored => &self.vectored,
        }
    }
}

pub(crate) struct ReconstructDataTimeMetrics {
    singular: Histogram,
    vectored: Histogram,
}

impl ReconstructDataTimeMetrics {
    pub(crate) fn for_get_kind(&self, get_kind: GetKind) -> &Histogram {
        match get_kind {
            GetKind::Singular => &self.singular,
            GetKind::Vectored => &self.vectored,
        }
    }
}

pub(crate) static GET_RECONSTRUCT_DATA_TIME: Lazy<ReconstructDataTimeMetrics> = Lazy::new(|| {
    let inner = register_histogram_vec!(
        "pageserver_getpage_get_reconstruct_data_seconds",
        "Time spent in get_reconstruct_value_data",
        &["get_kind"],
        CRITICAL_OP_BUCKETS.into(),
    )
    .expect("failed to define a metric");

    ReconstructDataTimeMetrics {
        singular: inner.with_label_values(&[GetKind::Singular.into()]),
        vectored: inner.with_label_values(&[GetKind::Vectored.into()]),
    }
});

pub(crate) struct GetVectoredLatency {
    map: EnumMap<TaskKind, Option<Histogram>>,
}

#[allow(dead_code)]
pub(crate) struct ScanLatency {
    map: EnumMap<TaskKind, Option<Histogram>>,
}

impl GetVectoredLatency {
    // Only these task types perform vectored gets. Filter all other tasks out to reduce total
    // cardinality of the metric.
    const TRACKED_TASK_KINDS: [TaskKind; 2] = [TaskKind::Compaction, TaskKind::PageRequestHandler];

    pub(crate) fn for_task_kind(&self, task_kind: TaskKind) -> Option<&Histogram> {
        self.map[task_kind].as_ref()
    }
}

impl ScanLatency {
    // Only these task types perform vectored gets. Filter all other tasks out to reduce total
    // cardinality of the metric.
    const TRACKED_TASK_KINDS: [TaskKind; 1] = [TaskKind::PageRequestHandler];

    pub(crate) fn for_task_kind(&self, task_kind: TaskKind) -> Option<&Histogram> {
        self.map[task_kind].as_ref()
    }
}

pub(crate) struct ScanLatencyOngoingRecording<'a> {
    parent: &'a Histogram,
    start: std::time::Instant,
}

impl<'a> ScanLatencyOngoingRecording<'a> {
    pub(crate) fn start_recording(parent: &'a Histogram) -> ScanLatencyOngoingRecording<'a> {
        let start = Instant::now();
        ScanLatencyOngoingRecording { parent, start }
    }

    pub(crate) fn observe(self, throttled: Option<Duration>) {
        let elapsed = self.start.elapsed();
        let ex_throttled = if let Some(throttled) = throttled {
            elapsed.checked_sub(throttled)
        } else {
            Some(elapsed)
        };
        if let Some(ex_throttled) = ex_throttled {
            self.parent.observe(ex_throttled.as_secs_f64());
        } else {
            use utils::rate_limit::RateLimit;
            static LOGGED: Lazy<Mutex<RateLimit>> =
                Lazy::new(|| Mutex::new(RateLimit::new(Duration::from_secs(10))));
            let mut rate_limit = LOGGED.lock().unwrap();
            rate_limit.call(|| {
                warn!("error deducting time spent throttled; this message is logged at a global rate limit");
            });
        }
    }
}

pub(crate) static GET_VECTORED_LATENCY: Lazy<GetVectoredLatency> = Lazy::new(|| {
    let inner = register_histogram_vec!(
        "pageserver_get_vectored_seconds",
        "Time spent in get_vectored, excluding time spent in timeline_get_throttle.",
        &["task_kind"],
        CRITICAL_OP_BUCKETS.into(),
    )
    .expect("failed to define a metric");

    GetVectoredLatency {
        map: EnumMap::from_array(std::array::from_fn(|task_kind_idx| {
            let task_kind = <TaskKind as enum_map::Enum>::from_usize(task_kind_idx);

            if GetVectoredLatency::TRACKED_TASK_KINDS.contains(&task_kind) {
                let task_kind = task_kind.into();
                Some(inner.with_label_values(&[task_kind]))
            } else {
                None
            }
        })),
    }
});

pub(crate) static SCAN_LATENCY: Lazy<ScanLatency> = Lazy::new(|| {
    let inner = register_histogram_vec!(
        "pageserver_scan_seconds",
        "Time spent in scan, excluding time spent in timeline_get_throttle.",
        &["task_kind"],
        CRITICAL_OP_BUCKETS.into(),
    )
    .expect("failed to define a metric");

    ScanLatency {
        map: EnumMap::from_array(std::array::from_fn(|task_kind_idx| {
            let task_kind = <TaskKind as enum_map::Enum>::from_usize(task_kind_idx);

            if ScanLatency::TRACKED_TASK_KINDS.contains(&task_kind) {
                let task_kind = task_kind.into();
                Some(inner.with_label_values(&[task_kind]))
            } else {
                None
            }
        })),
    }
});

pub(crate) struct PageCacheMetricsForTaskKind {
    pub read_accesses_immutable: IntCounter,
    pub read_hits_immutable: IntCounter,
}

pub(crate) struct PageCacheMetrics {
    map: EnumMap<TaskKind, EnumMap<PageContentKind, PageCacheMetricsForTaskKind>>,
}

static PAGE_CACHE_READ_HITS: Lazy<IntCounterVec> = Lazy::new(|| {
    register_int_counter_vec!(
        "pageserver_page_cache_read_hits_total",
        "Number of read accesses to the page cache that hit",
        &["task_kind", "key_kind", "content_kind", "hit_kind"]
    )
    .expect("failed to define a metric")
});

static PAGE_CACHE_READ_ACCESSES: Lazy<IntCounterVec> = Lazy::new(|| {
    register_int_counter_vec!(
        "pageserver_page_cache_read_accesses_total",
        "Number of read accesses to the page cache",
        &["task_kind", "key_kind", "content_kind"]
    )
    .expect("failed to define a metric")
});

pub(crate) static PAGE_CACHE: Lazy<PageCacheMetrics> = Lazy::new(|| PageCacheMetrics {
    map: EnumMap::from_array(std::array::from_fn(|task_kind| {
        let task_kind = <TaskKind as enum_map::Enum>::from_usize(task_kind);
        let task_kind: &'static str = task_kind.into();
        EnumMap::from_array(std::array::from_fn(|content_kind| {
            let content_kind = <PageContentKind as enum_map::Enum>::from_usize(content_kind);
            let content_kind: &'static str = content_kind.into();
            PageCacheMetricsForTaskKind {
                read_accesses_immutable: {
                    PAGE_CACHE_READ_ACCESSES
                        .get_metric_with_label_values(&[task_kind, "immutable", content_kind])
                        .unwrap()
                },

                read_hits_immutable: {
                    PAGE_CACHE_READ_HITS
                        .get_metric_with_label_values(&[task_kind, "immutable", content_kind, "-"])
                        .unwrap()
                },
            }
        }))
    })),
});

impl PageCacheMetrics {
    pub(crate) fn for_ctx(&self, ctx: &RequestContext) -> &PageCacheMetricsForTaskKind {
        &self.map[ctx.task_kind()][ctx.page_content_kind()]
    }
}

pub(crate) struct PageCacheSizeMetrics {
    pub max_bytes: UIntGauge,

    pub current_bytes_immutable: UIntGauge,
}

static PAGE_CACHE_SIZE_CURRENT_BYTES: Lazy<UIntGaugeVec> = Lazy::new(|| {
    register_uint_gauge_vec!(
        "pageserver_page_cache_size_current_bytes",
        "Current size of the page cache in bytes, by key kind",
        &["key_kind"]
    )
    .expect("failed to define a metric")
});

pub(crate) static PAGE_CACHE_SIZE: Lazy<PageCacheSizeMetrics> =
    Lazy::new(|| PageCacheSizeMetrics {
        max_bytes: {
            register_uint_gauge!(
                "pageserver_page_cache_size_max_bytes",
                "Maximum size of the page cache in bytes"
            )
            .expect("failed to define a metric")
        },
        current_bytes_immutable: {
            PAGE_CACHE_SIZE_CURRENT_BYTES
                .get_metric_with_label_values(&["immutable"])
                .unwrap()
        },
    });

pub(crate) mod page_cache_eviction_metrics {
    use std::num::NonZeroUsize;

    use metrics::{register_int_counter_vec, IntCounter, IntCounterVec};
    use once_cell::sync::Lazy;

    #[derive(Clone, Copy)]
    pub(crate) enum Outcome {
        FoundSlotUnused { iters: NonZeroUsize },
        FoundSlotEvicted { iters: NonZeroUsize },
        ItersExceeded { iters: NonZeroUsize },
    }

    static ITERS_TOTAL_VEC: Lazy<IntCounterVec> = Lazy::new(|| {
        register_int_counter_vec!(
            "pageserver_page_cache_find_victim_iters_total",
            "Counter for the number of iterations in the find_victim loop",
            &["outcome"],
        )
        .expect("failed to define a metric")
    });

    static CALLS_VEC: Lazy<IntCounterVec> = Lazy::new(|| {
        register_int_counter_vec!(
            "pageserver_page_cache_find_victim_calls",
            "Incremented at the end of each find_victim() call.\
             Filter by outcome to get e.g., eviction rate.",
            &["outcome"]
        )
        .unwrap()
    });

    pub(crate) fn observe(outcome: Outcome) {
        macro_rules! dry {
            ($label:literal, $iters:expr) => {{
                static LABEL: &'static str = $label;
                static ITERS_TOTAL: Lazy<IntCounter> =
                    Lazy::new(|| ITERS_TOTAL_VEC.with_label_values(&[LABEL]));
                static CALLS: Lazy<IntCounter> =
                    Lazy::new(|| CALLS_VEC.with_label_values(&[LABEL]));
                ITERS_TOTAL.inc_by(($iters.get()) as u64);
                CALLS.inc();
            }};
        }
        match outcome {
            Outcome::FoundSlotUnused { iters } => dry!("found_empty", iters),
            Outcome::FoundSlotEvicted { iters } => {
                dry!("found_evicted", iters)
            }
            Outcome::ItersExceeded { iters } => {
                dry!("err_iters_exceeded", iters);
                super::page_cache_errors_inc(super::PageCacheErrorKind::EvictIterLimit);
            }
        }
    }
}

static PAGE_CACHE_ERRORS: Lazy<IntCounterVec> = Lazy::new(|| {
    register_int_counter_vec!(
        "page_cache_errors_total",
        "Number of timeouts while acquiring a pinned slot in the page cache",
        &["error_kind"]
    )
    .expect("failed to define a metric")
});

#[derive(IntoStaticStr)]
#[strum(serialize_all = "kebab_case")]
pub(crate) enum PageCacheErrorKind {
    AcquirePinnedSlotTimeout,
    EvictIterLimit,
}

pub(crate) fn page_cache_errors_inc(error_kind: PageCacheErrorKind) {
    PAGE_CACHE_ERRORS
        .get_metric_with_label_values(&[error_kind.into()])
        .unwrap()
        .inc();
}

pub(crate) static WAIT_LSN_TIME: Lazy<Histogram> = Lazy::new(|| {
    register_histogram!(
        "pageserver_wait_lsn_seconds",
        "Time spent waiting for WAL to arrive",
        CRITICAL_OP_BUCKETS.into(),
    )
    .expect("failed to define a metric")
});

static LAST_RECORD_LSN: Lazy<IntGaugeVec> = Lazy::new(|| {
    register_int_gauge_vec!(
        "pageserver_last_record_lsn",
        "Last record LSN grouped by timeline",
        &["tenant_id", "shard_id", "timeline_id"]
    )
    .expect("failed to define a metric")
});

static PITR_HISTORY_SIZE: Lazy<UIntGaugeVec> = Lazy::new(|| {
    register_uint_gauge_vec!(
        "pageserver_pitr_history_size",
        "Data written since PITR cutoff on this timeline",
        &["tenant_id", "shard_id", "timeline_id"]
    )
    .expect("failed to define a metric")
});

#[derive(strum_macros::EnumString, strum_macros::Display, strum_macros::IntoStaticStr)]
#[strum(serialize_all = "kebab_case")]
pub(crate) enum MetricLayerKind {
    Delta,
    Image,
}

static TIMELINE_LAYER_SIZE: Lazy<UIntGaugeVec> = Lazy::new(|| {
    register_uint_gauge_vec!(
        "pageserver_layer_bytes",
        "Sum of layer physical sizes in bytes",
        &["tenant_id", "shard_id", "timeline_id", "kind"]
    )
    .expect("failed to define a metric")
});

static TIMELINE_LAYER_COUNT: Lazy<UIntGaugeVec> = Lazy::new(|| {
    register_uint_gauge_vec!(
        "pageserver_layer_count",
        "Number of layers that exist",
        &["tenant_id", "shard_id", "timeline_id", "kind"]
    )
    .expect("failed to define a metric")
});

static TIMELINE_ARCHIVE_SIZE: Lazy<UIntGaugeVec> = Lazy::new(|| {
    register_uint_gauge_vec!(
        "pageserver_archive_size",
        "Timeline's logical size if it is considered eligible for archival (outside PITR window), else zero",
        &["tenant_id", "shard_id", "timeline_id"]
    )
    .expect("failed to define a metric")
});

static STANDBY_HORIZON: Lazy<IntGaugeVec> = Lazy::new(|| {
    register_int_gauge_vec!(
        "pageserver_standby_horizon",
        "Standby apply LSN for which GC is hold off, by timeline.",
        &["tenant_id", "shard_id", "timeline_id"]
    )
    .expect("failed to define a metric")
});

static RESIDENT_PHYSICAL_SIZE: Lazy<UIntGaugeVec> = Lazy::new(|| {
    register_uint_gauge_vec!(
        "pageserver_resident_physical_size",
        "The size of the layer files present in the pageserver's filesystem, for attached locations.",
        &["tenant_id", "shard_id", "timeline_id"]
    )
    .expect("failed to define a metric")
});

static VISIBLE_PHYSICAL_SIZE: Lazy<UIntGaugeVec> = Lazy::new(|| {
    register_uint_gauge_vec!(
        "pageserver_visible_physical_size",
        "The size of the layer files present in the pageserver's filesystem.",
        &["tenant_id", "shard_id", "timeline_id"]
    )
    .expect("failed to define a metric")
});

pub(crate) static RESIDENT_PHYSICAL_SIZE_GLOBAL: Lazy<UIntGauge> = Lazy::new(|| {
    register_uint_gauge!(
        "pageserver_resident_physical_size_global",
        "Like `pageserver_resident_physical_size`, but without tenant/timeline dimensions."
    )
    .expect("failed to define a metric")
});

static REMOTE_PHYSICAL_SIZE: Lazy<UIntGaugeVec> = Lazy::new(|| {
    register_uint_gauge_vec!(
        "pageserver_remote_physical_size",
        "The size of the layer files present in the remote storage that are listed in the remote index_part.json.",
        // Corollary: If any files are missing from the index part, they won't be included here.
        &["tenant_id", "shard_id", "timeline_id"]
    )
    .expect("failed to define a metric")
});

static REMOTE_PHYSICAL_SIZE_GLOBAL: Lazy<UIntGauge> = Lazy::new(|| {
    register_uint_gauge!(
        "pageserver_remote_physical_size_global",
        "Like `pageserver_remote_physical_size`, but without tenant/timeline dimensions."
    )
    .expect("failed to define a metric")
});

pub(crate) static REMOTE_ONDEMAND_DOWNLOADED_LAYERS: Lazy<IntCounter> = Lazy::new(|| {
    register_int_counter!(
        "pageserver_remote_ondemand_downloaded_layers_total",
        "Total on-demand downloaded layers"
    )
    .unwrap()
});

pub(crate) static REMOTE_ONDEMAND_DOWNLOADED_BYTES: Lazy<IntCounter> = Lazy::new(|| {
    register_int_counter!(
        "pageserver_remote_ondemand_downloaded_bytes_total",
        "Total bytes of layers on-demand downloaded",
    )
    .unwrap()
});

static CURRENT_LOGICAL_SIZE: Lazy<UIntGaugeVec> = Lazy::new(|| {
    register_uint_gauge_vec!(
        "pageserver_current_logical_size",
        "Current logical size grouped by timeline",
        &["tenant_id", "shard_id", "timeline_id"]
    )
    .expect("failed to define current logical size metric")
});

static AUX_FILE_SIZE: Lazy<IntGaugeVec> = Lazy::new(|| {
    register_int_gauge_vec!(
        "pageserver_aux_file_estimated_size",
        "The size of all aux files for a timeline in aux file v2 store.",
        &["tenant_id", "shard_id", "timeline_id"]
    )
    .expect("failed to define a metric")
});

static VALID_LSN_LEASE_COUNT: Lazy<UIntGaugeVec> = Lazy::new(|| {
    register_uint_gauge_vec!(
        "pageserver_valid_lsn_lease_count",
        "The number of valid leases after refreshing gc info.",
        &["tenant_id", "shard_id", "timeline_id"],
    )
    .expect("failed to define a metric")
});

pub(crate) static CIRCUIT_BREAKERS_BROKEN: Lazy<IntCounter> = Lazy::new(|| {
    register_int_counter!(
        "pageserver_circuit_breaker_broken",
        "How many times a circuit breaker has broken"
    )
    .expect("failed to define a metric")
});

pub(crate) static CIRCUIT_BREAKERS_UNBROKEN: Lazy<IntCounter> = Lazy::new(|| {
    register_int_counter!(
        "pageserver_circuit_breaker_unbroken",
        "How many times a circuit breaker has been un-broken (recovered)"
    )
    .expect("failed to define a metric")
});

pub(crate) static COMPRESSION_IMAGE_INPUT_BYTES: Lazy<IntCounter> = Lazy::new(|| {
    register_int_counter!(
        "pageserver_compression_image_in_bytes_total",
        "Size of data written into image layers before compression"
    )
    .expect("failed to define a metric")
});

pub(crate) static COMPRESSION_IMAGE_INPUT_BYTES_CONSIDERED: Lazy<IntCounter> = Lazy::new(|| {
    register_int_counter!(
        "pageserver_compression_image_in_bytes_considered",
        "Size of potentially compressible data written into image layers before compression"
    )
    .expect("failed to define a metric")
});

pub(crate) static COMPRESSION_IMAGE_INPUT_BYTES_CHOSEN: Lazy<IntCounter> = Lazy::new(|| {
    register_int_counter!(
        "pageserver_compression_image_in_bytes_chosen",
        "Size of data whose compressed form was written into image layers"
    )
    .expect("failed to define a metric")
});

pub(crate) static COMPRESSION_IMAGE_OUTPUT_BYTES: Lazy<IntCounter> = Lazy::new(|| {
    register_int_counter!(
        "pageserver_compression_image_out_bytes_total",
        "Size of compressed image layer written"
    )
    .expect("failed to define a metric")
});

pub(crate) mod initial_logical_size {
    use metrics::{register_int_counter, register_int_counter_vec, IntCounter, IntCounterVec};
    use once_cell::sync::Lazy;

    pub(crate) struct StartCalculation(IntCounterVec);
    pub(crate) static START_CALCULATION: Lazy<StartCalculation> = Lazy::new(|| {
        StartCalculation(
            register_int_counter_vec!(
                "pageserver_initial_logical_size_start_calculation",
                "Incremented each time we start an initial logical size calculation attempt. \
                 The `circumstances` label provides some additional details.",
                &["attempt", "circumstances"]
            )
            .unwrap(),
        )
    });

    struct DropCalculation {
        first: IntCounter,
        retry: IntCounter,
    }

    static DROP_CALCULATION: Lazy<DropCalculation> = Lazy::new(|| {
        let vec = register_int_counter_vec!(
            "pageserver_initial_logical_size_drop_calculation",
            "Incremented each time we abort a started size calculation attmpt.",
            &["attempt"]
        )
        .unwrap();
        DropCalculation {
            first: vec.with_label_values(&["first"]),
            retry: vec.with_label_values(&["retry"]),
        }
    });

    pub(crate) struct Calculated {
        pub(crate) births: IntCounter,
        pub(crate) deaths: IntCounter,
    }

    pub(crate) static CALCULATED: Lazy<Calculated> = Lazy::new(|| Calculated {
        births: register_int_counter!(
            "pageserver_initial_logical_size_finish_calculation",
            "Incremented every time we finish calculation of initial logical size.\
             If everything is working well, this should happen at most once per Timeline object."
        )
        .unwrap(),
        deaths: register_int_counter!(
            "pageserver_initial_logical_size_drop_finished_calculation",
            "Incremented when we drop a finished initial logical size calculation result.\
             Mainly useful to turn pageserver_initial_logical_size_finish_calculation into a gauge."
        )
        .unwrap(),
    });

    pub(crate) struct OngoingCalculationGuard {
        inc_drop_calculation: Option<IntCounter>,
    }

    #[derive(strum_macros::IntoStaticStr)]
    pub(crate) enum StartCircumstances {
        EmptyInitial,
        SkippedConcurrencyLimiter,
        AfterBackgroundTasksRateLimit,
    }

    impl StartCalculation {
        pub(crate) fn first(&self, circumstances: StartCircumstances) -> OngoingCalculationGuard {
            let circumstances_label: &'static str = circumstances.into();
            self.0
                .with_label_values(&["first", circumstances_label])
                .inc();
            OngoingCalculationGuard {
                inc_drop_calculation: Some(DROP_CALCULATION.first.clone()),
            }
        }
        pub(crate) fn retry(&self, circumstances: StartCircumstances) -> OngoingCalculationGuard {
            let circumstances_label: &'static str = circumstances.into();
            self.0
                .with_label_values(&["retry", circumstances_label])
                .inc();
            OngoingCalculationGuard {
                inc_drop_calculation: Some(DROP_CALCULATION.retry.clone()),
            }
        }
    }

    impl Drop for OngoingCalculationGuard {
        fn drop(&mut self) {
            if let Some(counter) = self.inc_drop_calculation.take() {
                counter.inc();
            }
        }
    }

    impl OngoingCalculationGuard {
        pub(crate) fn calculation_result_saved(mut self) -> FinishedCalculationGuard {
            drop(self.inc_drop_calculation.take());
            CALCULATED.births.inc();
            FinishedCalculationGuard {
                inc_on_drop: CALCULATED.deaths.clone(),
            }
        }
    }

    pub(crate) struct FinishedCalculationGuard {
        inc_on_drop: IntCounter,
    }

    impl Drop for FinishedCalculationGuard {
        fn drop(&mut self) {
            self.inc_on_drop.inc();
        }
    }

    // context: https://github.com/neondatabase/neon/issues/5963
    pub(crate) static TIMELINES_WHERE_WALRECEIVER_GOT_APPROXIMATE_SIZE: Lazy<IntCounter> =
        Lazy::new(|| {
            register_int_counter!(
                "pageserver_initial_logical_size_timelines_where_walreceiver_got_approximate_size",
                "Counter for the following event: walreceiver calls\
                 Timeline::get_current_logical_size() and it returns `Approximate` for the first time."
            )
            .unwrap()
        });
}

static DIRECTORY_ENTRIES_COUNT: Lazy<UIntGaugeVec> = Lazy::new(|| {
    register_uint_gauge_vec!(
        "pageserver_directory_entries_count",
        "Sum of the entries in pageserver-stored directory listings",
        &["tenant_id", "shard_id", "timeline_id"]
    )
    .expect("failed to define a metric")
});

pub(crate) static TENANT_STATE_METRIC: Lazy<UIntGaugeVec> = Lazy::new(|| {
    register_uint_gauge_vec!(
        "pageserver_tenant_states_count",
        "Count of tenants per state",
        &["state"]
    )
    .expect("Failed to register pageserver_tenant_states_count metric")
});

/// A set of broken tenants.
///
/// These are expected to be so rare that a set is fine. Set as in a new timeseries per each broken
/// tenant.
pub(crate) static BROKEN_TENANTS_SET: Lazy<UIntGaugeVec> = Lazy::new(|| {
    register_uint_gauge_vec!(
        "pageserver_broken_tenants_count",
        "Set of broken tenants",
        &["tenant_id", "shard_id"]
    )
    .expect("Failed to register pageserver_tenant_states_count metric")
});

pub(crate) static TENANT_SYNTHETIC_SIZE_METRIC: Lazy<UIntGaugeVec> = Lazy::new(|| {
    register_uint_gauge_vec!(
        "pageserver_tenant_synthetic_cached_size_bytes",
        "Synthetic size of each tenant in bytes",
        &["tenant_id"]
    )
    .expect("Failed to register pageserver_tenant_synthetic_cached_size_bytes metric")
});

pub(crate) static EVICTION_ITERATION_DURATION: Lazy<HistogramVec> = Lazy::new(|| {
    register_histogram_vec!(
        "pageserver_eviction_iteration_duration_seconds_global",
        "Time spent on a single eviction iteration",
        &["period_secs", "threshold_secs"],
        STORAGE_OP_BUCKETS.into(),
    )
    .expect("failed to define a metric")
});

static EVICTIONS: Lazy<IntCounterVec> = Lazy::new(|| {
    register_int_counter_vec!(
        "pageserver_evictions",
        "Number of layers evicted from the pageserver",
        &["tenant_id", "shard_id", "timeline_id"]
    )
    .expect("failed to define a metric")
});

static EVICTIONS_WITH_LOW_RESIDENCE_DURATION: Lazy<IntCounterVec> = Lazy::new(|| {
    register_int_counter_vec!(
        "pageserver_evictions_with_low_residence_duration",
        "If a layer is evicted that was resident for less than `low_threshold`, it is counted to this counter. \
         Residence duration is determined using the `residence_duration_data_source`.",
        &["tenant_id", "shard_id", "timeline_id", "residence_duration_data_source", "low_threshold_secs"]
    )
    .expect("failed to define a metric")
});

pub(crate) static UNEXPECTED_ONDEMAND_DOWNLOADS: Lazy<IntCounter> = Lazy::new(|| {
    register_int_counter!(
        "pageserver_unexpected_ondemand_downloads_count",
        "Number of unexpected on-demand downloads. \
         We log more context for each increment, so, forgo any labels in this metric.",
    )
    .expect("failed to define a metric")
});

/// How long did we take to start up?  Broken down by labels to describe
/// different phases of startup.
pub static STARTUP_DURATION: Lazy<GaugeVec> = Lazy::new(|| {
    register_gauge_vec!(
        "pageserver_startup_duration_seconds",
        "Time taken by phases of pageserver startup, in seconds",
        &["phase"]
    )
    .expect("Failed to register pageserver_startup_duration_seconds metric")
});

pub static STARTUP_IS_LOADING: Lazy<UIntGauge> = Lazy::new(|| {
    register_uint_gauge!(
        "pageserver_startup_is_loading",
        "1 while in initial startup load of tenants, 0 at other times"
    )
    .expect("Failed to register pageserver_startup_is_loading")
});

pub(crate) static TIMELINE_EPHEMERAL_BYTES: Lazy<UIntGauge> = Lazy::new(|| {
    register_uint_gauge!(
        "pageserver_timeline_ephemeral_bytes",
        "Total number of bytes in ephemeral layers, summed for all timelines.  Approximate, lazily updated."
    )
    .expect("Failed to register metric")
});

/// Metrics related to the lifecycle of a [`crate::tenant::Tenant`] object: things
/// like how long it took to load.
///
/// Note that these are process-global metrics, _not_ per-tenant metrics.  Per-tenant
/// metrics are rather expensive, and usually fine grained stuff makes more sense
/// at a timeline level than tenant level.
pub(crate) struct TenantMetrics {
    /// How long did tenants take to go from construction to active state?
    pub(crate) activation: Histogram,
    pub(crate) preload: Histogram,
    pub(crate) attach: Histogram,

    /// How many tenants are included in the initial startup of the pagesrever?
    pub(crate) startup_scheduled: IntCounter,
    pub(crate) startup_complete: IntCounter,
}

pub(crate) static TENANT: Lazy<TenantMetrics> = Lazy::new(|| {
    TenantMetrics {
    activation: register_histogram!(
        "pageserver_tenant_activation_seconds",
        "Time taken by tenants to activate, in seconds",
        CRITICAL_OP_BUCKETS.into()
    )
    .expect("Failed to register metric"),
    preload: register_histogram!(
        "pageserver_tenant_preload_seconds",
        "Time taken by tenants to load remote metadata on startup/attach, in seconds",
        CRITICAL_OP_BUCKETS.into()
    )
    .expect("Failed to register metric"),
    attach: register_histogram!(
        "pageserver_tenant_attach_seconds",
        "Time taken by tenants to intialize, after remote metadata is already loaded",
        CRITICAL_OP_BUCKETS.into()
    )
    .expect("Failed to register metric"),
    startup_scheduled: register_int_counter!(
        "pageserver_tenant_startup_scheduled",
        "Number of tenants included in pageserver startup (doesn't count tenants attached later)"
    ).expect("Failed to register metric"),
    startup_complete: register_int_counter!(
        "pageserver_tenant_startup_complete",
        "Number of tenants that have completed warm-up, or activated on-demand during initial startup: \
         should eventually reach `pageserver_tenant_startup_scheduled_total`.  Does not include broken \
         tenants: such cases will lead to this metric never reaching the scheduled count."
    ).expect("Failed to register metric"),
}
});

/// Each `Timeline`'s  [`EVICTIONS_WITH_LOW_RESIDENCE_DURATION`] metric.
#[derive(Debug)]
pub(crate) struct EvictionsWithLowResidenceDuration {
    data_source: &'static str,
    threshold: Duration,
    counter: Option<IntCounter>,
}

pub(crate) struct EvictionsWithLowResidenceDurationBuilder {
    data_source: &'static str,
    threshold: Duration,
}

impl EvictionsWithLowResidenceDurationBuilder {
    pub fn new(data_source: &'static str, threshold: Duration) -> Self {
        Self {
            data_source,
            threshold,
        }
    }

    fn build(
        &self,
        tenant_id: &str,
        shard_id: &str,
        timeline_id: &str,
    ) -> EvictionsWithLowResidenceDuration {
        let counter = EVICTIONS_WITH_LOW_RESIDENCE_DURATION
            .get_metric_with_label_values(&[
                tenant_id,
                shard_id,
                timeline_id,
                self.data_source,
                &EvictionsWithLowResidenceDuration::threshold_label_value(self.threshold),
            ])
            .unwrap();
        EvictionsWithLowResidenceDuration {
            data_source: self.data_source,
            threshold: self.threshold,
            counter: Some(counter),
        }
    }
}

impl EvictionsWithLowResidenceDuration {
    fn threshold_label_value(threshold: Duration) -> String {
        format!("{}", threshold.as_secs())
    }

    pub fn observe(&self, observed_value: Duration) {
        if observed_value < self.threshold {
            self.counter
                .as_ref()
                .expect("nobody calls this function after `remove_from_vec`")
                .inc();
        }
    }

    pub fn change_threshold(
        &mut self,
        tenant_id: &str,
        shard_id: &str,
        timeline_id: &str,
        new_threshold: Duration,
    ) {
        if new_threshold == self.threshold {
            return;
        }
        let mut with_new = EvictionsWithLowResidenceDurationBuilder::new(
            self.data_source,
            new_threshold,
        )
        .build(tenant_id, shard_id, timeline_id);
        std::mem::swap(self, &mut with_new);
        with_new.remove(tenant_id, shard_id, timeline_id);
    }

    // This could be a `Drop` impl, but, we need the `tenant_id` and `timeline_id`.
    fn remove(&mut self, tenant_id: &str, shard_id: &str, timeline_id: &str) {
        let Some(_counter) = self.counter.take() else {
            return;
        };

        let threshold = Self::threshold_label_value(self.threshold);

        let removed = EVICTIONS_WITH_LOW_RESIDENCE_DURATION.remove_label_values(&[
            tenant_id,
            shard_id,
            timeline_id,
            self.data_source,
            &threshold,
        ]);

        match removed {
            Err(e) => {
                // this has been hit in staging as
                // <https://neondatabase.sentry.io/issues/4142396994/>, but we don't know how.
                // because we can be in the drop path already, don't risk:
                // - "double-panic => illegal instruction" or
                // - future "drop panick => abort"
                //
                // so just nag: (the error has the labels)
                tracing::warn!("failed to remove EvictionsWithLowResidenceDuration, it was already removed? {e:#?}");
            }
            Ok(()) => {
                // to help identify cases where we double-remove the same values, let's log all
                // deletions?
                tracing::info!("removed EvictionsWithLowResidenceDuration with {tenant_id}, {timeline_id}, {}, {threshold}", self.data_source);
            }
        }
    }
}

// Metrics collected on disk IO operations
//
// Roughly logarithmic scale.
const STORAGE_IO_TIME_BUCKETS: &[f64] = &[
    0.000030, // 30 usec
    0.001000, // 1000 usec
    0.030,    // 30 ms
    1.000,    // 1000 ms
    30.000,   // 30000 ms
];

/// VirtualFile fs operation variants.
///
/// Operations:
/// - open ([`std::fs::OpenOptions::open`])
/// - close (dropping [`crate::virtual_file::VirtualFile`])
/// - close-by-replace (close by replacement algorithm)
/// - read (`read_at`)
/// - write (`write_at`)
/// - seek (modify internal position or file length query)
/// - fsync ([`std::fs::File::sync_all`])
/// - metadata ([`std::fs::File::metadata`])
#[derive(
    Debug, Clone, Copy, strum_macros::EnumCount, strum_macros::EnumIter, strum_macros::FromRepr,
)]
pub(crate) enum StorageIoOperation {
    Open,
    OpenAfterReplace,
    Close,
    CloseByReplace,
    Read,
    Write,
    Seek,
    Fsync,
    Metadata,
}

impl StorageIoOperation {
    pub fn as_str(&self) -> &'static str {
        match self {
            StorageIoOperation::Open => "open",
            StorageIoOperation::OpenAfterReplace => "open-after-replace",
            StorageIoOperation::Close => "close",
            StorageIoOperation::CloseByReplace => "close-by-replace",
            StorageIoOperation::Read => "read",
            StorageIoOperation::Write => "write",
            StorageIoOperation::Seek => "seek",
            StorageIoOperation::Fsync => "fsync",
            StorageIoOperation::Metadata => "metadata",
        }
    }
}

/// Tracks time taken by fs operations near VirtualFile.
#[derive(Debug)]
pub(crate) struct StorageIoTime {
    metrics: [Histogram; StorageIoOperation::COUNT],
}

impl StorageIoTime {
    fn new() -> Self {
        let storage_io_histogram_vec = register_histogram_vec!(
            "pageserver_io_operations_seconds",
            "Time spent in IO operations",
            &["operation"],
            STORAGE_IO_TIME_BUCKETS.into()
        )
        .expect("failed to define a metric");
        let metrics = std::array::from_fn(|i| {
            let op = StorageIoOperation::from_repr(i).unwrap();
            storage_io_histogram_vec
                .get_metric_with_label_values(&[op.as_str()])
                .unwrap()
        });
        Self { metrics }
    }

    pub(crate) fn get(&self, op: StorageIoOperation) -> &Histogram {
        &self.metrics[op as usize]
    }
}

pub(crate) static STORAGE_IO_TIME_METRIC: Lazy<StorageIoTime> = Lazy::new(StorageIoTime::new);

const STORAGE_IO_SIZE_OPERATIONS: &[&str] = &["read", "write"];

// Needed for the https://neonprod.grafana.net/d/5uK9tHL4k/picking-tenant-for-relocation?orgId=1
pub(crate) static STORAGE_IO_SIZE: Lazy<IntGaugeVec> = Lazy::new(|| {
    register_int_gauge_vec!(
        "pageserver_io_operations_bytes_total",
        "Total amount of bytes read/written in IO operations",
        &["operation", "tenant_id", "shard_id", "timeline_id"]
    )
    .expect("failed to define a metric")
});

#[cfg(not(test))]
pub(crate) mod virtual_file_descriptor_cache {
    use super::*;

    pub(crate) static SIZE_MAX: Lazy<UIntGauge> = Lazy::new(|| {
        register_uint_gauge!(
            "pageserver_virtual_file_descriptor_cache_size_max",
            "Maximum number of open file descriptors in the cache."
        )
        .unwrap()
    });

    // SIZE_CURRENT: derive it like so:
    // ```
    // sum (pageserver_io_operations_seconds_count{operation=~"^(open|open-after-replace)$")
    // -ignoring(operation)
    // sum(pageserver_io_operations_seconds_count{operation=~"^(close|close-by-replace)$"}
    // ```
}

#[cfg(not(test))]
pub(crate) mod virtual_file_io_engine {
    use super::*;

    pub(crate) static KIND: Lazy<UIntGaugeVec> = Lazy::new(|| {
        register_uint_gauge_vec!(
            "pageserver_virtual_file_io_engine_kind",
            "The configured io engine for VirtualFile",
            &["kind"],
        )
        .unwrap()
    });
}

struct GlobalAndPerTimelineHistogramTimer<'a, 'c> {
    global_latency_histo: &'a Histogram,

    // Optional because not all op types are tracked per-timeline
    per_timeline_latency_histo: Option<&'a Histogram>,

    ctx: &'c RequestContext,
    start: std::time::Instant,
    op: SmgrQueryType,
}

impl<'a, 'c> Drop for GlobalAndPerTimelineHistogramTimer<'a, 'c> {
    fn drop(&mut self) {
        let elapsed = self.start.elapsed();
        let ex_throttled = self
            .ctx
            .micros_spent_throttled
            .close_and_checked_sub_from(elapsed);
        let ex_throttled = match ex_throttled {
            Ok(res) => res,
            Err(error) => {
                use utils::rate_limit::RateLimit;
                static LOGGED: Lazy<Mutex<enum_map::EnumMap<SmgrQueryType, RateLimit>>> =
                    Lazy::new(|| {
                        Mutex::new(enum_map::EnumMap::from_array(std::array::from_fn(|_| {
                            RateLimit::new(Duration::from_secs(10))
                        })))
                    });
                let mut guard = LOGGED.lock().unwrap();
                let rate_limit = &mut guard[self.op];
                rate_limit.call(|| {
                    warn!(op=?self.op, error, "error deducting time spent throttled; this message is logged at a global rate limit");
                });
                elapsed
            }
        };
        self.global_latency_histo
            .observe(ex_throttled.as_secs_f64());
        if let Some(per_timeline_getpage_histo) = self.per_timeline_latency_histo {
            per_timeline_getpage_histo.observe(ex_throttled.as_secs_f64());
        }
    }
}

#[derive(
    Debug,
    Clone,
    Copy,
    IntoStaticStr,
    strum_macros::EnumCount,
    strum_macros::EnumIter,
    strum_macros::FromRepr,
    enum_map::Enum,
)]
#[strum(serialize_all = "snake_case")]
pub enum SmgrQueryType {
    GetRelExists,
    GetRelSize,
    GetPageAtLsn,
    GetDbSize,
    GetSlruSegment,
}

#[derive(Debug)]
pub(crate) struct SmgrQueryTimePerTimeline {
    global_started: [IntCounter; SmgrQueryType::COUNT],
    global_latency: [Histogram; SmgrQueryType::COUNT],
    per_timeline_getpage_started: IntCounter,
    per_timeline_getpage_latency: Histogram,
}

static SMGR_QUERY_STARTED_GLOBAL: Lazy<IntCounterVec> = Lazy::new(|| {
    register_int_counter_vec!(
        // it's a counter, but, name is prepared to extend it to a histogram of queue depth
        "pageserver_smgr_query_started_global_count",
        "Number of smgr queries started, aggregated by query type.",
        &["smgr_query_type"],
    )
    .expect("failed to define a metric")
});

static SMGR_QUERY_STARTED_PER_TENANT_TIMELINE: Lazy<IntCounterVec> = Lazy::new(|| {
    register_int_counter_vec!(
        // it's a counter, but, name is prepared to extend it to a histogram of queue depth
        "pageserver_smgr_query_started_count",
        "Number of smgr queries started, aggregated by query type and tenant/timeline.",
        &["smgr_query_type", "tenant_id", "shard_id", "timeline_id"],
    )
    .expect("failed to define a metric")
});

static SMGR_QUERY_TIME_PER_TENANT_TIMELINE: Lazy<HistogramVec> = Lazy::new(|| {
    register_histogram_vec!(
        "pageserver_smgr_query_seconds",
        "Time spent on smgr query handling, aggegated by query type and tenant/timeline.",
        &["smgr_query_type", "tenant_id", "shard_id", "timeline_id"],
        CRITICAL_OP_BUCKETS.into(),
    )
    .expect("failed to define a metric")
});

static SMGR_QUERY_TIME_GLOBAL_BUCKETS: Lazy<Vec<f64>> = Lazy::new(|| {
    [
        1,
        10,
        20,
        40,
        60,
        80,
        100,
        200,
        300,
        400,
        500,
        600,
        700,
        800,
        900,
        1_000, // 1ms
        2_000,
        4_000,
        6_000,
        8_000,
        10_000, // 10ms
        20_000,
        40_000,
        60_000,
        80_000,
        100_000,
        200_000,
        400_000,
        600_000,
        800_000,
        1_000_000, // 1s
        2_000_000,
        4_000_000,
        6_000_000,
        8_000_000,
        10_000_000, // 10s
        20_000_000,
        50_000_000,
        100_000_000,
        200_000_000,
        1_000_000_000, // 1000s
    ]
    .into_iter()
    .map(Duration::from_micros)
    .map(|d| d.as_secs_f64())
    .collect()
});

static SMGR_QUERY_TIME_GLOBAL: Lazy<HistogramVec> = Lazy::new(|| {
    register_histogram_vec!(
        "pageserver_smgr_query_seconds_global",
        "Time spent on smgr query handling, aggregated by query type.",
        &["smgr_query_type"],
        SMGR_QUERY_TIME_GLOBAL_BUCKETS.clone(),
    )
    .expect("failed to define a metric")
});

impl SmgrQueryTimePerTimeline {
    pub(crate) fn new(tenant_shard_id: &TenantShardId, timeline_id: &TimelineId) -> Self {
        let tenant_id = tenant_shard_id.tenant_id.to_string();
        let shard_slug = format!("{}", tenant_shard_id.shard_slug());
        let timeline_id = timeline_id.to_string();
        let global_started = std::array::from_fn(|i| {
            let op = SmgrQueryType::from_repr(i).unwrap();
            SMGR_QUERY_STARTED_GLOBAL
                .get_metric_with_label_values(&[op.into()])
                .unwrap()
        });
        let global_latency = std::array::from_fn(|i| {
            let op = SmgrQueryType::from_repr(i).unwrap();
            SMGR_QUERY_TIME_GLOBAL
                .get_metric_with_label_values(&[op.into()])
                .unwrap()
        });

        let per_timeline_getpage_started = SMGR_QUERY_STARTED_PER_TENANT_TIMELINE
            .get_metric_with_label_values(&[
                SmgrQueryType::GetPageAtLsn.into(),
                &tenant_id,
                &shard_slug,
                &timeline_id,
            ])
            .unwrap();
        let per_timeline_getpage_latency = SMGR_QUERY_TIME_PER_TENANT_TIMELINE
            .get_metric_with_label_values(&[
                SmgrQueryType::GetPageAtLsn.into(),
                &tenant_id,
                &shard_slug,
                &timeline_id,
            ])
            .unwrap();

        Self {
            global_started,
            global_latency,
            per_timeline_getpage_latency,
            per_timeline_getpage_started,
        }
    }
    pub(crate) fn start_timer<'c: 'a, 'a>(
        &'a self,
        op: SmgrQueryType,
        ctx: &'c RequestContext,
    ) -> Option<impl Drop + '_> {
        let start = Instant::now();

        self.global_started[op as usize].inc();

        // We subtract time spent throttled from the observed latency.
        match ctx.micros_spent_throttled.open() {
            Ok(()) => (),
            Err(error) => {
                use utils::rate_limit::RateLimit;
                static LOGGED: Lazy<Mutex<enum_map::EnumMap<SmgrQueryType, RateLimit>>> =
                    Lazy::new(|| {
                        Mutex::new(enum_map::EnumMap::from_array(std::array::from_fn(|_| {
                            RateLimit::new(Duration::from_secs(10))
                        })))
                    });
                let mut guard = LOGGED.lock().unwrap();
                let rate_limit = &mut guard[op];
                rate_limit.call(|| {
                    warn!(?op, error, "error opening micros_spent_throttled; this message is logged at a global rate limit");
                });
            }
        }

        let per_timeline_latency_histo = if matches!(op, SmgrQueryType::GetPageAtLsn) {
            self.per_timeline_getpage_started.inc();
            Some(&self.per_timeline_getpage_latency)
        } else {
            None
        };

        Some(GlobalAndPerTimelineHistogramTimer {
            global_latency_histo: &self.global_latency[op as usize],
            per_timeline_latency_histo,
            ctx,
            start,
            op,
        })
    }
}

#[cfg(test)]
mod smgr_query_time_tests {
    use pageserver_api::shard::TenantShardId;
    use strum::IntoEnumIterator;
    use utils::id::{TenantId, TimelineId};

    use crate::{
        context::{DownloadBehavior, RequestContext},
        task_mgr::TaskKind,
    };

    // Regression test, we used hard-coded string constants before using an enum.
    #[test]
    fn op_label_name() {
        use super::SmgrQueryType::*;
        let expect: [(super::SmgrQueryType, &'static str); 5] = [
            (GetRelExists, "get_rel_exists"),
            (GetRelSize, "get_rel_size"),
            (GetPageAtLsn, "get_page_at_lsn"),
            (GetDbSize, "get_db_size"),
            (GetSlruSegment, "get_slru_segment"),
        ];
        for (op, expect) in expect {
            let actual: &'static str = op.into();
            assert_eq!(actual, expect);
        }
    }

    #[test]
    fn basic() {
        let ops: Vec<_> = super::SmgrQueryType::iter().collect();

        for op in &ops {
            let tenant_id = TenantId::generate();
            let timeline_id = TimelineId::generate();
            let metrics = super::SmgrQueryTimePerTimeline::new(
                &TenantShardId::unsharded(tenant_id),
                &timeline_id,
            );

            let get_counts = || {
                let global: u64 = ops
                    .iter()
                    .map(|op| metrics.global_latency[*op as usize].get_sample_count())
                    .sum();
                (
                    global,
                    metrics.per_timeline_getpage_latency.get_sample_count(),
                )
            };

            let (pre_global, pre_per_tenant_timeline) = get_counts();
            assert_eq!(pre_per_tenant_timeline, 0);

            let ctx = RequestContext::new(TaskKind::UnitTest, DownloadBehavior::Download);
            let timer = metrics.start_timer(*op, &ctx);
            drop(timer);

            let (post_global, post_per_tenant_timeline) = get_counts();
            if matches!(op, super::SmgrQueryType::GetPageAtLsn) {
                // getpage ops are tracked per-timeline, others aren't
                assert_eq!(post_per_tenant_timeline, 1);
            } else {
                assert_eq!(post_per_tenant_timeline, 0);
            }
            assert!(post_global > pre_global);
        }
    }
}

// keep in sync with control plane Go code so that we can validate
// compute's basebackup_ms metric with our perspective in the context of SLI/SLO.
static COMPUTE_STARTUP_BUCKETS: Lazy<[f64; 28]> = Lazy::new(|| {
    // Go code uses milliseconds. Variable is called `computeStartupBuckets`
    [
        5, 10, 20, 30, 50, 70, 100, 120, 150, 200, 250, 300, 350, 400, 450, 500, 600, 800, 1000,
        1500, 2000, 2500, 3000, 5000, 10000, 20000, 40000, 60000,
    ]
    .map(|ms| (ms as f64) / 1000.0)
});

pub(crate) struct BasebackupQueryTime {
    ok: Histogram,
    error: Histogram,
}

pub(crate) static BASEBACKUP_QUERY_TIME: Lazy<BasebackupQueryTime> = Lazy::new(|| {
    let vec = register_histogram_vec!(
        "pageserver_basebackup_query_seconds",
        "Histogram of basebackup queries durations, by result type",
        &["result"],
        COMPUTE_STARTUP_BUCKETS.to_vec(),
    )
    .expect("failed to define a metric");
    BasebackupQueryTime {
        ok: vec.get_metric_with_label_values(&["ok"]).unwrap(),
        error: vec.get_metric_with_label_values(&["error"]).unwrap(),
    }
});

pub(crate) struct BasebackupQueryTimeOngoingRecording<'a, 'c> {
    parent: &'a BasebackupQueryTime,
    ctx: &'c RequestContext,
    start: std::time::Instant,
}

impl BasebackupQueryTime {
    pub(crate) fn start_recording<'c: 'a, 'a>(
        &'a self,
        ctx: &'c RequestContext,
    ) -> BasebackupQueryTimeOngoingRecording<'_, '_> {
        let start = Instant::now();
        match ctx.micros_spent_throttled.open() {
            Ok(()) => (),
            Err(error) => {
                use utils::rate_limit::RateLimit;
                static LOGGED: Lazy<Mutex<RateLimit>> =
                    Lazy::new(|| Mutex::new(RateLimit::new(Duration::from_secs(10))));
                let mut rate_limit = LOGGED.lock().unwrap();
                rate_limit.call(|| {
                    warn!(error, "error opening micros_spent_throttled; this message is logged at a global rate limit");
                });
            }
        }
        BasebackupQueryTimeOngoingRecording {
            parent: self,
            ctx,
            start,
        }
    }
}

impl<'a, 'c> BasebackupQueryTimeOngoingRecording<'a, 'c> {
    pub(crate) fn observe<T, E>(self, res: &Result<T, E>) {
        let elapsed = self.start.elapsed();
        let ex_throttled = self
            .ctx
            .micros_spent_throttled
            .close_and_checked_sub_from(elapsed);
        let ex_throttled = match ex_throttled {
            Ok(ex_throttled) => ex_throttled,
            Err(error) => {
                use utils::rate_limit::RateLimit;
                static LOGGED: Lazy<Mutex<RateLimit>> =
                    Lazy::new(|| Mutex::new(RateLimit::new(Duration::from_secs(10))));
                let mut rate_limit = LOGGED.lock().unwrap();
                rate_limit.call(|| {
                    warn!(error, "error deducting time spent throttled; this message is logged at a global rate limit");
                });
                elapsed
            }
        };
        let metric = if res.is_ok() {
            &self.parent.ok
        } else {
            &self.parent.error
        };
        metric.observe(ex_throttled.as_secs_f64());
    }
}

pub(crate) static LIVE_CONNECTIONS: Lazy<IntCounterPairVec> = Lazy::new(|| {
    register_int_counter_pair_vec!(
        "pageserver_live_connections_started",
        "Number of network connections that we started handling",
        "pageserver_live_connections_finished",
        "Number of network connections that we finished handling",
        &["pageserver_connection_kind"]
    )
    .expect("failed to define a metric")
});

#[derive(Clone, Copy, enum_map::Enum, IntoStaticStr)]
pub(crate) enum ComputeCommandKind {
    PageStreamV2,
    Basebackup,
    Fullbackup,
    LeaseLsn,
}

pub(crate) struct ComputeCommandCounters {
    map: EnumMap<ComputeCommandKind, IntCounter>,
}

pub(crate) static COMPUTE_COMMANDS_COUNTERS: Lazy<ComputeCommandCounters> = Lazy::new(|| {
    let inner = register_int_counter_vec!(
        "pageserver_compute_commands",
        "Number of compute -> pageserver commands processed",
        &["command"]
    )
    .expect("failed to define a metric");

    ComputeCommandCounters {
        map: EnumMap::from_array(std::array::from_fn(|i| {
            let command = <ComputeCommandKind as enum_map::Enum>::from_usize(i);
            let command_str: &'static str = command.into();
            inner.with_label_values(&[command_str])
        })),
    }
});

impl ComputeCommandCounters {
    pub(crate) fn for_command(&self, command: ComputeCommandKind) -> &IntCounter {
        &self.map[command]
    }
}

// remote storage metrics

static REMOTE_TIMELINE_CLIENT_CALLS: Lazy<IntCounterPairVec> = Lazy::new(|| {
    register_int_counter_pair_vec!(
        "pageserver_remote_timeline_client_calls_started",
        "Number of started calls to remote timeline client.",
        "pageserver_remote_timeline_client_calls_finished",
        "Number of finshed calls to remote timeline client.",
        &[
            "tenant_id",
            "shard_id",
            "timeline_id",
            "file_kind",
            "op_kind"
        ],
    )
    .unwrap()
});

static REMOTE_TIMELINE_CLIENT_BYTES_STARTED_COUNTER: Lazy<IntCounterVec> =
    Lazy::new(|| {
        register_int_counter_vec!(
        "pageserver_remote_timeline_client_bytes_started",
        "Incremented by the number of bytes associated with a remote timeline client operation. \
         The increment happens when the operation is scheduled.",
        &["tenant_id", "shard_id", "timeline_id", "file_kind", "op_kind"],
    )
        .expect("failed to define a metric")
    });

static REMOTE_TIMELINE_CLIENT_BYTES_FINISHED_COUNTER: Lazy<IntCounterVec> = Lazy::new(|| {
    register_int_counter_vec!(
        "pageserver_remote_timeline_client_bytes_finished",
        "Incremented by the number of bytes associated with a remote timeline client operation. \
         The increment happens when the operation finishes (regardless of success/failure/shutdown).",
        &["tenant_id", "shard_id", "timeline_id", "file_kind", "op_kind"],
    )
    .expect("failed to define a metric")
});

pub(crate) struct TenantManagerMetrics {
    tenant_slots_attached: UIntGauge,
    tenant_slots_secondary: UIntGauge,
    tenant_slots_inprogress: UIntGauge,
    pub(crate) tenant_slot_writes: IntCounter,
    pub(crate) unexpected_errors: IntCounter,
}

impl TenantManagerMetrics {
    /// Helpers for tracking slots.  Note that these do not track the lifetime of TenantSlot objects
    /// exactly: they track the lifetime of the slots _in the tenant map_.
    pub(crate) fn slot_inserted(&self, slot: &TenantSlot) {
        match slot {
            TenantSlot::Attached(_) => {
                self.tenant_slots_attached.inc();
            }
            TenantSlot::Secondary(_) => {
                self.tenant_slots_secondary.inc();
            }
            TenantSlot::InProgress(_) => {
                self.tenant_slots_inprogress.inc();
            }
        }
    }

    pub(crate) fn slot_removed(&self, slot: &TenantSlot) {
        match slot {
            TenantSlot::Attached(_) => {
                self.tenant_slots_attached.dec();
            }
            TenantSlot::Secondary(_) => {
                self.tenant_slots_secondary.dec();
            }
            TenantSlot::InProgress(_) => {
                self.tenant_slots_inprogress.dec();
            }
        }
    }

    #[cfg(all(debug_assertions, not(test)))]
    pub(crate) fn slots_total(&self) -> u64 {
        self.tenant_slots_attached.get()
            + self.tenant_slots_secondary.get()
            + self.tenant_slots_inprogress.get()
    }
}

pub(crate) static TENANT_MANAGER: Lazy<TenantManagerMetrics> = Lazy::new(|| {
    let tenant_slots = register_uint_gauge_vec!(
        "pageserver_tenant_manager_slots",
        "How many slots currently exist, including all attached, secondary and in-progress operations",
        &["mode"]
    )
    .expect("failed to define a metric");
    TenantManagerMetrics {
        tenant_slots_attached: tenant_slots
            .get_metric_with_label_values(&["attached"])
            .unwrap(),
        tenant_slots_secondary: tenant_slots
            .get_metric_with_label_values(&["secondary"])
            .unwrap(),
        tenant_slots_inprogress: tenant_slots
            .get_metric_with_label_values(&["inprogress"])
            .unwrap(),
        tenant_slot_writes: register_int_counter!(
            "pageserver_tenant_manager_slot_writes",
            "Writes to a tenant slot, including all of create/attach/detach/delete"
        )
        .expect("failed to define a metric"),
        unexpected_errors: register_int_counter!(
            "pageserver_tenant_manager_unexpected_errors_total",
            "Number of unexpected conditions encountered: nonzero value indicates a non-fatal bug."
        )
        .expect("failed to define a metric"),
    }
});

pub(crate) struct DeletionQueueMetrics {
    pub(crate) keys_submitted: IntCounter,
    pub(crate) keys_dropped: IntCounter,
    pub(crate) keys_executed: IntCounter,
    pub(crate) keys_validated: IntCounter,
    pub(crate) dropped_lsn_updates: IntCounter,
    pub(crate) unexpected_errors: IntCounter,
    pub(crate) remote_errors: IntCounterVec,
}
pub(crate) static DELETION_QUEUE: Lazy<DeletionQueueMetrics> = Lazy::new(|| {
    DeletionQueueMetrics{

    keys_submitted: register_int_counter!(
        "pageserver_deletion_queue_submitted_total",
        "Number of objects submitted for deletion"
    )
    .expect("failed to define a metric"),

    keys_dropped: register_int_counter!(
        "pageserver_deletion_queue_dropped_total",
        "Number of object deletions dropped due to stale generation."
    )
    .expect("failed to define a metric"),

    keys_executed: register_int_counter!(
        "pageserver_deletion_queue_executed_total",
        "Number of objects deleted. Only includes objects that we actually deleted, sum with pageserver_deletion_queue_dropped_total for the total number of keys processed to completion"
    )
    .expect("failed to define a metric"),

    keys_validated: register_int_counter!(
        "pageserver_deletion_queue_validated_total",
        "Number of keys validated for deletion.  Sum with pageserver_deletion_queue_dropped_total for the total number of keys that have passed through the validation stage."
    )
    .expect("failed to define a metric"),

    dropped_lsn_updates: register_int_counter!(
        "pageserver_deletion_queue_dropped_lsn_updates_total",
        "Updates to remote_consistent_lsn dropped due to stale generation number."
    )
    .expect("failed to define a metric"),
    unexpected_errors: register_int_counter!(
        "pageserver_deletion_queue_unexpected_errors_total",
        "Number of unexpected condiions that may stall the queue: any value above zero is unexpected."
    )
    .expect("failed to define a metric"),
    remote_errors: register_int_counter_vec!(
        "pageserver_deletion_queue_remote_errors_total",
        "Retryable remote I/O errors while executing deletions, for example 503 responses to DeleteObjects",
        &["op_kind"],
    )
    .expect("failed to define a metric")
}
});

pub(crate) struct SecondaryModeMetrics {
    pub(crate) upload_heatmap: IntCounter,
    pub(crate) upload_heatmap_errors: IntCounter,
    pub(crate) upload_heatmap_duration: Histogram,
    pub(crate) download_heatmap: IntCounter,
    pub(crate) download_layer: IntCounter,
}
pub(crate) static SECONDARY_MODE: Lazy<SecondaryModeMetrics> = Lazy::new(|| {
    SecondaryModeMetrics {
    upload_heatmap: register_int_counter!(
        "pageserver_secondary_upload_heatmap",
        "Number of heatmaps written to remote storage by attached tenants"
    )
    .expect("failed to define a metric"),
    upload_heatmap_errors: register_int_counter!(
        "pageserver_secondary_upload_heatmap_errors",
        "Failures writing heatmap to remote storage"
    )
    .expect("failed to define a metric"),
    upload_heatmap_duration: register_histogram!(
        "pageserver_secondary_upload_heatmap_duration",
        "Time to build and upload a heatmap, including any waiting inside the remote storage client"
    )
    .expect("failed to define a metric"),
    download_heatmap: register_int_counter!(
        "pageserver_secondary_download_heatmap",
        "Number of downloads of heatmaps by secondary mode locations, including when it hasn't changed"
    )
    .expect("failed to define a metric"),
    download_layer: register_int_counter!(
        "pageserver_secondary_download_layer",
        "Number of downloads of layers by secondary mode locations"
    )
    .expect("failed to define a metric"),
}
});

pub(crate) static SECONDARY_RESIDENT_PHYSICAL_SIZE: Lazy<UIntGaugeVec> = Lazy::new(|| {
    register_uint_gauge_vec!(
        "pageserver_secondary_resident_physical_size",
        "The size of the layer files present in the pageserver's filesystem, for secondary locations.",
        &["tenant_id", "shard_id"]
    )
    .expect("failed to define a metric")
});

pub(crate) static NODE_UTILIZATION_SCORE: Lazy<UIntGauge> = Lazy::new(|| {
    register_uint_gauge!(
        "pageserver_utilization_score",
        "The utilization score we report to the storage controller for scheduling, where 0 is empty, 1000000 is full, and anything above is considered overloaded",
    )
    .expect("failed to define a metric")
});

pub(crate) static SECONDARY_HEATMAP_TOTAL_SIZE: Lazy<UIntGaugeVec> = Lazy::new(|| {
    register_uint_gauge_vec!(
        "pageserver_secondary_heatmap_total_size",
        "The total size in bytes of all layers in the most recently downloaded heatmap.",
        &["tenant_id", "shard_id"]
    )
    .expect("failed to define a metric")
});

#[derive(Debug, Clone, Copy, PartialEq, Eq, Hash)]
pub enum RemoteOpKind {
    Upload,
    Download,
    Delete,
}
impl RemoteOpKind {
    pub fn as_str(&self) -> &'static str {
        match self {
            Self::Upload => "upload",
            Self::Download => "download",
            Self::Delete => "delete",
        }
    }
}

#[derive(Debug, Clone, Copy, Hash, PartialEq, Eq)]
pub enum RemoteOpFileKind {
    Layer,
    Index,
}
impl RemoteOpFileKind {
    pub fn as_str(&self) -> &'static str {
        match self {
            Self::Layer => "layer",
            Self::Index => "index",
        }
    }
}

pub(crate) static REMOTE_OPERATION_TIME: Lazy<HistogramVec> = Lazy::new(|| {
    register_histogram_vec!(
        "pageserver_remote_operation_seconds",
        "Time spent on remote storage operations. \
        Grouped by tenant, timeline, operation_kind and status. \
        Does not account for time spent waiting in remote timeline client's queues.",
        &["file_kind", "op_kind", "status"]
    )
    .expect("failed to define a metric")
});

pub(crate) static TENANT_TASK_EVENTS: Lazy<IntCounterVec> = Lazy::new(|| {
    register_int_counter_vec!(
        "pageserver_tenant_task_events",
        "Number of task start/stop/fail events.",
        &["event"],
    )
    .expect("Failed to register tenant_task_events metric")
});

pub struct BackgroundLoopSemaphoreMetrics {
    counters: EnumMap<BackgroundLoopKind, IntCounterPair>,
    durations: EnumMap<BackgroundLoopKind, Counter>,
}

pub(crate) static BACKGROUND_LOOP_SEMAPHORE: Lazy<BackgroundLoopSemaphoreMetrics> = Lazy::new(
    || {
        let counters = register_int_counter_pair_vec!(
            "pageserver_background_loop_semaphore_wait_start_count",
            "Counter for background loop concurrency-limiting semaphore acquire calls started",
            "pageserver_background_loop_semaphore_wait_finish_count",
            "Counter for background loop concurrency-limiting semaphore acquire calls finished",
            &["task"],
        )
        .unwrap();

        let durations = register_counter_vec!(
            "pageserver_background_loop_semaphore_wait_duration_seconds",
            "Sum of wall clock time spent waiting on the background loop concurrency-limiting semaphore acquire calls",
            &["task"],
        )
        .unwrap();

        BackgroundLoopSemaphoreMetrics {
            counters: enum_map::EnumMap::from_array(std::array::from_fn(|i| {
                let kind = <BackgroundLoopKind as enum_map::Enum>::from_usize(i);
                counters.with_label_values(&[kind.into()])
            })),
            durations: enum_map::EnumMap::from_array(std::array::from_fn(|i| {
                let kind = <BackgroundLoopKind as enum_map::Enum>::from_usize(i);
                durations.with_label_values(&[kind.into()])
            })),
        }
    },
);

impl BackgroundLoopSemaphoreMetrics {
    pub(crate) fn measure_acquisition(&self, task: BackgroundLoopKind) -> impl Drop + '_ {
        struct Record<'a> {
            metrics: &'a BackgroundLoopSemaphoreMetrics,
            task: BackgroundLoopKind,
            _counter_guard: metrics::IntCounterPairGuard,
            start: Instant,
        }
        impl Drop for Record<'_> {
            fn drop(&mut self) {
                let elapsed = self.start.elapsed().as_secs_f64();
                self.metrics.durations[self.task].inc_by(elapsed);
            }
        }
        Record {
            metrics: self,
            task,
            _counter_guard: self.counters[task].guard(),
            start: Instant::now(),
        }
    }
}

pub(crate) static BACKGROUND_LOOP_PERIOD_OVERRUN_COUNT: Lazy<IntCounterVec> = Lazy::new(|| {
    register_int_counter_vec!(
        "pageserver_background_loop_period_overrun_count",
        "Incremented whenever warn_when_period_overrun() logs a warning.",
        &["task", "period"],
    )
    .expect("failed to define a metric")
});

// walreceiver metrics

pub(crate) static WALRECEIVER_STARTED_CONNECTIONS: Lazy<IntCounter> = Lazy::new(|| {
    register_int_counter!(
        "pageserver_walreceiver_started_connections_total",
        "Number of started walreceiver connections"
    )
    .expect("failed to define a metric")
});

pub(crate) static WALRECEIVER_ACTIVE_MANAGERS: Lazy<IntGauge> = Lazy::new(|| {
    register_int_gauge!(
        "pageserver_walreceiver_active_managers",
        "Number of active walreceiver managers"
    )
    .expect("failed to define a metric")
});

pub(crate) static WALRECEIVER_SWITCHES: Lazy<IntCounterVec> = Lazy::new(|| {
    register_int_counter_vec!(
        "pageserver_walreceiver_switches_total",
        "Number of walreceiver manager change_connection calls",
        &["reason"]
    )
    .expect("failed to define a metric")
});

pub(crate) static WALRECEIVER_BROKER_UPDATES: Lazy<IntCounter> = Lazy::new(|| {
    register_int_counter!(
        "pageserver_walreceiver_broker_updates_total",
        "Number of received broker updates in walreceiver"
    )
    .expect("failed to define a metric")
});

pub(crate) static WALRECEIVER_CANDIDATES_EVENTS: Lazy<IntCounterVec> = Lazy::new(|| {
    register_int_counter_vec!(
        "pageserver_walreceiver_candidates_events_total",
        "Number of walreceiver candidate events",
        &["event"]
    )
    .expect("failed to define a metric")
});

pub(crate) static WALRECEIVER_CANDIDATES_ADDED: Lazy<IntCounter> =
    Lazy::new(|| WALRECEIVER_CANDIDATES_EVENTS.with_label_values(&["add"]));

pub(crate) static WALRECEIVER_CANDIDATES_REMOVED: Lazy<IntCounter> =
    Lazy::new(|| WALRECEIVER_CANDIDATES_EVENTS.with_label_values(&["remove"]));

// Metrics collected on WAL redo operations
//
// We collect the time spent in actual WAL redo ('redo'), and time waiting
// for access to the postgres process ('wait') since there is only one for
// each tenant.

/// Time buckets are small because we want to be able to measure the
/// smallest redo processing times. These buckets allow us to measure down
/// to 5us, which equates to 200'000 pages/sec, which equates to 1.6GB/sec.
/// This is much better than the previous 5ms aka 200 pages/sec aka 1.6MB/sec.
///
/// Values up to 1s are recorded because metrics show that we have redo
/// durations and lock times larger than 0.250s.
macro_rules! redo_histogram_time_buckets {
    () => {
        vec![
            0.000_005, 0.000_010, 0.000_025, 0.000_050, 0.000_100, 0.000_250, 0.000_500, 0.001_000,
            0.002_500, 0.005_000, 0.010_000, 0.025_000, 0.050_000, 0.100_000, 0.250_000, 0.500_000,
            1.000_000,
        ]
    };
}

/// While we're at it, also measure the amount of records replayed in each
/// operation. We have a global 'total replayed' counter, but that's not
/// as useful as 'what is the skew for how many records we replay in one
/// operation'.
macro_rules! redo_histogram_count_buckets {
    () => {
        vec![0.0, 1.0, 2.0, 5.0, 10.0, 25.0, 50.0, 100.0, 250.0, 500.0]
    };
}

macro_rules! redo_bytes_histogram_count_buckets {
    () => {
        // powers of (2^.5), from 2^4.5 to 2^15 (22 buckets)
        // rounded up to the next multiple of 8 to capture any MAXALIGNed record of that size, too.
        vec![
            24.0, 32.0, 48.0, 64.0, 96.0, 128.0, 184.0, 256.0, 368.0, 512.0, 728.0, 1024.0, 1456.0,
            2048.0, 2904.0, 4096.0, 5800.0, 8192.0, 11592.0, 16384.0, 23176.0, 32768.0,
        ]
    };
}

pub(crate) struct WalIngestMetrics {
    pub(crate) bytes_received: IntCounter,
    pub(crate) records_received: IntCounter,
    pub(crate) records_committed: IntCounter,
    pub(crate) records_filtered: IntCounter,
}

pub(crate) static WAL_INGEST: Lazy<WalIngestMetrics> = Lazy::new(|| WalIngestMetrics {
    bytes_received: register_int_counter!(
        "pageserver_wal_ingest_bytes_received",
        "Bytes of WAL ingested from safekeepers",
    )
    .unwrap(),
    records_received: register_int_counter!(
        "pageserver_wal_ingest_records_received",
        "Number of WAL records received from safekeepers"
    )
    .expect("failed to define a metric"),
    records_committed: register_int_counter!(
        "pageserver_wal_ingest_records_committed",
        "Number of WAL records which resulted in writes to pageserver storage"
    )
    .expect("failed to define a metric"),
    records_filtered: register_int_counter!(
        "pageserver_wal_ingest_records_filtered",
        "Number of WAL records filtered out due to sharding"
    )
    .expect("failed to define a metric"),
});

pub(crate) static WAL_REDO_TIME: Lazy<Histogram> = Lazy::new(|| {
    register_histogram!(
        "pageserver_wal_redo_seconds",
        "Time spent on WAL redo",
        redo_histogram_time_buckets!()
    )
    .expect("failed to define a metric")
});

pub(crate) static WAL_REDO_RECORDS_HISTOGRAM: Lazy<Histogram> = Lazy::new(|| {
    register_histogram!(
        "pageserver_wal_redo_records_histogram",
        "Histogram of number of records replayed per redo in the Postgres WAL redo process",
        redo_histogram_count_buckets!(),
    )
    .expect("failed to define a metric")
});

pub(crate) static WAL_REDO_BYTES_HISTOGRAM: Lazy<Histogram> = Lazy::new(|| {
    register_histogram!(
        "pageserver_wal_redo_bytes_histogram",
        "Histogram of number of records replayed per redo sent to Postgres",
        redo_bytes_histogram_count_buckets!(),
    )
    .expect("failed to define a metric")
});

// FIXME: isn't this already included by WAL_REDO_RECORDS_HISTOGRAM which has _count?
pub(crate) static WAL_REDO_RECORD_COUNTER: Lazy<IntCounter> = Lazy::new(|| {
    register_int_counter!(
        "pageserver_replayed_wal_records_total",
        "Number of WAL records replayed in WAL redo process"
    )
    .unwrap()
});

#[rustfmt::skip]
pub(crate) static WAL_REDO_PROCESS_LAUNCH_DURATION_HISTOGRAM: Lazy<Histogram> = Lazy::new(|| {
    register_histogram!(
        "pageserver_wal_redo_process_launch_duration",
        "Histogram of the duration of successful WalRedoProcess::launch calls",
        vec![
            0.0002, 0.0004, 0.0006, 0.0008, 0.0010,
            0.0020, 0.0040, 0.0060, 0.0080, 0.0100,
            0.0200, 0.0400, 0.0600, 0.0800, 0.1000,
            0.2000, 0.4000, 0.6000, 0.8000, 1.0000,
            1.5000, 2.0000, 2.5000, 3.0000, 4.0000, 10.0000
        ],
    )
    .expect("failed to define a metric")
});

pub(crate) struct WalRedoProcessCounters {
    pub(crate) started: IntCounter,
    pub(crate) killed_by_cause: enum_map::EnumMap<WalRedoKillCause, IntCounter>,
    pub(crate) active_stderr_logger_tasks_started: IntCounter,
    pub(crate) active_stderr_logger_tasks_finished: IntCounter,
}

#[derive(Debug, enum_map::Enum, strum_macros::IntoStaticStr)]
pub(crate) enum WalRedoKillCause {
    WalRedoProcessDrop,
    NoLeakChildDrop,
    Startup,
}

impl Default for WalRedoProcessCounters {
    fn default() -> Self {
        let started = register_int_counter!(
            "pageserver_wal_redo_process_started_total",
            "Number of WAL redo processes started",
        )
        .unwrap();

        let killed = register_int_counter_vec!(
            "pageserver_wal_redo_process_stopped_total",
            "Number of WAL redo processes stopped",
            &["cause"],
        )
        .unwrap();

        let active_stderr_logger_tasks_started = register_int_counter!(
            "pageserver_walredo_stderr_logger_tasks_started_total",
            "Number of active walredo stderr logger tasks that have started",
        )
        .unwrap();

        let active_stderr_logger_tasks_finished = register_int_counter!(
            "pageserver_walredo_stderr_logger_tasks_finished_total",
            "Number of active walredo stderr logger tasks that have finished",
        )
        .unwrap();

        Self {
            started,
            killed_by_cause: EnumMap::from_array(std::array::from_fn(|i| {
                let cause = <WalRedoKillCause as enum_map::Enum>::from_usize(i);
                let cause_str: &'static str = cause.into();
                killed.with_label_values(&[cause_str])
            })),
            active_stderr_logger_tasks_started,
            active_stderr_logger_tasks_finished,
        }
    }
}

pub(crate) static WAL_REDO_PROCESS_COUNTERS: Lazy<WalRedoProcessCounters> =
    Lazy::new(WalRedoProcessCounters::default);

/// Similar to `prometheus::HistogramTimer` but does not record on drop.
pub(crate) struct StorageTimeMetricsTimer {
    metrics: StorageTimeMetrics,
    start: Instant,
}

impl StorageTimeMetricsTimer {
    fn new(metrics: StorageTimeMetrics) -> Self {
        Self {
            metrics,
            start: Instant::now(),
        }
    }

    /// Record the time from creation to now.
    pub fn stop_and_record(self) {
        let duration = self.start.elapsed().as_secs_f64();
        self.metrics.timeline_sum.inc_by(duration);
        self.metrics.timeline_count.inc();
        self.metrics.global_histogram.observe(duration);
    }

    /// Turns this timer into a timer, which will always record -- usually this means recording
    /// regardless an early `?` path was taken in a function.
    pub(crate) fn record_on_drop(self) -> AlwaysRecordingStorageTimeMetricsTimer {
        AlwaysRecordingStorageTimeMetricsTimer(Some(self))
    }
}

pub(crate) struct AlwaysRecordingStorageTimeMetricsTimer(Option<StorageTimeMetricsTimer>);

impl Drop for AlwaysRecordingStorageTimeMetricsTimer {
    fn drop(&mut self) {
        if let Some(inner) = self.0.take() {
            inner.stop_and_record();
        }
    }
}

/// Timing facilities for an globally histogrammed metric, which is supported by per tenant and
/// timeline total sum and count.
#[derive(Clone, Debug)]
pub(crate) struct StorageTimeMetrics {
    /// Sum of f64 seconds, per operation, tenant_id and timeline_id
    timeline_sum: Counter,
    /// Number of oeprations, per operation, tenant_id and timeline_id
    timeline_count: IntCounter,
    /// Global histogram having only the "operation" label.
    global_histogram: Histogram,
}

impl StorageTimeMetrics {
    pub fn new(
        operation: StorageTimeOperation,
        tenant_id: &str,
        shard_id: &str,
        timeline_id: &str,
    ) -> Self {
        let operation: &'static str = operation.into();

        let timeline_sum = STORAGE_TIME_SUM_PER_TIMELINE
            .get_metric_with_label_values(&[operation, tenant_id, shard_id, timeline_id])
            .unwrap();
        let timeline_count = STORAGE_TIME_COUNT_PER_TIMELINE
            .get_metric_with_label_values(&[operation, tenant_id, shard_id, timeline_id])
            .unwrap();
        let global_histogram = STORAGE_TIME_GLOBAL
            .get_metric_with_label_values(&[operation])
            .unwrap();

        StorageTimeMetrics {
            timeline_sum,
            timeline_count,
            global_histogram,
        }
    }

    /// Starts timing a new operation.
    ///
    /// Note: unlike `prometheus::HistogramTimer` the returned timer does not record on drop.
    pub fn start_timer(&self) -> StorageTimeMetricsTimer {
        StorageTimeMetricsTimer::new(self.clone())
    }
}

#[derive(Debug)]
pub(crate) struct TimelineMetrics {
    tenant_id: String,
    shard_id: String,
    timeline_id: String,
    pub flush_time_histo: StorageTimeMetrics,
    pub compact_time_histo: StorageTimeMetrics,
    pub create_images_time_histo: StorageTimeMetrics,
    pub logical_size_histo: StorageTimeMetrics,
    pub imitate_logical_size_histo: StorageTimeMetrics,
    pub load_layer_map_histo: StorageTimeMetrics,
    pub garbage_collect_histo: StorageTimeMetrics,
    pub find_gc_cutoffs_histo: StorageTimeMetrics,
    pub last_record_gauge: IntGauge,
    pub pitr_history_size: UIntGauge,
    pub archival_size: UIntGauge,
    pub(crate) layer_size_image: UIntGauge,
    pub(crate) layer_count_image: UIntGauge,
    pub(crate) layer_size_delta: UIntGauge,
    pub(crate) layer_count_delta: UIntGauge,
    pub standby_horizon_gauge: IntGauge,
    pub resident_physical_size_gauge: UIntGauge,
    pub visible_physical_size_gauge: UIntGauge,
    /// copy of LayeredTimeline.current_logical_size
    pub current_logical_size_gauge: UIntGauge,
    pub aux_file_size_gauge: IntGauge,
    pub directory_entries_count_gauge: Lazy<UIntGauge, Box<dyn Send + Fn() -> UIntGauge>>,
    pub evictions: IntCounter,
    pub evictions_with_low_residence_duration: std::sync::RwLock<EvictionsWithLowResidenceDuration>,
    /// Number of valid LSN leases.
    pub valid_lsn_lease_count_gauge: UIntGauge,
    shutdown: std::sync::atomic::AtomicBool,
}

impl TimelineMetrics {
    pub fn new(
        tenant_shard_id: &TenantShardId,
        timeline_id_raw: &TimelineId,
        evictions_with_low_residence_duration_builder: EvictionsWithLowResidenceDurationBuilder,
    ) -> Self {
        let tenant_id = tenant_shard_id.tenant_id.to_string();
        let shard_id = format!("{}", tenant_shard_id.shard_slug());
        let timeline_id = timeline_id_raw.to_string();
        let flush_time_histo = StorageTimeMetrics::new(
            StorageTimeOperation::LayerFlush,
            &tenant_id,
            &shard_id,
            &timeline_id,
        );
        let compact_time_histo = StorageTimeMetrics::new(
            StorageTimeOperation::Compact,
            &tenant_id,
            &shard_id,
            &timeline_id,
        );
        let create_images_time_histo = StorageTimeMetrics::new(
            StorageTimeOperation::CreateImages,
            &tenant_id,
            &shard_id,
            &timeline_id,
        );
        let logical_size_histo = StorageTimeMetrics::new(
            StorageTimeOperation::LogicalSize,
            &tenant_id,
            &shard_id,
            &timeline_id,
        );
        let imitate_logical_size_histo = StorageTimeMetrics::new(
            StorageTimeOperation::ImitateLogicalSize,
            &tenant_id,
            &shard_id,
            &timeline_id,
        );
        let load_layer_map_histo = StorageTimeMetrics::new(
            StorageTimeOperation::LoadLayerMap,
            &tenant_id,
            &shard_id,
            &timeline_id,
        );
        let garbage_collect_histo = StorageTimeMetrics::new(
            StorageTimeOperation::Gc,
            &tenant_id,
            &shard_id,
            &timeline_id,
        );
        let find_gc_cutoffs_histo = StorageTimeMetrics::new(
            StorageTimeOperation::FindGcCutoffs,
            &tenant_id,
            &shard_id,
            &timeline_id,
        );
        let last_record_gauge = LAST_RECORD_LSN
            .get_metric_with_label_values(&[&tenant_id, &shard_id, &timeline_id])
            .unwrap();

        let pitr_history_size = PITR_HISTORY_SIZE
            .get_metric_with_label_values(&[&tenant_id, &shard_id, &timeline_id])
            .unwrap();

        let archival_size = TIMELINE_ARCHIVE_SIZE
            .get_metric_with_label_values(&[&tenant_id, &shard_id, &timeline_id])
            .unwrap();

        let layer_size_image = TIMELINE_LAYER_SIZE
            .get_metric_with_label_values(&[
                &tenant_id,
                &shard_id,
                &timeline_id,
                MetricLayerKind::Image.into(),
            ])
            .unwrap();

        let layer_count_image = TIMELINE_LAYER_COUNT
            .get_metric_with_label_values(&[
                &tenant_id,
                &shard_id,
                &timeline_id,
                MetricLayerKind::Image.into(),
            ])
            .unwrap();

        let layer_size_delta = TIMELINE_LAYER_SIZE
            .get_metric_with_label_values(&[
                &tenant_id,
                &shard_id,
                &timeline_id,
                MetricLayerKind::Delta.into(),
            ])
            .unwrap();

        let layer_count_delta = TIMELINE_LAYER_COUNT
            .get_metric_with_label_values(&[
                &tenant_id,
                &shard_id,
                &timeline_id,
                MetricLayerKind::Delta.into(),
            ])
            .unwrap();

        let standby_horizon_gauge = STANDBY_HORIZON
            .get_metric_with_label_values(&[&tenant_id, &shard_id, &timeline_id])
            .unwrap();
        let resident_physical_size_gauge = RESIDENT_PHYSICAL_SIZE
            .get_metric_with_label_values(&[&tenant_id, &shard_id, &timeline_id])
            .unwrap();
        let visible_physical_size_gauge = VISIBLE_PHYSICAL_SIZE
            .get_metric_with_label_values(&[&tenant_id, &shard_id, &timeline_id])
            .unwrap();
        // TODO: we shouldn't expose this metric
        let current_logical_size_gauge = CURRENT_LOGICAL_SIZE
            .get_metric_with_label_values(&[&tenant_id, &shard_id, &timeline_id])
            .unwrap();
        let aux_file_size_gauge = AUX_FILE_SIZE
            .get_metric_with_label_values(&[&tenant_id, &shard_id, &timeline_id])
            .unwrap();
        // TODO use impl Trait syntax here once we have ability to use it: https://github.com/rust-lang/rust/issues/63065
        let directory_entries_count_gauge_closure = {
            let tenant_shard_id = *tenant_shard_id;
            let timeline_id_raw = *timeline_id_raw;
            move || {
                let tenant_id = tenant_shard_id.tenant_id.to_string();
                let shard_id = format!("{}", tenant_shard_id.shard_slug());
                let timeline_id = timeline_id_raw.to_string();
                let gauge: UIntGauge = DIRECTORY_ENTRIES_COUNT
                    .get_metric_with_label_values(&[&tenant_id, &shard_id, &timeline_id])
                    .unwrap();
                gauge
            }
        };
        let directory_entries_count_gauge: Lazy<UIntGauge, Box<dyn Send + Fn() -> UIntGauge>> =
            Lazy::new(Box::new(directory_entries_count_gauge_closure));
        let evictions = EVICTIONS
            .get_metric_with_label_values(&[&tenant_id, &shard_id, &timeline_id])
            .unwrap();
        let evictions_with_low_residence_duration = evictions_with_low_residence_duration_builder
            .build(&tenant_id, &shard_id, &timeline_id);

        let valid_lsn_lease_count_gauge = VALID_LSN_LEASE_COUNT
            .get_metric_with_label_values(&[&tenant_id, &shard_id, &timeline_id])
            .unwrap();

        TimelineMetrics {
            tenant_id,
            shard_id,
            timeline_id,
            flush_time_histo,
            compact_time_histo,
            create_images_time_histo,
            logical_size_histo,
            imitate_logical_size_histo,
            garbage_collect_histo,
            find_gc_cutoffs_histo,
            load_layer_map_histo,
            last_record_gauge,
            pitr_history_size,
            archival_size,
            layer_size_image,
            layer_count_image,
            layer_size_delta,
            layer_count_delta,
            standby_horizon_gauge,
            resident_physical_size_gauge,
            visible_physical_size_gauge,
            current_logical_size_gauge,
            aux_file_size_gauge,
            directory_entries_count_gauge,
            evictions,
            evictions_with_low_residence_duration: std::sync::RwLock::new(
                evictions_with_low_residence_duration,
            ),
            valid_lsn_lease_count_gauge,
            shutdown: std::sync::atomic::AtomicBool::default(),
        }
    }

    pub(crate) fn record_new_file_metrics(&self, sz: u64) {
        self.resident_physical_size_add(sz);
    }

    pub(crate) fn resident_physical_size_sub(&self, sz: u64) {
        self.resident_physical_size_gauge.sub(sz);
        crate::metrics::RESIDENT_PHYSICAL_SIZE_GLOBAL.sub(sz);
    }

    pub(crate) fn resident_physical_size_add(&self, sz: u64) {
        self.resident_physical_size_gauge.add(sz);
        crate::metrics::RESIDENT_PHYSICAL_SIZE_GLOBAL.add(sz);
    }

    pub(crate) fn resident_physical_size_get(&self) -> u64 {
        self.resident_physical_size_gauge.get()
    }

    pub(crate) fn shutdown(&self) {
        let was_shutdown = self
            .shutdown
            .swap(true, std::sync::atomic::Ordering::Relaxed);

        if was_shutdown {
            // this happens on tenant deletion because tenant first shuts down timelines, then
            // invokes timeline deletion which first shuts down the timeline again.
            // TODO: this can be removed once https://github.com/neondatabase/neon/issues/5080
            return;
        }

        let tenant_id = &self.tenant_id;
        let timeline_id = &self.timeline_id;
        let shard_id = &self.shard_id;
        let _ = LAST_RECORD_LSN.remove_label_values(&[tenant_id, shard_id, timeline_id]);
        let _ = STANDBY_HORIZON.remove_label_values(&[tenant_id, shard_id, timeline_id]);
        {
            RESIDENT_PHYSICAL_SIZE_GLOBAL.sub(self.resident_physical_size_get());
            let _ = RESIDENT_PHYSICAL_SIZE.remove_label_values(&[tenant_id, shard_id, timeline_id]);
        }
        let _ = VISIBLE_PHYSICAL_SIZE.remove_label_values(&[tenant_id, shard_id, timeline_id]);
        let _ = CURRENT_LOGICAL_SIZE.remove_label_values(&[tenant_id, shard_id, timeline_id]);
        if let Some(metric) = Lazy::get(&DIRECTORY_ENTRIES_COUNT) {
            let _ = metric.remove_label_values(&[tenant_id, shard_id, timeline_id]);
        }

        let _ = TIMELINE_ARCHIVE_SIZE.remove_label_values(&[tenant_id, shard_id, timeline_id]);
        let _ = PITR_HISTORY_SIZE.remove_label_values(&[tenant_id, shard_id, timeline_id]);

        let _ = TIMELINE_LAYER_SIZE.remove_label_values(&[
            tenant_id,
            shard_id,
            timeline_id,
            MetricLayerKind::Image.into(),
        ]);
        let _ = TIMELINE_LAYER_COUNT.remove_label_values(&[
            tenant_id,
            shard_id,
            timeline_id,
            MetricLayerKind::Image.into(),
        ]);
        let _ = TIMELINE_LAYER_SIZE.remove_label_values(&[
            tenant_id,
            shard_id,
            timeline_id,
            MetricLayerKind::Delta.into(),
        ]);
        let _ = TIMELINE_LAYER_COUNT.remove_label_values(&[
            tenant_id,
            shard_id,
            timeline_id,
            MetricLayerKind::Delta.into(),
        ]);

        let _ = EVICTIONS.remove_label_values(&[tenant_id, shard_id, timeline_id]);
        let _ = AUX_FILE_SIZE.remove_label_values(&[tenant_id, shard_id, timeline_id]);
        let _ = VALID_LSN_LEASE_COUNT.remove_label_values(&[tenant_id, shard_id, timeline_id]);

        self.evictions_with_low_residence_duration
            .write()
            .unwrap()
            .remove(tenant_id, shard_id, timeline_id);

        // The following metrics are born outside of the TimelineMetrics lifecycle but still
        // removed at the end of it. The idea is to have the metrics outlive the
        // entity during which they're observed, e.g., the smgr metrics shall
        // outlive an individual smgr connection, but not the timeline.

        for op in StorageTimeOperation::VARIANTS {
            let _ = STORAGE_TIME_SUM_PER_TIMELINE.remove_label_values(&[
                op,
                tenant_id,
                shard_id,
                timeline_id,
            ]);
            let _ = STORAGE_TIME_COUNT_PER_TIMELINE.remove_label_values(&[
                op,
                tenant_id,
                shard_id,
                timeline_id,
            ]);
        }

        for op in STORAGE_IO_SIZE_OPERATIONS {
            let _ = STORAGE_IO_SIZE.remove_label_values(&[op, tenant_id, shard_id, timeline_id]);
        }

        let _ = SMGR_QUERY_STARTED_PER_TENANT_TIMELINE.remove_label_values(&[
            SmgrQueryType::GetPageAtLsn.into(),
            tenant_id,
            shard_id,
            timeline_id,
        ]);
        let _ = SMGR_QUERY_TIME_PER_TENANT_TIMELINE.remove_label_values(&[
            SmgrQueryType::GetPageAtLsn.into(),
            tenant_id,
            shard_id,
            timeline_id,
        ]);
    }
}

pub(crate) fn remove_tenant_metrics(tenant_shard_id: &TenantShardId) {
    // Only shard zero deals in synthetic sizes
    if tenant_shard_id.is_shard_zero() {
        let tid = tenant_shard_id.tenant_id.to_string();
        let _ = TENANT_SYNTHETIC_SIZE_METRIC.remove_label_values(&[&tid]);
    }

    tenant_throttling::remove_tenant_metrics(tenant_shard_id);

    // we leave the BROKEN_TENANTS_SET entry if any
}

use futures::Future;
use pin_project_lite::pin_project;
use std::collections::HashMap;
use std::num::NonZeroUsize;
use std::pin::Pin;
use std::sync::atomic::AtomicU64;
use std::sync::{Arc, Mutex};
use std::task::{Context, Poll};
use std::time::{Duration, Instant};

use crate::context::{PageContentKind, RequestContext};
use crate::task_mgr::TaskKind;
use crate::tenant::mgr::TenantSlot;
use crate::tenant::tasks::BackgroundLoopKind;

/// Maintain a per timeline gauge in addition to the global gauge.
pub(crate) struct PerTimelineRemotePhysicalSizeGauge {
    last_set: AtomicU64,
    gauge: UIntGauge,
}

impl PerTimelineRemotePhysicalSizeGauge {
    fn new(per_timeline_gauge: UIntGauge) -> Self {
        Self {
            last_set: AtomicU64::new(0),
            gauge: per_timeline_gauge,
        }
    }
    pub(crate) fn set(&self, sz: u64) {
        self.gauge.set(sz);
        let prev = self.last_set.swap(sz, std::sync::atomic::Ordering::Relaxed);
        if sz < prev {
            REMOTE_PHYSICAL_SIZE_GLOBAL.sub(prev - sz);
        } else {
            REMOTE_PHYSICAL_SIZE_GLOBAL.add(sz - prev);
        };
    }
    pub(crate) fn get(&self) -> u64 {
        self.gauge.get()
    }
}

impl Drop for PerTimelineRemotePhysicalSizeGauge {
    fn drop(&mut self) {
        REMOTE_PHYSICAL_SIZE_GLOBAL.sub(self.last_set.load(std::sync::atomic::Ordering::Relaxed));
    }
}

pub(crate) struct RemoteTimelineClientMetrics {
    tenant_id: String,
    shard_id: String,
    timeline_id: String,
    pub(crate) remote_physical_size_gauge: PerTimelineRemotePhysicalSizeGauge,
    calls: Mutex<HashMap<(&'static str, &'static str), IntCounterPair>>,
    bytes_started_counter: Mutex<HashMap<(&'static str, &'static str), IntCounter>>,
    bytes_finished_counter: Mutex<HashMap<(&'static str, &'static str), IntCounter>>,
}

impl RemoteTimelineClientMetrics {
    pub fn new(tenant_shard_id: &TenantShardId, timeline_id: &TimelineId) -> Self {
        let tenant_id_str = tenant_shard_id.tenant_id.to_string();
        let shard_id_str = format!("{}", tenant_shard_id.shard_slug());
        let timeline_id_str = timeline_id.to_string();

        let remote_physical_size_gauge = PerTimelineRemotePhysicalSizeGauge::new(
            REMOTE_PHYSICAL_SIZE
                .get_metric_with_label_values(&[&tenant_id_str, &shard_id_str, &timeline_id_str])
                .unwrap(),
        );

        RemoteTimelineClientMetrics {
            tenant_id: tenant_id_str,
            shard_id: shard_id_str,
            timeline_id: timeline_id_str,
            calls: Mutex::new(HashMap::default()),
            bytes_started_counter: Mutex::new(HashMap::default()),
            bytes_finished_counter: Mutex::new(HashMap::default()),
            remote_physical_size_gauge,
        }
    }

    pub fn remote_operation_time(
        &self,
        file_kind: &RemoteOpFileKind,
        op_kind: &RemoteOpKind,
        status: &'static str,
    ) -> Histogram {
        let key = (file_kind.as_str(), op_kind.as_str(), status);
        REMOTE_OPERATION_TIME
            .get_metric_with_label_values(&[key.0, key.1, key.2])
            .unwrap()
    }

    fn calls_counter_pair(
        &self,
        file_kind: &RemoteOpFileKind,
        op_kind: &RemoteOpKind,
    ) -> IntCounterPair {
        let mut guard = self.calls.lock().unwrap();
        let key = (file_kind.as_str(), op_kind.as_str());
        let metric = guard.entry(key).or_insert_with(move || {
            REMOTE_TIMELINE_CLIENT_CALLS
                .get_metric_with_label_values(&[
                    &self.tenant_id,
                    &self.shard_id,
                    &self.timeline_id,
                    key.0,
                    key.1,
                ])
                .unwrap()
        });
        metric.clone()
    }

    fn bytes_started_counter(
        &self,
        file_kind: &RemoteOpFileKind,
        op_kind: &RemoteOpKind,
    ) -> IntCounter {
        let mut guard = self.bytes_started_counter.lock().unwrap();
        let key = (file_kind.as_str(), op_kind.as_str());
        let metric = guard.entry(key).or_insert_with(move || {
            REMOTE_TIMELINE_CLIENT_BYTES_STARTED_COUNTER
                .get_metric_with_label_values(&[
                    &self.tenant_id,
                    &self.shard_id,
                    &self.timeline_id,
                    key.0,
                    key.1,
                ])
                .unwrap()
        });
        metric.clone()
    }

    fn bytes_finished_counter(
        &self,
        file_kind: &RemoteOpFileKind,
        op_kind: &RemoteOpKind,
    ) -> IntCounter {
        let mut guard = self.bytes_finished_counter.lock().unwrap();
        let key = (file_kind.as_str(), op_kind.as_str());
        let metric = guard.entry(key).or_insert_with(move || {
            REMOTE_TIMELINE_CLIENT_BYTES_FINISHED_COUNTER
                .get_metric_with_label_values(&[
                    &self.tenant_id,
                    &self.shard_id,
                    &self.timeline_id,
                    key.0,
                    key.1,
                ])
                .unwrap()
        });
        metric.clone()
    }
}

#[cfg(test)]
impl RemoteTimelineClientMetrics {
    pub fn get_bytes_started_counter_value(
        &self,
        file_kind: &RemoteOpFileKind,
        op_kind: &RemoteOpKind,
    ) -> Option<u64> {
        let guard = self.bytes_started_counter.lock().unwrap();
        let key = (file_kind.as_str(), op_kind.as_str());
        guard.get(&key).map(|counter| counter.get())
    }

    pub fn get_bytes_finished_counter_value(
        &self,
        file_kind: &RemoteOpFileKind,
        op_kind: &RemoteOpKind,
    ) -> Option<u64> {
        let guard = self.bytes_finished_counter.lock().unwrap();
        let key = (file_kind.as_str(), op_kind.as_str());
        guard.get(&key).map(|counter| counter.get())
    }
}

/// See [`RemoteTimelineClientMetrics::call_begin`].
#[must_use]
pub(crate) struct RemoteTimelineClientCallMetricGuard {
    /// Decremented on drop.
    calls_counter_pair: Option<IntCounterPair>,
    /// If Some(), this references the bytes_finished metric, and we increment it by the given `u64` on drop.
    bytes_finished: Option<(IntCounter, u64)>,
}

impl RemoteTimelineClientCallMetricGuard {
    /// Consume this guard object without performing the metric updates it would do on `drop()`.
    /// The caller vouches to do the metric updates manually.
    pub fn will_decrement_manually(mut self) {
        let RemoteTimelineClientCallMetricGuard {
            calls_counter_pair,
            bytes_finished,
        } = &mut self;
        calls_counter_pair.take();
        bytes_finished.take();
    }
}

impl Drop for RemoteTimelineClientCallMetricGuard {
    fn drop(&mut self) {
        let RemoteTimelineClientCallMetricGuard {
            calls_counter_pair,
            bytes_finished,
        } = self;
        if let Some(guard) = calls_counter_pair.take() {
            guard.dec();
        }
        if let Some((bytes_finished_metric, value)) = bytes_finished {
            bytes_finished_metric.inc_by(*value);
        }
    }
}

/// The enum variants communicate to the [`RemoteTimelineClientMetrics`] whether to
/// track the byte size of this call in applicable metric(s).
pub(crate) enum RemoteTimelineClientMetricsCallTrackSize {
    /// Do not account for this call's byte size in any metrics.
    /// The `reason` field is there to make the call sites self-documenting
    /// about why they don't need the metric.
    DontTrackSize { reason: &'static str },
    /// Track the byte size of the call in applicable metric(s).
    Bytes(u64),
}

impl RemoteTimelineClientMetrics {
    /// Update the metrics that change when a call to the remote timeline client instance starts.
    ///
    /// Drop the returned guard object once the operation is finished to updates corresponding metrics that track completions.
    /// Or, use [`RemoteTimelineClientCallMetricGuard::will_decrement_manually`] and [`call_end`](Self::call_end) if that
    /// is more suitable.
    /// Never do both.
    pub(crate) fn call_begin(
        &self,
        file_kind: &RemoteOpFileKind,
        op_kind: &RemoteOpKind,
        size: RemoteTimelineClientMetricsCallTrackSize,
    ) -> RemoteTimelineClientCallMetricGuard {
        let calls_counter_pair = self.calls_counter_pair(file_kind, op_kind);
        calls_counter_pair.inc();

        let bytes_finished = match size {
            RemoteTimelineClientMetricsCallTrackSize::DontTrackSize { reason: _reason } => {
                // nothing to do
                None
            }
            RemoteTimelineClientMetricsCallTrackSize::Bytes(size) => {
                self.bytes_started_counter(file_kind, op_kind).inc_by(size);
                let finished_counter = self.bytes_finished_counter(file_kind, op_kind);
                Some((finished_counter, size))
            }
        };
        RemoteTimelineClientCallMetricGuard {
            calls_counter_pair: Some(calls_counter_pair),
            bytes_finished,
        }
    }

    /// Manually udpate the metrics that track completions, instead of using the guard object.
    /// Using the guard object is generally preferable.
    /// See [`call_begin`](Self::call_begin) for more context.
    pub(crate) fn call_end(
        &self,
        file_kind: &RemoteOpFileKind,
        op_kind: &RemoteOpKind,
        size: RemoteTimelineClientMetricsCallTrackSize,
    ) {
        let calls_counter_pair = self.calls_counter_pair(file_kind, op_kind);
        calls_counter_pair.dec();
        match size {
            RemoteTimelineClientMetricsCallTrackSize::DontTrackSize { reason: _reason } => {}
            RemoteTimelineClientMetricsCallTrackSize::Bytes(size) => {
                self.bytes_finished_counter(file_kind, op_kind).inc_by(size);
            }
        }
    }
}

impl Drop for RemoteTimelineClientMetrics {
    fn drop(&mut self) {
        let RemoteTimelineClientMetrics {
            tenant_id,
            shard_id,
            timeline_id,
            remote_physical_size_gauge,
            calls,
            bytes_started_counter,
            bytes_finished_counter,
        } = self;
        for ((a, b), _) in calls.get_mut().unwrap().drain() {
            let mut res = [Ok(()), Ok(())];
            REMOTE_TIMELINE_CLIENT_CALLS
                .remove_label_values(&mut res, &[tenant_id, shard_id, timeline_id, a, b]);
            // don't care about results
        }
        for ((a, b), _) in bytes_started_counter.get_mut().unwrap().drain() {
            let _ = REMOTE_TIMELINE_CLIENT_BYTES_STARTED_COUNTER.remove_label_values(&[
                tenant_id,
                shard_id,
                timeline_id,
                a,
                b,
            ]);
        }
        for ((a, b), _) in bytes_finished_counter.get_mut().unwrap().drain() {
            let _ = REMOTE_TIMELINE_CLIENT_BYTES_FINISHED_COUNTER.remove_label_values(&[
                tenant_id,
                shard_id,
                timeline_id,
                a,
                b,
            ]);
        }
        {
            let _ = remote_physical_size_gauge; // use to avoid 'unused' warning in desctructuring above
            let _ = REMOTE_PHYSICAL_SIZE.remove_label_values(&[tenant_id, shard_id, timeline_id]);
        }
    }
}

/// Wrapper future that measures the time spent by a remote storage operation,
/// and records the time and success/failure as a prometheus metric.
pub(crate) trait MeasureRemoteOp: Sized {
    fn measure_remote_op(
        self,
        file_kind: RemoteOpFileKind,
        op: RemoteOpKind,
        metrics: Arc<RemoteTimelineClientMetrics>,
    ) -> MeasuredRemoteOp<Self> {
        let start = Instant::now();
        MeasuredRemoteOp {
            inner: self,
            file_kind,
            op,
            start,
            metrics,
        }
    }
}

impl<T: Sized> MeasureRemoteOp for T {}

pin_project! {
    pub(crate) struct MeasuredRemoteOp<F>
    {
        #[pin]
        inner: F,
        file_kind: RemoteOpFileKind,
        op: RemoteOpKind,
        start: Instant,
        metrics: Arc<RemoteTimelineClientMetrics>,
    }
}

impl<F: Future<Output = Result<O, E>>, O, E> Future for MeasuredRemoteOp<F> {
    type Output = Result<O, E>;

    fn poll(self: Pin<&mut Self>, cx: &mut Context<'_>) -> Poll<Self::Output> {
        let this = self.project();
        let poll_result = this.inner.poll(cx);
        if let Poll::Ready(ref res) = poll_result {
            let duration = this.start.elapsed();
            let status = if res.is_ok() { &"success" } else { &"failure" };
            this.metrics
                .remote_operation_time(this.file_kind, this.op, status)
                .observe(duration.as_secs_f64());
        }
        poll_result
    }
}

pub mod tokio_epoll_uring {
    use metrics::{register_int_counter, UIntGauge};
    use once_cell::sync::Lazy;

    pub struct Collector {
        descs: Vec<metrics::core::Desc>,
        systems_created: UIntGauge,
        systems_destroyed: UIntGauge,
    }

    impl metrics::core::Collector for Collector {
        fn desc(&self) -> Vec<&metrics::core::Desc> {
            self.descs.iter().collect()
        }

        fn collect(&self) -> Vec<metrics::proto::MetricFamily> {
            let mut mfs = Vec::with_capacity(Self::NMETRICS);
            let tokio_epoll_uring::metrics::Metrics {
                systems_created,
                systems_destroyed,
            } = tokio_epoll_uring::metrics::global();
            self.systems_created.set(systems_created);
            mfs.extend(self.systems_created.collect());
            self.systems_destroyed.set(systems_destroyed);
            mfs.extend(self.systems_destroyed.collect());
            mfs
        }
    }

    impl Collector {
        const NMETRICS: usize = 2;

        #[allow(clippy::new_without_default)]
        pub fn new() -> Self {
            let mut descs = Vec::new();

            let systems_created = UIntGauge::new(
                "pageserver_tokio_epoll_uring_systems_created",
                "counter of tokio-epoll-uring systems that were created",
            )
            .unwrap();
            descs.extend(
                metrics::core::Collector::desc(&systems_created)
                    .into_iter()
                    .cloned(),
            );

            let systems_destroyed = UIntGauge::new(
                "pageserver_tokio_epoll_uring_systems_destroyed",
                "counter of tokio-epoll-uring systems that were destroyed",
            )
            .unwrap();
            descs.extend(
                metrics::core::Collector::desc(&systems_destroyed)
                    .into_iter()
                    .cloned(),
            );

            Self {
                descs,
                systems_created,
                systems_destroyed,
            }
        }
    }

    pub(crate) static THREAD_LOCAL_LAUNCH_SUCCESSES: Lazy<metrics::IntCounter> = Lazy::new(|| {
        register_int_counter!(
            "pageserver_tokio_epoll_uring_pageserver_thread_local_launch_success_count",
            "Number of times where thread_local_system creation spanned multiple executor threads",
        )
        .unwrap()
    });

    pub(crate) static THREAD_LOCAL_LAUNCH_FAILURES: Lazy<metrics::IntCounter> = Lazy::new(|| {
        register_int_counter!(
            "pageserver_tokio_epoll_uring_pageserver_thread_local_launch_failures_count",
            "Number of times thread_local_system creation failed and was retried after back-off.",
        )
        .unwrap()
    });
}

pub(crate) mod tenant_throttling {
    use metrics::{register_int_counter_vec, IntCounter};
    use once_cell::sync::Lazy;
    use utils::shard::TenantShardId;

    use crate::tenant::{self, throttle::Metric};

    struct GlobalAndPerTenantIntCounter {
        global: IntCounter,
        per_tenant: IntCounter,
    }

    impl GlobalAndPerTenantIntCounter {
        #[inline(always)]
        pub(crate) fn inc(&self) {
            self.inc_by(1)
        }
        #[inline(always)]
        pub(crate) fn inc_by(&self, n: u64) {
            self.global.inc_by(n);
            self.per_tenant.inc_by(n);
        }
    }

    pub(crate) struct TimelineGet {
        count_accounted_start: GlobalAndPerTenantIntCounter,
        count_accounted_finish: GlobalAndPerTenantIntCounter,
        wait_time: GlobalAndPerTenantIntCounter,
        count_throttled: GlobalAndPerTenantIntCounter,
    }

    static COUNT_ACCOUNTED_START: Lazy<metrics::IntCounterVec> = Lazy::new(|| {
        register_int_counter_vec!(
            "pageserver_tenant_throttling_count_accounted_start_global",
            "Count of tenant throttling starts, by kind of throttle.",
            &["kind"]
        )
        .unwrap()
    });
    static COUNT_ACCOUNTED_START_PER_TENANT: Lazy<metrics::IntCounterVec> = Lazy::new(|| {
        register_int_counter_vec!(
            "pageserver_tenant_throttling_count_accounted_start",
            "Count of tenant throttling starts, by kind of throttle.",
            &["kind", "tenant_id", "shard_id"]
        )
        .unwrap()
    });
    static COUNT_ACCOUNTED_FINISH: Lazy<metrics::IntCounterVec> = Lazy::new(|| {
        register_int_counter_vec!(
            "pageserver_tenant_throttling_count_accounted_finish_global",
            "Count of tenant throttling finishes, by kind of throttle.",
            &["kind"]
        )
        .unwrap()
    });
    static COUNT_ACCOUNTED_FINISH_PER_TENANT: Lazy<metrics::IntCounterVec> = Lazy::new(|| {
        register_int_counter_vec!(
            "pageserver_tenant_throttling_count_accounted_finish",
            "Count of tenant throttling finishes, by kind of throttle.",
            &["kind", "tenant_id", "shard_id"]
        )
        .unwrap()
    });
    static WAIT_USECS: Lazy<metrics::IntCounterVec> = Lazy::new(|| {
        register_int_counter_vec!(
            "pageserver_tenant_throttling_wait_usecs_sum_global",
            "Sum of microseconds that spent waiting throttle by kind of throttle.",
            &["kind"]
        )
        .unwrap()
    });
    static WAIT_USECS_PER_TENANT: Lazy<metrics::IntCounterVec> = Lazy::new(|| {
        register_int_counter_vec!(
            "pageserver_tenant_throttling_wait_usecs_sum",
            "Sum of microseconds that spent waiting throttle by kind of throttle.",
            &["kind", "tenant_id", "shard_id"]
        )
        .unwrap()
    });

    static WAIT_COUNT: Lazy<metrics::IntCounterVec> = Lazy::new(|| {
        register_int_counter_vec!(
            "pageserver_tenant_throttling_count_global",
            "Count of tenant throttlings, by kind of throttle.",
            &["kind"]
        )
        .unwrap()
    });
    static WAIT_COUNT_PER_TENANT: Lazy<metrics::IntCounterVec> = Lazy::new(|| {
        register_int_counter_vec!(
            "pageserver_tenant_throttling_count",
            "Count of tenant throttlings, by kind of throttle.",
            &["kind", "tenant_id", "shard_id"]
        )
        .unwrap()
    });

    const KIND: &str = "timeline_get";

    impl TimelineGet {
        pub(crate) fn new(tenant_shard_id: &TenantShardId) -> Self {
<<<<<<< HEAD
            let per_tenant_label_values = &[
                KIND,
                &tenant_shard_id.tenant_id.to_string(),
                &tenant_shard_id.shard_slug().to_string(),
            ];
=======
>>>>>>> e16e8274
            TimelineGet {
                count_accounted_start: {
                    GlobalAndPerTenantIntCounter {
                        global: COUNT_ACCOUNTED_START.with_label_values(&[KIND]),
<<<<<<< HEAD
                        per_tenant: COUNT_ACCOUNTED_START_PER_TENANT
                            .with_label_values(per_tenant_label_values),
=======
                        per_tenant: COUNT_ACCOUNTED_START_PER_TENANT.with_label_values(&[
                            KIND,
                            &tenant_shard_id.tenant_id.to_string(),
                            &tenant_shard_id.shard_slug().to_string(),
                        ]),
>>>>>>> e16e8274
                    }
                },
                count_accounted_finish: {
                    GlobalAndPerTenantIntCounter {
                        global: COUNT_ACCOUNTED_FINISH.with_label_values(&[KIND]),
<<<<<<< HEAD
                        per_tenant: COUNT_ACCOUNTED_FINISH_PER_TENANT
                            .with_label_values(per_tenant_label_values),
=======
                        per_tenant: COUNT_ACCOUNTED_FINISH_PER_TENANT.with_label_values(&[
                            KIND,
                            &tenant_shard_id.tenant_id.to_string(),
                            &tenant_shard_id.shard_slug().to_string(),
                        ]),
>>>>>>> e16e8274
                    }
                },
                wait_time: {
                    GlobalAndPerTenantIntCounter {
                        global: WAIT_USECS.with_label_values(&[KIND]),
<<<<<<< HEAD
                        per_tenant: WAIT_USECS_PER_TENANT
                            .with_label_values(per_tenant_label_values),
=======
                        per_tenant: WAIT_USECS_PER_TENANT.with_label_values(&[
                            KIND,
                            &tenant_shard_id.tenant_id.to_string(),
                            &tenant_shard_id.shard_slug().to_string(),
                        ]),
>>>>>>> e16e8274
                    }
                },
                count_throttled: {
                    GlobalAndPerTenantIntCounter {
                        global: WAIT_COUNT.with_label_values(&[KIND]),
<<<<<<< HEAD
                        per_tenant: WAIT_COUNT_PER_TENANT
                            .with_label_values(per_tenant_label_values),
=======
                        per_tenant: WAIT_COUNT_PER_TENANT.with_label_values(&[
                            KIND,
                            &tenant_shard_id.tenant_id.to_string(),
                            &tenant_shard_id.shard_slug().to_string(),
                        ]),
>>>>>>> e16e8274
                    }
                },
            }
        }
    }

    pub(crate) fn preinitialize_global_metrics() {
        Lazy::force(&COUNT_ACCOUNTED_START);
        Lazy::force(&COUNT_ACCOUNTED_FINISH);
        Lazy::force(&WAIT_USECS);
        Lazy::force(&WAIT_COUNT);
    }

    pub(crate) fn remove_tenant_metrics(tenant_shard_id: &TenantShardId) {
        for m in &[
            &COUNT_ACCOUNTED_START_PER_TENANT,
            &COUNT_ACCOUNTED_FINISH_PER_TENANT,
            &WAIT_USECS_PER_TENANT,
            &WAIT_COUNT_PER_TENANT,
        ] {
            let _ = m.remove_label_values(&[
                KIND,
                &tenant_shard_id.tenant_id.to_string(),
                &tenant_shard_id.shard_slug().to_string(),
            ]);
        }
    }

    impl Metric for TimelineGet {
        #[inline(always)]
        fn accounting_start(&self) {
            self.count_accounted_start.inc();
        }
        #[inline(always)]
        fn accounting_finish(&self) {
            self.count_accounted_finish.inc();
        }
        #[inline(always)]
        fn observe_throttling(
            &self,
            tenant::throttle::Observation { wait_time }: &tenant::throttle::Observation,
        ) {
            let val = u64::try_from(wait_time.as_micros()).unwrap();
            self.wait_time.inc_by(val);
            self.count_throttled.inc();
        }
    }
}

pub(crate) mod disk_usage_based_eviction {
    use super::*;

    pub(crate) struct Metrics {
        pub(crate) tenant_collection_time: Histogram,
        pub(crate) tenant_layer_count: Histogram,
        pub(crate) layers_collected: IntCounter,
        pub(crate) layers_selected: IntCounter,
        pub(crate) layers_evicted: IntCounter,
    }

    impl Default for Metrics {
        fn default() -> Self {
            let tenant_collection_time = register_histogram!(
                "pageserver_disk_usage_based_eviction_tenant_collection_seconds",
                "Time spent collecting layers from a tenant -- not normalized by collected layer amount",
                vec![0.001, 0.005, 0.01, 0.05, 0.1, 0.5, 1.0, 5.0, 10.0]
            )
            .unwrap();

            let tenant_layer_count = register_histogram!(
                "pageserver_disk_usage_based_eviction_tenant_collected_layers",
                "Amount of layers gathered from a tenant",
                vec![5.0, 50.0, 500.0, 5000.0, 50000.0]
            )
            .unwrap();

            let layers_collected = register_int_counter!(
                "pageserver_disk_usage_based_eviction_collected_layers_total",
                "Amount of layers collected"
            )
            .unwrap();

            let layers_selected = register_int_counter!(
                "pageserver_disk_usage_based_eviction_select_layers_total",
                "Amount of layers selected"
            )
            .unwrap();

            let layers_evicted = register_int_counter!(
                "pageserver_disk_usage_based_eviction_evicted_layers_total",
                "Amount of layers successfully evicted"
            )
            .unwrap();

            Self {
                tenant_collection_time,
                tenant_layer_count,
                layers_collected,
                layers_selected,
                layers_evicted,
            }
        }
    }

    pub(crate) static METRICS: Lazy<Metrics> = Lazy::new(Metrics::default);
}

static TOKIO_EXECUTOR_THREAD_COUNT: Lazy<UIntGaugeVec> = Lazy::new(|| {
    register_uint_gauge_vec!(
        "pageserver_tokio_executor_thread_configured_count",
        "Total number of configued tokio executor threads in the process.
         The `setup` label denotes whether we're running with multiple runtimes or a single runtime.",
        &["setup"],
    )
    .unwrap()
});

pub(crate) fn set_tokio_runtime_setup(setup: &str, num_threads: NonZeroUsize) {
    static SERIALIZE: std::sync::Mutex<()> = std::sync::Mutex::new(());
    let _guard = SERIALIZE.lock().unwrap();
    TOKIO_EXECUTOR_THREAD_COUNT.reset();
    TOKIO_EXECUTOR_THREAD_COUNT
        .get_metric_with_label_values(&[setup])
        .unwrap()
        .set(u64::try_from(num_threads.get()).unwrap());
}

pub fn preinitialize_metrics() {
    // Python tests need these and on some we do alerting.
    //
    // FIXME(4813): make it so that we have no top level metrics as this fn will easily fall out of
    // order:
    // - global metrics reside in a Lazy<PageserverMetrics>
    //   - access via crate::metrics::PS_METRICS.some_metric.inc()
    // - could move the statics into TimelineMetrics::new()?

    // counters
    [
        &UNEXPECTED_ONDEMAND_DOWNLOADS,
        &WALRECEIVER_STARTED_CONNECTIONS,
        &WALRECEIVER_BROKER_UPDATES,
        &WALRECEIVER_CANDIDATES_ADDED,
        &WALRECEIVER_CANDIDATES_REMOVED,
        &tokio_epoll_uring::THREAD_LOCAL_LAUNCH_FAILURES,
        &tokio_epoll_uring::THREAD_LOCAL_LAUNCH_SUCCESSES,
        &REMOTE_ONDEMAND_DOWNLOADED_LAYERS,
        &REMOTE_ONDEMAND_DOWNLOADED_BYTES,
        &CIRCUIT_BREAKERS_BROKEN,
        &CIRCUIT_BREAKERS_UNBROKEN,
    ]
    .into_iter()
    .for_each(|c| {
        Lazy::force(c);
    });

    // Deletion queue stats
    Lazy::force(&DELETION_QUEUE);

    // Tenant stats
    Lazy::force(&TENANT);

    // Tenant manager stats
    Lazy::force(&TENANT_MANAGER);

    Lazy::force(&crate::tenant::storage_layer::layer::LAYER_IMPL_METRICS);
    Lazy::force(&disk_usage_based_eviction::METRICS);

    for state_name in pageserver_api::models::TenantState::VARIANTS {
        // initialize the metric for all gauges, otherwise the time series might seemingly show
        // values from last restart.
        TENANT_STATE_METRIC.with_label_values(&[state_name]).set(0);
    }

    // countervecs
    [
        &BACKGROUND_LOOP_PERIOD_OVERRUN_COUNT,
        &SMGR_QUERY_STARTED_GLOBAL,
    ]
    .into_iter()
    .for_each(|c| {
        Lazy::force(c);
    });

    // gauges
    WALRECEIVER_ACTIVE_MANAGERS.get();

    // histograms
    [
        &READ_NUM_LAYERS_VISITED,
        &VEC_READ_NUM_LAYERS_VISITED,
        &WAIT_LSN_TIME,
        &WAL_REDO_TIME,
        &WAL_REDO_RECORDS_HISTOGRAM,
        &WAL_REDO_BYTES_HISTOGRAM,
        &WAL_REDO_PROCESS_LAUNCH_DURATION_HISTOGRAM,
    ]
    .into_iter()
    .for_each(|h| {
        Lazy::force(h);
    });

    // Custom
    Lazy::force(&RECONSTRUCT_TIME);
    Lazy::force(&BASEBACKUP_QUERY_TIME);
    Lazy::force(&COMPUTE_COMMANDS_COUNTERS);

    tenant_throttling::preinitialize_global_metrics();
}<|MERGE_RESOLUTION|>--- conflicted
+++ resolved
@@ -3208,73 +3208,38 @@
 
     impl TimelineGet {
         pub(crate) fn new(tenant_shard_id: &TenantShardId) -> Self {
-<<<<<<< HEAD
             let per_tenant_label_values = &[
                 KIND,
                 &tenant_shard_id.tenant_id.to_string(),
                 &tenant_shard_id.shard_slug().to_string(),
             ];
-=======
->>>>>>> e16e8274
             TimelineGet {
                 count_accounted_start: {
                     GlobalAndPerTenantIntCounter {
                         global: COUNT_ACCOUNTED_START.with_label_values(&[KIND]),
-<<<<<<< HEAD
                         per_tenant: COUNT_ACCOUNTED_START_PER_TENANT
                             .with_label_values(per_tenant_label_values),
-=======
-                        per_tenant: COUNT_ACCOUNTED_START_PER_TENANT.with_label_values(&[
-                            KIND,
-                            &tenant_shard_id.tenant_id.to_string(),
-                            &tenant_shard_id.shard_slug().to_string(),
-                        ]),
->>>>>>> e16e8274
                     }
                 },
                 count_accounted_finish: {
                     GlobalAndPerTenantIntCounter {
                         global: COUNT_ACCOUNTED_FINISH.with_label_values(&[KIND]),
-<<<<<<< HEAD
                         per_tenant: COUNT_ACCOUNTED_FINISH_PER_TENANT
                             .with_label_values(per_tenant_label_values),
-=======
-                        per_tenant: COUNT_ACCOUNTED_FINISH_PER_TENANT.with_label_values(&[
-                            KIND,
-                            &tenant_shard_id.tenant_id.to_string(),
-                            &tenant_shard_id.shard_slug().to_string(),
-                        ]),
->>>>>>> e16e8274
                     }
                 },
                 wait_time: {
                     GlobalAndPerTenantIntCounter {
                         global: WAIT_USECS.with_label_values(&[KIND]),
-<<<<<<< HEAD
                         per_tenant: WAIT_USECS_PER_TENANT
                             .with_label_values(per_tenant_label_values),
-=======
-                        per_tenant: WAIT_USECS_PER_TENANT.with_label_values(&[
-                            KIND,
-                            &tenant_shard_id.tenant_id.to_string(),
-                            &tenant_shard_id.shard_slug().to_string(),
-                        ]),
->>>>>>> e16e8274
                     }
                 },
                 count_throttled: {
                     GlobalAndPerTenantIntCounter {
                         global: WAIT_COUNT.with_label_values(&[KIND]),
-<<<<<<< HEAD
                         per_tenant: WAIT_COUNT_PER_TENANT
                             .with_label_values(per_tenant_label_values),
-=======
-                        per_tenant: WAIT_COUNT_PER_TENANT.with_label_values(&[
-                            KIND,
-                            &tenant_shard_id.tenant_id.to_string(),
-                            &tenant_shard_id.shard_slug().to_string(),
-                        ]),
->>>>>>> e16e8274
                     }
                 },
             }
