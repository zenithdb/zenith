use crate::{
    is_temporary,
    tenant::{
        ephemeral_file::is_ephemeral_file,
        remote_timeline_client::{
            self,
            index::{IndexPart, LayerFileMetadata},
        },
        storage_layer::LayerName,
    },
};
use anyhow::Context;
use camino::{Utf8Path, Utf8PathBuf};
use std::{
    collections::{hash_map, HashMap},
    str::FromStr,
};
use utils::lsn::Lsn;

/// Identified files in the timeline directory.
pub(super) enum Discovered {
    /// The only one we care about
    Layer(LayerName, LocalLayerFileMetadata),
    /// Old ephmeral files from previous launches, should be removed
    Ephemeral(String),
    /// Old temporary timeline files, unsure what these really are, should be removed
    Temporary(String),
    /// Temporary on-demand download files, should be removed
    TemporaryDownload(String),
    /// Backup file from previously future layers
    IgnoredBackup(Utf8PathBuf),
    /// Unrecognized, warn about these
    Unknown(String),
}

/// Scans the timeline directory for interesting files.
pub(super) fn scan_timeline_dir(path: &Utf8Path) -> anyhow::Result<Vec<Discovered>> {
    let mut ret = Vec::new();

    for direntry in path.read_dir_utf8()? {
        let direntry = direntry?;
        let file_name = direntry.file_name().to_string();

        let discovered = match LayerName::from_str(&file_name) {
            Ok(file_name) => {
                let file_size = direntry.metadata()?.len();
                Discovered::Layer(
                    file_name,
                    LocalLayerFileMetadata::new(direntry.path().to_owned(), file_size),
                )
            }
            Err(_) => {
                if file_name.ends_with(".old") {
                    // ignore these
                    Discovered::IgnoredBackup(direntry.path().to_owned())
                } else if remote_timeline_client::is_temp_download_file(direntry.path()) {
                    Discovered::TemporaryDownload(file_name)
                } else if is_ephemeral_file(&file_name) {
                    Discovered::Ephemeral(file_name)
                } else if is_temporary(direntry.path()) {
                    Discovered::Temporary(file_name)
                } else {
                    Discovered::Unknown(file_name)
                }
            }
        };

        ret.push(discovered);
    }

    Ok(ret)
}

/// Whereas `LayerFileMetadata` describes the metadata we would store in remote storage,
/// this structure extends it with metadata describing the layer's presence in local storage.
#[derive(Clone, Debug)]
pub(super) struct LocalLayerFileMetadata {
    pub(super) file_size: u64,
    pub(super) local_path: Utf8PathBuf,
}

impl LocalLayerFileMetadata {
    pub fn new(local_path: Utf8PathBuf, file_size: u64) -> Self {
        Self {
            local_path,
            file_size,
        }
    }
}

/// For a layer that is present in remote metadata, this type describes how to handle
/// it during startup: it is either Resident (and we have some metadata about a local file),
/// or it is Evicted (and we only have remote metadata).
#[derive(Clone, Debug)]
pub(super) enum Decision {
    /// The layer is not present locally.
    Evicted(LayerFileMetadata),
    /// The layer is present locally, and metadata matches: we may hook up this layer to the
    /// existing file in local storage.
    Resident {
        local: LocalLayerFileMetadata,
        remote: LayerFileMetadata,
    },
}

/// A layer needs to be left out of the layer map.
#[derive(Debug)]
pub(super) enum DismissedLayer {
    /// The related layer is is in future compared to disk_consistent_lsn, it must not be loaded.
    Future {
        /// `None` if the layer is only known through [`IndexPart`].
        local: Option<LocalLayerFileMetadata>,
    },
    /// The layer only exists locally.
    ///
    /// In order to make crash safe updates to layer map, we must dismiss layers which are only
    /// found locally or not yet included in the remote `index_part.json`.
    LocalOnly(LocalLayerFileMetadata),

    /// The layer exists in remote storage but the local layer's metadata (e.g. file size)
    /// does not match it
    BadMetadata(LocalLayerFileMetadata),
}

/// Merges local discoveries and remote [`IndexPart`] to a collection of decisions.
pub(super) fn reconcile(
    local_layers: Vec<(LayerName, LocalLayerFileMetadata)>,
    index_part: Option<&IndexPart>,
    disk_consistent_lsn: Lsn,
) -> Vec<(LayerName, Result<Decision, DismissedLayer>)> {
    let Some(index_part) = index_part else {
        // If we have no remote metadata, no local layer files are considered valid to load
        return local_layers
            .into_iter()
            .map(|(layer_name, local_metadata)| {
                (layer_name, Err(DismissedLayer::LocalOnly(local_metadata)))
            })
            .collect();
    };

    let mut result = Vec::new();

    let mut remote_layers = HashMap::new();

    // Construct Decisions for layers that are found locally, if they're in remote metadata.  Otherwise
    // construct DismissedLayers to get rid of them.
    for (layer_name, local_metadata) in local_layers {
        let Some(remote_metadata) = index_part.layer_metadata.get(&layer_name) else {
            result.push((layer_name, Err(DismissedLayer::LocalOnly(local_metadata))));
            continue;
        };

        if remote_metadata.file_size != local_metadata.file_size {
            result.push((layer_name, Err(DismissedLayer::BadMetadata(local_metadata))));
            continue;
        }

        remote_layers.insert(
            layer_name,
            Decision::Resident {
                local: local_metadata,
                remote: remote_metadata.into(),
            },
        );
    }

    // Construct Decision for layers that were not found locally
    index_part
<<<<<<< HEAD
        .layer_metadata
        .iter()
        .map(|(name, metadata)| (name, LayerFileMetadata::from(metadata)))
=======
        .as_ref()
        .map(|ip| ip.layer_metadata.iter())
        .into_iter()
        .flatten()
        .map(|(name, metadata)| (name, metadata.clone()))
>>>>>>> 0e4f1826
        .for_each(|(name, metadata)| {
            if let hash_map::Entry::Vacant(entry) = remote_layers.entry(name.clone()) {
                entry.insert(Decision::Evicted(metadata));
            }
        });

    // For layers that were found in authoritative remote metadata, apply a final check that they are within
    // the disk_consistent_lsn.
    result.extend(remote_layers.into_iter().map(|(name, decision)| {
        if name.is_in_future(disk_consistent_lsn) {
            match decision {
                Decision::Evicted(_remote) => (name, Err(DismissedLayer::Future { local: None })),
                Decision::Resident {
                    local,
                    remote: _remote,
                } => (name, Err(DismissedLayer::Future { local: Some(local) })),
            }
        } else {
            (name, Ok(decision))
        }
    }));

    result
}

pub(super) fn cleanup(path: &Utf8Path, kind: &str) -> anyhow::Result<()> {
    let file_name = path.file_name().expect("must be file path");
    tracing::debug!(kind, ?file_name, "cleaning up");
    std::fs::remove_file(path).with_context(|| format!("failed to remove {kind} at {path}"))
}

<<<<<<< HEAD
pub(super) fn cleanup_local_file_for_remote(local: &LocalLayerFileMetadata) -> anyhow::Result<()> {
    let local_size = local.file_size;
=======
pub(super) fn cleanup_local_file_for_remote(
    local: &LocalLayerFileMetadata,
    remote: &LayerFileMetadata,
) -> anyhow::Result<()> {
    let local_size = local.metadata.file_size;
    let remote_size = remote.file_size;
>>>>>>> 0e4f1826
    let path = &local.local_path;
    let file_name = path.file_name().expect("must be file path");
    tracing::warn!(
        "removing local file {file_name:?} because it has unexpected length {local_size};"
    );

    std::fs::remove_file(path).with_context(|| format!("failed to remove layer at {path}"))
}

pub(super) fn cleanup_future_layer(
    path: &Utf8Path,
    name: &LayerName,
    disk_consistent_lsn: Lsn,
) -> anyhow::Result<()> {
    // future image layers are allowed to be produced always for not yet flushed to disk
    // lsns stored in InMemoryLayer.
    let kind = name.kind();
    tracing::info!("found future {kind} layer {name} disk_consistent_lsn is {disk_consistent_lsn}");
    std::fs::remove_file(path)?;
    Ok(())
}

pub(super) fn cleanup_local_only_file(
    name: &LayerName,
    local: &LocalLayerFileMetadata,
) -> anyhow::Result<()> {
    let kind = name.kind();
    tracing::info!(
        "found local-only {kind} layer {name} size {}",
        local.file_size
    );
    std::fs::remove_file(&local.local_path)?;
    Ok(())
}<|MERGE_RESOLUTION|>--- conflicted
+++ resolved
@@ -159,27 +159,19 @@
             layer_name,
             Decision::Resident {
                 local: local_metadata,
-                remote: remote_metadata.into(),
+                remote: remote_metadata.clone(),
             },
         );
     }
 
     // Construct Decision for layers that were not found locally
     index_part
-<<<<<<< HEAD
         .layer_metadata
         .iter()
-        .map(|(name, metadata)| (name, LayerFileMetadata::from(metadata)))
-=======
-        .as_ref()
-        .map(|ip| ip.layer_metadata.iter())
-        .into_iter()
-        .flatten()
-        .map(|(name, metadata)| (name, metadata.clone()))
->>>>>>> 0e4f1826
+        .map(|(name, metadata)| (name, metadata))
         .for_each(|(name, metadata)| {
             if let hash_map::Entry::Vacant(entry) = remote_layers.entry(name.clone()) {
-                entry.insert(Decision::Evicted(metadata));
+                entry.insert(Decision::Evicted(metadata.clone()));
             }
         });
 
@@ -208,17 +200,8 @@
     std::fs::remove_file(path).with_context(|| format!("failed to remove {kind} at {path}"))
 }
 
-<<<<<<< HEAD
 pub(super) fn cleanup_local_file_for_remote(local: &LocalLayerFileMetadata) -> anyhow::Result<()> {
     let local_size = local.file_size;
-=======
-pub(super) fn cleanup_local_file_for_remote(
-    local: &LocalLayerFileMetadata,
-    remote: &LayerFileMetadata,
-) -> anyhow::Result<()> {
-    let local_size = local.metadata.file_size;
-    let remote_size = remote.file_size;
->>>>>>> 0e4f1826
     let path = &local.local_path;
     let file_name = path.file_name().expect("must be file path");
     tracing::warn!(
