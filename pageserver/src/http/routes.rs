--- conflicted
+++ resolved
@@ -39,11 +39,8 @@
 use pageserver_api::models::TenantSorting;
 use pageserver_api::models::TimelineArchivalConfigRequest;
 use pageserver_api::models::TimelineCreateRequestMode;
-<<<<<<< HEAD
 use pageserver_api::models::TimelineCreateRequestModeImportPgdata;
-=======
 use pageserver_api::models::TimelinesInfoAndOffloaded;
->>>>>>> 73f46169
 use pageserver_api::models::TopTenantShardItem;
 use pageserver_api::models::TopTenantShardsRequest;
 use pageserver_api::models::TopTenantShardsResponse;
@@ -572,7 +569,6 @@
             ancestor_timeline_id,
             ancestor_start_lsn,
         }),
-<<<<<<< HEAD
         TimelineCreateRequestMode::ImportPgdata {
             import_pgdata:
                 TimelineCreateRequestModeImportPgdata {
@@ -603,8 +599,6 @@
                 }
             },
         }),
-=======
->>>>>>> 73f46169
     };
 
     let ctx = RequestContext::new(TaskKind::MgmtRequest, DownloadBehavior::Error);
@@ -619,11 +613,7 @@
         tenant.wait_to_become_active(ACTIVE_TENANT_TIMEOUT).await?;
 
         // earlier versions of the code had pg_version and ancestor_lsn in the span
-<<<<<<< HEAD
-        // => continue to provide that information, but, through a log messaget hat doesn't require us to destructure
-=======
         // => continue to provide that information, but, through a log message that doesn't require us to destructure
->>>>>>> 73f46169
         tracing::info!(?params, "creating timeline");
 
         match tenant
