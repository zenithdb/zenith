--- conflicted
+++ resolved
@@ -109,12 +109,9 @@
     pub virtual_file_io_mode: Option<crate::models::virtual_file::IoMode>,
     #[serde(skip_serializing_if = "Option::is_none")]
     pub no_sync: Option<bool>,
-<<<<<<< HEAD
+    #[serde(with = "humantime_serde")]
+    pub server_side_batch_timeout: Option<Duration>,
     pub wal_receiver_protocol: PostgresClientProtocol,
-=======
-    #[serde(with = "humantime_serde")]
-    pub server_side_batch_timeout: Option<Duration>,
->>>>>>> bf7d859a
 }
 
 #[derive(Debug, Clone, PartialEq, Eq, serde::Serialize, serde::Deserialize)]
@@ -324,12 +321,10 @@
 
     pub const DEFAULT_IO_BUFFER_ALIGNMENT: usize = 512;
 
-<<<<<<< HEAD
+    pub const DEFAULT_SERVER_SIDE_BATCH_TIMEOUT: Option<&str> = None;
+
     pub const DEFAULT_WAL_RECEIVER_PROTOCOL: utils::postgres_client::PostgresClientProtocol =
         utils::postgres_client::PostgresClientProtocol::Vanilla;
-=======
-    pub const DEFAULT_SERVER_SIDE_BATCH_TIMEOUT: Option<&str> = None;
->>>>>>> bf7d859a
 }
 
 impl Default for ConfigToml {
