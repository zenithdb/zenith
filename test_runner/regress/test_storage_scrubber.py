import os
import pprint
import shutil
import threading
import time
from concurrent.futures import ThreadPoolExecutor
from typing import Optional

import pytest
from fixtures.common_types import TenantId, TenantShardId, TimelineId
from fixtures.log_helper import log
from fixtures.neon_fixtures import (
    NeonEnv,
    NeonEnvBuilder,
)
from fixtures.remote_storage import S3Storage, s3_storage
from fixtures.utils import wait_until
from fixtures.workload import Workload


@pytest.mark.parametrize("shard_count", [None, 4])
def test_scrubber_tenant_snapshot(neon_env_builder: NeonEnvBuilder, shard_count: Optional[int]):
    """
    Test the `tenant-snapshot` subcommand, which grabs data from remote storage

    This is only a support/debug tool, but worth testing to ensure the tool does not regress.
    """

    neon_env_builder.enable_pageserver_remote_storage(s3_storage())
    neon_env_builder.num_pageservers = shard_count if shard_count is not None else 1

    env = neon_env_builder.init_start()
    tenant_id = env.initial_tenant
    timeline_id = env.initial_timeline
    branch = "main"

    # Do some work
    workload = Workload(env, tenant_id, timeline_id, branch)
    workload.init()

    # Multiple write/flush passes to generate multiple layers
    for _n in range(0, 3):
        workload.write_rows(128)

    # Do some more work after a restart, so that we have multiple generations
    for pageserver in env.pageservers:
        pageserver.stop()
        pageserver.start()

    for _n in range(0, 3):
        workload.write_rows(128)

    # If we're doing multiple shards, split: this is important to exercise
    # the scrubber's ability to understand the references from child shards to parent shard's layers
    if shard_count is not None:
        tenant_shard_ids = env.storage_controller.tenant_shard_split(
            tenant_id, shard_count=shard_count
        )

        # Write after shard split: this will result in shards containing a mixture of owned
        # and parent layers in their index.
        workload.write_rows(128)
    else:
        tenant_shard_ids = [TenantShardId(tenant_id, 0, 0)]

    output_path = neon_env_builder.test_output_dir / "snapshot"
    os.makedirs(output_path)

    env.storage_scrubber.tenant_snapshot(tenant_id, output_path)

    assert len(os.listdir(output_path)) > 0

    workload.stop()

    # Stop pageservers
    for pageserver in env.pageservers:
        pageserver.stop()

    # Drop all shards' local storage
    for tenant_shard_id in tenant_shard_ids:
        pageserver = env.get_tenant_pageserver(tenant_shard_id)
        shutil.rmtree(pageserver.timeline_dir(tenant_shard_id, timeline_id))

    # Replace remote storage contents with the snapshot we downloaded
    assert isinstance(env.pageserver_remote_storage, S3Storage)

    remote_tenant_path = env.pageserver_remote_storage.tenant_path(tenant_id)

    # Delete current remote storage contents
    bucket = env.pageserver_remote_storage.bucket_name
    remote_client = env.pageserver_remote_storage.client
    deleted = 0
    for object in remote_client.list_objects_v2(Bucket=bucket, Prefix=remote_tenant_path)[
        "Contents"
    ]:
        key = object["Key"]
        remote_client.delete_object(Key=key, Bucket=bucket)
        deleted += 1
    assert deleted > 0

    # Upload from snapshot
    for root, _dirs, files in os.walk(output_path):
        for file in files:
            full_local_path = os.path.join(root, file)
            full_remote_path = (
                env.pageserver_remote_storage.tenants_path()
                + "/"
                + full_local_path.removeprefix(f"{output_path}/")
            )
            remote_client.upload_file(full_local_path, bucket, full_remote_path)

    for pageserver in env.pageservers:
        pageserver.start()

    # Check we can read everything
    workload.validate()


def drop_local_state(env: NeonEnv, tenant_id: TenantId):
    env.storage_controller.tenant_policy_update(tenant_id, {"placement": "Detached"})
    env.storage_controller.reconcile_until_idle()

    env.storage_controller.tenant_policy_update(tenant_id, {"placement": {"Attached": 0}})
    env.storage_controller.reconcile_until_idle()


@pytest.mark.parametrize("shard_count", [None, 4])
def test_scrubber_physical_gc(neon_env_builder: NeonEnvBuilder, shard_count: Optional[int]):
    neon_env_builder.enable_pageserver_remote_storage(s3_storage())
    neon_env_builder.num_pageservers = 2

    env = neon_env_builder.init_configs()
    env.start()

    tenant_id = TenantId.generate()
    timeline_id = TimelineId.generate()
    env.neon_cli.create_tenant(tenant_id, timeline_id, shard_count=shard_count)

    workload = Workload(env, tenant_id, timeline_id)
    workload.init()

    # We will end up with an index per shard, per cycle, plus one for the initial startup
    n_cycles = 4
    expect_indices_per_shard = n_cycles + 1
    shard_count = 1 if shard_count is None else shard_count

    # For each cycle, detach and attach the tenant to bump the generation, and do some writes to generate uploads
    for _i in range(0, n_cycles):
        drop_local_state(env, tenant_id)

        # This write includes remote upload, will generate an index in this generation
        workload.write_rows(1)

    # With a high min_age, the scrubber should decline to delete anything
    gc_summary = env.storage_scrubber.pageserver_physical_gc(min_age_secs=3600)
    assert gc_summary["remote_storage_errors"] == 0
    assert gc_summary["indices_deleted"] == 0

    # If targeting a different tenant, the scrubber shouldn't do anything
    gc_summary = env.storage_scrubber.pageserver_physical_gc(
        min_age_secs=1, tenant_ids=[TenantId.generate()]
    )
    assert gc_summary["remote_storage_errors"] == 0
    assert gc_summary["indices_deleted"] == 0

    #  With a low min_age, the scrubber should go ahead and clean up all but the latest 2 generations
    gc_summary = env.storage_scrubber.pageserver_physical_gc(min_age_secs=1)
    assert gc_summary["remote_storage_errors"] == 0
    assert gc_summary["indices_deleted"] == (expect_indices_per_shard - 2) * shard_count


@pytest.mark.parametrize("shard_count", [None, 2])
def test_scrubber_physical_gc_ancestors(
    neon_env_builder: NeonEnvBuilder, shard_count: Optional[int]
):
    neon_env_builder.enable_pageserver_remote_storage(s3_storage())
    neon_env_builder.num_pageservers = 2

    env = neon_env_builder.init_configs()
    env.start()

    tenant_id = TenantId.generate()
    timeline_id = TimelineId.generate()
    env.neon_cli.create_tenant(
        tenant_id,
        timeline_id,
        shard_count=shard_count,
        conf={
            # Small layers and low compaction thresholds, so that when we split we can expect some to
            # be dropped by child shards
            "checkpoint_distance": f"{1024 * 1024}",
            "compaction_threshold": "1",
            "compaction_target_size": f"{1024 * 1024}",
            "image_creation_threshold": "2",
            "image_layer_creation_check_threshold": "0",
            # Disable background compaction, we will do it explicitly
            "compaction_period": "0s",
            # No PITR, so that as soon as child shards generate an image layer, it covers ancestor deltas
            # and makes them GC'able
            "pitr_interval": "0s",
        },
    )

    # Make sure the original shard has some layers
    workload = Workload(env, tenant_id, timeline_id)
    workload.init()
    workload.write_rows(100)

    new_shard_count = 4
    assert shard_count is None or new_shard_count > shard_count
    shards = env.storage_controller.tenant_shard_split(tenant_id, shard_count=new_shard_count)

    # Make sure child shards have some layers
    workload.write_rows(100)

    # Flush deletion queue so that we don't leave any orphan layers in the parent that will confuse subsequent checks: once
    # a shard is split, any layers in its prefix that aren't referenced by a child will be considered GC'able, even
    # if they were logically deleted before the shard split, just not physically deleted yet because of the queue.
    for ps in env.pageservers:
        ps.http_client().deletion_queue_flush(execute=True)

    # Before compacting, all the layers in the ancestor should still be referenced by the children: the scrubber
    # should not erase any ancestor layers
    gc_summary = env.storage_scrubber.pageserver_physical_gc(min_age_secs=1, mode="full")
    assert gc_summary["remote_storage_errors"] == 0
<<<<<<< HEAD
    assert gc_summary["indices_deleted"] == (expect_indices_per_shard - 2) * shard_count


@pytest.mark.parametrize("shard_count", [None, 4])
def test_scrubber_scan_pageserver_metadata(
    neon_env_builder: NeonEnvBuilder, shard_count: Optional[int]
):
    """
    Create some layers. Delete an object listed in index. Run scrubber and see if it detects the defect.
    """

    # Use s3_storage so we could test out scrubber.
    neon_env_builder.enable_pageserver_remote_storage(s3_storage())
    neon_env_builder.num_pageservers = shard_count if shard_count is not None else 1
    env = neon_env_builder.init_start(initial_tenant_shard_count=shard_count)

    # Create some layers.

    workload = Workload(env, env.initial_tenant, env.initial_timeline)
    workload.init()

    for _ in range(3):
        workload.write_rows(128)

    for pageserver in env.pageservers:
        pageserver.stop()
        pageserver.start()

    for _ in range(3):
        workload.write_rows(128)

    # Get the latest index for a particular timeline.

    tenant_shard_id = TenantShardId(env.initial_tenant, 0, shard_count if shard_count else 0)

    assert isinstance(env.pageserver_remote_storage, S3Storage)
    timeline_path = env.pageserver_remote_storage.timeline_path(
        tenant_shard_id, env.initial_timeline
    )

    client = env.pageserver_remote_storage.client
    bucket = env.pageserver_remote_storage.bucket_name
    objects = client.list_objects_v2(Bucket=bucket, Prefix=f"{timeline_path}/", Delimiter="").get(
        "Contents", []
    )
    keys = [obj["Key"] for obj in objects]
    index_keys = list(filter(lambda s: s.startswith(f"{timeline_path}/index_part"), keys))
    assert len(index_keys) > 0

    latest_index_key = env.pageserver_remote_storage.get_latest_index_key(index_keys)
    log.info(f"{latest_index_key=}")

    index = env.pageserver_remote_storage.download_index_part(latest_index_key)

    assert len(index.layer_metadata) > 0
    it = iter(index.layer_metadata.items())

    scrubber = StorageScrubber(neon_env_builder)
    scan_summary = scrubber.scan_metadata()
    assert not scan_summary["with_warnings"]
    assert not scan_summary["with_errors"]

    # Delete a layer file that is listed in the index.
    layer, metadata = next(it)
    log.info(f"Deleting {timeline_path}/{layer.to_str()}")
    delete_response = client.delete_object(
        Bucket=bucket,
        Key=f"{timeline_path}/{layer.to_str()}-{metadata.generation:08x}",
    )
    log.info(f"delete response: {delete_response}")

    # Check scan summary. Expect it to be a L0 layer so only emit warnings.
    scan_summary = scrubber.scan_metadata()
    log.info(f"{pprint.pformat(scan_summary)}")
    assert len(scan_summary["with_warnings"]) > 0
=======
    assert gc_summary["indices_deleted"] == 0
    assert gc_summary["ancestor_layers_deleted"] == 0

    # Write some data and compact: compacting, some ancestor layers should no longer be needed by children
    # (the compaction is part of the checkpoint that Workload does for us)
    workload.churn_rows(100)
    workload.churn_rows(100)
    workload.churn_rows(100)
    for shard in shards:
        ps = env.get_tenant_pageserver(shard)
        ps.http_client().timeline_compact(shard, timeline_id)
        ps.http_client().timeline_gc(shard, timeline_id, 0)

    # We will use a min_age_secs=1 threshold for deletion, let it pass
    time.sleep(2)

    # Our time threshold should be respected: check that with a high threshold we delete nothing
    gc_summary = env.storage_scrubber.pageserver_physical_gc(min_age_secs=3600, mode="full")
    assert gc_summary["remote_storage_errors"] == 0
    assert gc_summary["indices_deleted"] == 0
    assert gc_summary["ancestor_layers_deleted"] == 0

    # Now run with a low time threshold: deletions of ancestor layers should be executed
    gc_summary = env.storage_scrubber.pageserver_physical_gc(min_age_secs=1, mode="full")
    assert gc_summary["remote_storage_errors"] == 0
    assert gc_summary["indices_deleted"] == 0
    assert gc_summary["ancestor_layers_deleted"] > 0

    # We deleted some layers: now check we didn't corrupt the tenant by doing so. Detach and
    # attach it, to drop any local state, then check it's still readable.
    workload.stop()
    drop_local_state(env, tenant_id)

    workload.validate()


def test_scrubber_physical_gc_ancestors_split(neon_env_builder: NeonEnvBuilder):
    """
    Exercise ancestor GC while a tenant is partly split: this test ensures that if we have some child shards
    which don't reference an ancestor, but some child shards that don't exist yet, then we do not incorrectly
    GC any ancestor layers.
    """
    neon_env_builder.enable_pageserver_remote_storage(s3_storage())
    neon_env_builder.num_pageservers = 2

    env = neon_env_builder.init_configs()
    env.start()

    tenant_id = TenantId.generate()
    timeline_id = TimelineId.generate()
    initial_shard_count = 2
    env.neon_cli.create_tenant(
        tenant_id,
        timeline_id,
        shard_count=initial_shard_count,
        conf={
            # Small layers and low compaction thresholds, so that when we split we can expect some to
            # be dropped by child shards
            "checkpoint_distance": f"{1024 * 1024}",
            "compaction_threshold": "1",
            "compaction_target_size": f"{1024 * 1024}",
            "image_creation_threshold": "2",
            "image_layer_creation_check_threshold": "0",
            # Disable background compaction, we will do it explicitly
            "compaction_period": "0s",
            # No PITR, so that as soon as child shards generate an image layer, it covers ancestor deltas
            # and makes them GC'able
            "pitr_interval": "0s",
        },
    )

    unstuck = threading.Event()

    def stuck_split():
        # Pause our shard split after the first shard but before the second, such that when we run
        # the scrub, the S3 bucket contains shards 0002, 0101, 0004, 0204 (but not 0104, 0304).
        env.storage_controller.configure_failpoints(
            ("shard-split-post-remote-sleep", "return(3600000)")
        )
        try:
            split_response = env.storage_controller.tenant_shard_split(tenant_id, shard_count=4)
        except Exception as e:
            log.info(f"Split failed with {e}")
        else:
            if not unstuck.is_set():
                raise RuntimeError(f"Split succeeded unexpectedly ({split_response})")

    with ThreadPoolExecutor(max_workers=1) as threads:
        log.info("Starting hung shard split")
        stuck_split_fut = threads.submit(stuck_split)

        # Let the controller reach the failpoint
        wait_until(
            10,
            1,
            lambda: env.storage_controller.assert_log_contains(
                'failpoint "shard-split-post-remote-sleep": sleeping'
            ),
        )

        # Run compaction on the new child shards, so that they drop some refs to their parent
        child_shards = [
            TenantShardId(tenant_id, 0, 4),
            TenantShardId(tenant_id, 2, 4),
        ]
        log.info("Compacting first two children")
        for child in child_shards:
            env.get_tenant_pageserver(
                TenantShardId(tenant_id, 0, initial_shard_count)
            ).http_client().timeline_compact(child, timeline_id)

        # Check that the other child shards weren't created
        assert env.get_tenant_pageserver(TenantShardId(tenant_id, 1, 4)) is None
        assert env.get_tenant_pageserver(TenantShardId(tenant_id, 3, 4)) is None

        # Run scrubber: it should not incorrectly interpret the **04 shards' lack of refs to all
        # ancestor layers as a reason to GC them, because it should realize that a split is in progress.
        # (GC requires that controller does not indicate split in progress, and that if we see the highest
        #  shard count N, then there are N shards present with that shard count).
        gc_output = env.storage_scrubber.pageserver_physical_gc(min_age_secs=0, mode="full")
        log.info(f"Ran physical GC partway through split: {gc_output}")
        assert gc_output["ancestor_layers_deleted"] == 0
        assert gc_output["remote_storage_errors"] == 0
        assert gc_output["controller_api_errors"] == 0

        # Storage controller shutdown lets our split request client complete
        log.info("Stopping storage controller")
        unstuck.set()
        env.storage_controller.allowed_errors.append(".*Timed out joining HTTP server task.*")
        env.storage_controller.stop()
        stuck_split_fut.result()

        # Restart the controller and retry the split with the failpoint disabled, this should
        # complete successfully and result in an S3 state that allows the scrubber to proceed with removing ancestor layers
        log.info("Starting & retrying split")
        env.storage_controller.start()
        env.storage_controller.tenant_shard_split(tenant_id, shard_count=4)

        # The other child shards exist now, we can compact them to drop refs to ancestor
        log.info("Compacting second two children")
        for child in [
            TenantShardId(tenant_id, 1, 4),
            TenantShardId(tenant_id, 3, 4),
        ]:
            env.get_tenant_pageserver(child).http_client().timeline_compact(child, timeline_id)

        gc_output = env.storage_scrubber.pageserver_physical_gc(min_age_secs=0, mode="full")
        log.info(f"Ran physical GC after split completed: {gc_output}")
        assert gc_output["ancestor_layers_deleted"] > 0
        assert gc_output["remote_storage_errors"] == 0
        assert gc_output["controller_api_errors"] == 0
>>>>>>> 4e547e62
<|MERGE_RESOLUTION|>--- conflicted
+++ resolved
@@ -223,83 +223,6 @@
     # should not erase any ancestor layers
     gc_summary = env.storage_scrubber.pageserver_physical_gc(min_age_secs=1, mode="full")
     assert gc_summary["remote_storage_errors"] == 0
-<<<<<<< HEAD
-    assert gc_summary["indices_deleted"] == (expect_indices_per_shard - 2) * shard_count
-
-
-@pytest.mark.parametrize("shard_count", [None, 4])
-def test_scrubber_scan_pageserver_metadata(
-    neon_env_builder: NeonEnvBuilder, shard_count: Optional[int]
-):
-    """
-    Create some layers. Delete an object listed in index. Run scrubber and see if it detects the defect.
-    """
-
-    # Use s3_storage so we could test out scrubber.
-    neon_env_builder.enable_pageserver_remote_storage(s3_storage())
-    neon_env_builder.num_pageservers = shard_count if shard_count is not None else 1
-    env = neon_env_builder.init_start(initial_tenant_shard_count=shard_count)
-
-    # Create some layers.
-
-    workload = Workload(env, env.initial_tenant, env.initial_timeline)
-    workload.init()
-
-    for _ in range(3):
-        workload.write_rows(128)
-
-    for pageserver in env.pageservers:
-        pageserver.stop()
-        pageserver.start()
-
-    for _ in range(3):
-        workload.write_rows(128)
-
-    # Get the latest index for a particular timeline.
-
-    tenant_shard_id = TenantShardId(env.initial_tenant, 0, shard_count if shard_count else 0)
-
-    assert isinstance(env.pageserver_remote_storage, S3Storage)
-    timeline_path = env.pageserver_remote_storage.timeline_path(
-        tenant_shard_id, env.initial_timeline
-    )
-
-    client = env.pageserver_remote_storage.client
-    bucket = env.pageserver_remote_storage.bucket_name
-    objects = client.list_objects_v2(Bucket=bucket, Prefix=f"{timeline_path}/", Delimiter="").get(
-        "Contents", []
-    )
-    keys = [obj["Key"] for obj in objects]
-    index_keys = list(filter(lambda s: s.startswith(f"{timeline_path}/index_part"), keys))
-    assert len(index_keys) > 0
-
-    latest_index_key = env.pageserver_remote_storage.get_latest_index_key(index_keys)
-    log.info(f"{latest_index_key=}")
-
-    index = env.pageserver_remote_storage.download_index_part(latest_index_key)
-
-    assert len(index.layer_metadata) > 0
-    it = iter(index.layer_metadata.items())
-
-    scrubber = StorageScrubber(neon_env_builder)
-    scan_summary = scrubber.scan_metadata()
-    assert not scan_summary["with_warnings"]
-    assert not scan_summary["with_errors"]
-
-    # Delete a layer file that is listed in the index.
-    layer, metadata = next(it)
-    log.info(f"Deleting {timeline_path}/{layer.to_str()}")
-    delete_response = client.delete_object(
-        Bucket=bucket,
-        Key=f"{timeline_path}/{layer.to_str()}-{metadata.generation:08x}",
-    )
-    log.info(f"delete response: {delete_response}")
-
-    # Check scan summary. Expect it to be a L0 layer so only emit warnings.
-    scan_summary = scrubber.scan_metadata()
-    log.info(f"{pprint.pformat(scan_summary)}")
-    assert len(scan_summary["with_warnings"]) > 0
-=======
     assert gc_summary["indices_deleted"] == 0
     assert gc_summary["ancestor_layers_deleted"] == 0
 
@@ -450,5 +373,4 @@
         log.info(f"Ran physical GC after split completed: {gc_output}")
         assert gc_output["ancestor_layers_deleted"] > 0
         assert gc_output["remote_storage_errors"] == 0
-        assert gc_output["controller_api_errors"] == 0
->>>>>>> 4e547e62
+        assert gc_output["controller_api_errors"] == 0