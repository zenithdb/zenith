//!

mod eviction_task;
mod walreceiver;

use anyhow::{anyhow, bail, ensure, Context};
use bytes::Bytes;
use fail::fail_point;
use futures::StreamExt;
use itertools::Itertools;
use once_cell::sync::OnceCell;
use pageserver_api::models::{
    DownloadRemoteLayersTaskInfo, DownloadRemoteLayersTaskSpawnRequest,
    DownloadRemoteLayersTaskState, LayerMapInfo, LayerResidenceEventReason, LayerResidenceStatus,
    TimelineState,
};
use remote_storage::GenericRemoteStorage;
use storage_broker::BrokerClientChannel;
use tokio::sync::{oneshot, watch, Semaphore, TryAcquireError};
use tokio_util::sync::CancellationToken;
use tracing::*;
use utils::id::TenantTimelineId;

use std::cmp::{max, min, Ordering};
use std::collections::{BinaryHeap, HashMap};
use std::fs;
use std::ops::{Deref, Range};
use std::path::{Path, PathBuf};
use std::pin::pin;
use std::sync::atomic::{AtomicI64, Ordering as AtomicOrdering};
use std::sync::{Arc, Mutex, MutexGuard, RwLock, Weak};
use std::time::{Duration, Instant, SystemTime};

use crate::context::{DownloadBehavior, RequestContext};
use crate::tenant::remote_timeline_client::{self, index::LayerFileMetadata};
use crate::tenant::storage_layer::{
    DeltaFileName, DeltaLayerWriter, ImageFileName, ImageLayerWriter, InMemoryLayer,
    LayerAccessStats, LayerFileName, RemoteLayer,
};
use crate::tenant::{
    ephemeral_file::is_ephemeral_file,
    layer_map::{LayerMap, SearchResult},
    metadata::{save_metadata, TimelineMetadata},
    par_fsync,
    storage_layer::{PersistentLayer, ValueReconstructResult, ValueReconstructState},
};

use crate::config::PageServerConf;
use crate::keyspace::{KeyPartitioning, KeySpace, KeySpaceRandomAccum};
use crate::metrics::{TimelineMetrics, UNEXPECTED_ONDEMAND_DOWNLOADS};
use crate::pgdatadir_mapping::LsnForTimestamp;
use crate::pgdatadir_mapping::{is_rel_fsm_block_key, is_rel_vm_block_key};
use crate::pgdatadir_mapping::{BlockNumber, CalculateLogicalSizeError};
use crate::tenant::config::{EvictionPolicy, TenantConfOpt};
use pageserver_api::reltag::RelTag;

use postgres_connection::PgConnectionConfig;
use postgres_ffi::to_pg_timestamp;
use utils::{
    completion,
    id::{TenantId, TimelineId},
    lsn::{AtomicLsn, Lsn, RecordLsn},
    seqwait::SeqWait,
    simple_rcu::{Rcu, RcuReadGuard},
};

use crate::page_cache;
use crate::repository::GcResult;
use crate::repository::{Key, Value};
use crate::task_mgr::TaskKind;
use crate::walredo::WalRedoManager;
use crate::METADATA_FILE_NAME;
use crate::ZERO_PAGE;
use crate::{is_temporary, task_mgr};

pub(super) use self::eviction_task::EvictionTaskTenantState;
use self::eviction_task::EvictionTaskTimelineState;
use self::walreceiver::{WalReceiver, WalReceiverConf};

use super::config::TenantConf;
use super::layer_map::BatchedUpdates;
use super::remote_timeline_client::index::IndexPart;
use super::remote_timeline_client::RemoteTimelineClient;
use super::storage_layer::{DeltaLayer, ImageLayer, Layer, LayerAccessStatsReset};

#[derive(Debug, PartialEq, Eq, Clone, Copy)]
enum FlushLoopState {
    NotStarted,
    Running,
    Exited,
}

/// Wrapper for key range to provide reverse ordering by range length for BinaryHeap
#[derive(Debug, Clone, PartialEq, Eq)]
pub struct Hole {
    key_range: Range<Key>,
    coverage_size: usize,
}

impl Ord for Hole {
    fn cmp(&self, other: &Self) -> Ordering {
        other.coverage_size.cmp(&self.coverage_size) // inverse order
    }
}

impl PartialOrd for Hole {
    fn partial_cmp(&self, other: &Self) -> Option<Ordering> {
        Some(self.cmp(other))
    }
}

pub struct Timeline {
    conf: &'static PageServerConf,
    tenant_conf: Arc<RwLock<TenantConfOpt>>,

    myself: Weak<Self>,

    pub tenant_id: TenantId,
    pub timeline_id: TimelineId,

    pub pg_version: u32,

    pub(super) layers: RwLock<LayerMap<dyn PersistentLayer>>,

    /// Set of key ranges which should be covered by image layers to
    /// allow GC to remove old layers. This set is created by GC and its cutoff LSN is also stored.
    /// It is used by compaction task when it checks if new image layer should be created.
    /// Newly created image layer doesn't help to remove the delta layer, until the
    /// newly created image layer falls off the PITR horizon. So on next GC cycle,
    /// gc_timeline may still want the new image layer to be created. To avoid redundant
    /// image layers creation we should check if image layer exists but beyond PITR horizon.
    /// This is why we need remember GC cutoff LSN.
    ///
    wanted_image_layers: Mutex<Option<(Lsn, KeySpace)>>,

    last_freeze_at: AtomicLsn,
    // Atomic would be more appropriate here.
    last_freeze_ts: RwLock<Instant>,

    // WAL redo manager
    walredo_mgr: Arc<dyn WalRedoManager + Sync + Send>,

    /// Remote storage client.
    /// See [`storage_sync`] module comment for details.
    pub remote_client: Option<Arc<RemoteTimelineClient>>,

    // What page versions do we hold in the repository? If we get a
    // request > last_record_lsn, we need to wait until we receive all
    // the WAL up to the request. The SeqWait provides functions for
    // that. TODO: If we get a request for an old LSN, such that the
    // versions have already been garbage collected away, we should
    // throw an error, but we don't track that currently.
    //
    // last_record_lsn.load().last points to the end of last processed WAL record.
    //
    // We also remember the starting point of the previous record in
    // 'last_record_lsn.load().prev'. It's used to set the xl_prev pointer of the
    // first WAL record when the node is started up. But here, we just
    // keep track of it.
    last_record_lsn: SeqWait<RecordLsn, Lsn>,

    // All WAL records have been processed and stored durably on files on
    // local disk, up to this LSN. On crash and restart, we need to re-process
    // the WAL starting from this point.
    //
    // Some later WAL records might have been processed and also flushed to disk
    // already, so don't be surprised to see some, but there's no guarantee on
    // them yet.
    disk_consistent_lsn: AtomicLsn,

    // Parent timeline that this timeline was branched from, and the LSN
    // of the branch point.
    ancestor_timeline: Option<Arc<Timeline>>,
    ancestor_lsn: Lsn,

    pub(super) metrics: TimelineMetrics,

    /// Ensures layers aren't frozen by checkpointer between
    /// [`Timeline::get_layer_for_write`] and layer reads.
    /// Locked automatically by [`TimelineWriter`] and checkpointer.
    /// Must always be acquired before the layer map/individual layer lock
    /// to avoid deadlock.
    write_lock: Mutex<()>,

    /// Used to avoid multiple `flush_loop` tasks running
    flush_loop_state: Mutex<FlushLoopState>,

    /// layer_flush_start_tx can be used to wake up the layer-flushing task.
    /// The value is a counter, incremented every time a new flush cycle is requested.
    /// The flush cycle counter is sent back on the layer_flush_done channel when
    /// the flush finishes. You can use that to wait for the flush to finish.
    layer_flush_start_tx: tokio::sync::watch::Sender<u64>,
    /// to be notified when layer flushing has finished, subscribe to the layer_flush_done channel
    layer_flush_done_tx: tokio::sync::watch::Sender<(u64, anyhow::Result<()>)>,

    /// Layer removal lock.
    /// A lock to ensure that no layer of the timeline is removed concurrently by other tasks.
    /// This lock is acquired in [`Timeline::gc`], [`Timeline::compact`],
    /// and [`Tenant::delete_timeline`]. This is an `Arc<Mutex>` lock because we need an owned
    /// lock guard in functions that will be spawned to tokio I/O pool (which requires `'static`).
    pub(super) layer_removal_cs: Arc<tokio::sync::Mutex<()>>,

    // Needed to ensure that we can't create a branch at a point that was already garbage collected
    pub latest_gc_cutoff_lsn: Rcu<Lsn>,

    // List of child timelines and their branch points. This is needed to avoid
    // garbage collecting data that is still needed by the child timelines.
    pub gc_info: std::sync::RwLock<GcInfo>,

    // It may change across major versions so for simplicity
    // keep it after running initdb for a timeline.
    // It is needed in checks when we want to error on some operations
    // when they are requested for pre-initdb lsn.
    // It can be unified with latest_gc_cutoff_lsn under some "first_valid_lsn",
    // though let's keep them both for better error visibility.
    pub initdb_lsn: Lsn,

    /// When did we last calculate the partitioning?
    partitioning: Mutex<(KeyPartitioning, Lsn)>,

    /// Configuration: how often should the partitioning be recalculated.
    repartition_threshold: u64,

    /// Current logical size of the "datadir", at the last LSN.
    current_logical_size: LogicalSize,

    /// Information about the last processed message by the WAL receiver,
    /// or None if WAL receiver has not received anything for this timeline
    /// yet.
    pub last_received_wal: Mutex<Option<WalReceiverInfo>>,
    pub walreceiver: Mutex<Option<WalReceiver>>,

    /// Relation size cache
    pub rel_size_cache: RwLock<HashMap<RelTag, (Lsn, BlockNumber)>>,

    download_all_remote_layers_task_info: RwLock<Option<DownloadRemoteLayersTaskInfo>>,

    state: watch::Sender<TimelineState>,

    /// Prevent two tasks from deleting the timeline at the same time. If held, the
    /// timeline is being deleted. If 'true', the timeline has already been deleted.
    pub delete_lock: Arc<tokio::sync::Mutex<bool>>,

    eviction_task_timeline_state: tokio::sync::Mutex<EvictionTaskTimelineState>,

    /// Barrier to wait before doing initial logical size calculation. Used only during startup.
    initial_logical_size_can_start: Option<completion::Barrier>,

    /// Completion shared between all timelines loaded during startup; used to delay heavier
    /// background tasks until some logical sizes have been calculated.
    initial_logical_size_attempt: Mutex<Option<completion::Completion>>,
}

/// Internal structure to hold all data needed for logical size calculation.
///
/// Calculation consists of two stages:
///
/// 1. Initial size calculation. That might take a long time, because it requires
/// reading all layers containing relation sizes at `initial_part_end`.
///
/// 2. Collecting an incremental part and adding that to the initial size.
/// Increments are appended on walreceiver writing new timeline data,
/// which result in increase or decrease of the logical size.
struct LogicalSize {
    /// Size, potentially slow to compute. Calculating this might require reading multiple
    /// layers, and even ancestor's layers.
    ///
    /// NOTE: size at a given LSN is constant, but after a restart we will calculate
    /// the initial size at a different LSN.
    initial_logical_size: OnceCell<u64>,

    /// Semaphore to track ongoing calculation of `initial_logical_size`.
    initial_size_computation: Arc<tokio::sync::Semaphore>,

    /// Latest Lsn that has its size uncalculated, could be absent for freshly created timelines.
    initial_part_end: Option<Lsn>,

    /// All other size changes after startup, combined together.
    ///
    /// Size shouldn't ever be negative, but this is signed for two reasons:
    ///
    /// 1. If we initialized the "baseline" size lazily, while we already
    /// process incoming WAL, the incoming WAL records could decrement the
    /// variable and temporarily make it negative. (This is just future-proofing;
    /// the initialization is currently not done lazily.)
    ///
    /// 2. If there is a bug and we e.g. forget to increment it in some cases
    /// when size grows, but remember to decrement it when it shrinks again, the
    /// variable could go negative. In that case, it seems better to at least
    /// try to keep tracking it, rather than clamp or overflow it. Note that
    /// get_current_logical_size() will clamp the returned value to zero if it's
    /// negative, and log an error. Could set it permanently to zero or some
    /// special value to indicate "broken" instead, but this will do for now.
    ///
    /// Note that we also expose a copy of this value as a prometheus metric,
    /// see `current_logical_size_gauge`. Use the `update_current_logical_size`
    /// to modify this, it will also keep the prometheus metric in sync.
    size_added_after_initial: AtomicI64,
}

/// Normalized current size, that the data in pageserver occupies.
#[derive(Debug, Clone, Copy)]
enum CurrentLogicalSize {
    /// The size is not yet calculated to the end, this is an intermediate result,
    /// constructed from walreceiver increments and normalized: logical data could delete some objects, hence be negative,
    /// yet total logical size cannot be below 0.
    Approximate(u64),
    // Fully calculated logical size, only other future walreceiver increments are changing it, and those changes are
    // available for observation without any calculations.
    Exact(u64),
}

impl CurrentLogicalSize {
    fn size(&self) -> u64 {
        *match self {
            Self::Approximate(size) => size,
            Self::Exact(size) => size,
        }
    }
}

impl LogicalSize {
    fn empty_initial() -> Self {
        Self {
            initial_logical_size: OnceCell::with_value(0),
            //  initial_logical_size already computed, so, don't admit any calculations
            initial_size_computation: Arc::new(Semaphore::new(0)),
            initial_part_end: None,
            size_added_after_initial: AtomicI64::new(0),
        }
    }

    fn deferred_initial(compute_to: Lsn) -> Self {
        Self {
            initial_logical_size: OnceCell::new(),
            initial_size_computation: Arc::new(Semaphore::new(1)),
            initial_part_end: Some(compute_to),
            size_added_after_initial: AtomicI64::new(0),
        }
    }

    fn current_size(&self) -> anyhow::Result<CurrentLogicalSize> {
        let size_increment: i64 = self.size_added_after_initial.load(AtomicOrdering::Acquire);
        //                  ^^^ keep this type explicit so that the casts in this function break if
        //                  we change the type.
        match self.initial_logical_size.get() {
            Some(initial_size) => {
                initial_size.checked_add_signed(size_increment)
                    .with_context(|| format!("Overflow during logical size calculation, initial_size: {initial_size}, size_increment: {size_increment}"))
                    .map(CurrentLogicalSize::Exact)
            }
            None => {
                let non_negative_size_increment = u64::try_from(size_increment).unwrap_or(0);
                Ok(CurrentLogicalSize::Approximate(non_negative_size_increment))
            }
        }
    }

    fn increment_size(&self, delta: i64) {
        self.size_added_after_initial
            .fetch_add(delta, AtomicOrdering::SeqCst);
    }

    /// Make the value computed by initial logical size computation
    /// available for re-use. This doesn't contain the incremental part.
    fn initialized_size(&self, lsn: Lsn) -> Option<u64> {
        match self.initial_part_end {
            Some(v) if v == lsn => self.initial_logical_size.get().copied(),
            _ => None,
        }
    }
}

pub struct WalReceiverInfo {
    pub wal_source_connconf: PgConnectionConfig,
    pub last_received_msg_lsn: Lsn,
    pub last_received_msg_ts: u128,
}

///
/// Information about how much history needs to be retained, needed by
/// Garbage Collection.
///
pub struct GcInfo {
    /// Specific LSNs that are needed.
    ///
    /// Currently, this includes all points where child branches have
    /// been forked off from. In the future, could also include
    /// explicit user-defined snapshot points.
    pub retain_lsns: Vec<Lsn>,

    /// In addition to 'retain_lsns', keep everything newer than this
    /// point.
    ///
    /// This is calculated by subtracting 'gc_horizon' setting from
    /// last-record LSN
    ///
    /// FIXME: is this inclusive or exclusive?
    pub horizon_cutoff: Lsn,

    /// In addition to 'retain_lsns' and 'horizon_cutoff', keep everything newer than this
    /// point.
    ///
    /// This is calculated by finding a number such that a record is needed for PITR
    /// if only if its LSN is larger than 'pitr_cutoff'.
    pub pitr_cutoff: Lsn,
}

/// An error happened in a get() operation.
#[derive(thiserror::Error)]
pub enum PageReconstructError {
    #[error(transparent)]
    Other(#[from] anyhow::Error), // source and Display delegate to anyhow::Error

    /// The operation would require downloading a layer that is missing locally.
    NeedsDownload(TenantTimelineId, LayerFileName),

    /// The operation was cancelled
    Cancelled,

    /// The ancestor of this is being stopped
    AncestorStopping(TimelineId),

    /// An error happened replaying WAL records
    #[error(transparent)]
    WalRedo(#[from] crate::walredo::WalRedoError),
}

impl std::fmt::Debug for PageReconstructError {
    fn fmt(&self, f: &mut std::fmt::Formatter<'_>) -> Result<(), std::fmt::Error> {
        match self {
            Self::Other(err) => err.fmt(f),
            Self::NeedsDownload(tenant_timeline_id, layer_file_name) => {
                write!(
                    f,
                    "layer {}/{} needs download",
                    tenant_timeline_id,
                    layer_file_name.file_name()
                )
            }
            Self::Cancelled => write!(f, "cancelled"),
            Self::AncestorStopping(timeline_id) => {
                write!(f, "ancestor timeline {timeline_id} is being stopped")
            }
            Self::WalRedo(err) => err.fmt(f),
        }
    }
}

impl std::fmt::Display for PageReconstructError {
    fn fmt(&self, f: &mut std::fmt::Formatter<'_>) -> Result<(), std::fmt::Error> {
        match self {
            Self::Other(err) => err.fmt(f),
            Self::NeedsDownload(tenant_timeline_id, layer_file_name) => {
                write!(
                    f,
                    "layer {}/{} needs download",
                    tenant_timeline_id,
                    layer_file_name.file_name()
                )
            }
            Self::Cancelled => write!(f, "cancelled"),
            Self::AncestorStopping(timeline_id) => {
                write!(f, "ancestor timeline {timeline_id} is being stopped")
            }
            Self::WalRedo(err) => err.fmt(f),
        }
    }
}

#[derive(Clone, Copy)]
pub enum LogicalSizeCalculationCause {
    Initial,
    ConsumptionMetricsSyntheticSize,
    EvictionTaskImitation,
    TenantSizeHandler,
}

/// Public interface functions
impl Timeline {
    /// Get the LSN where this branch was created
    pub fn get_ancestor_lsn(&self) -> Lsn {
        self.ancestor_lsn
    }

    /// Get the ancestor's timeline id
    pub fn get_ancestor_timeline_id(&self) -> Option<TimelineId> {
        self.ancestor_timeline
            .as_ref()
            .map(|ancestor| ancestor.timeline_id)
    }

    /// Lock and get timeline's GC cuttof
    pub fn get_latest_gc_cutoff_lsn(&self) -> RcuReadGuard<Lsn> {
        self.latest_gc_cutoff_lsn.read()
    }

    /// Look up given page version.
    ///
    /// If a remote layer file is needed, it is downloaded as part of this
    /// call.
    ///
    /// NOTE: It is considered an error to 'get' a key that doesn't exist. The
    /// abstraction above this needs to store suitable metadata to track what
    /// data exists with what keys, in separate metadata entries. If a
    /// non-existent key is requested, we may incorrectly return a value from
    /// an ancestor branch, for example, or waste a lot of cycles chasing the
    /// non-existing key.
    ///
    pub async fn get(
        &self,
        key: Key,
        lsn: Lsn,
        ctx: &RequestContext,
    ) -> Result<Bytes, PageReconstructError> {
        if !lsn.is_valid() {
            return Err(PageReconstructError::Other(anyhow::anyhow!("Invalid LSN")));
        }

        // XXX: structured stats collection for layer eviction here.
        trace!(
            "get page request for {}@{} from task kind {:?}",
            key,
            lsn,
            ctx.task_kind()
        );

        // Check the page cache. We will get back the most recent page with lsn <= `lsn`.
        // The cached image can be returned directly if there is no WAL between the cached image
        // and requested LSN. The cached image can also be used to reduce the amount of WAL needed
        // for redo.
        let cached_page_img = match self.lookup_cached_page(&key, lsn) {
            Some((cached_lsn, cached_img)) => {
                match cached_lsn.cmp(&lsn) {
                    Ordering::Less => {} // there might be WAL between cached_lsn and lsn, we need to check
                    Ordering::Equal => {
                        self.metrics
                            .materialized_page_cache_hit_upon_request_counter
                            .inc();
                        return Ok(cached_img); // exact LSN match, return the image
                    }
                    Ordering::Greater => {
                        unreachable!("the returned lsn should never be after the requested lsn")
                    }
                }
                Some((cached_lsn, cached_img))
            }
            None => None,
        };

        let mut reconstruct_state = ValueReconstructState {
            records: Vec::new(),
            img: cached_page_img,
        };

        let timer = self.metrics.get_reconstruct_data_time_histo.start_timer();
        self.get_reconstruct_data(key, lsn, &mut reconstruct_state, ctx)
            .await?;
        timer.stop_and_record();

        self.metrics
            .reconstruct_time_histo
            .observe_closure_duration(|| self.reconstruct_value(key, lsn, reconstruct_state))
    }

    /// Get last or prev record separately. Same as get_last_record_rlsn().last/prev.
    pub fn get_last_record_lsn(&self) -> Lsn {
        self.last_record_lsn.load().last
    }

    pub fn get_prev_record_lsn(&self) -> Lsn {
        self.last_record_lsn.load().prev
    }

    /// Atomically get both last and prev.
    pub fn get_last_record_rlsn(&self) -> RecordLsn {
        self.last_record_lsn.load()
    }

    pub fn get_disk_consistent_lsn(&self) -> Lsn {
        self.disk_consistent_lsn.load()
    }

    pub fn get_remote_consistent_lsn(&self) -> Option<Lsn> {
        if let Some(remote_client) = &self.remote_client {
            remote_client.last_uploaded_consistent_lsn()
        } else {
            None
        }
    }

    /// The sum of the file size of all historic layers in the layer map.
    /// This method makes no distinction between local and remote layers.
    /// Hence, the result **does not represent local filesystem usage**.
    pub fn layer_size_sum(&self) -> u64 {
        let layer_map = self.layers.read().unwrap();
        let mut size = 0;
        for l in layer_map.iter_historic_layers() {
            size += l.file_size();
        }
        size
    }

    pub fn get_resident_physical_size(&self) -> u64 {
        self.metrics.resident_physical_size_gauge.get()
    }

    ///
    /// Wait until WAL has been received and processed up to this LSN.
    ///
    /// You should call this before any of the other get_* or list_* functions. Calling
    /// those functions with an LSN that has been processed yet is an error.
    ///
    pub async fn wait_lsn(
        &self,
        lsn: Lsn,
        _ctx: &RequestContext, /* Prepare for use by cancellation */
    ) -> anyhow::Result<()> {
        anyhow::ensure!(self.is_active(), "Cannot wait for Lsn on inactive timeline");

        // This should never be called from the WAL receiver, because that could lead
        // to a deadlock.
        anyhow::ensure!(
            task_mgr::current_task_kind() != Some(TaskKind::WalReceiverManager),
            "wait_lsn cannot be called in WAL receiver"
        );
        anyhow::ensure!(
            task_mgr::current_task_kind() != Some(TaskKind::WalReceiverConnectionHandler),
            "wait_lsn cannot be called in WAL receiver"
        );
        anyhow::ensure!(
            task_mgr::current_task_kind() != Some(TaskKind::WalReceiverConnectionPoller),
            "wait_lsn cannot be called in WAL receiver"
        );

        let _timer = self.metrics.wait_lsn_time_histo.start_timer();

        match self
            .last_record_lsn
            .wait_for_timeout(lsn, self.conf.wait_lsn_timeout)
            .await
        {
            Ok(()) => Ok(()),
            Err(e) => {
                // don't count the time spent waiting for lock below, and also in walreceiver.status(), towards the wait_lsn_time_histo
                drop(_timer);
                let walreceiver_status = {
                    match &*self.walreceiver.lock().unwrap() {
                        None => "stopping or stopped".to_string(),
                        Some(walreceiver) => match walreceiver.status() {
                            Some(status) => status.to_human_readable_string(),
                            None => "Not active".to_string(),
                        },
                    }
                };
                Err(anyhow::Error::new(e).context({
                    format!(
                        "Timed out while waiting for WAL record at LSN {} to arrive, last_record_lsn {} disk consistent LSN={}, WalReceiver status: {}",
                        lsn,
                        self.get_last_record_lsn(),
                        self.get_disk_consistent_lsn(),
                        walreceiver_status,
                    )
                }))
            }
        }
    }

    /// Check that it is valid to request operations with that lsn.
    pub fn check_lsn_is_in_scope(
        &self,
        lsn: Lsn,
        latest_gc_cutoff_lsn: &RcuReadGuard<Lsn>,
    ) -> anyhow::Result<()> {
        ensure!(
            lsn >= **latest_gc_cutoff_lsn,
            "LSN {} is earlier than latest GC horizon {} (we might've already garbage collected needed data)",
            lsn,
            **latest_gc_cutoff_lsn,
        );
        Ok(())
    }

    /// Flush to disk all data that was written with the put_* functions
    #[instrument(skip(self), fields(tenant_id=%self.tenant_id, timeline_id=%self.timeline_id))]
    pub async fn freeze_and_flush(&self) -> anyhow::Result<()> {
        self.freeze_inmem_layer(false);
        self.flush_frozen_layers_and_wait().await
    }

    /// Outermost timeline compaction operation; downloads needed layers.
    pub async fn compact(self: &Arc<Self>, ctx: &RequestContext) -> anyhow::Result<()> {
        const ROUNDS: usize = 2;

        let last_record_lsn = self.get_last_record_lsn();

        // Last record Lsn could be zero in case the timeline was just created
        if !last_record_lsn.is_valid() {
            warn!("Skipping compaction for potentially just initialized timeline, it has invalid last record lsn: {last_record_lsn}");
            return Ok(());
        }

        // retry two times to allow first round to find layers which need to be downloaded, then
        // download them, then retry compaction
        for round in 0..ROUNDS {
            // should we error out with the most specific error?
            let last_round = round == ROUNDS - 1;

            let res = self.compact_inner(ctx).await;

            // If `create_image_layers' or `compact_level0` scheduled any
            // uploads or deletions, but didn't update the index file yet,
            // do it now.
            //
            // This isn't necessary for correctness, the remote state is
            // consistent without the uploads and deletions, and we would
            // update the index file on next flush iteration too. But it
            // could take a while until that happens.
            //
            // Additionally, only do this once before we return from this function.
            if last_round || res.is_ok() {
                if let Some(remote_client) = &self.remote_client {
                    remote_client.schedule_index_upload_for_file_changes()?;
                }
            }

            let rls = match res {
                Ok(()) => return Ok(()),
                Err(CompactionError::DownloadRequired(rls)) if !last_round => {
                    // this can be done at most one time before exiting, waiting
                    rls
                }
                Err(CompactionError::DownloadRequired(rls)) => {
                    anyhow::bail!("Compaction requires downloading multiple times (last was {} layers), possibly battling against eviction", rls.len())
                }
                Err(CompactionError::Other(e)) => {
                    return Err(e);
                }
            };

            // this path can be visited in the second round of retrying, if first one found that we
            // must first download some remote layers
            let total = rls.len();

            let mut downloads = rls
                .into_iter()
                .map(|rl| self.download_remote_layer(rl))
                .collect::<futures::stream::FuturesUnordered<_>>();

            let mut failed = 0;

            let mut cancelled = pin!(task_mgr::shutdown_watcher());

            loop {
                tokio::select! {
                    _ = &mut cancelled => anyhow::bail!("Cancelled while downloading remote layers"),
                    res = downloads.next() => {
                        match res {
                            Some(Ok(())) => {},
                            Some(Err(e)) => {
                                warn!("Downloading remote layer for compaction failed: {e:#}");
                                failed += 1;
                            }
                            None => break,
                        }
                    }
                }
            }

            if failed != 0 {
                anyhow::bail!("{failed} out of {total} layers failed to download, retrying later");
            }

            // if everything downloaded fine, lets try again
        }

        unreachable!("retry loop exits")
    }

    /// Compaction which might need to be retried after downloading remote layers.
    async fn compact_inner(self: &Arc<Self>, ctx: &RequestContext) -> Result<(), CompactionError> {
        //
        // High level strategy for compaction / image creation:
        //
        // 1. First, calculate the desired "partitioning" of the
        // currently in-use key space. The goal is to partition the
        // key space into roughly fixed-size chunks, but also take into
        // account any existing image layers, and try to align the
        // chunk boundaries with the existing image layers to avoid
        // too much churn. Also try to align chunk boundaries with
        // relation boundaries.  In principle, we don't know about
        // relation boundaries here, we just deal with key-value
        // pairs, and the code in pgdatadir_mapping.rs knows how to
        // map relations into key-value pairs. But in practice we know
        // that 'field6' is the block number, and the fields 1-5
        // identify a relation. This is just an optimization,
        // though.
        //
        // 2. Once we know the partitioning, for each partition,
        // decide if it's time to create a new image layer. The
        // criteria is: there has been too much "churn" since the last
        // image layer? The "churn" is fuzzy concept, it's a
        // combination of too many delta files, or too much WAL in
        // total in the delta file. Or perhaps: if creating an image
        // file would allow to delete some older files.
        //
        // 3. After that, we compact all level0 delta files if there
        // are too many of them.  While compacting, we also garbage
        // collect any page versions that are no longer needed because
        // of the new image layers we created in step 2.
        //
        // TODO: This high level strategy hasn't been implemented yet.
        // Below are functions compact_level0() and create_image_layers()
        // but they are a bit ad hoc and don't quite work like it's explained
        // above. Rewrite it.
        let layer_removal_cs = Arc::new(self.layer_removal_cs.clone().lock_owned().await);
        // Is the timeline being deleted?
        if self.is_stopping() {
            return Err(anyhow::anyhow!("timeline is Stopping").into());
        }

        let target_file_size = self.get_checkpoint_distance();

        // Define partitioning schema if needed

        match self
            .repartition(
                self.get_last_record_lsn(),
                self.get_compaction_target_size(),
                ctx,
            )
            .await
        {
            Ok((partitioning, lsn)) => {
                // 2. Create new image layers for partitions that have been modified
                // "enough".
                let layer_paths_to_upload = self
                    .create_image_layers(&partitioning, lsn, false, ctx)
                    .await
                    .map_err(anyhow::Error::from)?;
                if let Some(remote_client) = &self.remote_client {
                    for (path, layer_metadata) in layer_paths_to_upload {
                        remote_client.schedule_layer_file_upload(&path, &layer_metadata)?;
                    }
                }

                // 3. Compact
                let timer = self.metrics.compact_time_histo.start_timer();
                self.compact_level0(layer_removal_cs.clone(), target_file_size, ctx)
                    .await?;
                timer.stop_and_record();
            }
            Err(err) => {
                // no partitioning? This is normal, if the timeline was just created
                // as an empty timeline. Also in unit tests, when we use the timeline
                // as a simple key-value store, ignoring the datadir layout. Log the
                // error but continue.
                error!("could not compact, repartitioning keyspace failed: {err:?}");
            }
        };

        Ok(())
    }

    /// Mutate the timeline with a [`TimelineWriter`].
    pub fn writer(&self) -> TimelineWriter<'_> {
        TimelineWriter {
            tl: self,
            _write_guard: self.write_lock.lock().unwrap(),
        }
    }

    /// Retrieve current logical size of the timeline.
    ///
    /// The size could be lagging behind the actual number, in case
    /// the initial size calculation has not been run (gets triggered on the first size access).
    ///
    /// return size and boolean flag that shows if the size is exact
    pub fn get_current_logical_size(
        self: &Arc<Self>,
        ctx: &RequestContext,
    ) -> anyhow::Result<(u64, bool)> {
        let current_size = self.current_logical_size.current_size()?;
        debug!("Current size: {current_size:?}");

        let mut is_exact = true;
        let size = current_size.size();
        if let (CurrentLogicalSize::Approximate(_), Some(initial_part_end)) =
            (current_size, self.current_logical_size.initial_part_end)
        {
            is_exact = false;
            self.try_spawn_size_init_task(initial_part_end, ctx);
        }

        Ok((size, is_exact))
    }

    /// Check if more than 'checkpoint_distance' of WAL has been accumulated in
    /// the in-memory layer, and initiate flushing it if so.
    ///
    /// Also flush after a period of time without new data -- it helps
    /// safekeepers to regard pageserver as caught up and suspend activity.
    pub fn check_checkpoint_distance(self: &Arc<Timeline>) -> anyhow::Result<()> {
        let last_lsn = self.get_last_record_lsn();
        let layers = self.layers.read().unwrap();
        if let Some(open_layer) = &layers.open_layer {
            let open_layer_size = open_layer.size()?;
            drop(layers);
            let last_freeze_at = self.last_freeze_at.load();
            let last_freeze_ts = *(self.last_freeze_ts.read().unwrap());
            let distance = last_lsn.widening_sub(last_freeze_at);
            // Checkpointing the open layer can be triggered by layer size or LSN range.
            // S3 has a 5 GB limit on the size of one upload (without multi-part upload), and
            // we want to stay below that with a big margin.  The LSN distance determines how
            // much WAL the safekeepers need to store.
            if distance >= self.get_checkpoint_distance().into()
                || open_layer_size > self.get_checkpoint_distance()
                || (distance > 0 && last_freeze_ts.elapsed() >= self.get_checkpoint_timeout())
            {
                info!(
                    "check_checkpoint_distance {}, layer size {}, elapsed since last flush {:?}",
                    distance,
                    open_layer_size,
                    last_freeze_ts.elapsed()
                );

                self.freeze_inmem_layer(true);
                self.last_freeze_at.store(last_lsn);
                *(self.last_freeze_ts.write().unwrap()) = Instant::now();

                // Wake up the layer flusher
                self.flush_frozen_layers();
            }
        }
        Ok(())
    }

    pub fn activate(
        self: &Arc<Self>,
        broker_client: BrokerClientChannel,
        background_jobs_can_start: Option<&completion::Barrier>,
        ctx: &RequestContext,
    ) {
        self.launch_wal_receiver(ctx, broker_client);
        self.set_state(TimelineState::Active);
        self.launch_eviction_task(background_jobs_can_start);
    }

    pub fn set_state(&self, new_state: TimelineState) {
        match (self.current_state(), new_state) {
            (equal_state_1, equal_state_2) if equal_state_1 == equal_state_2 => {
                warn!("Ignoring new state, equal to the existing one: {equal_state_2:?}");
            }
            (st, TimelineState::Loading) => {
                error!("ignoring transition from {st:?} into Loading state");
            }
            (TimelineState::Broken { .. }, new_state) => {
                error!("Ignoring state update {new_state:?} for broken timeline");
            }
            (TimelineState::Stopping, TimelineState::Active) => {
                error!("Not activating a Stopping timeline");
            }
            (_, new_state) => {
                if matches!(new_state, TimelineState::Stopping | TimelineState::Broken) {
                    // drop the copmletion guard, if any; it might be holding off the completion
                    // forever needlessly
                    self.initial_logical_size_attempt
                        .lock()
                        .unwrap_or_else(|e| e.into_inner())
                        .take();
                }
                self.state.send_replace(new_state);
            }
        }
    }

    pub fn set_broken(&self, reason: String) {
        let backtrace_str: String = format!("{}", std::backtrace::Backtrace::force_capture());
        let broken_state = TimelineState::Broken {
            reason,
            backtrace: backtrace_str,
        };
        self.set_state(broken_state)
    }

    pub fn current_state(&self) -> TimelineState {
        self.state.borrow().clone()
    }

    pub fn is_broken(&self) -> bool {
        matches!(&*self.state.borrow(), TimelineState::Broken { .. })
    }

    pub fn is_active(&self) -> bool {
        self.current_state() == TimelineState::Active
    }

    pub fn is_stopping(&self) -> bool {
        self.current_state() == TimelineState::Stopping
    }

    pub fn subscribe_for_state_updates(&self) -> watch::Receiver<TimelineState> {
        self.state.subscribe()
    }

    pub async fn wait_to_become_active(
        &self,
        _ctx: &RequestContext, // Prepare for use by cancellation
    ) -> Result<(), TimelineState> {
        let mut receiver = self.state.subscribe();
        loop {
            let current_state = receiver.borrow().clone();
            match current_state {
                TimelineState::Loading => {
                    receiver
                        .changed()
                        .await
                        .expect("holding a reference to self");
                }
                TimelineState::Active { .. } => {
                    return Ok(());
                }
                TimelineState::Broken { .. } | TimelineState::Stopping => {
                    // There's no chance the timeline can transition back into ::Active
                    return Err(current_state);
                }
            }
        }
    }

    pub fn layer_map_info(&self, reset: LayerAccessStatsReset) -> LayerMapInfo {
        let layer_map = self.layers.read().unwrap();
        let mut in_memory_layers = Vec::with_capacity(layer_map.frozen_layers.len() + 1);
        if let Some(open_layer) = &layer_map.open_layer {
            in_memory_layers.push(open_layer.info());
        }
        for frozen_layer in &layer_map.frozen_layers {
            in_memory_layers.push(frozen_layer.info());
        }

        let mut historic_layers = Vec::new();
        for historic_layer in layer_map.iter_historic_layers() {
            historic_layers.push(historic_layer.info(reset));
        }

        LayerMapInfo {
            in_memory_layers,
            historic_layers,
        }
    }

    #[instrument(skip_all, fields(tenant = %self.tenant_id, timeline = %self.timeline_id))]
    pub async fn download_layer(&self, layer_file_name: &str) -> anyhow::Result<Option<bool>> {
        let Some(layer) = self.find_layer(layer_file_name) else { return Ok(None) };
        let Some(remote_layer) = layer.downcast_remote_layer() else { return  Ok(Some(false)) };
        if self.remote_client.is_none() {
            return Ok(Some(false));
        }

        self.download_remote_layer(remote_layer).await?;
        Ok(Some(true))
    }

    /// Like [`evict_layer_batch`], but for just one layer.
    /// Additional case `Ok(None)` covers the case where the layer could not be found by its `layer_file_name`.
    pub async fn evict_layer(&self, layer_file_name: &str) -> anyhow::Result<Option<bool>> {
        let Some(local_layer) = self.find_layer(layer_file_name) else { return Ok(None) };
        let remote_client = self
            .remote_client
            .as_ref()
            .ok_or_else(|| anyhow::anyhow!("remote storage not configured; cannot evict"))?;

        let cancel = CancellationToken::new();
        let results = self
            .evict_layer_batch(remote_client, &[local_layer], cancel)
            .await?;
        assert_eq!(results.len(), 1);
        let result: Option<anyhow::Result<bool>> = results.into_iter().next().unwrap();
        match result {
            None => anyhow::bail!("task_mgr shutdown requested"),
            Some(Ok(b)) => Ok(Some(b)),
            Some(Err(e)) => Err(e),
        }
    }

    /// Evict a batch of layers.
    ///
    /// GenericRemoteStorage reference is required as a witness[^witness_article] for "remote storage is configured."
    ///
    /// [^witness_article]: https://willcrichton.net/rust-api-type-patterns/witnesses.html
    pub async fn evict_layers(
        &self,
        _: &GenericRemoteStorage,
        layers_to_evict: &[Arc<dyn PersistentLayer>],
        cancel: CancellationToken,
    ) -> anyhow::Result<Vec<Option<anyhow::Result<bool>>>> {
        let remote_client = self.remote_client.clone().expect(
            "GenericRemoteStorage is configured, so timeline must have RemoteTimelineClient",
        );

        self.evict_layer_batch(&remote_client, layers_to_evict, cancel)
            .await
    }

    /// Evict multiple layers at once, continuing through errors.
    ///
    /// Try to evict the given `layers_to_evict` by
    ///
    /// 1. Replacing the given layer object in the layer map with a corresponding [`RemoteLayer`] object.
    /// 2. Deleting the now unreferenced layer file from disk.
    ///
    /// The `remote_client` should be this timeline's `self.remote_client`.
    /// We make the caller provide it so that they are responsible for handling the case
    /// where someone wants to evict the layer but no remote storage is configured.
    ///
    /// Returns either `Err()` or `Ok(results)` where `results.len() == layers_to_evict.len()`.
    /// If `Err()` is returned, no eviction was attempted.
    /// Each position of `Ok(results)` corresponds to the layer in `layers_to_evict`.
    /// Meaning of each `result[i]`:
    /// - `Some(Err(...))` if layer replacement failed for an unexpected reason
    /// - `Some(Ok(true))` if everything went well.
    /// - `Some(Ok(false))` if there was an expected reason why the layer could not be replaced, e.g.:
    ///    - evictee was not yet downloaded
    ///    - replacement failed for an expectable reason (e.g., layer removed by GC before we grabbed all locks)
    /// - `None` if no eviction attempt was made for the layer because `cancel.is_cancelled() == true`.
    async fn evict_layer_batch(
        &self,
        remote_client: &Arc<RemoteTimelineClient>,
        layers_to_evict: &[Arc<dyn PersistentLayer>],
        cancel: CancellationToken,
    ) -> anyhow::Result<Vec<Option<anyhow::Result<bool>>>> {
        // ensure that the layers have finished uploading
        // (don't hold the layer_removal_cs while we do it, we're not removing anything yet)
        remote_client
            .wait_completion()
            .await
            .context("wait for layer upload ops to complete")?;

        // now lock out layer removal (compaction, gc, timeline deletion)
        let layer_removal_guard = self.layer_removal_cs.lock().await;

        {
            // to avoid racing with detach and delete_timeline
            let state = self.current_state();
            anyhow::ensure!(
                state == TimelineState::Active,
                "timeline is not active but {state:?}"
            );
        }

        // start the batch update
        let mut layer_map = self.layers.write().unwrap();
        let mut batch_updates = layer_map.batch_update();

        let mut results = Vec::with_capacity(layers_to_evict.len());

        for l in layers_to_evict.iter() {
            let res = if cancel.is_cancelled() {
                None
            } else {
                Some(self.evict_layer_batch_impl(&layer_removal_guard, l, &mut batch_updates))
            };
            results.push(res);
        }

        // commit the updates & release locks
        batch_updates.flush();
        drop(layer_map);
        drop(layer_removal_guard);

        assert_eq!(results.len(), layers_to_evict.len());
        Ok(results)
    }

    fn evict_layer_batch_impl(
        &self,
        _layer_removal_cs: &tokio::sync::MutexGuard<'_, ()>,
        local_layer: &Arc<dyn PersistentLayer>,
        batch_updates: &mut BatchedUpdates<'_, dyn PersistentLayer>,
    ) -> anyhow::Result<bool> {
        use super::layer_map::Replacement;

        if local_layer.is_remote_layer() {
            // TODO(issue #3851): consider returning an err here instead of false,
            // which is the same out the match later
            return Ok(false);
        }

        let layer_file_size = local_layer.file_size();

        let local_layer_mtime = local_layer
            .local_path()
            .expect("local layer should have a local path")
            .metadata()
            .context("get local layer file stat")?
            .modified()
            .context("get mtime of layer file")?;
        let local_layer_residence_duration =
            match SystemTime::now().duration_since(local_layer_mtime) {
                Err(e) => {
                    warn!("layer mtime is in the future: {}", e);
                    None
                }
                Ok(delta) => Some(delta),
            };

        let layer_metadata = LayerFileMetadata::new(layer_file_size);

        let new_remote_layer = Arc::new(match local_layer.filename() {
            LayerFileName::Image(image_name) => RemoteLayer::new_img(
                self.tenant_id,
                self.timeline_id,
                &image_name,
                &layer_metadata,
                local_layer
                    .access_stats()
                    .clone_for_residence_change(batch_updates, LayerResidenceStatus::Evicted),
            ),
            LayerFileName::Delta(delta_name) => RemoteLayer::new_delta(
                self.tenant_id,
                self.timeline_id,
                &delta_name,
                &layer_metadata,
                local_layer
                    .access_stats()
                    .clone_for_residence_change(batch_updates, LayerResidenceStatus::Evicted),
            ),
        });

        let replaced = match batch_updates.replace_historic(local_layer, new_remote_layer)? {
            Replacement::Replaced { .. } => {
                if let Err(e) = local_layer.delete_resident_layer_file() {
                    error!("failed to remove layer file on evict after replacement: {e:#?}");
                }
                // Always decrement the physical size gauge, even if we failed to delete the file.
                // Rationale: we already replaced the layer with a remote layer in the layer map,
                // and any subsequent download_remote_layer will
                // 1. overwrite the file on disk and
                // 2. add the downloaded size to the resident size gauge.
                //
                // If there is no re-download, and we restart the pageserver, then load_layer_map
                // will treat the file as a local layer again, count it towards resident size,
                // and it'll be like the layer removal never happened.
                // The bump in resident size is perhaps unexpected but overall a robust behavior.
                self.metrics
                    .resident_physical_size_gauge
                    .sub(layer_file_size);

                self.metrics.evictions.inc();

                if let Some(delta) = local_layer_residence_duration {
                    self.metrics
                        .evictions_with_low_residence_duration
                        .read()
                        .unwrap()
                        .observe(delta);
                    info!(layer=%local_layer.short_id(), residence_millis=delta.as_millis(), "evicted layer after known residence period");
                } else {
                    info!(layer=%local_layer.short_id(), "evicted layer after unknown residence period");
                }

                true
            }
            Replacement::NotFound => {
                debug!(evicted=?local_layer, "layer was no longer in layer map");
                false
            }
            Replacement::RemovalBuffered => {
                unreachable!("not doing anything else in this batch")
            }
            Replacement::Unexpected(other) => {
                error!(
                    local_layer.ptr=?Arc::as_ptr(local_layer),
                    other.ptr=?Arc::as_ptr(&other),
                    ?other,
                    "failed to replace");
                false
            }
        };

        Ok(replaced)
    }
}

// Private functions
impl Timeline {
    fn get_checkpoint_distance(&self) -> u64 {
        let tenant_conf = self.tenant_conf.read().unwrap();
        tenant_conf
            .checkpoint_distance
            .unwrap_or(self.conf.default_tenant_conf.checkpoint_distance)
    }

    fn get_checkpoint_timeout(&self) -> Duration {
        let tenant_conf = self.tenant_conf.read().unwrap();
        tenant_conf
            .checkpoint_timeout
            .unwrap_or(self.conf.default_tenant_conf.checkpoint_timeout)
    }

    fn get_compaction_target_size(&self) -> u64 {
        let tenant_conf = self.tenant_conf.read().unwrap();
        tenant_conf
            .compaction_target_size
            .unwrap_or(self.conf.default_tenant_conf.compaction_target_size)
    }

    fn get_compaction_threshold(&self) -> usize {
        let tenant_conf = self.tenant_conf.read().unwrap();
        tenant_conf
            .compaction_threshold
            .unwrap_or(self.conf.default_tenant_conf.compaction_threshold)
    }

    fn get_image_creation_threshold(&self) -> usize {
        let tenant_conf = self.tenant_conf.read().unwrap();
        tenant_conf
            .image_creation_threshold
            .unwrap_or(self.conf.default_tenant_conf.image_creation_threshold)
    }

    fn get_eviction_policy(&self) -> EvictionPolicy {
        let tenant_conf = self.tenant_conf.read().unwrap();
        tenant_conf
            .eviction_policy
            .unwrap_or(self.conf.default_tenant_conf.eviction_policy)
    }

    fn get_evictions_low_residence_duration_metric_threshold(
        tenant_conf: &TenantConfOpt,
        default_tenant_conf: &TenantConf,
    ) -> Duration {
        tenant_conf
            .evictions_low_residence_duration_metric_threshold
            .unwrap_or(default_tenant_conf.evictions_low_residence_duration_metric_threshold)
    }

    fn get_gc_feedback(&self) -> bool {
        let tenant_conf = self.tenant_conf.read().unwrap();
        tenant_conf
            .gc_feedback
            .unwrap_or(self.conf.default_tenant_conf.gc_feedback)
    }

    pub(super) fn tenant_conf_updated(&self) {
        // NB: Most tenant conf options are read by background loops, so,
        // changes will automatically be picked up.

        // The threshold is embedded in the metric. So, we need to update it.
        {
            let new_threshold = Self::get_evictions_low_residence_duration_metric_threshold(
                &self.tenant_conf.read().unwrap(),
                &self.conf.default_tenant_conf,
            );
            let tenant_id_str = self.tenant_id.to_string();
            let timeline_id_str = self.timeline_id.to_string();
            self.metrics
                .evictions_with_low_residence_duration
                .write()
                .unwrap()
                .change_threshold(&tenant_id_str, &timeline_id_str, new_threshold);
        }
    }

    /// Open a Timeline handle.
    ///
    /// Loads the metadata for the timeline into memory, but not the layer map.
    #[allow(clippy::too_many_arguments)]
    pub(super) fn new(
        conf: &'static PageServerConf,
        tenant_conf: Arc<RwLock<TenantConfOpt>>,
        metadata: &TimelineMetadata,
        ancestor: Option<Arc<Timeline>>,
        timeline_id: TimelineId,
        tenant_id: TenantId,
        walredo_mgr: Arc<dyn WalRedoManager + Send + Sync>,
        remote_client: Option<RemoteTimelineClient>,
        pg_version: u32,
        initial_logical_size_can_start: Option<completion::Barrier>,
        initial_logical_size_attempt: Option<completion::Completion>,
    ) -> Arc<Self> {
        let disk_consistent_lsn = metadata.disk_consistent_lsn();
        let (state, _) = watch::channel(TimelineState::Loading);

        let (layer_flush_start_tx, _) = tokio::sync::watch::channel(0);
        let (layer_flush_done_tx, _) = tokio::sync::watch::channel((0, Ok(())));

        let tenant_conf_guard = tenant_conf.read().unwrap();

        let evictions_low_residence_duration_metric_threshold =
            Self::get_evictions_low_residence_duration_metric_threshold(
                &tenant_conf_guard,
                &conf.default_tenant_conf,
            );
        drop(tenant_conf_guard);

        Arc::new_cyclic(|myself| {
            let mut result = Timeline {
                conf,
                tenant_conf,
                myself: myself.clone(),
                timeline_id,
                tenant_id,
                pg_version,
                layers: RwLock::new(LayerMap::default()),
                wanted_image_layers: Mutex::new(None),

                walredo_mgr,
                walreceiver: Mutex::new(None),

                remote_client: remote_client.map(Arc::new),

                // initialize in-memory 'last_record_lsn' from 'disk_consistent_lsn'.
                last_record_lsn: SeqWait::new(RecordLsn {
                    last: disk_consistent_lsn,
                    prev: metadata.prev_record_lsn().unwrap_or(Lsn(0)),
                }),
                disk_consistent_lsn: AtomicLsn::new(disk_consistent_lsn.0),

                last_freeze_at: AtomicLsn::new(disk_consistent_lsn.0),
                last_freeze_ts: RwLock::new(Instant::now()),

                ancestor_timeline: ancestor,
                ancestor_lsn: metadata.ancestor_lsn(),

                metrics: TimelineMetrics::new(
                    &tenant_id,
                    &timeline_id,
                    crate::metrics::EvictionsWithLowResidenceDurationBuilder::new(
                        "mtime",
                        evictions_low_residence_duration_metric_threshold,
                    ),
                ),

                flush_loop_state: Mutex::new(FlushLoopState::NotStarted),

                layer_flush_start_tx,
                layer_flush_done_tx,

                write_lock: Mutex::new(()),
                layer_removal_cs: Default::default(),

                gc_info: std::sync::RwLock::new(GcInfo {
                    retain_lsns: Vec::new(),
                    horizon_cutoff: Lsn(0),
                    pitr_cutoff: Lsn(0),
                }),

                latest_gc_cutoff_lsn: Rcu::new(metadata.latest_gc_cutoff_lsn()),
                initdb_lsn: metadata.initdb_lsn(),

                current_logical_size: if disk_consistent_lsn.is_valid() {
                    // we're creating timeline data with some layer files existing locally,
                    // need to recalculate timeline's logical size based on data in the layers.
                    LogicalSize::deferred_initial(disk_consistent_lsn)
                } else {
                    // we're creating timeline data without any layers existing locally,
                    // initial logical size is 0.
                    LogicalSize::empty_initial()
                },
                partitioning: Mutex::new((KeyPartitioning::new(), Lsn(0))),
                repartition_threshold: 0,

                last_received_wal: Mutex::new(None),
                rel_size_cache: RwLock::new(HashMap::new()),

                download_all_remote_layers_task_info: RwLock::new(None),

                state,

                eviction_task_timeline_state: tokio::sync::Mutex::new(
                    EvictionTaskTimelineState::default(),
                ),
<<<<<<< HEAD
                delete_lock: Arc::new(tokio::sync::Mutex::new(false)),
=======
                delete_lock: tokio::sync::Mutex::new(false),

                initial_logical_size_can_start,
                initial_logical_size_attempt: Mutex::new(initial_logical_size_attempt),
>>>>>>> 5761190e
            };
            result.repartition_threshold = result.get_checkpoint_distance() / 10;
            result
                .metrics
                .last_record_gauge
                .set(disk_consistent_lsn.0 as i64);
            result
        })
    }

    pub(super) fn maybe_spawn_flush_loop(self: &Arc<Self>) {
        let mut flush_loop_state = self.flush_loop_state.lock().unwrap();
        match *flush_loop_state {
            FlushLoopState::NotStarted => (),
            FlushLoopState::Running => {
                info!(
                    "skipping attempt to start flush_loop twice {}/{}",
                    self.tenant_id, self.timeline_id
                );
                return;
            }
            FlushLoopState::Exited => {
                warn!(
                    "ignoring attempt to restart exited flush_loop {}/{}",
                    self.tenant_id, self.timeline_id
                );
                return;
            }
        }

        let layer_flush_start_rx = self.layer_flush_start_tx.subscribe();
        let self_clone = Arc::clone(self);

        info!("spawning flush loop");
        task_mgr::spawn(
            task_mgr::BACKGROUND_RUNTIME.handle(),
            task_mgr::TaskKind::LayerFlushTask,
            Some(self.tenant_id),
            Some(self.timeline_id),
            "layer flush task",
            false,
            async move {
                let background_ctx = RequestContext::todo_child(TaskKind::LayerFlushTask, DownloadBehavior::Error);
                self_clone.flush_loop(layer_flush_start_rx, &background_ctx).await;
                let mut flush_loop_state = self_clone.flush_loop_state.lock().unwrap();
                assert_eq!(*flush_loop_state, FlushLoopState::Running);
                *flush_loop_state  = FlushLoopState::Exited;
                Ok(())
            }
            .instrument(info_span!(parent: None, "layer flush task", tenant = %self.tenant_id, timeline = %self.timeline_id))
        );

        *flush_loop_state = FlushLoopState::Running;
    }

    /// Creates and starts the wal receiver.
    ///
    /// This function is expected to be called at most once per Timeline's lifecycle
    /// when the timeline is activated.
    fn launch_wal_receiver(
        self: &Arc<Self>,
        ctx: &RequestContext,
        broker_client: BrokerClientChannel,
    ) {
        info!(
            "launching WAL receiver for timeline {} of tenant {}",
            self.timeline_id, self.tenant_id
        );

        let tenant_conf_guard = self.tenant_conf.read().unwrap();
        let wal_connect_timeout = tenant_conf_guard
            .walreceiver_connect_timeout
            .unwrap_or(self.conf.default_tenant_conf.walreceiver_connect_timeout);
        let lagging_wal_timeout = tenant_conf_guard
            .lagging_wal_timeout
            .unwrap_or(self.conf.default_tenant_conf.lagging_wal_timeout);
        let max_lsn_wal_lag = tenant_conf_guard
            .max_lsn_wal_lag
            .unwrap_or(self.conf.default_tenant_conf.max_lsn_wal_lag);
        drop(tenant_conf_guard);

        let mut guard = self.walreceiver.lock().unwrap();
        assert!(
            guard.is_none(),
            "multiple launches / re-launches of WAL receiver are not supported"
        );
        *guard = Some(WalReceiver::start(
            Arc::clone(self),
            WalReceiverConf {
                wal_connect_timeout,
                lagging_wal_timeout,
                max_lsn_wal_lag,
                auth_token: crate::config::SAFEKEEPER_AUTH_TOKEN.get().cloned(),
                availability_zone: self.conf.availability_zone.clone(),
            },
            broker_client,
            ctx,
        ));
    }

    ///
    /// Scan the timeline directory to populate the layer map.
    /// Returns all timeline-related files that were found and loaded.
    ///
    pub(super) fn load_layer_map(&self, disk_consistent_lsn: Lsn) -> anyhow::Result<()> {
        let mut layers = self.layers.write().unwrap();
        let mut updates = layers.batch_update();
        let mut num_layers = 0;

        let timer = self.metrics.load_layer_map_histo.start_timer();

        // Scan timeline directory and create ImageFileName and DeltaFilename
        // structs representing all files on disk
        let timeline_path = self.conf.timeline_path(&self.timeline_id, &self.tenant_id);
        // total size of layer files in the current timeline directory
        let mut total_physical_size = 0;

        for direntry in fs::read_dir(timeline_path)? {
            let direntry = direntry?;
            let direntry_path = direntry.path();
            let fname = direntry.file_name();
            let fname = fname.to_string_lossy();

            if let Some(imgfilename) = ImageFileName::parse_str(&fname) {
                // create an ImageLayer struct for each image file.
                if imgfilename.lsn > disk_consistent_lsn {
                    warn!(
                        "found future image layer {} on timeline {} disk_consistent_lsn is {}",
                        imgfilename, self.timeline_id, disk_consistent_lsn
                    );

                    rename_to_backup(&direntry_path)?;
                    continue;
                }

                let file_size = direntry_path.metadata()?.len();

                let layer = ImageLayer::new(
                    self.conf,
                    self.timeline_id,
                    self.tenant_id,
                    &imgfilename,
                    file_size,
                    LayerAccessStats::for_loading_layer(&updates, LayerResidenceStatus::Resident),
                );

                trace!("found layer {}", layer.path().display());
                total_physical_size += file_size;
                updates.insert_historic(Arc::new(layer));
                num_layers += 1;
            } else if let Some(deltafilename) = DeltaFileName::parse_str(&fname) {
                // Create a DeltaLayer struct for each delta file.
                // The end-LSN is exclusive, while disk_consistent_lsn is
                // inclusive. For example, if disk_consistent_lsn is 100, it is
                // OK for a delta layer to have end LSN 101, but if the end LSN
                // is 102, then it might not have been fully flushed to disk
                // before crash.
                if deltafilename.lsn_range.end > disk_consistent_lsn + 1 {
                    warn!(
                        "found future delta layer {} on timeline {} disk_consistent_lsn is {}",
                        deltafilename, self.timeline_id, disk_consistent_lsn
                    );

                    rename_to_backup(&direntry_path)?;
                    continue;
                }

                let file_size = direntry_path.metadata()?.len();

                let layer = DeltaLayer::new(
                    self.conf,
                    self.timeline_id,
                    self.tenant_id,
                    &deltafilename,
                    file_size,
                    LayerAccessStats::for_loading_layer(&updates, LayerResidenceStatus::Resident),
                );

                trace!("found layer {}", layer.path().display());
                total_physical_size += file_size;
                updates.insert_historic(Arc::new(layer));
                num_layers += 1;
            } else if fname == METADATA_FILE_NAME || fname.ends_with(".old") {
                // ignore these
            } else if remote_timeline_client::is_temp_download_file(&direntry_path) {
                info!(
                    "skipping temp download file, reconcile_with_remote will resume / clean up: {}",
                    fname
                );
            } else if is_ephemeral_file(&fname) {
                // Delete any old ephemeral files
                trace!("deleting old ephemeral file in timeline dir: {}", fname);
                fs::remove_file(&direntry_path)?;
            } else if is_temporary(&direntry_path) {
                info!("removing temp timeline file at {}", direntry_path.display());
                fs::remove_file(&direntry_path).with_context(|| {
                    format!(
                        "failed to remove temp download file at {}",
                        direntry_path.display()
                    )
                })?;
            } else {
                warn!("unrecognized filename in timeline dir: {}", fname);
            }
        }

        updates.flush();
        layers.next_open_layer_at = Some(Lsn(disk_consistent_lsn.0) + 1);

        info!(
            "loaded layer map with {} layers at {}, total physical size: {}",
            num_layers, disk_consistent_lsn, total_physical_size
        );
        self.metrics
            .resident_physical_size_gauge
            .set(total_physical_size);

        timer.stop_and_record();

        Ok(())
    }

    async fn create_remote_layers(
        &self,
        index_part: &IndexPart,
        local_layers: HashMap<LayerFileName, Arc<dyn PersistentLayer>>,
        up_to_date_disk_consistent_lsn: Lsn,
    ) -> anyhow::Result<HashMap<LayerFileName, Arc<dyn PersistentLayer>>> {
        // Are we missing some files that are present in remote storage?
        // Create RemoteLayer instances for them.
        let mut local_only_layers = local_layers;

        // We're holding a layer map lock for a while but this
        // method is only called during init so it's fine.
        let mut layer_map = self.layers.write().unwrap();
        let mut updates = layer_map.batch_update();
        for remote_layer_name in &index_part.timeline_layers {
            let local_layer = local_only_layers.remove(remote_layer_name);

            let remote_layer_metadata = index_part
                .layer_metadata
                .get(remote_layer_name)
                .map(LayerFileMetadata::from)
                .with_context(|| {
                    format!(
                        "No remote layer metadata found for layer {}",
                        remote_layer_name.file_name()
                    )
                })?;

            // Is the local layer's size different from the size stored in the
            // remote index file?
            // If so, rename_to_backup those files & replace their local layer with
            // a RemoteLayer in the layer map so that we re-download them on-demand.
            if let Some(local_layer) = local_layer {
                let local_layer_path = local_layer
                    .local_path()
                    .expect("caller must ensure that local_layers only contains local layers");
                ensure!(
                    local_layer_path.exists(),
                    "every layer from local_layers must exist on disk: {}",
                    local_layer_path.display()
                );

                let remote_size = remote_layer_metadata.file_size();
                let metadata = local_layer_path.metadata().with_context(|| {
                    format!(
                        "get file size of local layer {}",
                        local_layer_path.display()
                    )
                })?;
                let local_size = metadata.len();
                if local_size != remote_size {
                    warn!("removing local file {local_layer_path:?} because it has unexpected length {local_size}; length in remote index is {remote_size}");
                    if let Err(err) = rename_to_backup(&local_layer_path) {
                        assert!(local_layer_path.exists(), "we would leave the local_layer without a file if this does not hold: {}", local_layer_path.display());
                        anyhow::bail!("could not rename file {local_layer_path:?}: {err:?}");
                    } else {
                        self.metrics.resident_physical_size_gauge.sub(local_size);
                        updates.remove_historic(local_layer);
                        // fall-through to adding the remote layer
                    }
                } else {
                    debug!(
                        "layer is present locally and file size matches remote, using it: {}",
                        local_layer_path.display()
                    );
                    continue;
                }
            }

            info!(
                "remote layer does not exist locally, creating remote layer: {}",
                remote_layer_name.file_name()
            );

            match remote_layer_name {
                LayerFileName::Image(imgfilename) => {
                    if imgfilename.lsn > up_to_date_disk_consistent_lsn {
                        warn!(
                        "found future image layer {} on timeline {} remote_consistent_lsn is {}",
                        imgfilename, self.timeline_id, up_to_date_disk_consistent_lsn
                    );
                        continue;
                    }

                    let remote_layer = RemoteLayer::new_img(
                        self.tenant_id,
                        self.timeline_id,
                        imgfilename,
                        &remote_layer_metadata,
                        LayerAccessStats::for_loading_layer(
                            &updates,
                            LayerResidenceStatus::Evicted,
                        ),
                    );
                    let remote_layer = Arc::new(remote_layer);

                    updates.insert_historic(remote_layer);
                }
                LayerFileName::Delta(deltafilename) => {
                    // Create a RemoteLayer for the delta file.
                    // The end-LSN is exclusive, while disk_consistent_lsn is
                    // inclusive. For example, if disk_consistent_lsn is 100, it is
                    // OK for a delta layer to have end LSN 101, but if the end LSN
                    // is 102, then it might not have been fully flushed to disk
                    // before crash.
                    if deltafilename.lsn_range.end > up_to_date_disk_consistent_lsn + 1 {
                        warn!(
                            "found future delta layer {} on timeline {} remote_consistent_lsn is {}",
                            deltafilename, self.timeline_id, up_to_date_disk_consistent_lsn
                        );
                        continue;
                    }
                    let remote_layer = RemoteLayer::new_delta(
                        self.tenant_id,
                        self.timeline_id,
                        deltafilename,
                        &remote_layer_metadata,
                        LayerAccessStats::for_loading_layer(
                            &updates,
                            LayerResidenceStatus::Evicted,
                        ),
                    );
                    let remote_layer = Arc::new(remote_layer);
                    updates.insert_historic(remote_layer);
                }
            }
        }

        updates.flush();
        Ok(local_only_layers)
    }

    /// This function will synchronize local state with what we have in remote storage.
    ///
    /// Steps taken:
    /// 1. Initialize upload queue based on `index_part`.
    /// 2. Create `RemoteLayer` instances for layers that exist only on the remote.
    ///    The list of layers on the remote comes from `index_part`.
    ///    The list of local layers is given by the layer map's `iter_historic_layers()`.
    ///    So, the layer map must have been loaded already.
    /// 3. Schedule upload of local-only layer files (which will then also update the remote
    ///    IndexPart to include the new layer files).
    ///
    /// Refer to the `storage_sync` module comment for more context.
    ///
    /// # TODO
    /// May be a bit cleaner to do things based on populated remote client,
    /// and then do things based on its upload_queue.latest_files.
    #[instrument(skip(self, index_part, up_to_date_metadata))]
    pub async fn reconcile_with_remote(
        &self,
        up_to_date_metadata: &TimelineMetadata,
        index_part: Option<&IndexPart>,
    ) -> anyhow::Result<()> {
        info!("starting");
        let remote_client = self
            .remote_client
            .as_ref()
            .ok_or_else(|| anyhow!("cannot download without remote storage"))?;

        let disk_consistent_lsn = up_to_date_metadata.disk_consistent_lsn();

        let local_layers = self
            .layers
            .read()
            .unwrap()
            .iter_historic_layers()
            .map(|l| (l.filename(), l))
            .collect::<HashMap<_, _>>();

        // If no writes happen, new branches do not have any layers, only the metadata file.
        let has_local_layers = !local_layers.is_empty();
        let local_only_layers = match index_part {
            Some(index_part) => {
                info!(
                    "initializing upload queue from remote index with {} layer files",
                    index_part.timeline_layers.len()
                );
                remote_client.init_upload_queue(index_part)?;
                self.create_remote_layers(index_part, local_layers, disk_consistent_lsn)
                    .await?
            }
            None => {
                info!("initializing upload queue as empty");
                remote_client.init_upload_queue_for_empty_remote(up_to_date_metadata)?;
                local_layers
            }
        };

        if has_local_layers {
            // Are there local files that don't exist remotely? Schedule uploads for them.
            // Local timeline metadata will get uploaded to remove along witht he layers.
            for (layer_name, layer) in &local_only_layers {
                // XXX solve this in the type system
                let layer_path = layer
                    .local_path()
                    .expect("local_only_layers only contains local layers");
                let layer_size = layer_path
                    .metadata()
                    .with_context(|| format!("failed to get file {layer_path:?} metadata"))?
                    .len();
                info!("scheduling {layer_path:?} for upload");
                remote_client
                    .schedule_layer_file_upload(layer_name, &LayerFileMetadata::new(layer_size))?;
            }
            remote_client.schedule_index_upload_for_file_changes()?;
        } else if index_part.is_none() {
            // No data on the remote storage, no local layers, local metadata file.
            //
            // TODO https://github.com/neondatabase/neon/issues/3865
            // Currently, console does not wait for the timeline data upload to the remote storage
            // and considers the timeline created, expecting other pageserver nodes to work with it.
            // Branch metadata upload could get interrupted (e.g pageserver got killed),
            // hence any locally existing branch metadata with no remote counterpart should be uploaded,
            // otherwise any other pageserver won't see the branch on `attach`.
            //
            // After the issue gets implemented, pageserver should rather remove the branch,
            // since absence on S3 means we did not acknowledge the branch creation and console will have to retry,
            // no need to keep the old files.
            remote_client.schedule_index_upload_for_metadata_update(up_to_date_metadata)?;
        } else {
            // Local timeline has a metadata file, remote one too, both have no layers to sync.
        }

        info!("Done");

        Ok(())
    }

    fn try_spawn_size_init_task(self: &Arc<Self>, lsn: Lsn, ctx: &RequestContext) {
        let permit = match Arc::clone(&self.current_logical_size.initial_size_computation)
            .try_acquire_owned()
        {
            Ok(permit) => permit,
            Err(TryAcquireError::NoPermits) => {
                // computation already ongoing or finished with success
                return;
            }
            Err(TryAcquireError::Closed) => unreachable!("we never call close"),
        };
        debug_assert!(self
            .current_logical_size
            .initial_logical_size
            .get()
            .is_none());

        info!(
            "spawning logical size computation from context of task kind {:?}",
            ctx.task_kind()
        );
        // We need to start the computation task.
        // It gets a separate context since it will outlive the request that called this function.
        let self_clone = Arc::clone(self);
        let background_ctx = ctx.detached_child(
            TaskKind::InitialLogicalSizeCalculation,
            DownloadBehavior::Download,
        );
        task_mgr::spawn(
            task_mgr::BACKGROUND_RUNTIME.handle(),
            task_mgr::TaskKind::InitialLogicalSizeCalculation,
            Some(self.tenant_id),
            Some(self.timeline_id),
            "initial size calculation",
            false,
            // NB: don't log errors here, task_mgr will do that.
            async move {

                let cancel = task_mgr::shutdown_token();

                // in case we were created during pageserver initialization, wait for
                // initialization to complete before proceeding. startup time init runs on the same
                // runtime.
                tokio::select! {
                    _ = cancel.cancelled() => { return Ok(()); },
                    _ = completion::Barrier::maybe_wait(self_clone.initial_logical_size_can_start.clone()) => {}
                };

                // hold off background tasks from starting until all timelines get to try at least
                // once initial logical size calculation; though retry will rarely be useful.
                // holding off is done because heavier tasks execute blockingly on the same
                // runtime.
                //
                // dropping this at every outcome is probably better than trying to cling on to it,
                // delay will be terminated by a timeout regardless.
                let _completion = { self_clone.initial_logical_size_attempt.lock().expect("unexpected initial_logical_size_attempt poisoned").take() };

                // no extra cancellation here, because nothing really waits for this to complete compared
                // to spawn_ondemand_logical_size_calculation.
                let cancel = CancellationToken::new();

                let calculated_size = match self_clone
                    .logical_size_calculation_task(lsn, LogicalSizeCalculationCause::Initial, &background_ctx, cancel)
                    .await
                {
                    Ok(s) => s,
                    Err(CalculateLogicalSizeError::Cancelled) => {
                        // Don't make noise, this is a common task.
                        // In the unlikely case that there is another call to this function, we'll retry
                        // because initial_logical_size is still None.
                        info!("initial size calculation cancelled, likely timeline delete / tenant detach");
                        return Ok(());
                    }
                    Err(CalculateLogicalSizeError::Other(err)) => {
                        if let Some(e @ PageReconstructError::AncestorStopping(_)) =
                            err.root_cause().downcast_ref()
                        {
                            // This can happen if the timeline parent timeline switches to
                            // Stopping state while we're still calculating the initial
                            // timeline size for the child, for example if the tenant is
                            // being detached or the pageserver is shut down. Like with
                            // CalculateLogicalSizeError::Cancelled, don't make noise.
                            info!("initial size calculation failed because the timeline or its ancestor is Stopping, likely because the tenant is being detached: {e:#}");
                            return Ok(());
                        }
                        return Err(err.context("Failed to calculate logical size"));
                    }
                };

                // we cannot query current_logical_size.current_size() to know the current
                // *negative* value, only truncated to u64.
                let added = self_clone
                    .current_logical_size
                    .size_added_after_initial
                    .load(AtomicOrdering::Relaxed);

                let sum = calculated_size.saturating_add_signed(added);

                // set the gauge value before it can be set in `update_current_logical_size`.
                self_clone.metrics.current_logical_size_gauge.set(sum);

                match self_clone
                    .current_logical_size
                    .initial_logical_size
                    .set(calculated_size)
                {
                    Ok(()) => (),
                    Err(_what_we_just_attempted_to_set) => {
                        let existing_size = self_clone
                            .current_logical_size
                            .initial_logical_size
                            .get()
                            .expect("once_cell set was lost, then get failed, impossible.");
                        // This shouldn't happen because the semaphore is initialized with 1.
                        // But if it happens, just complain & report success so there are no further retries.
                        error!("Tried to update initial timeline size value to {calculated_size}, but the size was already set to {existing_size}, not changing")
                    }
                }
                // now that `initial_logical_size.is_some()`, reduce permit count to 0
                // so that we prevent future callers from spawning this task
                permit.forget();
                Ok(())
            }.in_current_span(),
        );
    }

    pub fn spawn_ondemand_logical_size_calculation(
        self: &Arc<Self>,
        lsn: Lsn,
        cause: LogicalSizeCalculationCause,
        ctx: RequestContext,
        cancel: CancellationToken,
    ) -> oneshot::Receiver<Result<u64, CalculateLogicalSizeError>> {
        let (sender, receiver) = oneshot::channel();
        let self_clone = Arc::clone(self);
        // XXX if our caller loses interest, i.e., ctx is cancelled,
        // we should stop the size calculation work and return an error.
        // That would require restructuring this function's API to
        // return the result directly, instead of a Receiver for the result.
        let ctx = ctx.detached_child(
            TaskKind::OndemandLogicalSizeCalculation,
            DownloadBehavior::Download,
        );
        task_mgr::spawn(
            task_mgr::BACKGROUND_RUNTIME.handle(),
            task_mgr::TaskKind::OndemandLogicalSizeCalculation,
            Some(self.tenant_id),
            Some(self.timeline_id),
            "ondemand logical size calculation",
            false,
            async move {
                let res = self_clone
                    .logical_size_calculation_task(lsn, cause, &ctx, cancel)
                    .await;
                let _ = sender.send(res).ok();
                Ok(()) // Receiver is responsible for handling errors
            }
            .in_current_span(),
        );
        receiver
    }

    #[instrument(skip_all)]
    async fn logical_size_calculation_task(
        self: &Arc<Self>,
        lsn: Lsn,
        cause: LogicalSizeCalculationCause,
        ctx: &RequestContext,
        cancel: CancellationToken,
    ) -> Result<u64, CalculateLogicalSizeError> {
        debug_assert_current_span_has_tenant_and_timeline_id();

        let mut timeline_state_updates = self.subscribe_for_state_updates();
        let self_calculation = Arc::clone(self);

        let mut calculation = pin!(async {
            let cancel = cancel.child_token();
            let ctx = ctx.attached_child();
            self_calculation
                .calculate_logical_size(lsn, cause, cancel, &ctx)
                .await
        });
        let timeline_state_cancellation = async {
            loop {
                match timeline_state_updates.changed().await {
                    Ok(()) => {
                        let new_state = timeline_state_updates.borrow().clone();
                        match new_state {
                            // we're running this job for active timelines only
                            TimelineState::Active => continue,
                            TimelineState::Broken { .. }
                            | TimelineState::Stopping
                            | TimelineState::Loading => {
                                break format!("aborted because timeline became inactive (new state: {new_state:?})")
                            }
                        }
                    }
                    Err(_sender_dropped_error) => {
                        // can't happen, the sender is not dropped as long as the Timeline exists
                        break "aborted because state watch was dropped".to_string();
                    }
                }
            }
        };

        let taskmgr_shutdown_cancellation = async {
            task_mgr::shutdown_watcher().await;
            "aborted because task_mgr shutdown requested".to_string()
        };

        loop {
            tokio::select! {
                res = &mut calculation => { return res }
                reason = timeline_state_cancellation => {
                    debug!(reason = reason, "cancelling calculation");
                    cancel.cancel();
                    return calculation.await;
                }
                reason = taskmgr_shutdown_cancellation => {
                    debug!(reason = reason, "cancelling calculation");
                    cancel.cancel();
                    return calculation.await;
                }
            }
        }
    }

    /// Calculate the logical size of the database at the latest LSN.
    ///
    /// NOTE: counted incrementally, includes ancestors. This can be a slow operation,
    /// especially if we need to download remote layers.
    pub async fn calculate_logical_size(
        &self,
        up_to_lsn: Lsn,
        cause: LogicalSizeCalculationCause,
        cancel: CancellationToken,
        ctx: &RequestContext,
    ) -> Result<u64, CalculateLogicalSizeError> {
        info!(
            "Calculating logical size for timeline {} at {}",
            self.timeline_id, up_to_lsn
        );
        // These failpoints are used by python tests to ensure that we don't delete
        // the timeline while the logical size computation is ongoing.
        // The first failpoint is used to make this function pause.
        // Then the python test initiates timeline delete operation in a thread.
        // It waits for a few seconds, then arms the second failpoint and disables
        // the first failpoint. The second failpoint prints an error if the timeline
        // delete code has deleted the on-disk state while we're still running here.
        // It shouldn't do that. If it does it anyway, the error will be caught
        // by the test suite, highlighting the problem.
        fail::fail_point!("timeline-calculate-logical-size-pause");
        fail::fail_point!("timeline-calculate-logical-size-check-dir-exists", |_| {
            if !self
                .conf
                .metadata_path(self.timeline_id, self.tenant_id)
                .exists()
            {
                error!("timeline-calculate-logical-size-pre metadata file does not exist")
            }
            // need to return something
            Ok(0)
        });
        // See if we've already done the work for initial size calculation.
        // This is a short-cut for timelines that are mostly unused.
        if let Some(size) = self.current_logical_size.initialized_size(up_to_lsn) {
            return Ok(size);
        }
        let storage_time_metrics = match cause {
            LogicalSizeCalculationCause::Initial
            | LogicalSizeCalculationCause::ConsumptionMetricsSyntheticSize
            | LogicalSizeCalculationCause::TenantSizeHandler => &self.metrics.logical_size_histo,
            LogicalSizeCalculationCause::EvictionTaskImitation => {
                &self.metrics.imitate_logical_size_histo
            }
        };
        let timer = storage_time_metrics.start_timer();
        let logical_size = self
            .get_current_logical_size_non_incremental(up_to_lsn, cancel, ctx)
            .await?;
        debug!("calculated logical size: {logical_size}");
        timer.stop_and_record();
        Ok(logical_size)
    }

    /// Update current logical size, adding `delta' to the old value.
    fn update_current_logical_size(&self, delta: i64) {
        let logical_size = &self.current_logical_size;
        logical_size.increment_size(delta);

        // Also set the value in the prometheus gauge. Note that
        // there is a race condition here: if this is is called by two
        // threads concurrently, the prometheus gauge might be set to
        // one value while current_logical_size is set to the
        // other.
        match logical_size.current_size() {
            Ok(CurrentLogicalSize::Exact(new_current_size)) => self
                .metrics
                .current_logical_size_gauge
                .set(new_current_size),
            Ok(CurrentLogicalSize::Approximate(_)) => {
                // don't update the gauge yet, this allows us not to update the gauge back and
                // forth between the initial size calculation task.
            }
            // this is overflow
            Err(e) => error!("Failed to compute current logical size for metrics update: {e:?}"),
        }
    }

    fn find_layer(&self, layer_file_name: &str) -> Option<Arc<dyn PersistentLayer>> {
        for historic_layer in self.layers.read().unwrap().iter_historic_layers() {
            let historic_layer_name = historic_layer.filename().file_name();
            if layer_file_name == historic_layer_name {
                return Some(historic_layer);
            }
        }

        None
    }

    /// Removes the layer from local FS (if present) and from memory.
    /// Remote storage is not affected by this operation.
    fn delete_historic_layer(
        &self,
        // we cannot remove layers otherwise, since gc and compaction will race
        _layer_removal_cs: Arc<tokio::sync::OwnedMutexGuard<()>>,
        layer: Arc<dyn PersistentLayer>,
        updates: &mut BatchedUpdates<'_, dyn PersistentLayer>,
    ) -> anyhow::Result<()> {
        if !layer.is_remote_layer() {
            layer.delete_resident_layer_file()?;
            let layer_file_size = layer.file_size();
            self.metrics
                .resident_physical_size_gauge
                .sub(layer_file_size);
        }

        // TODO Removing from the bottom of the layer map is expensive.
        //      Maybe instead discard all layer map historic versions that
        //      won't be needed for page reconstruction for this timeline,
        //      and mark what we can't delete yet as deleted from the layer
        //      map index without actually rebuilding the index.
        updates.remove_historic(layer);

        Ok(())
    }
}

type TraversalId = String;

trait TraversalLayerExt {
    fn traversal_id(&self) -> TraversalId;
}

impl TraversalLayerExt for Arc<dyn PersistentLayer> {
    fn traversal_id(&self) -> TraversalId {
        match self.local_path() {
            Some(local_path) => {
                debug_assert!(local_path.to_str().unwrap().contains(&format!("{}", self.get_timeline_id())),
                    "need timeline ID to uniquely identify the layer when traversal crosses ancestor boundary",
                );
                format!("{}", local_path.display())
            }
            None => {
                format!(
                    "remote {}/{}",
                    self.get_timeline_id(),
                    self.filename().file_name()
                )
            }
        }
    }
}

impl TraversalLayerExt for Arc<InMemoryLayer> {
    fn traversal_id(&self) -> TraversalId {
        format!(
            "timeline {} in-memory {}",
            self.get_timeline_id(),
            self.short_id()
        )
    }
}

impl Timeline {
    ///
    /// Get a handle to a Layer for reading.
    ///
    /// The returned Layer might be from an ancestor timeline, if the
    /// segment hasn't been updated on this timeline yet.
    ///
    /// This function takes the current timeline's locked LayerMap as an argument,
    /// so callers can avoid potential race conditions.
    async fn get_reconstruct_data(
        &self,
        key: Key,
        request_lsn: Lsn,
        reconstruct_state: &mut ValueReconstructState,
        ctx: &RequestContext,
    ) -> Result<(), PageReconstructError> {
        // Start from the current timeline.
        let mut timeline_owned;
        let mut timeline = self;

        let mut read_count =
            scopeguard::guard(0, |cnt| self.metrics.read_num_fs_layers.observe(cnt as f64));

        // For debugging purposes, collect the path of layers that we traversed
        // through. It's included in the error message if we fail to find the key.
        let mut traversal_path = Vec::<TraversalPathItem>::new();

        let cached_lsn = if let Some((cached_lsn, _)) = &reconstruct_state.img {
            *cached_lsn
        } else {
            Lsn(0)
        };

        // 'prev_lsn' tracks the last LSN that we were at in our search. It's used
        // to check that each iteration make some progress, to break infinite
        // looping if something goes wrong.
        let mut prev_lsn = Lsn(u64::MAX);

        let mut result = ValueReconstructResult::Continue;
        let mut cont_lsn = Lsn(request_lsn.0 + 1);

        'outer: loop {
            // The function should have updated 'state'
            //info!("CALLED for {} at {}: {:?} with {} records, cached {}", key, cont_lsn, result, reconstruct_state.records.len(), cached_lsn);
            match result {
                ValueReconstructResult::Complete => return Ok(()),
                ValueReconstructResult::Continue => {
                    // If we reached an earlier cached page image, we're done.
                    if cont_lsn == cached_lsn + 1 {
                        self.metrics.materialized_page_cache_hit_counter.inc_by(1);
                        return Ok(());
                    }
                    if prev_lsn <= cont_lsn {
                        // Didn't make any progress in last iteration. Error out to avoid
                        // getting stuck in the loop.
                        return Err(layer_traversal_error(format!(
                            "could not find layer with more data for key {} at LSN {}, request LSN {}, ancestor {}",
                            key,
                            Lsn(cont_lsn.0 - 1),
                            request_lsn,
                            timeline.ancestor_lsn
                        ), traversal_path));
                    }
                    prev_lsn = cont_lsn;
                }
                ValueReconstructResult::Missing => {
                    return Err(layer_traversal_error(
                        format!(
                            "could not find data for key {} at LSN {}, for request at LSN {}",
                            key, cont_lsn, request_lsn
                        ),
                        traversal_path,
                    ));
                }
            }

            // Recurse into ancestor if needed
            if Lsn(cont_lsn.0 - 1) <= timeline.ancestor_lsn {
                trace!(
                    "going into ancestor {}, cont_lsn is {}",
                    timeline.ancestor_lsn,
                    cont_lsn
                );
                let ancestor = match timeline.get_ancestor_timeline() {
                    Ok(timeline) => timeline,
                    Err(e) => return Err(PageReconstructError::from(e)),
                };

                // It's possible that the ancestor timeline isn't active yet, or
                // is active but hasn't yet caught up to the branch point. Wait
                // for it.
                //
                // This cannot happen while the pageserver is running normally,
                // because you cannot create a branch from a point that isn't
                // present in the pageserver yet. However, we don't wait for the
                // branch point to be uploaded to cloud storage before creating
                // a branch. I.e., the branch LSN need not be remote consistent
                // for the branching operation to succeed.
                //
                // Hence, if we try to load a tenant in such a state where
                // 1. the existence of the branch was persisted (in IndexPart and/or locally)
                // 2. but the ancestor state is behind branch_lsn because it was not yet persisted
                // then we will need to wait for the ancestor timeline to
                // re-stream WAL up to branch_lsn before we access it.
                //
                // How can a tenant get in such a state?
                // - ungraceful pageserver process exit
                // - detach+attach => this is a bug, https://github.com/neondatabase/neon/issues/4219
                //
                // NB: this could be avoided by requiring
                //   branch_lsn >= remote_consistent_lsn
                // during branch creation.
                match ancestor.wait_to_become_active(ctx).await {
                    Ok(()) => {}
                    Err(state) if state == TimelineState::Stopping => {
                        return Err(PageReconstructError::AncestorStopping(ancestor.timeline_id));
                    }
                    Err(state) => {
                        return Err(PageReconstructError::Other(anyhow::anyhow!(
                            "Timeline {} will not become active. Current state: {:?}",
                            ancestor.timeline_id,
                            &state,
                        )));
                    }
                }
                ancestor.wait_lsn(timeline.ancestor_lsn, ctx).await?;

                timeline_owned = ancestor;
                timeline = &*timeline_owned;
                prev_lsn = Lsn(u64::MAX);
                continue 'outer;
            }

            #[allow(clippy::never_loop)] // see comment at bottom of this loop
            'layer_map_search: loop {
                let remote_layer = {
                    let layers = timeline.layers.read().unwrap();

                    // Check the open and frozen in-memory layers first, in order from newest
                    // to oldest.
                    if let Some(open_layer) = &layers.open_layer {
                        let start_lsn = open_layer.get_lsn_range().start;
                        if cont_lsn > start_lsn {
                            //info!("CHECKING for {} at {} on open layer {}", key, cont_lsn, open_layer.filename().display());
                            // Get all the data needed to reconstruct the page version from this layer.
                            // But if we have an older cached page image, no need to go past that.
                            let lsn_floor = max(cached_lsn + 1, start_lsn);
                            result = match open_layer.get_value_reconstruct_data(
                                key,
                                lsn_floor..cont_lsn,
                                reconstruct_state,
                                ctx,
                            ) {
                                Ok(result) => result,
                                Err(e) => return Err(PageReconstructError::from(e)),
                            };
                            cont_lsn = lsn_floor;
                            // metrics: open_layer does not count as fs access, so we are not updating `read_count`
                            traversal_path.push((
                                result,
                                cont_lsn,
                                Box::new({
                                    let open_layer = Arc::clone(open_layer);
                                    move || open_layer.traversal_id()
                                }),
                            ));
                            continue 'outer;
                        }
                    }
                    for frozen_layer in layers.frozen_layers.iter().rev() {
                        let start_lsn = frozen_layer.get_lsn_range().start;
                        if cont_lsn > start_lsn {
                            //info!("CHECKING for {} at {} on frozen layer {}", key, cont_lsn, frozen_layer.filename().display());
                            let lsn_floor = max(cached_lsn + 1, start_lsn);
                            result = match frozen_layer.get_value_reconstruct_data(
                                key,
                                lsn_floor..cont_lsn,
                                reconstruct_state,
                                ctx,
                            ) {
                                Ok(result) => result,
                                Err(e) => return Err(PageReconstructError::from(e)),
                            };
                            cont_lsn = lsn_floor;
                            // metrics: open_layer does not count as fs access, so we are not updating `read_count`
                            traversal_path.push((
                                result,
                                cont_lsn,
                                Box::new({
                                    let frozen_layer = Arc::clone(frozen_layer);
                                    move || frozen_layer.traversal_id()
                                }),
                            ));
                            continue 'outer;
                        }
                    }

                    if let Some(SearchResult { lsn_floor, layer }) = layers.search(key, cont_lsn) {
                        // If it's a remote layer, download it and retry.
                        if let Some(remote_layer) =
                            super::storage_layer::downcast_remote_layer(&layer)
                        {
                            // TODO: push a breadcrumb to 'traversal_path' to record the fact that
                            // we downloaded / would need to download this layer.
                            remote_layer // download happens outside the scope of `layers` guard object
                        } else {
                            // Get all the data needed to reconstruct the page version from this layer.
                            // But if we have an older cached page image, no need to go past that.
                            let lsn_floor = max(cached_lsn + 1, lsn_floor);
                            result = match layer.get_value_reconstruct_data(
                                key,
                                lsn_floor..cont_lsn,
                                reconstruct_state,
                                ctx,
                            ) {
                                Ok(result) => result,
                                Err(e) => return Err(PageReconstructError::from(e)),
                            };
                            cont_lsn = lsn_floor;
                            *read_count += 1;
                            traversal_path.push((
                                result,
                                cont_lsn,
                                Box::new({
                                    let layer = Arc::clone(&layer);
                                    move || layer.traversal_id()
                                }),
                            ));
                            continue 'outer;
                        }
                    } else if timeline.ancestor_timeline.is_some() {
                        // Nothing on this timeline. Traverse to parent
                        result = ValueReconstructResult::Continue;
                        cont_lsn = Lsn(timeline.ancestor_lsn.0 + 1);
                        continue 'outer;
                    } else {
                        // Nothing found
                        result = ValueReconstructResult::Missing;
                        continue 'outer;
                    }
                };
                // Download the remote_layer and replace it in the layer map.
                // For that, we need to release the mutex. Otherwise, we'd deadlock.
                //
                // The control flow is so weird here because `drop(layers)` inside
                // the if stmt above is not enough for current rustc: it requires
                // that the layers lock guard is not in scope across the download
                // await point.
                let remote_layer_as_persistent: Arc<dyn PersistentLayer> =
                    Arc::clone(&remote_layer) as Arc<dyn PersistentLayer>;
                let id = remote_layer_as_persistent.traversal_id();
                info!(
                    "need remote layer {} for task kind {:?}",
                    id,
                    ctx.task_kind()
                );

                // The next layer doesn't exist locally. Need to download it.
                // (The control flow is a bit complicated here because we must drop the 'layers'
                // lock before awaiting on the Future.)
                match (
                    ctx.download_behavior(),
                    self.conf.ondemand_download_behavior_treat_error_as_warn,
                ) {
                    (DownloadBehavior::Download, _) => {
                        info!(
                            "on-demand downloading remote layer {id} for task kind {:?}",
                            ctx.task_kind()
                        );
                        timeline.download_remote_layer(remote_layer).await?;
                        continue 'layer_map_search;
                    }
                    (DownloadBehavior::Warn, _) | (DownloadBehavior::Error, true) => {
                        warn!(
                            "unexpectedly on-demand downloading remote layer {} for task kind {:?}",
                            id,
                            ctx.task_kind()
                        );
                        UNEXPECTED_ONDEMAND_DOWNLOADS.inc();
                        timeline.download_remote_layer(remote_layer).await?;
                        continue 'layer_map_search;
                    }
                    (DownloadBehavior::Error, false) => {
                        return Err(PageReconstructError::NeedsDownload(
                            TenantTimelineId::new(self.tenant_id, self.timeline_id),
                            remote_layer.filename(),
                        ))
                    }
                }
            }
        }
    }

    fn lookup_cached_page(&self, key: &Key, lsn: Lsn) -> Option<(Lsn, Bytes)> {
        let cache = page_cache::get();

        // FIXME: It's pointless to check the cache for things that are not 8kB pages.
        // We should look at the key to determine if it's a cacheable object
        let (lsn, read_guard) =
            cache.lookup_materialized_page(self.tenant_id, self.timeline_id, key, lsn)?;
        let img = Bytes::from(read_guard.to_vec());
        Some((lsn, img))
    }

    fn get_ancestor_timeline(&self) -> anyhow::Result<Arc<Timeline>> {
        let ancestor = self.ancestor_timeline.as_ref().with_context(|| {
            format!(
                "Ancestor is missing. Timeline id: {} Ancestor id {:?}",
                self.timeline_id,
                self.get_ancestor_timeline_id(),
            )
        })?;
        Ok(Arc::clone(ancestor))
    }

    ///
    /// Get a handle to the latest layer for appending.
    ///
    fn get_layer_for_write(&self, lsn: Lsn) -> anyhow::Result<Arc<InMemoryLayer>> {
        let mut layers = self.layers.write().unwrap();

        ensure!(lsn.is_aligned());

        let last_record_lsn = self.get_last_record_lsn();
        ensure!(
            lsn > last_record_lsn,
            "cannot modify relation after advancing last_record_lsn (incoming_lsn={}, last_record_lsn={})",
            lsn,
            last_record_lsn,
        );

        // Do we have a layer open for writing already?
        let layer;
        if let Some(open_layer) = &layers.open_layer {
            if open_layer.get_lsn_range().start > lsn {
                bail!("unexpected open layer in the future");
            }

            layer = Arc::clone(open_layer);
        } else {
            // No writeable layer yet. Create one.
            let start_lsn = layers
                .next_open_layer_at
                .context("No next open layer found")?;

            trace!(
                "creating layer for write at {}/{} for record at {}",
                self.timeline_id,
                start_lsn,
                lsn
            );
            let new_layer =
                InMemoryLayer::create(self.conf, self.timeline_id, self.tenant_id, start_lsn)?;
            let layer_rc = Arc::new(new_layer);

            layers.open_layer = Some(Arc::clone(&layer_rc));
            layers.next_open_layer_at = None;

            layer = layer_rc;
        }
        Ok(layer)
    }

    fn put_value(&self, key: Key, lsn: Lsn, val: &Value) -> anyhow::Result<()> {
        //info!("PUT: key {} at {}", key, lsn);
        let layer = self.get_layer_for_write(lsn)?;
        layer.put_value(key, lsn, val)?;
        Ok(())
    }

    fn put_tombstone(&self, key_range: Range<Key>, lsn: Lsn) -> anyhow::Result<()> {
        let layer = self.get_layer_for_write(lsn)?;
        layer.put_tombstone(key_range, lsn)?;

        Ok(())
    }

    fn finish_write(&self, new_lsn: Lsn) {
        assert!(new_lsn.is_aligned());

        self.metrics.last_record_gauge.set(new_lsn.0 as i64);
        self.last_record_lsn.advance(new_lsn);
    }

    fn freeze_inmem_layer(&self, write_lock_held: bool) {
        // Freeze the current open in-memory layer. It will be written to disk on next
        // iteration.
        let _write_guard = if write_lock_held {
            None
        } else {
            Some(self.write_lock.lock().unwrap())
        };
        let mut layers = self.layers.write().unwrap();
        if let Some(open_layer) = &layers.open_layer {
            let open_layer_rc = Arc::clone(open_layer);
            // Does this layer need freezing?
            let end_lsn = Lsn(self.get_last_record_lsn().0 + 1);
            open_layer.freeze(end_lsn);

            // The layer is no longer open, update the layer map to reflect this.
            // We will replace it with on-disk historics below.
            layers.frozen_layers.push_back(open_layer_rc);
            layers.open_layer = None;
            layers.next_open_layer_at = Some(end_lsn);
            self.last_freeze_at.store(end_lsn);
        }
        drop(layers);
    }

    /// Layer flusher task's main loop.
    async fn flush_loop(
        self: &Arc<Self>,
        mut layer_flush_start_rx: tokio::sync::watch::Receiver<u64>,
        ctx: &RequestContext,
    ) {
        info!("started flush loop");
        loop {
            tokio::select! {
                _ = task_mgr::shutdown_watcher() => {
                    info!("shutting down layer flush task");
                    break;
                },
                _ = layer_flush_start_rx.changed() => {}
            }

            trace!("waking up");
            let timer = self.metrics.flush_time_histo.start_timer();
            let flush_counter = *layer_flush_start_rx.borrow();
            let result = loop {
                let layer_to_flush = {
                    let layers = self.layers.read().unwrap();
                    layers.frozen_layers.front().cloned()
                    // drop 'layers' lock to allow concurrent reads and writes
                };
                if let Some(layer_to_flush) = layer_to_flush {
                    if let Err(err) = self.flush_frozen_layer(layer_to_flush, ctx).await {
                        error!("could not flush frozen layer: {err:?}");
                        break Err(err);
                    }
                    continue;
                } else {
                    break Ok(());
                }
            };
            // Notify any listeners that we're done
            let _ = self
                .layer_flush_done_tx
                .send_replace((flush_counter, result));

            timer.stop_and_record();
        }
    }

    async fn flush_frozen_layers_and_wait(&self) -> anyhow::Result<()> {
        let mut rx = self.layer_flush_done_tx.subscribe();

        // Increment the flush cycle counter and wake up the flush task.
        // Remember the new value, so that when we listen for the flush
        // to finish, we know when the flush that we initiated has
        // finished, instead of some other flush that was started earlier.
        let mut my_flush_request = 0;

        let flush_loop_state = { *self.flush_loop_state.lock().unwrap() };
        if flush_loop_state != FlushLoopState::Running {
            anyhow::bail!("cannot flush frozen layers when flush_loop is not running, state is {flush_loop_state:?}")
        }

        self.layer_flush_start_tx.send_modify(|counter| {
            my_flush_request = *counter + 1;
            *counter = my_flush_request;
        });

        loop {
            {
                let (last_result_counter, last_result) = &*rx.borrow();
                if *last_result_counter >= my_flush_request {
                    if let Err(_err) = last_result {
                        // We already logged the original error in
                        // flush_loop. We cannot propagate it to the caller
                        // here, because it might not be Cloneable
                        anyhow::bail!(
                            "Could not flush frozen layer. Request id: {}",
                            my_flush_request
                        );
                    } else {
                        return Ok(());
                    }
                }
            }
            trace!("waiting for flush to complete");
            rx.changed().await?;
            trace!("done")
        }
    }

    fn flush_frozen_layers(&self) {
        self.layer_flush_start_tx.send_modify(|val| *val += 1);
    }

    /// Flush one frozen in-memory layer to disk, as a new delta layer.
    #[instrument(skip_all, fields(tenant_id=%self.tenant_id, timeline_id=%self.timeline_id, layer=%frozen_layer.short_id()))]
    async fn flush_frozen_layer(
        self: &Arc<Self>,
        frozen_layer: Arc<InMemoryLayer>,
        ctx: &RequestContext,
    ) -> anyhow::Result<()> {
        // As a special case, when we have just imported an image into the repository,
        // instead of writing out a L0 delta layer, we directly write out image layer
        // files instead. This is possible as long as *all* the data imported into the
        // repository have the same LSN.
        let lsn_range = frozen_layer.get_lsn_range();
        let layer_paths_to_upload =
            if lsn_range.start == self.initdb_lsn && lsn_range.end == Lsn(self.initdb_lsn.0 + 1) {
                // Note: The 'ctx' in use here has DownloadBehavior::Error. We should not
                // require downloading anything during initial import.
                let (partitioning, _lsn) = self
                    .repartition(self.initdb_lsn, self.get_compaction_target_size(), ctx)
                    .await?;
                self.create_image_layers(&partitioning, self.initdb_lsn, true, ctx)
                    .await?
            } else {
                // normal case, write out a L0 delta layer file.
                let this = self.clone();
                let frozen_layer = frozen_layer.clone();
                let span = tracing::info_span!("blocking");
                let (delta_path, metadata) = tokio::task::spawn_blocking(move || {
                    let _g = span.entered();
                    this.create_delta_layer(&frozen_layer)
                })
                .await
                .context("create_delta_layer spawn_blocking")
                .and_then(|res| res)?;
                HashMap::from([(delta_path, metadata)])
            };

        fail_point!("flush-frozen-before-sync");

        // The new on-disk layers are now in the layer map. We can remove the
        // in-memory layer from the map now.
        {
            let mut layers = self.layers.write().unwrap();
            let l = layers.frozen_layers.pop_front();

            // Only one thread may call this function at a time (for this
            // timeline). If two threads tried to flush the same frozen
            // layer to disk at the same time, that would not work.
            assert!(LayerMap::compare_arced_layers(&l.unwrap(), &frozen_layer));

            // release lock on 'layers'
        }

        fail_point!("checkpoint-after-sync");

        // Update the metadata file, with new 'disk_consistent_lsn'
        //
        // TODO: This perhaps should be done in 'flush_frozen_layers', after flushing
        // *all* the layers, to avoid fsyncing the file multiple times.
        let disk_consistent_lsn = Lsn(lsn_range.end.0 - 1);
        let old_disk_consistent_lsn = self.disk_consistent_lsn.load();

        // If we were able to advance 'disk_consistent_lsn', save it the metadata file.
        // After crash, we will restart WAL streaming and processing from that point.
        if disk_consistent_lsn != old_disk_consistent_lsn {
            assert!(disk_consistent_lsn > old_disk_consistent_lsn);
            self.update_metadata_file(disk_consistent_lsn, layer_paths_to_upload)
                .context("update_metadata_file")?;
            // Also update the in-memory copy
            self.disk_consistent_lsn.store(disk_consistent_lsn);
        }
        Ok(())
    }

    /// Update metadata file
    fn update_metadata_file(
        &self,
        disk_consistent_lsn: Lsn,
        layer_paths_to_upload: HashMap<LayerFileName, LayerFileMetadata>,
    ) -> anyhow::Result<()> {
        // We can only save a valid 'prev_record_lsn' value on disk if we
        // flushed *all* in-memory changes to disk. We only track
        // 'prev_record_lsn' in memory for the latest processed record, so we
        // don't remember what the correct value that corresponds to some old
        // LSN is. But if we flush everything, then the value corresponding
        // current 'last_record_lsn' is correct and we can store it on disk.
        let RecordLsn {
            last: last_record_lsn,
            prev: prev_record_lsn,
        } = self.last_record_lsn.load();
        let ondisk_prev_record_lsn = if disk_consistent_lsn == last_record_lsn {
            Some(prev_record_lsn)
        } else {
            None
        };

        let ancestor_timeline_id = self
            .ancestor_timeline
            .as_ref()
            .map(|ancestor| ancestor.timeline_id);

        let metadata = TimelineMetadata::new(
            disk_consistent_lsn,
            ondisk_prev_record_lsn,
            ancestor_timeline_id,
            self.ancestor_lsn,
            *self.latest_gc_cutoff_lsn.read(),
            self.initdb_lsn,
            self.pg_version,
        );

        fail_point!("checkpoint-before-saving-metadata", |x| bail!(
            "{}",
            x.unwrap()
        ));

        save_metadata(
            self.conf,
            self.timeline_id,
            self.tenant_id,
            &metadata,
            false,
        )
        .context("save_metadata")?;

        if let Some(remote_client) = &self.remote_client {
            for (path, layer_metadata) in layer_paths_to_upload {
                remote_client.schedule_layer_file_upload(&path, &layer_metadata)?;
            }
            remote_client.schedule_index_upload_for_metadata_update(&metadata)?;
        }

        Ok(())
    }

    // Write out the given frozen in-memory layer as a new L0 delta file
    fn create_delta_layer(
        self: &Arc<Self>,
        frozen_layer: &InMemoryLayer,
    ) -> anyhow::Result<(LayerFileName, LayerFileMetadata)> {
        // Write it out
        let new_delta = frozen_layer.write_to_disk()?;
        let new_delta_path = new_delta.path();
        let new_delta_filename = new_delta.filename();

        // Sync it to disk.
        //
        // We must also fsync the timeline dir to ensure the directory entries for
        // new layer files are durable
        //
        // TODO: If we're running inside 'flush_frozen_layers' and there are multiple
        // files to flush, it might be better to first write them all, and then fsync
        // them all in parallel.

        // First sync the delta layer. We still use par_fsync here to keep everything consistent. Feel free to replace
        // this with a single fsync in future refactors.
        par_fsync::par_fsync(&[new_delta_path.clone()]).context("fsync of delta layer")?;
        // Then sync the parent directory.
        par_fsync::par_fsync(&[self.conf.timeline_path(&self.timeline_id, &self.tenant_id)])
            .context("fsync of timeline dir")?;

        // Add it to the layer map
        let l = Arc::new(new_delta);
        let mut layers = self.layers.write().unwrap();
        let mut batch_updates = layers.batch_update();
        l.access_stats().record_residence_event(
            &batch_updates,
            LayerResidenceStatus::Resident,
            LayerResidenceEventReason::LayerCreate,
        );
        batch_updates.insert_historic(l);
        batch_updates.flush();

        // update the timeline's physical size
        let sz = new_delta_path.metadata()?.len();

        self.metrics.resident_physical_size_gauge.add(sz);
        // update metrics
        self.metrics.num_persistent_files_created.inc_by(1);
        self.metrics.persistent_bytes_written.inc_by(sz);

        Ok((new_delta_filename, LayerFileMetadata::new(sz)))
    }

    async fn repartition(
        &self,
        lsn: Lsn,
        partition_size: u64,
        ctx: &RequestContext,
    ) -> anyhow::Result<(KeyPartitioning, Lsn)> {
        {
            let partitioning_guard = self.partitioning.lock().unwrap();
            let distance = lsn.0 - partitioning_guard.1 .0;
            if partitioning_guard.1 != Lsn(0) && distance <= self.repartition_threshold {
                debug!(
                    distance,
                    threshold = self.repartition_threshold,
                    "no repartitioning needed"
                );
                return Ok((partitioning_guard.0.clone(), partitioning_guard.1));
            }
        }
        let keyspace = self.collect_keyspace(lsn, ctx).await?;
        let partitioning = keyspace.partition(partition_size);

        let mut partitioning_guard = self.partitioning.lock().unwrap();
        if lsn > partitioning_guard.1 {
            *partitioning_guard = (partitioning, lsn);
        } else {
            warn!("Concurrent repartitioning of keyspace. This unexpected, but probably harmless");
        }
        Ok((partitioning_guard.0.clone(), partitioning_guard.1))
    }

    // Is it time to create a new image layer for the given partition?
    fn time_for_new_image_layer(&self, partition: &KeySpace, lsn: Lsn) -> anyhow::Result<bool> {
        let threshold = self.get_image_creation_threshold();

        let layers = self.layers.read().unwrap();

        let mut max_deltas = 0;
        {
            let wanted_image_layers = self.wanted_image_layers.lock().unwrap();
            if let Some((cutoff_lsn, wanted)) = &*wanted_image_layers {
                let img_range =
                    partition.ranges.first().unwrap().start..partition.ranges.last().unwrap().end;
                if wanted.overlaps(&img_range) {
                    //
                    // gc_timeline only pays attention to image layers that are older than the GC cutoff,
                    // but create_image_layers creates image layers at last-record-lsn.
                    // So it's possible that gc_timeline wants a new image layer to be created for a key range,
                    // but the range is already covered by image layers at more recent LSNs. Before we
                    // create a new image layer, check if the range is already covered at more recent LSNs.
                    if !layers
                        .image_layer_exists(&img_range, &(Lsn::min(lsn, *cutoff_lsn)..lsn + 1))?
                    {
                        debug!(
                            "Force generation of layer {}-{} wanted by GC, cutoff={}, lsn={})",
                            img_range.start, img_range.end, cutoff_lsn, lsn
                        );
                        return Ok(true);
                    }
                }
            }
        }

        for part_range in &partition.ranges {
            let image_coverage = layers.image_coverage(part_range, lsn)?;
            for (img_range, last_img) in image_coverage {
                let img_lsn = if let Some(last_img) = last_img {
                    last_img.get_lsn_range().end
                } else {
                    Lsn(0)
                };
                // Let's consider an example:
                //
                // delta layer with LSN range 71-81
                // delta layer with LSN range 81-91
                // delta layer with LSN range 91-101
                // image layer at LSN 100
                //
                // If 'lsn' is still 100, i.e. no new WAL has been processed since the last image layer,
                // there's no need to create a new one. We check this case explicitly, to avoid passing
                // a bogus range to count_deltas below, with start > end. It's even possible that there
                // are some delta layers *later* than current 'lsn', if more WAL was processed and flushed
                // after we read last_record_lsn, which is passed here in the 'lsn' argument.
                if img_lsn < lsn {
                    let num_deltas =
                        layers.count_deltas(&img_range, &(img_lsn..lsn), Some(threshold))?;

                    max_deltas = max_deltas.max(num_deltas);
                    if num_deltas >= threshold {
                        debug!(
                            "key range {}-{}, has {} deltas on this timeline in LSN range {}..{}",
                            img_range.start, img_range.end, num_deltas, img_lsn, lsn
                        );
                        return Ok(true);
                    }
                }
            }
        }

        debug!(
            max_deltas,
            "none of the partitioned ranges had >= {threshold} deltas"
        );
        Ok(false)
    }

    async fn create_image_layers(
        &self,
        partitioning: &KeyPartitioning,
        lsn: Lsn,
        force: bool,
        ctx: &RequestContext,
    ) -> Result<HashMap<LayerFileName, LayerFileMetadata>, PageReconstructError> {
        let timer = self.metrics.create_images_time_histo.start_timer();
        let mut image_layers: Vec<ImageLayer> = Vec::new();

        // We need to avoid holes between generated image layers.
        // Otherwise LayerMap::image_layer_exists will return false if key range of some layer is covered by more than one
        // image layer with hole between them. In this case such layer can not be utilized by GC.
        //
        // How such hole between partitions can appear?
        // if we have relation with relid=1 and size 100 and relation with relid=2 with size 200 then result of
        // KeySpace::partition may contain partitions <100000000..100000099> and <200000000..200000199>.
        // If there is delta layer <100000000..300000000> then it never be garbage collected because
        // image layers  <100000000..100000099> and <200000000..200000199> are not completely covering it.
        let mut start = Key::MIN;

        for partition in partitioning.parts.iter() {
            let img_range = start..partition.ranges.last().unwrap().end;
            start = img_range.end;
            if force || self.time_for_new_image_layer(partition, lsn)? {
                let mut image_layer_writer = ImageLayerWriter::new(
                    self.conf,
                    self.timeline_id,
                    self.tenant_id,
                    &img_range,
                    lsn,
                    false, // image layer always covers the full range
                )?;

                fail_point!("image-layer-writer-fail-before-finish", |_| {
                    Err(PageReconstructError::Other(anyhow::anyhow!(
                        "failpoint image-layer-writer-fail-before-finish"
                    )))
                });
                for range in &partition.ranges {
                    let mut key = range.start;
                    while key < range.end {
                        let img = match self.get(key, lsn, ctx).await {
                            Ok(img) => img,
                            Err(err) => {
                                // If we fail to reconstruct a VM or FSM page, we can zero the
                                // page without losing any actual user data. That seems better
                                // than failing repeatedly and getting stuck.
                                //
                                // We had a bug at one point, where we truncated the FSM and VM
                                // in the pageserver, but the Postgres didn't know about that
                                // and continued to generate incremental WAL records for pages
                                // that didn't exist in the pageserver. Trying to replay those
                                // WAL records failed to find the previous image of the page.
                                // This special case allows us to recover from that situation.
                                // See https://github.com/neondatabase/neon/issues/2601.
                                //
                                // Unfortunately we cannot do this for the main fork, or for
                                // any metadata keys, keys, as that would lead to actual data
                                // loss.
                                if is_rel_fsm_block_key(key) || is_rel_vm_block_key(key) {
                                    warn!("could not reconstruct FSM or VM key {key}, filling with zeros: {err:?}");
                                    ZERO_PAGE.clone()
                                } else {
                                    return Err(err);
                                }
                            }
                        };
                        image_layer_writer.put_image(key, &img)?;
                        key = key.next();
                    }
                }
                let image_layer = image_layer_writer.finish()?;
                image_layers.push(image_layer);
            }
        }
        // All layers that the GC wanted us to create have now been created.
        //
        // It's possible that another GC cycle happened while we were compacting, and added
        // something new to wanted_image_layers, and we now clear that before processing it.
        // That's OK, because the next GC iteration will put it back in.
        *self.wanted_image_layers.lock().unwrap() = None;

        // Sync the new layer to disk before adding it to the layer map, to make sure
        // we don't garbage collect something based on the new layer, before it has
        // reached the disk.
        //
        // We must also fsync the timeline dir to ensure the directory entries for
        // new layer files are durable
        //
        // Compaction creates multiple image layers. It would be better to create them all
        // and fsync them all in parallel.
        let all_paths = image_layers
            .iter()
            .map(|layer| layer.path())
            .collect::<Vec<_>>();

        par_fsync::par_fsync_async(&all_paths)
            .await
            .context("fsync of newly created layer files")?;

        par_fsync::par_fsync_async(&[self.conf.timeline_path(&self.timeline_id, &self.tenant_id)])
            .await
            .context("fsync of timeline dir")?;

        let mut layer_paths_to_upload = HashMap::with_capacity(image_layers.len());

        let mut layers = self.layers.write().unwrap();
        let mut updates = layers.batch_update();
        let timeline_path = self.conf.timeline_path(&self.timeline_id, &self.tenant_id);

        for l in image_layers {
            let path = l.filename();
            let metadata = timeline_path
                .join(path.file_name())
                .metadata()
                .with_context(|| format!("reading metadata of layer file {}", path.file_name()))?;

            layer_paths_to_upload.insert(path, LayerFileMetadata::new(metadata.len()));

            self.metrics
                .resident_physical_size_gauge
                .add(metadata.len());
            let l = Arc::new(l);
            l.access_stats().record_residence_event(
                &updates,
                LayerResidenceStatus::Resident,
                LayerResidenceEventReason::LayerCreate,
            );
            updates.insert_historic(l);
        }
        updates.flush();
        drop(layers);
        timer.stop_and_record();

        Ok(layer_paths_to_upload)
    }
}

#[derive(Default)]
struct CompactLevel0Phase1Result {
    new_layers: Vec<DeltaLayer>,
    deltas_to_compact: Vec<Arc<dyn PersistentLayer>>,
}

/// Top-level failure to compact.
#[derive(Debug)]
enum CompactionError {
    /// L0 compaction requires layers to be downloaded.
    ///
    /// This should not happen repeatedly, but will be retried once by top-level
    /// `Timeline::compact`.
    DownloadRequired(Vec<Arc<RemoteLayer>>),
    /// Compaction cannot be done right now; page reconstruction and so on.
    Other(anyhow::Error),
}

impl From<anyhow::Error> for CompactionError {
    fn from(value: anyhow::Error) -> Self {
        CompactionError::Other(value)
    }
}

impl Timeline {
    /// Level0 files first phase of compaction, explained in the [`compact_inner`] comment.
    ///
    /// This method takes the `_layer_removal_cs` guard to highlight it required downloads are
    /// returned as an error. If the `layer_removal_cs` boundary is changed not to be taken in the
    /// start of level0 files compaction, the on-demand download should be revisited as well.
    fn compact_level0_phase1(
        &self,
        _layer_removal_cs: Arc<tokio::sync::OwnedMutexGuard<()>>,
        target_file_size: u64,
        ctx: &RequestContext,
    ) -> Result<CompactLevel0Phase1Result, CompactionError> {
        let layers = self.layers.read().unwrap();
        let mut level0_deltas = layers.get_level0_deltas()?;
        drop(layers);

        // Only compact if enough layers have accumulated.
        let threshold = self.get_compaction_threshold();
        if level0_deltas.is_empty() || level0_deltas.len() < threshold {
            debug!(
                level0_deltas = level0_deltas.len(),
                threshold, "too few deltas to compact"
            );
            return Ok(CompactLevel0Phase1Result::default());
        }

        // Gather the files to compact in this iteration.
        //
        // Start with the oldest Level 0 delta file, and collect any other
        // level 0 files that form a contiguous sequence, such that the end
        // LSN of previous file matches the start LSN of the next file.
        //
        // Note that if the files don't form such a sequence, we might
        // "compact" just a single file. That's a bit pointless, but it allows
        // us to get rid of the level 0 file, and compact the other files on
        // the next iteration. This could probably made smarter, but such
        // "gaps" in the sequence of level 0 files should only happen in case
        // of a crash, partial download from cloud storage, or something like
        // that, so it's not a big deal in practice.
        level0_deltas.sort_by_key(|l| l.get_lsn_range().start);
        let mut level0_deltas_iter = level0_deltas.iter();

        let first_level0_delta = level0_deltas_iter.next().unwrap();
        let mut prev_lsn_end = first_level0_delta.get_lsn_range().end;
        let mut deltas_to_compact = vec![Arc::clone(first_level0_delta)];
        for l in level0_deltas_iter {
            let lsn_range = l.get_lsn_range();

            if lsn_range.start != prev_lsn_end {
                break;
            }
            deltas_to_compact.push(Arc::clone(l));
            prev_lsn_end = lsn_range.end;
        }
        let lsn_range = Range {
            start: deltas_to_compact.first().unwrap().get_lsn_range().start,
            end: deltas_to_compact.last().unwrap().get_lsn_range().end,
        };

        let remotes = deltas_to_compact
            .iter()
            .filter(|l| l.is_remote_layer())
            .inspect(|l| info!("compact requires download of {}", l.filename().file_name()))
            .map(|l| {
                l.clone()
                    .downcast_remote_layer()
                    .expect("just checked it is remote layer")
            })
            .collect::<Vec<_>>();

        if !remotes.is_empty() {
            // caller is holding the lock to layer_removal_cs, and we don't want to download while
            // holding that; in future download_remote_layer might take it as well. this is
            // regardless of earlier image creation downloading on-demand, while holding the lock.
            return Err(CompactionError::DownloadRequired(remotes));
        }

        info!(
            "Starting Level0 compaction in LSN range {}-{} for {} layers ({} deltas in total)",
            lsn_range.start,
            lsn_range.end,
            deltas_to_compact.len(),
            level0_deltas.len()
        );

        for l in deltas_to_compact.iter() {
            info!("compact includes {}", l.filename().file_name());
        }

        // We don't need the original list of layers anymore. Drop it so that
        // we don't accidentally use it later in the function.
        drop(level0_deltas);

        // This iterator walks through all key-value pairs from all the layers
        // we're compacting, in key, LSN order.
        let all_values_iter = itertools::process_results(
            deltas_to_compact.iter().map(|l| l.iter(ctx)),
            |iter_iter| {
                iter_iter.kmerge_by(|a, b| {
                    if let Ok((a_key, a_lsn, _)) = a {
                        if let Ok((b_key, b_lsn, _)) = b {
                            match a_key.cmp(b_key) {
                                Ordering::Less => true,
                                Ordering::Equal => a_lsn <= b_lsn,
                                Ordering::Greater => false,
                            }
                        } else {
                            false
                        }
                    } else {
                        true
                    }
                })
            },
        )?;

        // This iterator walks through all keys and is needed to calculate size used by each key
        let mut all_keys_iter = itertools::process_results(
            deltas_to_compact.iter().map(|l| l.key_iter(ctx)),
            |iter_iter| {
                iter_iter.kmerge_by(|a, b| {
                    let (a_key, a_lsn, _) = a;
                    let (b_key, b_lsn, _) = b;
                    match a_key.cmp(b_key) {
                        Ordering::Less => true,
                        Ordering::Equal => a_lsn <= b_lsn,
                        Ordering::Greater => false,
                    }
                })
            },
        )?;

        // Determine N largest holes where N is number of compacted layers.
        let max_holes = deltas_to_compact.len();
        let last_record_lsn = self.get_last_record_lsn();
        let layers = self.layers.read().unwrap(); // Is'n it better to hold original layers lock till here?
        let min_hole_range = (target_file_size / page_cache::PAGE_SZ as u64) as i128;
        let min_hole_coverage_size = 3; // TODO: something more flexible?

        // min-heap (reserve space for one more element added before eviction)
        let mut heap: BinaryHeap<Hole> = BinaryHeap::with_capacity(max_holes + 1);
        let mut prev: Option<Key> = None;
        for (next_key, _next_lsn, _size) in itertools::process_results(
            deltas_to_compact.iter().map(|l| l.key_iter(ctx)),
            |iter_iter| iter_iter.kmerge_by(|a, b| a.0 <= b.0),
        )? {
            if let Some(prev_key) = prev {
                // just first fast filter
                if next_key.to_i128() - prev_key.to_i128() >= min_hole_range {
                    let key_range = prev_key..next_key;
                    // Measuring hole by just subtraction of i128 representation of key range boundaries
                    // has not so much sense, because largest holes will corresponds field1/field2 changes.
                    // But we are mostly interested to eliminate holes which cause generation of excessive image layers.
                    // That is why it is better to measure size of hole as number of covering image layers.
                    let coverage_size = layers.image_coverage(&key_range, last_record_lsn)?.len();
                    if coverage_size >= min_hole_coverage_size {
                        heap.push(Hole {
                            key_range,
                            coverage_size,
                        });
                        if heap.len() > max_holes {
                            heap.pop(); // remove smallest hole
                        }
                    }
                }
            }
            prev = Some(next_key.next());
        }
        drop(layers);
        let mut holes = heap.into_vec();
        holes.sort_unstable_by_key(|hole| hole.key_range.start);
        let mut next_hole = 0; // index of next hole in holes vector

        // Merge the contents of all the input delta layers into a new set
        // of delta layers, based on the current partitioning.
        //
        // We split the new delta layers on the key dimension. We iterate through the key space, and for each key, check if including the next key to the current output layer we're building would cause the layer to become too large. If so, dump the current output layer and start new one.
        // It's possible that there is a single key with so many page versions that storing all of them in a single layer file
        // would be too large. In that case, we also split on the LSN dimension.
        //
        // LSN
        //  ^
        //  |
        //  | +-----------+            +--+--+--+--+
        //  | |           |            |  |  |  |  |
        //  | +-----------+            |  |  |  |  |
        //  | |           |            |  |  |  |  |
        //  | +-----------+     ==>    |  |  |  |  |
        //  | |           |            |  |  |  |  |
        //  | +-----------+            |  |  |  |  |
        //  | |           |            |  |  |  |  |
        //  | +-----------+            +--+--+--+--+
        //  |
        //  +--------------> key
        //
        //
        // If one key (X) has a lot of page versions:
        //
        // LSN
        //  ^
        //  |                                 (X)
        //  | +-----------+            +--+--+--+--+
        //  | |           |            |  |  |  |  |
        //  | +-----------+            |  |  +--+  |
        //  | |           |            |  |  |  |  |
        //  | +-----------+     ==>    |  |  |  |  |
        //  | |           |            |  |  +--+  |
        //  | +-----------+            |  |  |  |  |
        //  | |           |            |  |  |  |  |
        //  | +-----------+            +--+--+--+--+
        //  |
        //  +--------------> key
        // TODO: this actually divides the layers into fixed-size chunks, not
        // based on the partitioning.
        //
        // TODO: we should also opportunistically materialize and
        // garbage collect what we can.
        let mut new_layers = Vec::new();
        let mut prev_key: Option<Key> = None;
        let mut writer: Option<DeltaLayerWriter> = None;
        let mut key_values_total_size = 0u64;
        let mut dup_start_lsn: Lsn = Lsn::INVALID; // start LSN of layer containing values of the single key
        let mut dup_end_lsn: Lsn = Lsn::INVALID; // end LSN of layer containing values of the single key
        for x in all_values_iter {
            let (key, lsn, value) = x?;
            let same_key = prev_key.map_or(false, |prev_key| prev_key == key);
            // We need to check key boundaries once we reach next key or end of layer with the same key
            if !same_key || lsn == dup_end_lsn {
                let mut next_key_size = 0u64;
                let is_dup_layer = dup_end_lsn.is_valid();
                dup_start_lsn = Lsn::INVALID;
                if !same_key {
                    dup_end_lsn = Lsn::INVALID;
                }
                // Determine size occupied by this key. We stop at next key or when size becomes larger than target_file_size
                for (next_key, next_lsn, next_size) in all_keys_iter.by_ref() {
                    next_key_size = next_size;
                    if key != next_key {
                        if dup_end_lsn.is_valid() {
                            // We are writting segment with duplicates:
                            // place all remaining values of this key in separate segment
                            dup_start_lsn = dup_end_lsn; // new segments starts where old stops
                            dup_end_lsn = lsn_range.end; // there are no more values of this key till end of LSN range
                        }
                        break;
                    }
                    key_values_total_size += next_size;
                    // Check if it is time to split segment: if total keys size is larger than target file size.
                    // We need to avoid generation of empty segments if next_size > target_file_size.
                    if key_values_total_size > target_file_size && lsn != next_lsn {
                        // Split key between multiple layers: such layer can contain only single key
                        dup_start_lsn = if dup_end_lsn.is_valid() {
                            dup_end_lsn // new segment with duplicates starts where old one stops
                        } else {
                            lsn // start with the first LSN for this key
                        };
                        dup_end_lsn = next_lsn; // upper LSN boundary is exclusive
                        break;
                    }
                }
                // handle case when loop reaches last key: in this case dup_end is non-zero but dup_start is not set.
                if dup_end_lsn.is_valid() && !dup_start_lsn.is_valid() {
                    dup_start_lsn = dup_end_lsn;
                    dup_end_lsn = lsn_range.end;
                }
                if writer.is_some() {
                    let written_size = writer.as_mut().unwrap().size();
                    let contains_hole =
                        next_hole < holes.len() && key >= holes[next_hole].key_range.end;
                    // check if key cause layer overflow or contains hole...
                    if is_dup_layer
                        || dup_end_lsn.is_valid()
                        || written_size + key_values_total_size > target_file_size
                        || contains_hole
                    {
                        // ... if so, flush previous layer and prepare to write new one
                        new_layers.push(writer.take().unwrap().finish(prev_key.unwrap().next())?);
                        writer = None;

                        if contains_hole {
                            // skip hole
                            next_hole += 1;
                        }
                    }
                }
                // Remember size of key value because at next iteration we will access next item
                key_values_total_size = next_key_size;
            }
            if writer.is_none() {
                // Create writer if not initiaized yet
                writer = Some(DeltaLayerWriter::new(
                    self.conf,
                    self.timeline_id,
                    self.tenant_id,
                    key,
                    if dup_end_lsn.is_valid() {
                        // this is a layer containing slice of values of the same key
                        debug!("Create new dup layer {}..{}", dup_start_lsn, dup_end_lsn);
                        dup_start_lsn..dup_end_lsn
                    } else {
                        debug!("Create new layer {}..{}", lsn_range.start, lsn_range.end);
                        lsn_range.clone()
                    },
                )?);
            }

            fail_point!("delta-layer-writer-fail-before-finish", |_| {
                Err(anyhow::anyhow!("failpoint delta-layer-writer-fail-before-finish").into())
            });

            writer.as_mut().unwrap().put_value(key, lsn, value)?;
            prev_key = Some(key);
        }
        if let Some(writer) = writer {
            new_layers.push(writer.finish(prev_key.unwrap().next())?);
        }

        // Sync layers
        if !new_layers.is_empty() {
            let mut layer_paths: Vec<PathBuf> = new_layers.iter().map(|l| l.path()).collect();

            // Fsync all the layer files and directory using multiple threads to
            // minimize latency.
            par_fsync::par_fsync(&layer_paths).context("fsync all new layers")?;

            par_fsync::par_fsync(&[self.conf.timeline_path(&self.timeline_id, &self.tenant_id)])
                .context("fsync of timeline dir")?;

            layer_paths.pop().unwrap();
        }

        drop(all_keys_iter); // So that deltas_to_compact is no longer borrowed

        Ok(CompactLevel0Phase1Result {
            new_layers,
            deltas_to_compact,
        })
    }

    ///
    /// Collect a bunch of Level 0 layer files, and compact and reshuffle them as
    /// as Level 1 files.
    ///
    async fn compact_level0(
        self: &Arc<Self>,
        layer_removal_cs: Arc<tokio::sync::OwnedMutexGuard<()>>,
        target_file_size: u64,
        ctx: &RequestContext,
    ) -> Result<(), CompactionError> {
        let this = self.clone();
        let ctx_inner = ctx.clone();
        let layer_removal_cs_inner = layer_removal_cs.clone();
        let span = tracing::info_span!("blocking");
        let CompactLevel0Phase1Result {
            new_layers,
            deltas_to_compact,
        } = tokio::task::spawn_blocking(move || {
            let _g = span.entered();
            this.compact_level0_phase1(layer_removal_cs_inner, target_file_size, &ctx_inner)
        })
        .await
        .context("compact_level0_phase1 spawn_blocking")
        .map_err(CompactionError::Other)
        .and_then(|res| res)?;

        if new_layers.is_empty() && deltas_to_compact.is_empty() {
            // nothing to do
            return Ok(());
        }

        // Before deleting any layers, we need to wait for their upload ops to finish.
        // See storage_sync module level comment on consistency.
        // Do it here because we don't want to hold self.layers.write() while waiting.
        if let Some(remote_client) = &self.remote_client {
            debug!("waiting for upload ops to complete");
            remote_client
                .wait_completion()
                .await
                .context("wait for layer upload ops to complete")?;
        }

        let mut layers = self.layers.write().unwrap();
        let mut updates = layers.batch_update();
        let mut new_layer_paths = HashMap::with_capacity(new_layers.len());
        for l in new_layers {
            let new_delta_path = l.path();

            let metadata = new_delta_path.metadata().with_context(|| {
                format!(
                    "read file metadata for new created layer {}",
                    new_delta_path.display()
                )
            })?;

            if let Some(remote_client) = &self.remote_client {
                remote_client.schedule_layer_file_upload(
                    &l.filename(),
                    &LayerFileMetadata::new(metadata.len()),
                )?;
            }

            // update the timeline's physical size
            self.metrics
                .resident_physical_size_gauge
                .add(metadata.len());

            new_layer_paths.insert(new_delta_path, LayerFileMetadata::new(metadata.len()));
            let x: Arc<dyn PersistentLayer + 'static> = Arc::new(l);
            x.access_stats().record_residence_event(
                &updates,
                LayerResidenceStatus::Resident,
                LayerResidenceEventReason::LayerCreate,
            );
            updates.insert_historic(x);
        }

        // Now that we have reshuffled the data to set of new delta layers, we can
        // delete the old ones
        let mut layer_names_to_delete = Vec::with_capacity(deltas_to_compact.len());
        for l in deltas_to_compact {
            layer_names_to_delete.push(l.filename());
            self.delete_historic_layer(layer_removal_cs.clone(), l, &mut updates)?;
        }
        updates.flush();
        drop(layers);

        // Also schedule the deletions in remote storage
        if let Some(remote_client) = &self.remote_client {
            remote_client.schedule_layer_file_deletion(&layer_names_to_delete)?;
        }

        Ok(())
    }

    /// Update information about which layer files need to be retained on
    /// garbage collection. This is separate from actually performing the GC,
    /// and is updated more frequently, so that compaction can remove obsolete
    /// page versions more aggressively.
    ///
    /// TODO: that's wishful thinking, compaction doesn't actually do that
    /// currently.
    ///
    /// The caller specifies how much history is needed with the 3 arguments:
    ///
    /// retain_lsns: keep a version of each page at these LSNs
    /// cutoff_horizon: also keep everything newer than this LSN
    /// pitr: the time duration required to keep data for PITR
    ///
    /// The 'retain_lsns' list is currently used to prevent removing files that
    /// are needed by child timelines. In the future, the user might be able to
    /// name additional points in time to retain. The caller is responsible for
    /// collecting that information.
    ///
    /// The 'cutoff_horizon' point is used to retain recent versions that might still be
    /// needed by read-only nodes. (As of this writing, the caller just passes
    /// the latest LSN subtracted by a constant, and doesn't do anything smart
    /// to figure out what read-only nodes might actually need.)
    ///
    /// The 'pitr' duration is used to calculate a 'pitr_cutoff', which can be used to determine
    /// whether a record is needed for PITR.
    ///
    /// NOTE: This function holds a short-lived lock to protect the 'gc_info'
    /// field, so that the three values passed as argument are stored
    /// atomically. But the caller is responsible for ensuring that no new
    /// branches are created that would need to be included in 'retain_lsns',
    /// for example. The caller should hold `Tenant::gc_cs` lock to ensure
    /// that.
    ///
    pub(super) async fn update_gc_info(
        &self,
        retain_lsns: Vec<Lsn>,
        cutoff_horizon: Lsn,
        pitr: Duration,
        ctx: &RequestContext,
    ) -> anyhow::Result<()> {
        // First, calculate pitr_cutoff_timestamp and then convert it to LSN.
        //
        // Some unit tests depend on garbage-collection working even when
        // CLOG data is missing, so that find_lsn_for_timestamp() doesn't
        // work, so avoid calling it altogether if time-based retention is not
        // configured. It would be pointless anyway.
        let pitr_cutoff = if pitr != Duration::ZERO {
            let now = SystemTime::now();
            if let Some(pitr_cutoff_timestamp) = now.checked_sub(pitr) {
                let pitr_timestamp = to_pg_timestamp(pitr_cutoff_timestamp);

                match self.find_lsn_for_timestamp(pitr_timestamp, ctx).await? {
                    LsnForTimestamp::Present(lsn) => lsn,
                    LsnForTimestamp::Future(lsn) => {
                        // The timestamp is in the future. That sounds impossible,
                        // but what it really means is that there hasn't been
                        // any commits since the cutoff timestamp.
                        debug!("future({})", lsn);
                        cutoff_horizon
                    }
                    LsnForTimestamp::Past(lsn) => {
                        debug!("past({})", lsn);
                        // conservative, safe default is to remove nothing, when we
                        // have no commit timestamp data available
                        *self.get_latest_gc_cutoff_lsn()
                    }
                    LsnForTimestamp::NoData(lsn) => {
                        debug!("nodata({})", lsn);
                        // conservative, safe default is to remove nothing, when we
                        // have no commit timestamp data available
                        *self.get_latest_gc_cutoff_lsn()
                    }
                }
            } else {
                // If we don't have enough data to convert to LSN,
                // play safe and don't remove any layers.
                *self.get_latest_gc_cutoff_lsn()
            }
        } else {
            // No time-based retention was configured. Set time-based cutoff to
            // same as LSN based.
            cutoff_horizon
        };

        // Grab the lock and update the values
        *self.gc_info.write().unwrap() = GcInfo {
            retain_lsns,
            horizon_cutoff: cutoff_horizon,
            pitr_cutoff,
        };

        Ok(())
    }

    ///
    /// Garbage collect layer files on a timeline that are no longer needed.
    ///
    /// Currently, we don't make any attempt at removing unneeded page versions
    /// within a layer file. We can only remove the whole file if it's fully
    /// obsolete.
    ///
    pub(super) async fn gc(&self) -> anyhow::Result<GcResult> {
        let timer = self.metrics.garbage_collect_histo.start_timer();

        fail_point!("before-timeline-gc");

        let layer_removal_cs = Arc::new(self.layer_removal_cs.clone().lock_owned().await);
        // Is the timeline being deleted?
        if self.is_stopping() {
            anyhow::bail!("timeline is Stopping");
        }

        let (horizon_cutoff, pitr_cutoff, retain_lsns) = {
            let gc_info = self.gc_info.read().unwrap();

            let horizon_cutoff = min(gc_info.horizon_cutoff, self.get_disk_consistent_lsn());
            let pitr_cutoff = gc_info.pitr_cutoff;
            let retain_lsns = gc_info.retain_lsns.clone();
            (horizon_cutoff, pitr_cutoff, retain_lsns)
        };

        let new_gc_cutoff = Lsn::min(horizon_cutoff, pitr_cutoff);

        let res = self
            .gc_timeline(
                layer_removal_cs.clone(),
                horizon_cutoff,
                pitr_cutoff,
                retain_lsns,
                new_gc_cutoff,
            )
            .instrument(
                info_span!("gc_timeline", timeline = %self.timeline_id, cutoff = %new_gc_cutoff),
            )
            .await?;

        // only record successes
        timer.stop_and_record();

        Ok(res)
    }

    async fn gc_timeline(
        &self,
        layer_removal_cs: Arc<tokio::sync::OwnedMutexGuard<()>>,
        horizon_cutoff: Lsn,
        pitr_cutoff: Lsn,
        retain_lsns: Vec<Lsn>,
        new_gc_cutoff: Lsn,
    ) -> anyhow::Result<GcResult> {
        let now = SystemTime::now();
        let mut result: GcResult = GcResult::default();

        // Nothing to GC. Return early.
        let latest_gc_cutoff = *self.get_latest_gc_cutoff_lsn();
        if latest_gc_cutoff >= new_gc_cutoff {
            info!(
                "Nothing to GC: new_gc_cutoff_lsn {new_gc_cutoff}, latest_gc_cutoff_lsn {latest_gc_cutoff}",
            );
            return Ok(result);
        }

        // We need to ensure that no one tries to read page versions or create
        // branches at a point before latest_gc_cutoff_lsn. See branch_timeline()
        // for details. This will block until the old value is no longer in use.
        //
        // The GC cutoff should only ever move forwards.
        {
            let write_guard = self.latest_gc_cutoff_lsn.lock_for_write();
            ensure!(
                *write_guard <= new_gc_cutoff,
                "Cannot move GC cutoff LSN backwards (was {}, new {})",
                *write_guard,
                new_gc_cutoff
            );
            write_guard.store_and_unlock(new_gc_cutoff).wait();
        }

        info!("GC starting");

        debug!("retain_lsns: {:?}", retain_lsns);

        // Before deleting any layers, we need to wait for their upload ops to finish.
        // See storage_sync module level comment on consistency.
        // Do it here because we don't want to hold self.layers.write() while waiting.
        if let Some(remote_client) = &self.remote_client {
            debug!("waiting for upload ops to complete");
            remote_client
                .wait_completion()
                .await
                .context("wait for layer upload ops to complete")?;
        }

        let mut layers_to_remove = Vec::new();
        let mut wanted_image_layers = KeySpaceRandomAccum::default();

        // Scan all layers in the timeline (remote or on-disk).
        //
        // Garbage collect the layer if all conditions are satisfied:
        // 1. it is older than cutoff LSN;
        // 2. it is older than PITR interval;
        // 3. it doesn't need to be retained for 'retain_lsns';
        // 4. newer on-disk image layers cover the layer's whole key range
        //
        // TODO holding a write lock is too agressive and avoidable
        let mut layers = self.layers.write().unwrap();
        'outer: for l in layers.iter_historic_layers() {
            result.layers_total += 1;

            // 1. Is it newer than GC horizon cutoff point?
            if l.get_lsn_range().end > horizon_cutoff {
                debug!(
                    "keeping {} because it's newer than horizon_cutoff {}",
                    l.filename().file_name(),
                    horizon_cutoff
                );
                result.layers_needed_by_cutoff += 1;
                continue 'outer;
            }

            // 2. It is newer than PiTR cutoff point?
            if l.get_lsn_range().end > pitr_cutoff {
                debug!(
                    "keeping {} because it's newer than pitr_cutoff {}",
                    l.filename().file_name(),
                    pitr_cutoff
                );
                result.layers_needed_by_pitr += 1;
                continue 'outer;
            }

            // 3. Is it needed by a child branch?
            // NOTE With that we would keep data that
            // might be referenced by child branches forever.
            // We can track this in child timeline GC and delete parent layers when
            // they are no longer needed. This might be complicated with long inheritance chains.
            //
            // TODO Vec is not a great choice for `retain_lsns`
            for retain_lsn in &retain_lsns {
                // start_lsn is inclusive
                if &l.get_lsn_range().start <= retain_lsn {
                    debug!(
                        "keeping {} because it's still might be referenced by child branch forked at {} is_dropped: xx is_incremental: {}",
                        l.filename().file_name(),
                        retain_lsn,
                        l.is_incremental(),
                    );
                    result.layers_needed_by_branches += 1;
                    continue 'outer;
                }
            }

            // 4. Is there a later on-disk layer for this relation?
            //
            // The end-LSN is exclusive, while disk_consistent_lsn is
            // inclusive. For example, if disk_consistent_lsn is 100, it is
            // OK for a delta layer to have end LSN 101, but if the end LSN
            // is 102, then it might not have been fully flushed to disk
            // before crash.
            //
            // For example, imagine that the following layers exist:
            //
            // 1000      - image (A)
            // 1000-2000 - delta (B)
            // 2000      - image (C)
            // 2000-3000 - delta (D)
            // 3000      - image (E)
            //
            // If GC horizon is at 2500, we can remove layers A and B, but
            // we cannot remove C, even though it's older than 2500, because
            // the delta layer 2000-3000 depends on it.
            if !layers
                .image_layer_exists(&l.get_key_range(), &(l.get_lsn_range().end..new_gc_cutoff))?
            {
                debug!(
                    "keeping {} because it is the latest layer",
                    l.filename().file_name()
                );
                // Collect delta key ranges that need image layers to allow garbage
                // collecting the layers.
                // It is not so obvious whether we need to propagate information only about
                // delta layers. Image layers can form "stairs" preventing old image from been deleted.
                // But image layers are in any case less sparse than delta layers. Also we need some
                // protection from replacing recent image layers with new one after each GC iteration.
                if self.get_gc_feedback() && l.is_incremental() && !LayerMap::is_l0(&*l) {
                    wanted_image_layers.add_range(l.get_key_range());
                }
                result.layers_not_updated += 1;
                continue 'outer;
            }

            // We didn't find any reason to keep this file, so remove it.
            debug!(
                "garbage collecting {} is_dropped: xx is_incremental: {}",
                l.filename().file_name(),
                l.is_incremental(),
            );
            layers_to_remove.push(Arc::clone(&l));
        }
        self.wanted_image_layers
            .lock()
            .unwrap()
            .replace((new_gc_cutoff, wanted_image_layers.to_keyspace()));

        let mut updates = layers.batch_update();
        if !layers_to_remove.is_empty() {
            // Persist the new GC cutoff value in the metadata file, before
            // we actually remove anything.
            self.update_metadata_file(self.disk_consistent_lsn.load(), HashMap::new())?;

            // Actually delete the layers from disk and remove them from the map.
            // (couldn't do this in the loop above, because you cannot modify a collection
            // while iterating it. BTreeMap::retain() would be another option)
            let mut layer_names_to_delete = Vec::with_capacity(layers_to_remove.len());
            {
                for doomed_layer in layers_to_remove {
                    layer_names_to_delete.push(doomed_layer.filename());
                    self.delete_historic_layer(
                        layer_removal_cs.clone(),
                        doomed_layer,
                        &mut updates,
                    )?; // FIXME: schedule succeeded deletions before returning?
                    result.layers_removed += 1;
                }
            }

            if result.layers_removed != 0 {
                fail_point!("after-timeline-gc-removed-layers");
            }

            if let Some(remote_client) = &self.remote_client {
                remote_client.schedule_layer_file_deletion(&layer_names_to_delete)?;
            }
        }
        updates.flush();

        info!(
            "GC completed removing {} layers, cutoff {}",
            result.layers_removed, new_gc_cutoff
        );

        result.elapsed = now.elapsed()?;
        Ok(result)
    }

    ///
    /// Reconstruct a value, using the given base image and WAL records in 'data'.
    ///
    fn reconstruct_value(
        &self,
        key: Key,
        request_lsn: Lsn,
        mut data: ValueReconstructState,
    ) -> Result<Bytes, PageReconstructError> {
        // Perform WAL redo if needed
        data.records.reverse();

        // If we have a page image, and no WAL, we're all set
        if data.records.is_empty() {
            if let Some((img_lsn, img)) = &data.img {
                trace!(
                    "found page image for key {} at {}, no WAL redo required, req LSN {}",
                    key,
                    img_lsn,
                    request_lsn,
                );
                Ok(img.clone())
            } else {
                Err(PageReconstructError::from(anyhow!(
                    "base image for {key} at {request_lsn} not found"
                )))
            }
        } else {
            // We need to do WAL redo.
            //
            // If we don't have a base image, then the oldest WAL record better initialize
            // the page
            if data.img.is_none() && !data.records.first().unwrap().1.will_init() {
                Err(PageReconstructError::from(anyhow!(
                    "Base image for {} at {} not found, but got {} WAL records",
                    key,
                    request_lsn,
                    data.records.len()
                )))
            } else {
                if data.img.is_some() {
                    trace!(
                        "found {} WAL records and a base image for {} at {}, performing WAL redo",
                        data.records.len(),
                        key,
                        request_lsn
                    );
                } else {
                    trace!("found {} WAL records that will init the page for {} at {}, performing WAL redo", data.records.len(), key, request_lsn);
                };

                let last_rec_lsn = data.records.last().unwrap().0;

                let img = match self
                    .walredo_mgr
                    .request_redo(key, request_lsn, data.img, data.records, self.pg_version)
                    .context("Failed to reconstruct a page image:")
                {
                    Ok(img) => img,
                    Err(e) => return Err(PageReconstructError::from(e)),
                };

                if img.len() == page_cache::PAGE_SZ {
                    let cache = page_cache::get();
                    if let Err(e) = cache
                        .memorize_materialized_page(
                            self.tenant_id,
                            self.timeline_id,
                            key,
                            last_rec_lsn,
                            &img,
                        )
                        .context("Materialized page memoization failed")
                    {
                        return Err(PageReconstructError::from(e));
                    }
                }

                Ok(img)
            }
        }
    }

    /// Download a layer file from remote storage and insert it into the layer map.
    ///
    /// It's safe to call this function for the same layer concurrently. In that case:
    /// - If the layer has already been downloaded, `OK(...)` is returned.
    /// - If the layer is currently being downloaded, we wait until that download succeeded / failed.
    ///     - If it succeeded, we return `Ok(...)`.
    ///     - If it failed, we or another concurrent caller will initiate a new download attempt.
    ///
    /// Download errors are classified and retried if appropriate by the underlying RemoteTimelineClient function.
    /// It has an internal limit for the maximum number of retries and prints appropriate log messages.
    /// If we exceed the limit, it returns an error, and this function passes it through.
    /// The caller _could_ retry further by themselves by calling this function again, but _should not_ do it.
    /// The reason is that they cannot distinguish permanent errors from temporary ones, whereas
    /// the underlying RemoteTimelineClient can.
    ///
    /// There is no internal timeout or slowness detection.
    /// If the caller has a deadline or needs a timeout, they can simply stop polling:
    /// we're **cancellation-safe** because the download happens in a separate task_mgr task.
    /// So, the current download attempt will run to completion even if we stop polling.
    #[instrument(skip_all, fields(layer=%remote_layer.short_id()))]
    pub async fn download_remote_layer(
        &self,
        remote_layer: Arc<RemoteLayer>,
    ) -> anyhow::Result<()> {
        debug_assert_current_span_has_tenant_and_timeline_id();

        use std::sync::atomic::Ordering::Relaxed;

        let permit = match Arc::clone(&remote_layer.ongoing_download)
            .acquire_owned()
            .await
        {
            Ok(permit) => permit,
            Err(_closed) => {
                if remote_layer.download_replacement_failure.load(Relaxed) {
                    // this path will be hit often, in case there are upper retries. however
                    // hitting this error will prevent a busy loop between get_reconstruct_data and
                    // download, so an error is prefered.
                    //
                    // TODO: we really should poison the timeline, but panicking is not yet
                    // supported. Related: https://github.com/neondatabase/neon/issues/3621
                    anyhow::bail!("an earlier download succeeded but LayerMap::replace failed")
                } else {
                    info!("download of layer has already finished");
                    return Ok(());
                }
            }
        };

        let (sender, receiver) = tokio::sync::oneshot::channel();
        // Spawn a task so that download does not outlive timeline when we detach tenant / delete timeline.
        let self_clone = self.myself.upgrade().expect("timeline is gone");
        task_mgr::spawn(
            &tokio::runtime::Handle::current(),
            TaskKind::RemoteDownloadTask,
            Some(self.tenant_id),
            Some(self.timeline_id),
            &format!("download layer {}", remote_layer.short_id()),
            false,
            async move {
                let remote_client = self_clone.remote_client.as_ref().unwrap();

                // Does retries + exponential back-off internally.
                // When this fails, don't layer further retry attempts here.
                let result = remote_client
                    .download_layer_file(&remote_layer.filename(), &remote_layer.layer_metadata)
                    .await;

                if let Ok(size) = &result {
                    info!("layer file download finished");

                    // XXX the temp file is still around in Err() case
                    // and consumes space until we clean up upon pageserver restart.
                    self_clone.metrics.resident_physical_size_gauge.add(*size);

                    // Download complete. Replace the RemoteLayer with the corresponding
                    // Delta- or ImageLayer in the layer map.
                    let mut layers = self_clone.layers.write().unwrap();
                    let mut updates = layers.batch_update();
                    let new_layer = remote_layer.create_downloaded_layer(&updates, self_clone.conf, *size);
                    {
                        use crate::tenant::layer_map::Replacement;
                        let l: Arc<dyn PersistentLayer> = remote_layer.clone();
                        let failure = match updates.replace_historic(&l, new_layer) {
                            Ok(Replacement::Replaced { .. }) => false,
                            Ok(Replacement::NotFound) => {
                                // TODO: the downloaded file should probably be removed, otherwise
                                // it will be added to the layermap on next load? we should
                                // probably restart any get_reconstruct_data search as well.
                                //
                                // See: https://github.com/neondatabase/neon/issues/3533
                                error!("replacing downloaded layer into layermap failed because layer was not found");
                                true
                            }
                            Ok(Replacement::RemovalBuffered) => {
                                unreachable!("current implementation does not remove anything")
                            }
                            Ok(Replacement::Unexpected(other)) => {
                                // if the other layer would have the same pointer value as
                                // expected, it means they differ only on vtables.
                                //
                                // otherwise there's no known reason for this to happen as
                                // compacted layers should have different covering rectangle
                                // leading to produce Replacement::NotFound.

                                error!(
                                    expected.ptr = ?Arc::as_ptr(&l),
                                    other.ptr = ?Arc::as_ptr(&other),
                                    ?other,
                                    "replacing downloaded layer into layermap failed because another layer was found instead of expected"
                                );
                                true
                            }
                            Err(e) => {
                                // this is a precondition failure, the layer filename derived
                                // attributes didn't match up, which doesn't seem likely.
                                error!("replacing downloaded layer into layermap failed: {e:#?}");
                                true
                            }
                        };

                        if failure {
                            // mark the remote layer permanently failed; the timeline is most
                            // likely unusable after this. sadly we cannot just poison the layermap
                            // lock with panic, because that would create an issue with shutdown.
                            //
                            // this does not change the retry semantics on failed downloads.
                            //
                            // use of Relaxed is valid because closing of the semaphore gives
                            // happens-before and wakes up any waiters; we write this value before
                            // and any waiters (or would be waiters) will load it after closing
                            // semaphore.
                            //
                            // See: https://github.com/neondatabase/neon/issues/3533
                            remote_layer
                                .download_replacement_failure
                                .store(true, Relaxed);
                        }
                    }
                    updates.flush();
                    drop(layers);

                    info!("on-demand download successful");

                    // Now that we've inserted the download into the layer map,
                    // close the semaphore. This will make other waiters for
                    // this download return Ok(()).
                    assert!(!remote_layer.ongoing_download.is_closed());
                    remote_layer.ongoing_download.close();
                } else {
                    // Keep semaphore open. We'll drop the permit at the end of the function.
                    error!("layer file download failed: {:?}", result.as_ref().unwrap_err());
                }

                // Don't treat it as an error if the task that triggered the download
                // is no longer interested in the result.
                sender.send(result.map(|_sz| ())).ok();

                // In case we failed and there are other waiters, this will make one
                // of them retry the download in a new task.
                // XXX: This resets the exponential backoff because it's a new call to
                // download_layer file.
                drop(permit);

                Ok(())
            }.in_current_span(),
        );

        receiver.await.context("download task cancelled")?
    }

    pub async fn spawn_download_all_remote_layers(
        self: Arc<Self>,
        request: DownloadRemoteLayersTaskSpawnRequest,
    ) -> Result<DownloadRemoteLayersTaskInfo, DownloadRemoteLayersTaskInfo> {
        let mut status_guard = self.download_all_remote_layers_task_info.write().unwrap();
        if let Some(st) = &*status_guard {
            match &st.state {
                DownloadRemoteLayersTaskState::Running => {
                    return Err(st.clone());
                }
                DownloadRemoteLayersTaskState::ShutDown
                | DownloadRemoteLayersTaskState::Completed => {
                    *status_guard = None;
                }
            }
        }

        let self_clone = Arc::clone(&self);
        let task_id = task_mgr::spawn(
            task_mgr::BACKGROUND_RUNTIME.handle(),
            task_mgr::TaskKind::DownloadAllRemoteLayers,
            Some(self.tenant_id),
            Some(self.timeline_id),
            "download all remote layers task",
            false,
            async move {
                self_clone.download_all_remote_layers(request).await;
                let mut status_guard = self_clone.download_all_remote_layers_task_info.write().unwrap();
                 match &mut *status_guard {
                    None => {
                        warn!("tasks status is supposed to be Some(), since we are running");
                    }
                    Some(st) => {
                        let exp_task_id = format!("{}", task_mgr::current_task_id().unwrap());
                        if st.task_id != exp_task_id {
                            warn!("task id changed while we were still running, expecting {} but have {}", exp_task_id, st.task_id);
                        } else {
                            st.state = DownloadRemoteLayersTaskState::Completed;
                        }
                    }
                };
                Ok(())
            }
            .instrument(info_span!(parent: None, "download_all_remote_layers", tenant = %self.tenant_id, timeline = %self.timeline_id))
        );

        let initial_info = DownloadRemoteLayersTaskInfo {
            task_id: format!("{task_id}"),
            state: DownloadRemoteLayersTaskState::Running,
            total_layer_count: 0,
            successful_download_count: 0,
            failed_download_count: 0,
        };
        *status_guard = Some(initial_info.clone());

        Ok(initial_info)
    }

    async fn download_all_remote_layers(
        self: &Arc<Self>,
        request: DownloadRemoteLayersTaskSpawnRequest,
    ) {
        let mut downloads = Vec::new();
        {
            let layers = self.layers.read().unwrap();
            layers
                .iter_historic_layers()
                .filter_map(|l| l.downcast_remote_layer())
                .map(|l| self.download_remote_layer(l))
                .for_each(|dl| downloads.push(dl))
        }
        let total_layer_count = downloads.len();
        // limit download concurrency as specified in request
        let downloads = futures::stream::iter(downloads);
        let mut downloads = downloads.buffer_unordered(request.max_concurrent_downloads.get());

        macro_rules! lock_status {
            ($st:ident) => {
                let mut st = self.download_all_remote_layers_task_info.write().unwrap();
                let st = st
                    .as_mut()
                    .expect("this function is only called after the task has been spawned");
                assert_eq!(
                    st.task_id,
                    format!(
                        "{}",
                        task_mgr::current_task_id().expect("we run inside a task_mgr task")
                    )
                );
                let $st = st;
            };
        }

        {
            lock_status!(st);
            st.total_layer_count = total_layer_count as u64;
        }
        loop {
            tokio::select! {
                dl = downloads.next() => {
                    lock_status!(st);
                    match dl {
                        None => break,
                        Some(Ok(())) => {
                            st.successful_download_count += 1;
                        },
                        Some(Err(e)) => {
                            error!(error = %e, "layer download failed");
                            st.failed_download_count += 1;
                        }
                    }
                }
                _ = task_mgr::shutdown_watcher() => {
                    // Kind of pointless to watch for shutdowns here,
                    // as download_remote_layer spawns other task_mgr tasks internally.
                    lock_status!(st);
                    st.state = DownloadRemoteLayersTaskState::ShutDown;
                }
            }
        }
        {
            lock_status!(st);
            st.state = DownloadRemoteLayersTaskState::Completed;
        }
    }

    pub fn get_download_all_remote_layers_task_info(&self) -> Option<DownloadRemoteLayersTaskInfo> {
        self.download_all_remote_layers_task_info
            .read()
            .unwrap()
            .clone()
    }
}

pub struct DiskUsageEvictionInfo {
    /// Timeline's largest layer (remote or resident)
    pub max_layer_size: Option<u64>,
    /// Timeline's resident layers
    pub resident_layers: Vec<LocalLayerInfoForDiskUsageEviction>,
}

pub struct LocalLayerInfoForDiskUsageEviction {
    pub layer: Arc<dyn PersistentLayer>,
    pub last_activity_ts: SystemTime,
}

impl std::fmt::Debug for LocalLayerInfoForDiskUsageEviction {
    fn fmt(&self, f: &mut std::fmt::Formatter<'_>) -> std::fmt::Result {
        // format the tv_sec, tv_nsec into rfc3339 in case someone is looking at it
        // having to allocate a string to this is bad, but it will rarely be formatted
        let ts = chrono::DateTime::<chrono::Utc>::from(self.last_activity_ts);
        let ts = ts.to_rfc3339_opts(chrono::SecondsFormat::Nanos, true);
        f.debug_struct("LocalLayerInfoForDiskUsageEviction")
            .field("layer", &self.layer)
            .field("last_activity", &ts)
            .finish()
    }
}

impl LocalLayerInfoForDiskUsageEviction {
    pub fn file_size(&self) -> u64 {
        self.layer.file_size()
    }
}

impl Timeline {
    pub(crate) fn get_local_layers_for_disk_usage_eviction(&self) -> DiskUsageEvictionInfo {
        let layers = self.layers.read().unwrap();

        let mut max_layer_size: Option<u64> = None;
        let mut resident_layers = Vec::new();

        for l in layers.iter_historic_layers() {
            let file_size = l.file_size();
            max_layer_size = max_layer_size.map_or(Some(file_size), |m| Some(m.max(file_size)));

            if l.is_remote_layer() {
                continue;
            }

            let last_activity_ts = l
                .access_stats()
                .latest_activity()
                .unwrap_or_else(|| {
                    // We only use this fallback if there's an implementation error.
                    // `latest_activity` already does rate-limited warn!() log.
                    debug!(layer=%l.filename().file_name(), "last_activity returns None, using SystemTime::now");
                    SystemTime::now()
                });

            resident_layers.push(LocalLayerInfoForDiskUsageEviction {
                layer: l,
                last_activity_ts,
            });
        }

        DiskUsageEvictionInfo {
            max_layer_size,
            resident_layers,
        }
    }
}

type TraversalPathItem = (
    ValueReconstructResult,
    Lsn,
    Box<dyn Send + FnOnce() -> TraversalId>,
);

/// Helper function for get_reconstruct_data() to add the path of layers traversed
/// to an error, as anyhow context information.
fn layer_traversal_error(msg: String, path: Vec<TraversalPathItem>) -> PageReconstructError {
    // We want the original 'msg' to be the outermost context. The outermost context
    // is the most high-level information, which also gets propagated to the client.
    let mut msg_iter = path
        .into_iter()
        .map(|(r, c, l)| {
            format!(
                "layer traversal: result {:?}, cont_lsn {}, layer: {}",
                r,
                c,
                l(),
            )
        })
        .chain(std::iter::once(msg));
    // Construct initial message from the first traversed layer
    let err = anyhow!(msg_iter.next().unwrap());

    // Append all subsequent traversals, and the error message 'msg', as contexts.
    let msg = msg_iter.fold(err, |err, msg| err.context(msg));
    PageReconstructError::from(msg)
}

/// Various functions to mutate the timeline.
// TODO Currently, Deref is used to allow easy access to read methods from this trait.
// This is probably considered a bad practice in Rust and should be fixed eventually,
// but will cause large code changes.
pub struct TimelineWriter<'a> {
    tl: &'a Timeline,
    _write_guard: MutexGuard<'a, ()>,
}

impl Deref for TimelineWriter<'_> {
    type Target = Timeline;

    fn deref(&self) -> &Self::Target {
        self.tl
    }
}

impl<'a> TimelineWriter<'a> {
    /// Put a new page version that can be constructed from a WAL record
    ///
    /// This will implicitly extend the relation, if the page is beyond the
    /// current end-of-file.
    pub fn put(&self, key: Key, lsn: Lsn, value: &Value) -> anyhow::Result<()> {
        self.tl.put_value(key, lsn, value)
    }

    pub fn delete(&self, key_range: Range<Key>, lsn: Lsn) -> anyhow::Result<()> {
        self.tl.put_tombstone(key_range, lsn)
    }

    /// Track the end of the latest digested WAL record.
    /// Remember the (end of) last valid WAL record remembered in the timeline.
    ///
    /// Call this after you have finished writing all the WAL up to 'lsn'.
    ///
    /// 'lsn' must be aligned. This wakes up any wait_lsn() callers waiting for
    /// the 'lsn' or anything older. The previous last record LSN is stored alongside
    /// the latest and can be read.
    pub fn finish_write(&self, new_lsn: Lsn) {
        self.tl.finish_write(new_lsn);
    }

    pub fn update_current_logical_size(&self, delta: i64) {
        self.tl.update_current_logical_size(delta)
    }
}

/// Add a suffix to a layer file's name: .{num}.old
/// Uses the first available num (starts at 0)
fn rename_to_backup(path: &Path) -> anyhow::Result<()> {
    let filename = path
        .file_name()
        .ok_or_else(|| anyhow!("Path {} don't have a file name", path.display()))?
        .to_string_lossy();
    let mut new_path = path.to_owned();

    for i in 0u32.. {
        new_path.set_file_name(format!("{filename}.{i}.old"));
        if !new_path.exists() {
            std::fs::rename(path, &new_path)?;
            return Ok(());
        }
    }

    bail!("couldn't find an unused backup number for {:?}", path)
}

#[cfg(not(debug_assertions))]
#[inline]
pub(crate) fn debug_assert_current_span_has_tenant_and_timeline_id() {}

#[cfg(debug_assertions)]
#[inline]
pub(crate) fn debug_assert_current_span_has_tenant_and_timeline_id() {
    use utils::tracing_span_assert;

    pub static TIMELINE_ID_EXTRACTOR: once_cell::sync::Lazy<
        tracing_span_assert::MultiNameExtractor<2>,
    > = once_cell::sync::Lazy::new(|| {
        tracing_span_assert::MultiNameExtractor::new("TimelineId", ["timeline_id", "timeline"])
    });

    match tracing_span_assert::check_fields_present([
        &*super::TENANT_ID_EXTRACTOR,
        &*TIMELINE_ID_EXTRACTOR,
    ]) {
        Ok(()) => (),
        Err(missing) => panic!(
            "missing extractors: {:?}",
            missing.into_iter().map(|e| e.name()).collect::<Vec<_>>()
        ),
    }
}<|MERGE_RESOLUTION|>--- conflicted
+++ resolved
@@ -961,7 +961,10 @@
                 error!("Not activating a Stopping timeline");
             }
             (_, new_state) => {
-                if matches!(new_state, TimelineState::Stopping | TimelineState::Broken) {
+                if matches!(
+                    new_state,
+                    TimelineState::Stopping | TimelineState::Broken { .. }
+                ) {
                     // drop the copmletion guard, if any; it might be holding off the completion
                     // forever needlessly
                     self.initial_logical_size_attempt
@@ -1471,14 +1474,10 @@
                 eviction_task_timeline_state: tokio::sync::Mutex::new(
                     EvictionTaskTimelineState::default(),
                 ),
-<<<<<<< HEAD
                 delete_lock: Arc::new(tokio::sync::Mutex::new(false)),
-=======
-                delete_lock: tokio::sync::Mutex::new(false),
 
                 initial_logical_size_can_start,
                 initial_logical_size_attempt: Mutex::new(initial_logical_size_attempt),
->>>>>>> 5761190e
             };
             result.repartition_threshold = result.get_checkpoint_distance() / 10;
             result
