//! This program dumps a remote Postgres database into a local Postgres database
//! and uploads the resulting PGDATA into object storage for import into a Timeline.
//!
//! # Context, Architecture, Design
//!
//! See cloud.git Fast Imports RFC (<https://github.com/neondatabase/cloud/pull/19799>)
//! for the full picture.
//! The RFC describing the storage pieces of importing the PGDATA dump into a Timeline
//! is publicly accessible at <https://github.com/neondatabase/neon/pull/9538>.
//!
//! # This is a Prototype!
//!
//! This program is part of a prototype feature and not yet used in production.
//!
//! The cloud.git RFC contains lots of suggestions for improving e2e throughput
//! of this step of the timeline import process.
//!
//! # Local Testing
//!
//! - Comment out most of the pgxns in compute-node.Dockerfile to speed up the build.
//! - Build the image with the following command:
//!
//! ```bash
//! docker buildx build --platform linux/amd64 --build-arg DEBIAN_VERSION=bullseye --build-arg GIT_VERSION=local --build-arg PG_VERSION=v14 --build-arg BUILD_TAG="$(date --iso-8601=s -u)" -t localhost:3030/localregistry/compute-node-v14:latest -f compute/compute-node.Dockerfile .
//! docker push localhost:3030/localregistry/compute-node-v14:latest
//! ```

use anyhow::Context;
use aws_config::BehaviorVersion;
use camino::{Utf8Path, Utf8PathBuf};
use clap::Parser;
use compute_tools::extension_server::{get_pg_version, PostgresMajorVersion};
use nix::unistd::Pid;
use tracing::{error, info, info_span, warn, Instrument};
use utils::fs_ext::is_directory_empty;

#[path = "fast_import/aws_s3_sync.rs"]
mod aws_s3_sync;
#[path = "fast_import/child_stdio_to_log.rs"]
mod child_stdio_to_log;
#[path = "fast_import/s3_uri.rs"]
mod s3_uri;

const PG_WAIT_TIMEOUT: std::time::Duration = std::time::Duration::from_secs(600);
const PG_WAIT_RETRY_INTERVAL: std::time::Duration = std::time::Duration::from_millis(300);

#[derive(clap::Parser)]
struct Args {
    #[clap(long)]
    working_directory: Utf8PathBuf,
    #[clap(long, env = "NEON_IMPORTER_S3_PREFIX")]
    s3_prefix: Option<s3_uri::S3Uri>,
    #[clap(long)]
    source_connection_string: Option<String>,
    #[clap(short, long)]
    interactive: bool,
    #[clap(long)]
    pg_bin_dir: Utf8PathBuf,
    #[clap(long)]
    pg_lib_dir: Utf8PathBuf,
    #[clap(long)]
    pg_port: Option<u16>, // port to run postgres on, 5432 is default
}

#[serde_with::serde_as]
#[derive(serde::Deserialize)]
struct Spec {
    encryption_secret: EncryptionSecret,
    #[serde_as(as = "serde_with::base64::Base64")]
    source_connstring_ciphertext_base64: Vec<u8>,
}

#[derive(serde::Deserialize)]
enum EncryptionSecret {
    #[allow(clippy::upper_case_acronyms)]
    KMS { key_id: String },
}

// copied from pageserver_api::config::defaults::DEFAULT_LOCALE to avoid dependency just for a constant
const DEFAULT_LOCALE: &str = if cfg!(target_os = "macos") {
    "C"
} else {
    "C.UTF-8"
};

#[tokio::main]
pub(crate) async fn main() -> anyhow::Result<()> {
    utils::logging::init(
        utils::logging::LogFormat::Plain,
        utils::logging::TracingErrorLayerEnablement::EnableWithRustLogFilter,
        utils::logging::Output::Stdout,
    )?;

    info!("starting");

    let args = Args::parse();

    // Validate arguments
    if args.s3_prefix.is_none() && args.source_connection_string.is_none() {
        anyhow::bail!("either s3_prefix or source_connection_string must be specified");
    }
    if args.s3_prefix.is_some() && args.source_connection_string.is_some() {
        anyhow::bail!("only one of s3_prefix or source_connection_string can be specified");
    }

    let working_directory = args.working_directory;
    let pg_bin_dir = args.pg_bin_dir;
    let pg_lib_dir = args.pg_lib_dir;
    let pg_port = if args.pg_port.is_some() {
        args.pg_port.unwrap()
    } else {
        info!("pg_port not specified, using default 5432");
        5432
    };

    // Initialize AWS clients only if s3_prefix is specified
    let (aws_config, kms_client) = if args.s3_prefix.is_some() {
        let config = aws_config::load_defaults(BehaviorVersion::v2024_03_28()).await;
        let kms = aws_sdk_kms::Client::new(&config);
        (Some(config), Some(kms))
    } else {
        (None, None)
    };

    // Get source connection string either from S3 spec or direct argument
    let source_connection_string = if let Some(s3_prefix) = &args.s3_prefix {
        let spec: Spec = {
            let spec_key = s3_prefix.append("/spec.json");
            let s3_client = aws_sdk_s3::Client::new(aws_config.as_ref().unwrap());
            let object = s3_client
                .get_object()
                .bucket(&spec_key.bucket)
                .key(spec_key.key)
                .send()
                .await
                .context("get spec from s3")?
                .body
                .collect()
                .await
                .context("download spec body")?;
            serde_json::from_slice(&object.into_bytes()).context("parse spec as json")?
        };

        match spec.encryption_secret {
            EncryptionSecret::KMS { key_id } => {
                let mut output = kms_client
                    .unwrap()
                    .decrypt()
                    .key_id(key_id)
                    .ciphertext_blob(aws_sdk_s3::primitives::Blob::new(
                        spec.source_connstring_ciphertext_base64,
                    ))
                    .send()
                    .await
                    .context("decrypt source connection string")?;
                let plaintext = output
                    .plaintext
                    .take()
                    .context("get plaintext source connection string")?;
                String::from_utf8(plaintext.into_inner())
                    .context("parse source connection string as utf8")?
            }
        }
    } else {
        args.source_connection_string.unwrap()
    };

    match tokio::fs::create_dir(&working_directory).await {
        Ok(()) => {}
        Err(e) if e.kind() == std::io::ErrorKind::AlreadyExists => {
            if !is_directory_empty(&working_directory)
                .await
                .context("check if working directory is empty")?
            {
                anyhow::bail!("working directory is not empty");
            } else {
                // ok
            }
        }
        Err(e) => return Err(anyhow::Error::new(e).context("create working directory")),
    }

    let pgdata_dir = working_directory.join("pgdata");
    tokio::fs::create_dir(&pgdata_dir)
        .await
        .context("create pgdata directory")?;

    let pgbin = pg_bin_dir.join("postgres");
    let pg_version = match get_pg_version(pgbin.as_ref()) {
        PostgresMajorVersion::V14 => 14,
        PostgresMajorVersion::V15 => 15,
        PostgresMajorVersion::V16 => 16,
        PostgresMajorVersion::V17 => 17,
    };
    let superuser = "cloud_admin"; // XXX: this shouldn't be hard-coded
    postgres_initdb::do_run_initdb(postgres_initdb::RunInitdbArgs {
        superuser,
        locale: DEFAULT_LOCALE, // XXX: this shouldn't be hard-coded,
        pg_version,
        initdb_bin: pg_bin_dir.join("initdb").as_ref(),
        library_search_path: &pg_lib_dir, // TODO: is this right? Prob works in compute image, not sure about neon_local.
        pgdata: &pgdata_dir,
    })
    .await
    .context("initdb")?;

    let nproc = num_cpus::get();

    //
    // Launch postgres process
    //
    let mut postgres_proc = tokio::process::Command::new(pgbin)
        .arg("-D")
        .arg(&pgdata_dir)
        .args(["-p", &format!("{pg_port}")])
        .args(["-c", "wal_level=minimal"])
        .args(["-c", "shared_buffers=10GB"])
        .args(["-c", "max_wal_senders=0"])
        .args(["-c", "fsync=off"])
        .args(["-c", "full_page_writes=off"])
        .args(["-c", "synchronous_commit=off"])
        .args(["-c", "maintenance_work_mem=8388608"])
        .args(["-c", &format!("max_parallel_maintenance_workers={nproc}")])
        .args(["-c", &format!("max_parallel_workers={nproc}")])
        .args(["-c", &format!("max_parallel_workers_per_gather={nproc}")])
        .args(["-c", &format!("max_worker_processes={nproc}")])
        .args([
            "-c",
            &format!(
                "effective_io_concurrency={}",
                if cfg!(target_os = "macos") { 0 } else { 100 }
            ),
        ])
        .env_clear()
        .env("LD_LIBRARY_PATH", &pg_lib_dir)
        .stdout(std::process::Stdio::piped())
        .stderr(std::process::Stdio::piped())
        .spawn()
        .context("spawn postgres")?;

    info!("spawned postgres, waiting for it to become ready");
    tokio::spawn(
        child_stdio_to_log::relay_process_output(
            postgres_proc.stdout.take(),
            postgres_proc.stderr.take(),
        )
        .instrument(info_span!("postgres")),
    );

    // Create neondb database in the running postgres
    let restore_pg_connstring =
<<<<<<< HEAD
        format!("host=localhost port={pg_port} user={superuser} dbname=postgres");
=======
        format!("host=localhost port=5432 user={superuser} dbname=postgres");

    let start_time = std::time::Instant::now();

>>>>>>> ebc4735b
    loop {
        if start_time.elapsed() > PG_WAIT_TIMEOUT {
            error!(
                "timeout exceeded: failed to poll postgres and create database within 10 minutes"
            );
            std::process::exit(1);
        }

        match tokio_postgres::connect(&restore_pg_connstring, tokio_postgres::NoTls).await {
            Ok((client, connection)) => {
                // Spawn the connection handling task to maintain the connection
                tokio::spawn(async move {
                    if let Err(e) = connection.await {
                        warn!("connection error: {}", e);
                    }
                });

                match client.simple_query("CREATE DATABASE neondb;").await {
                    Ok(_) => {
                        info!("created neondb database");
                        break;
                    }
                    Err(e) => {
                        warn!(
                            "failed to create database: {}, retying in {}s",
                            e,
                            PG_WAIT_RETRY_INTERVAL.as_secs_f32()
                        );
                        tokio::time::sleep(PG_WAIT_RETRY_INTERVAL).await;
                        continue;
                    }
                }
            }
            Err(_) => {
                info!(
                    "postgres not ready yet, retrying in {}s",
                    PG_WAIT_RETRY_INTERVAL.as_secs_f32()
                );
                tokio::time::sleep(PG_WAIT_RETRY_INTERVAL).await;
                continue;
            }
        }
    }

    let restore_pg_connstring = restore_pg_connstring.replace("dbname=postgres", "dbname=neondb");

    let dumpdir = working_directory.join("dumpdir");

    let common_args = [
        // schema mapping (prob suffices to specify them on one side)
        "--no-owner".to_string(),
        "--no-privileges".to_string(),
        "--no-publications".to_string(),
        "--no-security-labels".to_string(),
        "--no-subscriptions".to_string(),
        "--no-tablespaces".to_string(),
        // format
        "--format".to_string(),
        "directory".to_string(),
        // concurrency
        "--jobs".to_string(),
        num_cpus::get().to_string(),
        // progress updates
        "--verbose".to_string(),
    ];

    info!("dump into the working directory");
    {
        let mut pg_dump = tokio::process::Command::new(pg_bin_dir.join("pg_dump"))
            .args(&common_args)
            .arg("-f")
            .arg(&dumpdir)
            .arg("--no-sync")
            // POSITIONAL args
            // source db (db name included in connection string)
            .arg(&source_connection_string)
            // how we run it
            .env_clear()
            .env("LD_LIBRARY_PATH", &pg_lib_dir)
            .kill_on_drop(true)
            .stdout(std::process::Stdio::piped())
            .stderr(std::process::Stdio::piped())
            .spawn()
            .context("spawn pg_dump")?;

        info!(pid=%pg_dump.id().unwrap(), "spawned pg_dump");

        tokio::spawn(
            child_stdio_to_log::relay_process_output(pg_dump.stdout.take(), pg_dump.stderr.take())
                .instrument(info_span!("pg_dump")),
        );

        let st = pg_dump.wait().await.context("wait for pg_dump")?;
        info!(status=?st, "pg_dump exited");
        if !st.success() {
            warn!(status=%st, "pg_dump failed, restore will likely fail as well");
        }
    }

    // TODO: do it in a streaming way, plenty of internal research done on this already
    // TODO: do the unlogged table trick

    info!("restore from working directory into vanilla postgres");
    {
        let mut pg_restore = tokio::process::Command::new(pg_bin_dir.join("pg_restore"))
            .args(&common_args)
            .arg("-d")
            .arg(&restore_pg_connstring)
            // POSITIONAL args
            .arg(&dumpdir)
            // how we run it
            .env_clear()
            .env("LD_LIBRARY_PATH", &pg_lib_dir)
            .kill_on_drop(true)
            .stdout(std::process::Stdio::piped())
            .stderr(std::process::Stdio::piped())
            .spawn()
            .context("spawn pg_restore")?;

        info!(pid=%pg_restore.id().unwrap(), "spawned pg_restore");
        tokio::spawn(
            child_stdio_to_log::relay_process_output(
                pg_restore.stdout.take(),
                pg_restore.stderr.take(),
            )
            .instrument(info_span!("pg_restore")),
        );
        let st = pg_restore.wait().await.context("wait for pg_restore")?;
        info!(status=?st, "pg_restore exited");
        if !st.success() {
            warn!(status=%st, "pg_restore failed, restore will likely fail as well");
        }
    }

    // If interactive mode, wait for Ctrl+C
    if args.interactive {
        info!("Running in interactive mode. Press Ctrl+C to shut down.");
        tokio::signal::ctrl_c().await.context("wait for ctrl-c")?;
    }

    info!("shutdown postgres");
    {
        nix::sys::signal::kill(
            Pid::from_raw(
                i32::try_from(postgres_proc.id().unwrap()).expect("convert child pid to i32"),
            ),
            nix::sys::signal::SIGTERM,
        )
        .context("signal postgres to shut down")?;
        postgres_proc
            .wait()
            .await
            .context("wait for postgres to shut down")?;
    }

    // Only sync if s3_prefix was specified
    if let Some(s3_prefix) = args.s3_prefix {
        info!("upload pgdata");
        aws_s3_sync::sync(Utf8Path::new(&pgdata_dir), &s3_prefix.append("/pgdata/"))
            .await
            .context("sync dump directory to destination")?;

        info!("write status");
        {
            let status_dir = working_directory.join("status");
            std::fs::create_dir(&status_dir).context("create status directory")?;
            let status_file = status_dir.join("pgdata");
            std::fs::write(&status_file, serde_json::json!({"done": true}).to_string())
                .context("write status file")?;
            aws_s3_sync::sync(&status_dir, &s3_prefix.append("/status/"))
                .await
                .context("sync status directory to destination")?;
        }
    }

    Ok(())
}<|MERGE_RESOLUTION|>--- conflicted
+++ resolved
@@ -249,14 +249,10 @@
 
     // Create neondb database in the running postgres
     let restore_pg_connstring =
-<<<<<<< HEAD
         format!("host=localhost port={pg_port} user={superuser} dbname=postgres");
-=======
-        format!("host=localhost port=5432 user={superuser} dbname=postgres");
 
     let start_time = std::time::Instant::now();
 
->>>>>>> ebc4735b
     loop {
         if start_time.elapsed() > PG_WAIT_TIMEOUT {
             error!(
