use anyhow::{bail, ensure, Context};
use itertools::Itertools;
use pageserver_api::shard::TenantShardId;
use std::{collections::HashMap, sync::Arc};
use tracing::trace;
use utils::{
    id::TimelineId,
    lsn::{AtomicLsn, Lsn},
};

use crate::{
    config::PageServerConf,
    context::RequestContext,
    metrics::TimelineMetrics,
    tenant::{
        layer_map::{BatchedUpdates, LayerMap},
        storage_layer::{
            AsLayerDesc, InMemoryLayer, Layer, PersistentLayerDesc, PersistentLayerKey,
            ResidentLayer,
        },
    },
};

use super::TimelineWriterState;

/// Provides semantic APIs to manipulate the layer map.
pub(crate) enum LayerManager {
    /// Open as in not shutdown layer manager; we still have in-memory layers and we can manipulate
    /// the layers.
    Open(OpenLayerManager),
    /// Shutdown layer manager where there are no more in-memory layers and persistent layers are
    /// read-only.
    Closed {
        layers: HashMap<PersistentLayerKey, Layer>,
    },
}

impl Default for LayerManager {
    fn default() -> Self {
        LayerManager::Open(OpenLayerManager::default())
    }
}

impl LayerManager {
    pub(crate) fn get_from_key(&self, key: &PersistentLayerKey) -> Layer {
        // The assumption for the `expect()` is that all code maintains the following invariant:
        // A layer's descriptor is present in the LayerMap => the LayerFileManager contains a layer for the descriptor.
        self.try_get_from_key(key)
            .with_context(|| format!("get layer from key: {key}"))
            .expect("not found")
            .clone()
    }

    pub(crate) fn try_get_from_key(&self, key: &PersistentLayerKey) -> Option<&Layer> {
<<<<<<< HEAD
        // The assumption for the `expect()` is that all code maintains the following invariant:
        // A layer's descriptor is present in the LayerMap => the LayerFileManager contains a layer for the descriptor.
=======
>>>>>>> 411fe5e9
        self.layers().get(key)
    }

    pub(crate) fn get_from_desc(&self, desc: &PersistentLayerDesc) -> Layer {
        self.get_from_key(&desc.key())
    }

    /// Get an immutable reference to the layer map.
    ///
    /// We expect users only to be able to get an immutable layer map. If users want to make modifications,
    /// they should use the below semantic APIs. This design makes us step closer to immutable storage state.
    pub(crate) fn layer_map(&self) -> Result<&LayerMap, Shutdown> {
        use LayerManager::*;
        match self {
            Open(OpenLayerManager { layer_map, .. }) => Ok(layer_map),
            Closed { .. } => Err(Shutdown),
        }
    }

    pub(crate) fn open_mut(&mut self) -> Result<&mut OpenLayerManager, Shutdown> {
        use LayerManager::*;

        match self {
            Open(open) => Ok(open),
            Closed { .. } => Err(Shutdown),
        }
    }

    /// LayerManager shutdown. The in-memory layers do cleanup on drop, so we must drop them in
    /// order to allow shutdown to complete.
    ///
    /// If there was a want to flush in-memory layers, it must have happened earlier.
    pub(crate) fn shutdown(&mut self, writer_state: &mut Option<TimelineWriterState>) {
        use LayerManager::*;
        match self {
            Open(OpenLayerManager {
                layer_map,
                layer_fmgr: LayerFileManager(hashmap),
            }) => {
                let open = layer_map.open_layer.take();
                let frozen = layer_map.frozen_layers.len();
                let taken_writer_state = writer_state.take();
                tracing::info!(open = open.is_some(), frozen, "dropped inmemory layers");
                let layers = std::mem::take(hashmap);
                *self = Closed { layers };
                assert_eq!(open.is_some(), taken_writer_state.is_some());
            }
            Closed { .. } => {
                tracing::debug!("ignoring multiple shutdowns on layer manager")
            }
        }
    }

    /// Sum up the historic layer sizes
    pub(crate) fn layer_size_sum(&self) -> u64 {
        self.layers()
            .values()
            .map(|l| l.layer_desc().file_size)
            .sum()
    }

    pub(crate) fn likely_resident_layers(&self) -> impl Iterator<Item = &'_ Layer> + '_ {
        self.layers().values().filter(|l| l.is_likely_resident())
    }

    pub(crate) fn contains(&self, layer: &Layer) -> bool {
        self.contains_key(&layer.layer_desc().key())
    }

    pub(crate) fn contains_key(&self, key: &PersistentLayerKey) -> bool {
        self.layers().contains_key(key)
    }

    pub(crate) fn all_persistent_layers(&self) -> Vec<PersistentLayerKey> {
        self.layers().keys().cloned().collect_vec()
    }

    fn layers(&self) -> &HashMap<PersistentLayerKey, Layer> {
        use LayerManager::*;
        match self {
            Open(OpenLayerManager { layer_fmgr, .. }) => &layer_fmgr.0,
            Closed { layers } => layers,
        }
    }
}

#[derive(Default)]
pub(crate) struct OpenLayerManager {
    layer_map: LayerMap,
    layer_fmgr: LayerFileManager<Layer>,
}

impl std::fmt::Debug for OpenLayerManager {
    fn fmt(&self, f: &mut std::fmt::Formatter<'_>) -> std::fmt::Result {
        f.debug_struct("OpenLayerManager")
            .field("layer_count", &self.layer_fmgr.0.len())
            .finish()
    }
}

#[derive(Debug, thiserror::Error)]
#[error("layer manager has been shutdown")]
pub(crate) struct Shutdown;

impl OpenLayerManager {
    /// Called from `load_layer_map`. Initialize the layer manager with:
    /// 1. all on-disk layers
    /// 2. next open layer (with disk disk_consistent_lsn LSN)
    pub(crate) fn initialize_local_layers(&mut self, layers: Vec<Layer>, next_open_layer_at: Lsn) {
        let mut updates = self.layer_map.batch_update();
        for layer in layers {
            Self::insert_historic_layer(layer, &mut updates, &mut self.layer_fmgr);
        }
        updates.flush();
        self.layer_map.next_open_layer_at = Some(next_open_layer_at);
    }

    /// Initialize when creating a new timeline, called in `init_empty_layer_map`.
    pub(crate) fn initialize_empty(&mut self, next_open_layer_at: Lsn) {
        self.layer_map.next_open_layer_at = Some(next_open_layer_at);
    }

    /// Open a new writable layer to append data if there is no open layer, otherwise return the
    /// current open layer, called within `get_layer_for_write`.
    pub(crate) async fn get_layer_for_write(
        &mut self,
        lsn: Lsn,
        conf: &'static PageServerConf,
        timeline_id: TimelineId,
        tenant_shard_id: TenantShardId,
        gate_guard: utils::sync::gate::GateGuard,
        ctx: &RequestContext,
    ) -> anyhow::Result<Arc<InMemoryLayer>> {
        ensure!(lsn.is_aligned());

        // Do we have a layer open for writing already?
        let layer = if let Some(open_layer) = &self.layer_map.open_layer {
            if open_layer.get_lsn_range().start > lsn {
                bail!(
                    "unexpected open layer in the future: open layers starts at {}, write lsn {}",
                    open_layer.get_lsn_range().start,
                    lsn
                );
            }

            Arc::clone(open_layer)
        } else {
            // No writeable layer yet. Create one.
            let start_lsn = self
                .layer_map
                .next_open_layer_at
                .context("No next open layer found")?;

            trace!(
                "creating in-memory layer at {}/{} for record at {}",
                timeline_id,
                start_lsn,
                lsn
            );

            let new_layer = InMemoryLayer::create(
                conf,
                timeline_id,
                tenant_shard_id,
                start_lsn,
                gate_guard,
                ctx,
            )
            .await?;
            let layer = Arc::new(new_layer);

            self.layer_map.open_layer = Some(layer.clone());
            self.layer_map.next_open_layer_at = None;

            layer
        };

        Ok(layer)
    }

    /// Tries to freeze an open layer and also manages clearing the TimelineWriterState.
    ///
    /// Returns true if anything was frozen.
    pub(super) async fn try_freeze_in_memory_layer(
        &mut self,
        lsn: Lsn,
        last_freeze_at: &AtomicLsn,
        write_lock: &mut tokio::sync::MutexGuard<'_, Option<TimelineWriterState>>,
    ) -> bool {
        let Lsn(last_record_lsn) = lsn;
        let end_lsn = Lsn(last_record_lsn + 1);

        let froze = if let Some(open_layer) = &self.layer_map.open_layer {
            let open_layer_rc = Arc::clone(open_layer);
            open_layer.freeze(end_lsn).await;

            // The layer is no longer open, update the layer map to reflect this.
            // We will replace it with on-disk historics below.
            self.layer_map.frozen_layers.push_back(open_layer_rc);
            self.layer_map.open_layer = None;
            self.layer_map.next_open_layer_at = Some(end_lsn);

            true
        } else {
            false
        };

        // Even if there was no layer to freeze, advance last_freeze_at to last_record_lsn+1: this
        // accounts for regions in the LSN range where we might have ingested no data due to sharding.
        last_freeze_at.store(end_lsn);

        // the writer state must no longer have a reference to the frozen layer
        let taken = write_lock.take();
        assert_eq!(
            froze,
            taken.is_some(),
            "should only had frozen a layer when TimelineWriterState existed"
        );

        froze
    }

    /// Add image layers to the layer map, called from [`super::Timeline::create_image_layers`].
    pub(crate) fn track_new_image_layers(
        &mut self,
        image_layers: &[ResidentLayer],
        metrics: &TimelineMetrics,
    ) {
        let mut updates = self.layer_map.batch_update();
        for layer in image_layers {
            Self::insert_historic_layer(layer.as_ref().clone(), &mut updates, &mut self.layer_fmgr);

            // record these here instead of Layer::finish_creating because otherwise partial
            // failure with create_image_layers would balloon up the physical size gauge. downside
            // is that all layers need to be created before metrics are updated.
            metrics.record_new_file_metrics(layer.layer_desc().file_size);
        }
        updates.flush();
    }

    /// Flush a frozen layer and add the written delta layer to the layer map.
    pub(crate) fn finish_flush_l0_layer(
        &mut self,
        delta_layer: Option<&ResidentLayer>,
        frozen_layer_for_check: &Arc<InMemoryLayer>,
        metrics: &TimelineMetrics,
    ) {
        let inmem = self
            .layer_map
            .frozen_layers
            .pop_front()
            .expect("there must be a inmem layer to flush");

        // Only one task may call this function at a time (for this
        // timeline). If two tasks tried to flush the same frozen
        // layer to disk at the same time, that would not work.
        assert_eq!(Arc::as_ptr(&inmem), Arc::as_ptr(frozen_layer_for_check));

        if let Some(l) = delta_layer {
            let mut updates = self.layer_map.batch_update();
            Self::insert_historic_layer(l.as_ref().clone(), &mut updates, &mut self.layer_fmgr);
            metrics.record_new_file_metrics(l.layer_desc().file_size);
            updates.flush();
        }
    }

    /// Called when compaction is completed.
    pub(crate) fn finish_compact_l0(
        &mut self,
        compact_from: &[Layer],
        compact_to: &[ResidentLayer],
        metrics: &TimelineMetrics,
    ) {
        let mut updates = self.layer_map.batch_update();
        for l in compact_to {
            Self::insert_historic_layer(l.as_ref().clone(), &mut updates, &mut self.layer_fmgr);
            metrics.record_new_file_metrics(l.layer_desc().file_size);
        }
        for l in compact_from {
            Self::delete_historic_layer(l, &mut updates, &mut self.layer_fmgr);
        }
        updates.flush();
    }

    /// Called when a GC-compaction is completed.
    pub(crate) fn finish_gc_compaction(
        &mut self,
        compact_from: &[Layer],
        compact_to: &[ResidentLayer],
        metrics: &TimelineMetrics,
    ) {
        // We can simply reuse compact l0 logic. Use a different function name to indicate a different type of layer map modification.
        self.finish_compact_l0(compact_from, compact_to, metrics)
    }

    /// Called post-compaction when some previous generation image layers were trimmed.
    pub(crate) fn rewrite_layers(
        &mut self,
        rewrite_layers: &[(Layer, ResidentLayer)],
        drop_layers: &[Layer],
        metrics: &TimelineMetrics,
    ) {
        let mut updates = self.layer_map.batch_update();
        for (old_layer, new_layer) in rewrite_layers {
            debug_assert_eq!(
                old_layer.layer_desc().key_range,
                new_layer.layer_desc().key_range
            );
            debug_assert_eq!(
                old_layer.layer_desc().lsn_range,
                new_layer.layer_desc().lsn_range
            );

            // Transfer visibility hint from old to new layer, since the new layer covers the same key space.  This is not guaranteed to
            // be accurate (as the new layer may cover a different subset of the key range), but is a sensible default, and prevents
            // always marking rewritten layers as visible.
            new_layer.as_ref().set_visibility(old_layer.visibility());

            // Safety: we may never rewrite the same file in-place.  Callers are responsible
            // for ensuring that they only rewrite layers after something changes the path,
            // such as an increment in the generation number.
            assert_ne!(old_layer.local_path(), new_layer.local_path());

            Self::delete_historic_layer(old_layer, &mut updates, &mut self.layer_fmgr);

            Self::insert_historic_layer(
                new_layer.as_ref().clone(),
                &mut updates,
                &mut self.layer_fmgr,
            );

            metrics.record_new_file_metrics(new_layer.layer_desc().file_size);
        }
        for l in drop_layers {
            Self::delete_historic_layer(l, &mut updates, &mut self.layer_fmgr);
        }
        updates.flush();
    }

    /// Called when garbage collect has selected the layers to be removed.
    pub(crate) fn finish_gc_timeline(&mut self, gc_layers: &[Layer]) {
        let mut updates = self.layer_map.batch_update();
        for doomed_layer in gc_layers {
            Self::delete_historic_layer(doomed_layer, &mut updates, &mut self.layer_fmgr);
        }
        updates.flush()
    }

    #[cfg(test)]
    pub(crate) fn force_insert_layer(&mut self, layer: ResidentLayer) {
        let mut updates = self.layer_map.batch_update();
        Self::insert_historic_layer(layer.as_ref().clone(), &mut updates, &mut self.layer_fmgr);
        updates.flush()
    }

    /// Helper function to insert a layer into the layer map and file manager.
    fn insert_historic_layer(
        layer: Layer,
        updates: &mut BatchedUpdates<'_>,
        mapping: &mut LayerFileManager<Layer>,
    ) {
        updates.insert_historic(layer.layer_desc().clone());
        mapping.insert(layer);
    }

    /// Removes the layer from local FS (if present) and from memory.
    /// Remote storage is not affected by this operation.
    fn delete_historic_layer(
        // we cannot remove layers otherwise, since gc and compaction will race
        layer: &Layer,
        updates: &mut BatchedUpdates<'_>,
        mapping: &mut LayerFileManager<Layer>,
    ) {
        let desc = layer.layer_desc();

        // TODO Removing from the bottom of the layer map is expensive.
        //      Maybe instead discard all layer map historic versions that
        //      won't be needed for page reconstruction for this timeline,
        //      and mark what we can't delete yet as deleted from the layer
        //      map index without actually rebuilding the index.
        updates.remove_historic(desc);
        mapping.remove(layer);
        layer.delete_on_drop();
    }
}

pub(crate) struct LayerFileManager<T>(HashMap<PersistentLayerKey, T>);

impl<T> Default for LayerFileManager<T> {
    fn default() -> Self {
        Self(HashMap::default())
    }
}

impl<T: AsLayerDesc + Clone> LayerFileManager<T> {
    pub(crate) fn insert(&mut self, layer: T) {
        let present = self.0.insert(layer.layer_desc().key(), layer.clone());
        if present.is_some() && cfg!(debug_assertions) {
            panic!("overwriting a layer: {:?}", layer.layer_desc())
        }
    }

    pub(crate) fn remove(&mut self, layer: &T) {
        let present = self.0.remove(&layer.layer_desc().key());
        if present.is_none() && cfg!(debug_assertions) {
            panic!(
                "removing layer that is not present in layer mapping: {:?}",
                layer.layer_desc()
            )
        }
    }
}<|MERGE_RESOLUTION|>--- conflicted
+++ resolved
@@ -52,11 +52,6 @@
     }
 
     pub(crate) fn try_get_from_key(&self, key: &PersistentLayerKey) -> Option<&Layer> {
-<<<<<<< HEAD
-        // The assumption for the `expect()` is that all code maintains the following invariant:
-        // A layer's descriptor is present in the LayerMap => the LayerFileManager contains a layer for the descriptor.
-=======
->>>>>>> 411fe5e9
         self.layers().get(key)
     }
 
