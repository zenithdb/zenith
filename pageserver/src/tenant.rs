//!
//! Timeline repository implementation that keeps old data in files on disk, and
//! the recent changes in memory. See tenant/*_layer.rs files.
//! The functions here are responsible for locating the correct layer for the
//! get/put call, walking back the timeline branching history as needed.
//!
//! The files are stored in the .neon/tenants/<tenant_id>/timelines/<timeline_id>
//! directory. See docs/pageserver-storage.md for how the files are managed.
//! In addition to the layer files, there is a metadata file in the same
//! directory that contains information about the timeline, in particular its
//! parent timeline, and the last LSN that has been written to disk.
//!

use anyhow::{bail, Context};
use futures::FutureExt;
use pageserver_api::models::TimelineState;
use remote_storage::DownloadError;
use remote_storage::GenericRemoteStorage;
use storage_broker::BrokerClientChannel;
use tokio::sync::watch;
use tokio::sync::OwnedMutexGuard;
use tokio::task::JoinSet;
use tracing::*;
use utils::completion;
use utils::crashsafe::path_with_suffix_extension;

use std::cmp::min;
use std::collections::hash_map::Entry;
use std::collections::BTreeSet;
use std::collections::HashMap;
use std::ffi::OsStr;
use std::fs;
use std::fs::File;
use std::fs::OpenOptions;
use std::io;
use std::io::Write;
use std::ops::Bound::Included;
use std::path::Path;
use std::path::PathBuf;
use std::process::Command;
use std::process::Stdio;
use std::sync::atomic::AtomicU64;
use std::sync::atomic::Ordering;
use std::sync::Arc;
use std::sync::MutexGuard;
use std::sync::{Mutex, RwLock};
use std::time::{Duration, Instant};

use self::config::TenantConf;
use self::metadata::TimelineMetadata;
use self::remote_timeline_client::RemoteTimelineClient;
use self::timeline::EvictionTaskTenantState;
use crate::config::PageServerConf;
use crate::context::{DownloadBehavior, RequestContext};
use crate::import_datadir;
use crate::is_uninit_mark;
use crate::metrics::{remove_tenant_metrics, TENANT_STATE_METRIC, TENANT_SYNTHETIC_SIZE_METRIC};
use crate::repository::GcResult;
use crate::task_mgr;
use crate::task_mgr::TaskKind;
use crate::tenant::config::TenantConfOpt;
use crate::tenant::metadata::load_metadata;
use crate::tenant::remote_timeline_client::index::IndexPart;
use crate::tenant::remote_timeline_client::MaybeDeletedIndexPart;
use crate::tenant::remote_timeline_client::PersistIndexPartWithDeletedFlagError;
use crate::tenant::storage_layer::DeltaLayer;
use crate::tenant::storage_layer::ImageLayer;
use crate::tenant::storage_layer::Layer;

use crate::virtual_file::VirtualFile;
use crate::walredo::PostgresRedoManager;
use crate::walredo::WalRedoManager;
use crate::TEMP_FILE_SUFFIX;
pub use pageserver_api::models::TenantState;

use toml_edit;
use utils::{
    crashsafe,
    id::{TenantId, TimelineId},
    lsn::{Lsn, RecordLsn},
};

pub mod blob_io;
pub mod block_io;
pub mod disk_btree;
pub(crate) mod ephemeral_file;
pub mod layer_map;

pub mod metadata;
mod par_fsync;
mod remote_timeline_client;
pub mod storage_layer;

pub mod config;
pub mod mgr;
pub mod tasks;
pub mod upload_queue;

mod timeline;

pub mod size;

pub(crate) use timeline::debug_assert_current_span_has_tenant_and_timeline_id;
pub use timeline::{
    LocalLayerInfoForDiskUsageEviction, LogicalSizeCalculationCause, PageReconstructError, Timeline,
};

// re-export this function so that page_cache.rs can use it.
pub use crate::tenant::ephemeral_file::writeback as writeback_ephemeral_file;

// re-export for use in storage_sync.rs
pub use crate::tenant::metadata::save_metadata;

// re-export for use in walreceiver
pub use crate::tenant::timeline::WalReceiverInfo;

/// Parts of the `.neon/tenants/<tenant_id>/timelines/<timeline_id>` directory prefix.
pub const TIMELINES_SEGMENT_NAME: &str = "timelines";

pub const TENANT_ATTACHING_MARKER_FILENAME: &str = "attaching";

///
/// Tenant consists of multiple timelines. Keep them in a hash table.
///
pub struct Tenant {
    // Global pageserver config parameters
    pub conf: &'static PageServerConf,

    /// The value creation timestamp, used to measure activation delay, see:
    /// <https://github.com/neondatabase/neon/issues/4025>
    loading_started_at: Instant,

    state: watch::Sender<TenantState>,

    // Overridden tenant-specific config parameters.
    // We keep TenantConfOpt sturct here to preserve the information
    // about parameters that are not set.
    // This is necessary to allow global config updates.
    tenant_conf: Arc<RwLock<TenantConfOpt>>,

    tenant_id: TenantId,
    timelines: Mutex<HashMap<TimelineId, Arc<Timeline>>>,
    // This mutex prevents creation of new timelines during GC.
    // Adding yet another mutex (in addition to `timelines`) is needed because holding
    // `timelines` mutex during all GC iteration
    // may block for a long time `get_timeline`, `get_timelines_state`,... and other operations
    // with timelines, which in turn may cause dropping replication connection, expiration of wait_for_lsn
    // timeout...
    gc_cs: tokio::sync::Mutex<()>,
    walredo_mgr: Arc<dyn WalRedoManager + Send + Sync>,

    // provides access to timeline data sitting in the remote storage
    remote_storage: Option<GenericRemoteStorage>,

    /// Cached logical sizes updated updated on each [`Tenant::gather_size_inputs`].
    cached_logical_sizes: tokio::sync::Mutex<HashMap<(TimelineId, Lsn), u64>>,
    cached_synthetic_tenant_size: Arc<AtomicU64>,

    eviction_task_tenant_state: tokio::sync::Mutex<EvictionTaskTenantState>,
}

/// A timeline with some of its files on disk, being initialized.
/// This struct ensures the atomicity of the timeline init: it's either properly created and inserted into pageserver's memory, or
/// its local files are removed. In the worst case of a crash, an uninit mark file is left behind, which causes the directory
/// to be removed on next restart.
///
/// The caller is responsible for proper timeline data filling before the final init.
#[must_use]
pub struct UninitializedTimeline<'t> {
    owning_tenant: &'t Tenant,
    timeline_id: TimelineId,
    raw_timeline: Option<(Arc<Timeline>, TimelineUninitMark)>,
}

/// An uninit mark file, created along the timeline dir to ensure the timeline either gets fully initialized and loaded into pageserver's memory,
/// or gets removed eventually.
///
/// XXX: it's important to create it near the timeline dir, not inside it to ensure timeline dir gets removed first.
#[must_use]
struct TimelineUninitMark {
    uninit_mark_deleted: bool,
    uninit_mark_path: PathBuf,
    timeline_path: PathBuf,
}

impl UninitializedTimeline<'_> {
    /// Ensures timeline data is valid, loads it into pageserver's memory and removes
    /// uninit mark file on success.
    ///
    /// This function launches the flush loop if not already done.
    ///
    /// The caller is responsible for activating the timeline (function `.activate()`).
    fn initialize_with_lock(
        mut self,
        _ctx: &RequestContext,
        timelines: &mut HashMap<TimelineId, Arc<Timeline>>,
        load_layer_map: bool,
    ) -> anyhow::Result<Arc<Timeline>> {
        let timeline_id = self.timeline_id;
        let tenant_id = self.owning_tenant.tenant_id;

        let (new_timeline, uninit_mark) = self.raw_timeline.take().with_context(|| {
            format!("No timeline for initalization found for {tenant_id}/{timeline_id}")
        })?;

        let new_disk_consistent_lsn = new_timeline.get_disk_consistent_lsn();
        // TODO it would be good to ensure that, but apparently a lot of our testing is dependend on that at least
        // ensure!(new_disk_consistent_lsn.is_valid(),
        //     "Timeline {tenant_id}/{timeline_id} has invalid disk_consistent_lsn and cannot be initialized");

        match timelines.entry(timeline_id) {
            Entry::Occupied(_) => anyhow::bail!(
                "Found freshly initialized timeline {tenant_id}/{timeline_id} in the tenant map"
            ),
            Entry::Vacant(v) => {
                if load_layer_map {
                    new_timeline
                        .load_layer_map(new_disk_consistent_lsn)
                        .with_context(|| {
                            format!(
                                "Failed to load layermap for timeline {tenant_id}/{timeline_id}"
                            )
                        })?;
                }
                uninit_mark.remove_uninit_mark().with_context(|| {
                    format!(
                        "Failed to remove uninit mark file for timeline {tenant_id}/{timeline_id}"
                    )
                })?;
                v.insert(Arc::clone(&new_timeline));

                new_timeline.maybe_spawn_flush_loop();
            }
        }

        Ok(new_timeline)
    }

    /// Prepares timeline data by loading it from the basebackup archive.
    pub async fn import_basebackup_from_tar(
        self,
        copyin_read: &mut (impl tokio::io::AsyncRead + Send + Sync + Unpin),
        base_lsn: Lsn,
        broker_client: storage_broker::BrokerClientChannel,
        ctx: &RequestContext,
    ) -> anyhow::Result<Arc<Timeline>> {
        let raw_timeline = self.raw_timeline()?;

        import_datadir::import_basebackup_from_tar(raw_timeline, copyin_read, base_lsn, ctx)
            .await
            .context("Failed to import basebackup")?;

        // Flush loop needs to be spawned in order to be able to flush.
        // We want to run proper checkpoint before we mark timeline as available to outside world
        // Thus spawning flush loop manually and skipping flush_loop setup in initialize_with_lock
        raw_timeline.maybe_spawn_flush_loop();

        fail::fail_point!("before-checkpoint-new-timeline", |_| {
            bail!("failpoint before-checkpoint-new-timeline");
        });

        raw_timeline
            .freeze_and_flush()
            .await
            .context("Failed to flush after basebackup import")?;

        // Initialize without loading the layer map. We started with an empty layer map, and already
        // updated it for the layers that we created during the import.
        let mut timelines = self.owning_tenant.timelines.lock().unwrap();
        let tl = self.initialize_with_lock(ctx, &mut timelines, false)?;
        tl.activate(broker_client, None, ctx);
        Ok(tl)
    }

    fn raw_timeline(&self) -> anyhow::Result<&Arc<Timeline>> {
        Ok(&self
            .raw_timeline
            .as_ref()
            .with_context(|| {
                format!(
                    "No raw timeline {}/{} found",
                    self.owning_tenant.tenant_id, self.timeline_id
                )
            })?
            .0)
    }
}

impl Drop for UninitializedTimeline<'_> {
    fn drop(&mut self) {
        if let Some((_, uninit_mark)) = self.raw_timeline.take() {
            let _entered = info_span!("drop_uninitialized_timeline", tenant = %self.owning_tenant.tenant_id, timeline = %self.timeline_id).entered();
            error!("Timeline got dropped without initializing, cleaning its files");
            cleanup_timeline_directory(uninit_mark);
        }
    }
}

fn cleanup_timeline_directory(uninit_mark: TimelineUninitMark) {
    let timeline_path = &uninit_mark.timeline_path;
    match ignore_absent_files(|| fs::remove_dir_all(timeline_path)) {
        Ok(()) => {
            info!("Timeline dir {timeline_path:?} removed successfully, removing the uninit mark")
        }
        Err(e) => {
            error!("Failed to clean up uninitialized timeline directory {timeline_path:?}: {e:?}")
        }
    }
    drop(uninit_mark); // mark handles its deletion on drop, gets retained if timeline dir exists
}

impl TimelineUninitMark {
    /// Useful for initializing timelines, existing on disk after the restart.
    pub fn dummy() -> Self {
        Self {
            uninit_mark_deleted: true,
            uninit_mark_path: PathBuf::new(),
            timeline_path: PathBuf::new(),
        }
    }

    fn new(uninit_mark_path: PathBuf, timeline_path: PathBuf) -> Self {
        Self {
            uninit_mark_deleted: false,
            uninit_mark_path,
            timeline_path,
        }
    }

    fn remove_uninit_mark(mut self) -> anyhow::Result<()> {
        if !self.uninit_mark_deleted {
            self.delete_mark_file_if_present()?;
        }

        Ok(())
    }

    fn delete_mark_file_if_present(&mut self) -> anyhow::Result<()> {
        let uninit_mark_file = &self.uninit_mark_path;
        let uninit_mark_parent = uninit_mark_file
            .parent()
            .with_context(|| format!("Uninit mark file {uninit_mark_file:?} has no parent"))?;
        ignore_absent_files(|| fs::remove_file(uninit_mark_file)).with_context(|| {
            format!("Failed to remove uninit mark file at path {uninit_mark_file:?}")
        })?;
        crashsafe::fsync(uninit_mark_parent).context("Failed to fsync uninit mark parent")?;
        self.uninit_mark_deleted = true;

        Ok(())
    }
}

impl Drop for TimelineUninitMark {
    fn drop(&mut self) {
        if !self.uninit_mark_deleted {
            if self.timeline_path.exists() {
                error!(
                    "Uninit mark {} is not removed, timeline {} stays uninitialized",
                    self.uninit_mark_path.display(),
                    self.timeline_path.display()
                )
            } else {
                // unblock later timeline creation attempts
                warn!(
                    "Removing intermediate uninit mark file {}",
                    self.uninit_mark_path.display()
                );
                if let Err(e) = self.delete_mark_file_if_present() {
                    error!("Failed to remove the uninit mark file: {e}")
                }
            }
        }
    }
}

// We should not blindly overwrite local metadata with remote one.
// For example, consider the following case:
//     Image layer is flushed to disk as a new delta layer, we update local metadata and start upload task but after that
//     pageserver crashes. During startup we'll load new metadata, and then reset it
//     to the state of remote one. But current layermap will have layers from the old
//     metadata which is inconsistent.
//     And with current logic it wont disgard them during load because during layermap
//     load it sees local disk consistent lsn which is ahead of layer lsns.
//     If we treat remote as source of truth we need to completely sync with it,
//     i e delete local files which are missing on the remote. This will add extra work,
//     wal for these layers needs to be reingested for example
//
// So the solution is to take remote metadata only when we're attaching.
pub fn merge_local_remote_metadata<'a>(
    local: Option<&'a TimelineMetadata>,
    remote: Option<&'a TimelineMetadata>,
) -> anyhow::Result<(&'a TimelineMetadata, bool)> {
    match (local, remote) {
        (None, None) => anyhow::bail!("we should have either local metadata or remote"),
        (Some(local), None) => Ok((local, true)),
        // happens if we crash during attach, before writing out the metadata file
        (None, Some(remote)) => Ok((remote, false)),
        // This is the regular case where we crash/exit before finishing queued uploads.
        // Also, it happens if we crash during attach after writing the metadata file
        // but before removing the attaching marker file.
        (Some(local), Some(remote)) => {
            let consistent_lsn_cmp = local
                .disk_consistent_lsn()
                .cmp(&remote.disk_consistent_lsn());
            let gc_cutoff_lsn_cmp = local
                .latest_gc_cutoff_lsn()
                .cmp(&remote.latest_gc_cutoff_lsn());
            use std::cmp::Ordering::*;
            match (consistent_lsn_cmp, gc_cutoff_lsn_cmp) {
                // It wouldn't matter, but pick the local one so that we don't rewrite the metadata file.
                (Equal, Equal) => Ok((local, true)),
                // Local state is clearly ahead of the remote.
                (Greater, Greater) => Ok((local, true)),
                // We have local layer files that aren't on the remote, but GC horizon is on par.
                (Greater, Equal) => Ok((local, true)),
                // Local GC started running but we couldn't sync it to the remote.
                (Equal, Greater) => Ok((local, true)),

                // We always update the local value first, so something else must have
                // updated the remote value, probably a different pageserver.
                // The control plane is supposed to prevent this from happening.
                // Bail out.
                (Less, Less)
                | (Less, Equal)
                | (Equal, Less)
                | (Less, Greater)
                | (Greater, Less) => {
                    anyhow::bail!(
                        r#"remote metadata appears to be ahead of local metadata:
local:
  {local:#?}
remote:
  {remote:#?}
"#
                    );
                }
            }
        }
    }
}

#[derive(Debug, thiserror::Error)]
pub enum DeleteTimelineError {
    #[error("NotFound")]
    NotFound,
    #[error("HasChildren")]
    HasChildren(Vec<TimelineId>),
    #[error(transparent)]
    Other(#[from] anyhow::Error),
}

pub enum SetStoppingError {
    AlreadyStopping,
    Broken,
}

struct RemoteStartupData {
    index_part: IndexPart,
    remote_metadata: TimelineMetadata,
}

#[derive(Debug, thiserror::Error)]
pub(crate) enum WaitToBecomeActiveError {
    WillNotBecomeActive {
        tenant_id: TenantId,
        state: TenantState,
    },
    TenantDropped {
        tenant_id: TenantId,
    },
}

impl std::fmt::Display for WaitToBecomeActiveError {
    fn fmt(&self, f: &mut std::fmt::Formatter<'_>) -> std::fmt::Result {
        match self {
            WaitToBecomeActiveError::WillNotBecomeActive { tenant_id, state } => {
                write!(
                    f,
                    "Tenant {} will not become active. Current state: {:?}",
                    tenant_id, state
                )
            }
            WaitToBecomeActiveError::TenantDropped { tenant_id } => {
                write!(f, "Tenant {tenant_id} will not become active (dropped)")
            }
        }
    }
}

impl Tenant {
    /// Yet another helper for timeline initialization.
    /// Contains the common part of `load_local_timeline` and `load_remote_timeline`.
    ///
    /// - Initializes the Timeline struct and inserts it into the tenant's hash map
    /// - Scans the local timeline directory for layer files and builds the layer map
    /// - Downloads remote index file and adds remote files to the layer map
    /// - Schedules remote upload tasks for any files that are present locally but missing from remote storage.
    ///
    /// If the operation fails, the timeline is left in the tenant's hash map in Broken state. On success,
    /// it is marked as Active.
    #[allow(clippy::too_many_arguments)]
    async fn timeline_init_and_sync(
        &self,
        timeline_id: TimelineId,
        remote_client: Option<RemoteTimelineClient>,
        remote_startup_data: Option<RemoteStartupData>,
        local_metadata: Option<TimelineMetadata>,
        ancestor: Option<Arc<Timeline>>,
        first_save: bool,
        ctx: &RequestContext,
    ) -> anyhow::Result<()> {
        let tenant_id = self.tenant_id;

        let (up_to_date_metadata, picked_local) = merge_local_remote_metadata(
            local_metadata.as_ref(),
            remote_startup_data.as_ref().map(|r| &r.remote_metadata),
        )
        .context("merge_local_remote_metadata")?
        .to_owned();

        let timeline = {
            // avoiding holding it across awaits
            let mut timelines_accessor = self.timelines.lock().unwrap();
            if timelines_accessor.contains_key(&timeline_id) {
                anyhow::bail!(
                    "Timeline {tenant_id}/{timeline_id} already exists in the tenant map"
                );
            }

            let dummy_timeline = self.create_timeline_data(
                timeline_id,
                up_to_date_metadata,
                ancestor.clone(),
                remote_client,
            )?;

            let timeline = UninitializedTimeline {
                owning_tenant: self,
                timeline_id,
                raw_timeline: Some((dummy_timeline, TimelineUninitMark::dummy())),
            };
            // Do not start walreceiver here. We do need loaded layer map for reconcile_with_remote
            // But we shouldnt start walreceiver before we have all the data locally, because working walreceiver
            // will ingest data which may require looking at the layers which are not yet available locally
            match timeline.initialize_with_lock(ctx, &mut timelines_accessor, true) {
                Ok(new_timeline) => new_timeline,
                Err(e) => {
                    error!("Failed to initialize timeline {tenant_id}/{timeline_id}: {e:?}");
                    // FIXME using None is a hack, it wont hurt, just ugly.
                    //     Ideally initialize_with_lock error should return timeline in the error
                    //     Or return ownership of itself completely so somethin like into_broken
                    //     can be called directly on Uninitielized timeline
                    //     also leades to redundant .clone
                    let broken_timeline = self
                        .create_timeline_data(
                            timeline_id,
                            up_to_date_metadata,
                            ancestor.clone(),
                            None,
                        )
                        .with_context(|| {
                            format!("creating broken timeline data for {tenant_id}/{timeline_id}")
                        })?;
                    broken_timeline.set_broken(e.to_string());
                    timelines_accessor.insert(timeline_id, broken_timeline);
                    return Err(e);
                }
            }
        };

        if self.remote_storage.is_some() {
            // Reconcile local state with remote storage, downloading anything that's
            // missing locally, and scheduling uploads for anything that's missing
            // in remote storage.
            timeline
                .reconcile_with_remote(
                    up_to_date_metadata,
                    remote_startup_data.as_ref().map(|r| &r.index_part),
                )
                .await
                .context("failed to reconcile with remote")?
        }

        // Sanity check: a timeline should have some content.
        anyhow::ensure!(
            ancestor.is_some()
                || timeline
                    .layers
                    .read()
                    .unwrap()
                    .iter_historic_layers()
                    .next()
                    .is_some(),
            "Timeline has no ancestor and no layer files"
        );

        // Save the metadata file to local disk.
        if !picked_local {
            save_metadata(
                self.conf,
                timeline_id,
                tenant_id,
                up_to_date_metadata,
                first_save,
            )
            .context("save_metadata")?;
        }

        Ok(())
    }

    ///
    /// Attach a tenant that's available in cloud storage.
    ///
    /// This returns quickly, after just creating the in-memory object
    /// Tenant struct and launching a background task to download
    /// the remote index files.  On return, the tenant is most likely still in
    /// Attaching state, and it will become Active once the background task
    /// finishes. You can use wait_until_active() to wait for the task to
    /// complete.
    ///
    pub(crate) fn spawn_attach(
        conf: &'static PageServerConf,
        tenant_id: TenantId,
        broker_client: storage_broker::BrokerClientChannel,
        remote_storage: GenericRemoteStorage,
        ctx: &RequestContext,
    ) -> anyhow::Result<Arc<Tenant>> {
        // TODO dedup with spawn_load
        let tenant_conf =
            Self::load_tenant_config(conf, tenant_id).context("load tenant config")?;

        let wal_redo_manager = Arc::new(PostgresRedoManager::new(conf, tenant_id));
        let tenant = Arc::new(Tenant::new(
            TenantState::Attaching,
            conf,
            tenant_conf,
            wal_redo_manager,
            tenant_id,
            Some(remote_storage),
        ));

        // Do all the hard work in the background
        let tenant_clone = Arc::clone(&tenant);

        let ctx = ctx.detached_child(TaskKind::Attach, DownloadBehavior::Warn);
        task_mgr::spawn(
            &tokio::runtime::Handle::current(),
            TaskKind::Attach,
            Some(tenant_id),
            None,
            "attach tenant",
            false,
            async move {
                match tenant_clone.attach(&ctx).await {
                    Ok(()) => {
                        info!("attach finished, activating");
                        tenant_clone.activate(broker_client, None, &ctx);
                    }
                    Err(e) => {
                        error!("attach failed, setting tenant state to Broken: {:?}", e);
                        tenant_clone.state.send_modify(|state| {
                            assert_eq!(*state, TenantState::Attaching, "the attach task owns the tenant state until activation is complete");
                            *state = TenantState::broken_from_reason(e.to_string());
                        });
                    }
                }
                Ok(())
            }
            .instrument({
                let span = tracing::info_span!(parent: None, "attach", tenant_id=%tenant_id);
                span.follows_from(Span::current());
                span
            }),
        );
        Ok(tenant)
    }

    ///
    /// Background task that downloads all data for a tenant and brings it to Active state.
    ///
    /// No background tasks are started as part of this routine.
    ///
    async fn attach(self: &Arc<Tenant>, ctx: &RequestContext) -> anyhow::Result<()> {
        debug_assert_current_span_has_tenant_id();

        let marker_file = self.conf.tenant_attaching_mark_file_path(&self.tenant_id);
        if !tokio::fs::try_exists(&marker_file)
            .await
            .context("check for existence of marker file")?
        {
            anyhow::bail!(
                "implementation error: marker file should exist at beginning of this function"
            );
        }

        // Get list of remote timelines
        // download index files for every tenant timeline
        info!("listing remote timelines");

        let remote_storage = self
            .remote_storage
            .as_ref()
            .ok_or_else(|| anyhow::anyhow!("cannot attach without remote storage"))?;

        let remote_timeline_ids = remote_timeline_client::list_remote_timelines(
            remote_storage,
            self.conf,
            self.tenant_id,
        )
        .await?;

        info!("found {} timelines", remote_timeline_ids.len());

        // Download & parse index parts
        let mut part_downloads = JoinSet::new();
        for timeline_id in remote_timeline_ids {
            let client = RemoteTimelineClient::new(
                remote_storage.clone(),
                self.conf,
                self.tenant_id,
                timeline_id,
            );
            part_downloads.spawn(
                async move {
                    debug!("starting index part download");

                    let index_part = client
                        .download_index_file()
                        .await
                        .context("download index file")?;

                    debug!("finished index part download");

                    Result::<_, anyhow::Error>::Ok((timeline_id, client, index_part))
                }
                .map(move |res| {
                    res.with_context(|| format!("download index part for timeline {timeline_id}"))
                })
                .instrument(info_span!("download_index_part", timeline=%timeline_id)),
            );
        }
        // Wait for all the download tasks to complete & collect results.
        let mut remote_index_and_client = HashMap::new();
        let mut timeline_ancestors = HashMap::new();
        while let Some(result) = part_downloads.join_next().await {
            // NB: we already added timeline_id as context to the error
            let result: Result<_, anyhow::Error> = result.context("joinset task join")?;
            let (timeline_id, client, index_part) = result?;
            debug!("successfully downloaded index part for timeline {timeline_id}");
            match index_part {
                MaybeDeletedIndexPart::IndexPart(index_part) => {
                    timeline_ancestors.insert(
                        timeline_id,
                        index_part.parse_metadata().context("parse_metadata")?,
                    );
                    remote_index_and_client.insert(timeline_id, (index_part, client));
                }
                MaybeDeletedIndexPart::Deleted(_) => {
                    info!("timeline {} is deleted, skipping", timeline_id);
                    continue;
                }
            }
        }

        // For every timeline, download the metadata file, scan the local directory,
        // and build a layer map that contains an entry for each remote and local
        // layer file.
        let sorted_timelines = tree_sort_timelines(timeline_ancestors)?;
        for (timeline_id, remote_metadata) in sorted_timelines {
            let (index_part, remote_client) = remote_index_and_client
                .remove(&timeline_id)
                .expect("just put it in above");

            // TODO again handle early failure
            self.load_remote_timeline(timeline_id, index_part, remote_metadata, remote_client, ctx)
                .await
                .with_context(|| {
                    format!(
                        "failed to load remote timeline {} for tenant {}",
                        timeline_id, self.tenant_id
                    )
                })?;
        }

        std::fs::remove_file(&marker_file)
            .with_context(|| format!("unlink attach marker file {}", marker_file.display()))?;
        crashsafe::fsync(marker_file.parent().expect("marker file has parent dir"))
            .context("fsync tenant directory after unlinking attach marker file")?;

        utils::failpoint_sleep_millis_async!("attach-before-activate");

        info!("Done");

        Ok(())
    }

    /// get size of all remote timelines
    ///
    /// This function relies on the index_part instead of listing the remote storage
    ///
    pub async fn get_remote_size(&self) -> anyhow::Result<u64> {
        let mut size = 0;

        for timeline in self.list_timelines().iter() {
            if let Some(remote_client) = &timeline.remote_client {
                size += remote_client.get_remote_physical_size();
            }
        }

        Ok(size)
    }

    #[instrument(skip_all, fields(timeline_id=%timeline_id))]
    async fn load_remote_timeline(
        &self,
        timeline_id: TimelineId,
        index_part: IndexPart,
        remote_metadata: TimelineMetadata,
        remote_client: RemoteTimelineClient,
        ctx: &RequestContext,
    ) -> anyhow::Result<()> {
        debug_assert_current_span_has_tenant_id();

        info!("downloading index file for timeline {}", timeline_id);
        tokio::fs::create_dir_all(self.conf.timeline_path(&timeline_id, &self.tenant_id))
            .await
            .context("Failed to create new timeline directory")?;

        let ancestor = if let Some(ancestor_id) = remote_metadata.ancestor_timeline() {
            let timelines = self.timelines.lock().unwrap();
            Some(Arc::clone(timelines.get(&ancestor_id).ok_or_else(
                || {
                    anyhow::anyhow!(
                        "cannot find ancestor timeline {ancestor_id} for timeline {timeline_id}"
                    )
                },
            )?))
        } else {
            None
        };

        // Even if there is local metadata it cannot be ahead of the remote one
        // since we're attaching. Even if we resume interrupted attach remote one
        // cannot be older than the local one
        let local_metadata = None;

        self.timeline_init_and_sync(
            timeline_id,
            Some(remote_client),
            Some(RemoteStartupData {
                index_part,
                remote_metadata,
            }),
            local_metadata,
            ancestor,
            true,
            ctx,
        )
        .await
    }

    /// Create a placeholder Tenant object for a broken tenant
    pub fn create_broken_tenant(
        conf: &'static PageServerConf,
        tenant_id: TenantId,
        reason: String,
    ) -> Arc<Tenant> {
        let wal_redo_manager = Arc::new(PostgresRedoManager::new(conf, tenant_id));
        Arc::new(Tenant::new(
            TenantState::Broken {
                reason,
                backtrace: String::new(),
            },
            conf,
            TenantConfOpt::default(),
            wal_redo_manager,
            tenant_id,
            None,
        ))
    }

    /// Load a tenant that's available on local disk
    ///
    /// This is used at pageserver startup, to rebuild the in-memory
    /// structures from on-disk state. This is similar to attaching a tenant,
    /// but the index files already exist on local disk, as well as some layer
    /// files.
    ///
    /// If the loading fails for some reason, the Tenant will go into Broken
    /// state.
    ///
    /// `init_done` is an optional channel used during initial load to delay background task
    /// start. It is not used later.
    #[instrument(skip_all, fields(tenant_id=%tenant_id))]
    pub fn spawn_load(
        conf: &'static PageServerConf,
        tenant_id: TenantId,
        broker_client: storage_broker::BrokerClientChannel,
        remote_storage: Option<GenericRemoteStorage>,
        init_done: Option<(completion::Completion, completion::Barrier)>,
        ctx: &RequestContext,
    ) -> Arc<Tenant> {
        debug_assert_current_span_has_tenant_id();

        let tenant_conf = match Self::load_tenant_config(conf, tenant_id) {
            Ok(conf) => conf,
            Err(e) => {
                error!("load tenant config failed: {:?}", e);
                return Tenant::create_broken_tenant(conf, tenant_id, format!("{e:#}"));
            }
        };

        let wal_redo_manager = Arc::new(PostgresRedoManager::new(conf, tenant_id));
        let tenant = Tenant::new(
            TenantState::Loading,
            conf,
            tenant_conf,
            wal_redo_manager,
            tenant_id,
            remote_storage,
        );
        let tenant = Arc::new(tenant);

        // Do all the hard work in a background task
        let tenant_clone = Arc::clone(&tenant);

        let ctx = ctx.detached_child(TaskKind::InitialLoad, DownloadBehavior::Warn);
        let _ = task_mgr::spawn(
            &tokio::runtime::Handle::current(),
            TaskKind::InitialLoad,
            Some(tenant_id),
            None,
            "initial tenant load",
            false,
            async move {
                // keep the sender alive as long as we have the initial load ongoing; it will be
                // None for loads spawned after init_tenant_mgr.
                let (_tx, rx) = if let Some((tx, rx)) = init_done {
                    (Some(tx), Some(rx))
                } else {
                    (None, None)
                };
                match tenant_clone.load(&ctx).await {
                    Ok(()) => {
                        debug!("load finished, activating");
                        tenant_clone.activate(broker_client, rx.as_ref(), &ctx);
                    }
                    Err(err) => {
                        error!("load failed, setting tenant state to Broken: {err:?}");
                        tenant_clone.state.send_modify(|state| {
                            assert_eq!(*state, TenantState::Loading, "the loading task owns the tenant state until activation is complete");
                            *state = TenantState::broken_from_reason(err.to_string());
                        });
                    }
                }
               Ok(())
            }
            .instrument({
                let span = tracing::info_span!(parent: None, "load", tenant_id=%tenant_id);
                span.follows_from(Span::current());
                span
            }),
        );

        tenant
    }

    ///
    /// Background task to load in-memory data structures for this tenant, from
    /// files on disk. Used at pageserver startup.
    ///
    /// No background tasks are started as part of this routine.
    async fn load(self: &Arc<Tenant>, ctx: &RequestContext) -> anyhow::Result<()> {
        debug_assert_current_span_has_tenant_id();

        debug!("loading tenant task");

        utils::failpoint_sleep_millis_async!("before-loading-tenant");

        // TODO split this into two functions, scan and actual load

        // Load in-memory state to reflect the local files on disk
        //
        // Scan the directory, peek into the metadata file of each timeline, and
        // collect a list of timelines and their ancestors.
        let tenant_id = self.tenant_id;
        let conf = self.conf;
        let span = info_span!("blocking");

        let sorted_timelines: Vec<(_, _)> = tokio::task::spawn_blocking(move || {
            let _g = span.entered();
            let mut timelines_to_load: HashMap<TimelineId, TimelineMetadata> = HashMap::new();
            let timelines_dir = conf.timelines_path(&tenant_id);

            for entry in
                std::fs::read_dir(&timelines_dir).context("list timelines directory for tenant")?
            {
                let entry = entry.context("read timeline dir entry")?;
                let timeline_dir = entry.path();

                if crate::is_temporary(&timeline_dir) {
                    info!(
                        "Found temporary timeline directory, removing: {}",
                        timeline_dir.display()
                    );
                    if let Err(e) = std::fs::remove_dir_all(&timeline_dir) {
                        error!(
                            "Failed to remove temporary directory '{}': {:?}",
                            timeline_dir.display(),
                            e
                        );
                    }
                } else if is_uninit_mark(&timeline_dir) {
                    let timeline_uninit_mark_file = &timeline_dir;
                    info!(
                        "Found an uninit mark file {}, removing the timeline and its uninit mark",
                        timeline_uninit_mark_file.display()
                    );
                    let timeline_id = timeline_uninit_mark_file
                        .file_stem()
                        .and_then(OsStr::to_str)
                        .unwrap_or_default()
                        .parse::<TimelineId>()
                        .with_context(|| {
                            format!(
                            "Could not parse timeline id out of the timeline uninit mark name {}",
                            timeline_uninit_mark_file.display()
                        )
                        })?;
                    let timeline_dir = conf.timeline_path(&timeline_id, &tenant_id);
                    if let Err(e) =
                        remove_timeline_and_uninit_mark(&timeline_dir, timeline_uninit_mark_file)
                    {
                        error!("Failed to clean up uninit marked timeline: {e:?}");
                    }
                } else {
                    let timeline_id = timeline_dir
                        .file_name()
                        .and_then(OsStr::to_str)
                        .unwrap_or_default()
                        .parse::<TimelineId>()
                        .with_context(|| {
                            format!(
                                "Could not parse timeline id out of the timeline dir name {}",
                                timeline_dir.display()
                            )
                        })?;
                    let timeline_uninit_mark_file =
                        conf.timeline_uninit_mark_file_path(tenant_id, timeline_id);
                    if timeline_uninit_mark_file.exists() {
                        info!(
                            %timeline_id,
                            "Found an uninit mark file, removing the timeline and its uninit mark",
                        );
                        if let Err(e) = remove_timeline_and_uninit_mark(
                            &timeline_dir,
                            &timeline_uninit_mark_file,
                        ) {
                            error!("Failed to clean up uninit marked timeline: {e:?}");
                        }
                        continue;
                    }

                    let file_name = entry.file_name();
                    if let Ok(timeline_id) =
                        file_name.to_str().unwrap_or_default().parse::<TimelineId>()
                    {
                        let metadata = load_metadata(conf, timeline_id, tenant_id)
                            .context("failed to load metadata")?;
                        timelines_to_load.insert(timeline_id, metadata);
                    } else {
                        // A file or directory that doesn't look like a timeline ID
                        warn!(
                            "unexpected file or directory in timelines directory: {}",
                            file_name.to_string_lossy()
                        );
                    }
                }
            }

            // Sort the array of timeline IDs into tree-order, so that parent comes before
            // all its children.
            tree_sort_timelines(timelines_to_load)
        })
        .await
        .context("load spawn_blocking")
        .and_then(|res| res)?;

        // FIXME original collect_timeline_files contained one more check:
        //    1. "Timeline has no ancestor and no layer files"

        for (timeline_id, local_metadata) in sorted_timelines {
            self.load_local_timeline(timeline_id, local_metadata, ctx)
                .await
                .with_context(|| format!("load local timeline {timeline_id}"))?;
        }

        trace!("Done");

        Ok(())
    }

    /// Subroutine of `load_tenant`, to load an individual timeline
    ///
    /// NB: The parent is assumed to be already loaded!
    #[instrument(skip(self, local_metadata, ctx))]
    async fn load_local_timeline(
        self: &Arc<Self>,
        timeline_id: TimelineId,
        local_metadata: TimelineMetadata,
        ctx: &RequestContext,
    ) -> anyhow::Result<()> {
        debug_assert_current_span_has_tenant_id();

        let remote_client = self.remote_storage.as_ref().map(|remote_storage| {
            RemoteTimelineClient::new(
                remote_storage.clone(),
                self.conf,
                self.tenant_id,
                timeline_id,
            )
        });

        let ancestor = if let Some(ancestor_timeline_id) = local_metadata.ancestor_timeline() {
            let ancestor_timeline = self.get_timeline(ancestor_timeline_id, false)
                .with_context(|| anyhow::anyhow!("cannot find ancestor timeline {ancestor_timeline_id} for timeline {timeline_id}"))?;
            Some(ancestor_timeline)
        } else {
            None
        };

        let (remote_startup_data, remote_client) = match remote_client {
            Some(remote_client) => match remote_client.download_index_file().await {
                Ok(index_part) => {
                    let index_part = match index_part {
                        MaybeDeletedIndexPart::IndexPart(index_part) => index_part,
                        MaybeDeletedIndexPart::Deleted(index_part) => {
                            // TODO: we won't reach here if remote storage gets de-configured after start of the deletion operation.
                            // Example:
                            //  start deletion operation
                            //  finishes upload of index part
                            //  pageserver crashes
                            //  remote storage gets de-configured
                            //  pageserver starts
                            //
                            // We don't really anticipate remote storage to be de-configured, so, for now, this is fine.
                            // Also, maybe we'll remove that option entirely in the future, see https://github.com/neondatabase/neon/issues/4099.
                            info!("is_deleted is set on remote, resuming removal of timeline data originally done by timeline deletion handler");

                            remote_client
                                .init_upload_queue_stopped_to_continue_deletion(&index_part)?;

                            let timeline = self
                                .create_timeline_data(
                                    timeline_id,
                                    &local_metadata,
                                    ancestor,
                                    Some(remote_client),
                                )
                                .context("create_timeline_data")?;

                            let guard = Arc::clone(&timeline.delete_lock).lock_owned().await;

                            // Note: here we even skip populating layer map. Timeline is essentially uninitialized.
                            // RemoteTimelineClient is the only functioning part.
                            timeline.set_state(TimelineState::Stopping);
                            // We meed to do this because when console retries delete request we shouldnt answer with 404
                            // because 404 means successful deletion.
                            // FIXME consider TimelineState::Deleting.
                            let mut locked = self.timelines.lock().unwrap();
                            locked.insert(timeline_id, Arc::clone(&timeline));

                            Tenant::schedule_delete_timeline(
                                Arc::clone(self),
                                timeline_id,
                                timeline,
                                guard,
                            );

                            return Ok(());
                        }
                    };

                    let remote_metadata = index_part.parse_metadata().context("parse_metadata")?;
                    (
                        Some(RemoteStartupData {
                            index_part,
                            remote_metadata,
                        }),
                        Some(remote_client),
                    )
                }
                Err(DownloadError::NotFound) => {
                    info!("no index file was found on the remote");
                    (None, Some(remote_client))
                }
                Err(e) => return Err(anyhow::anyhow!(e)),
            },
            None => (None, remote_client),
        };

        self.timeline_init_and_sync(
            timeline_id,
            remote_client,
            remote_startup_data,
            Some(local_metadata),
            ancestor,
            false,
            ctx,
        )
        .await
    }

    pub fn tenant_id(&self) -> TenantId {
        self.tenant_id
    }

    /// Get Timeline handle for given Neon timeline ID.
    /// This function is idempotent. It doesn't change internal state in any way.
    pub fn get_timeline(
        &self,
        timeline_id: TimelineId,
        active_only: bool,
    ) -> anyhow::Result<Arc<Timeline>> {
        let timelines_accessor = self.timelines.lock().unwrap();
        let timeline = timelines_accessor.get(&timeline_id).with_context(|| {
            format!("Timeline {}/{} was not found", self.tenant_id, timeline_id)
        })?;

        if active_only && !timeline.is_active() {
            anyhow::bail!(
                "Timeline {}/{} is not active, state: {:?}",
                self.tenant_id,
                timeline_id,
                timeline.current_state()
            )
        } else {
            Ok(Arc::clone(timeline))
        }
    }

    /// Lists timelines the tenant contains.
    /// Up to tenant's implementation to omit certain timelines that ar not considered ready for use.
    pub fn list_timelines(&self) -> Vec<Arc<Timeline>> {
        self.timelines
            .lock()
            .unwrap()
            .values()
            .map(Arc::clone)
            .collect()
    }

    /// This is used to create the initial 'main' timeline during bootstrapping,
    /// or when importing a new base backup. The caller is expected to load an
    /// initial image of the datadir to the new timeline after this.
    pub fn create_empty_timeline(
        &self,
        new_timeline_id: TimelineId,
        initdb_lsn: Lsn,
        pg_version: u32,
        _ctx: &RequestContext,
    ) -> anyhow::Result<UninitializedTimeline> {
        anyhow::ensure!(
            self.is_active(),
            "Cannot create empty timelines on inactive tenant"
        );

        let timelines = self.timelines.lock().unwrap();
        let timeline_uninit_mark = self.create_timeline_uninit_mark(new_timeline_id, &timelines)?;
        drop(timelines);

        let new_metadata = TimelineMetadata::new(
            Lsn(0),
            None,
            None,
            Lsn(0),
            initdb_lsn,
            initdb_lsn,
            pg_version,
        );
        self.prepare_timeline(
            new_timeline_id,
            &new_metadata,
            timeline_uninit_mark,
            true,
            None,
        )
    }

    /// Helper for unit tests to create an emtpy timeline.
    ///
    /// The timeline is has state value `Active` but its background loops are not running.
    // This makes the various functions which anyhow::ensure! for Active state work in tests.
    // Our current tests don't need the background loops.
    #[cfg(test)]
    pub fn create_test_timeline(
        &self,
        new_timeline_id: TimelineId,
        initdb_lsn: Lsn,
        pg_version: u32,
        ctx: &RequestContext,
    ) -> anyhow::Result<Arc<Timeline>> {
        let uninit_tl = self.create_empty_timeline(new_timeline_id, initdb_lsn, pg_version, ctx)?;
        let mut timelines = self.timelines.lock().unwrap();
        let tl = uninit_tl.initialize_with_lock(ctx, &mut timelines, true)?;
        // The non-test code would call tl.activate() here.
        tl.set_state(TimelineState::Active);
        Ok(tl)
    }

    /// Create a new timeline.
    ///
    /// Returns the new timeline ID and reference to its Timeline object.
    ///
    /// If the caller specified the timeline ID to use (`new_timeline_id`), and timeline with
    /// the same timeline ID already exists, returns None. If `new_timeline_id` is not given,
    /// a new unique ID is generated.
    pub async fn create_timeline(
        &self,
        new_timeline_id: TimelineId,
        ancestor_timeline_id: Option<TimelineId>,
        mut ancestor_start_lsn: Option<Lsn>,
        pg_version: u32,
        broker_client: storage_broker::BrokerClientChannel,
        ctx: &RequestContext,
    ) -> anyhow::Result<Option<Arc<Timeline>>> {
        anyhow::ensure!(
            self.is_active(),
            "Cannot create timelines on inactive tenant"
        );

        if let Ok(existing) = self.get_timeline(new_timeline_id, false) {
            debug!("timeline {new_timeline_id} already exists");

            if let Some(remote_client) = existing.remote_client.as_ref() {
                // Wait for uploads to complete, so that when we return Ok, the timeline
                // is known to be durable on remote storage. Just like we do at the end of
                // this function, after we have created the timeline ourselves.
                //
                // We only really care that the initial version of `index_part.json` has
                // been uploaded. That's enough to remember that the timeline
                // exists. However, there is no function to wait specifically for that so
                // we just wait for all in-progress uploads to finish.
                remote_client
                    .wait_completion()
                    .await
                    .context("wait for timeline uploads to complete")?;
            }

            return Ok(None);
        }

        let loaded_timeline = match ancestor_timeline_id {
            Some(ancestor_timeline_id) => {
                let ancestor_timeline = self
                    .get_timeline(ancestor_timeline_id, false)
                    .context("Cannot branch off the timeline that's not present in pageserver")?;

                if let Some(lsn) = ancestor_start_lsn.as_mut() {
                    *lsn = lsn.align();

                    let ancestor_ancestor_lsn = ancestor_timeline.get_ancestor_lsn();
                    if ancestor_ancestor_lsn > *lsn {
                        // can we safely just branch from the ancestor instead?
                        bail!(
                            "invalid start lsn {} for ancestor timeline {}: less than timeline ancestor lsn {}",
                            lsn,
                            ancestor_timeline_id,
                            ancestor_ancestor_lsn,
                        );
                    }

                    // Wait for the WAL to arrive and be processed on the parent branch up
                    // to the requested branch point. The repository code itself doesn't
                    // require it, but if we start to receive WAL on the new timeline,
                    // decoding the new WAL might need to look up previous pages, relation
                    // sizes etc. and that would get confused if the previous page versions
                    // are not in the repository yet.
                    ancestor_timeline.wait_lsn(*lsn, ctx).await?;
                }

                self.branch_timeline(&ancestor_timeline, new_timeline_id, ancestor_start_lsn, ctx)
                    .await?
            }
            None => {
                self.bootstrap_timeline(new_timeline_id, pg_version, ctx)
                    .await?
            }
        };

        loaded_timeline.activate(broker_client, None, ctx);

        if let Some(remote_client) = loaded_timeline.remote_client.as_ref() {
            // Wait for the upload of the 'index_part.json` file to finish, so that when we return
            // Ok, the timeline is durable in remote storage.
            let kind = ancestor_timeline_id
                .map(|_| "branched")
                .unwrap_or("bootstrapped");
            remote_client.wait_completion().await.with_context(|| {
                format!("wait for {} timeline initial uploads to complete", kind)
            })?;
        }

        Ok(Some(loaded_timeline))
    }

    /// perform one garbage collection iteration, removing old data files from disk.
    /// this function is periodically called by gc task.
    /// also it can be explicitly requested through page server api 'do_gc' command.
    ///
    /// `target_timeline_id` specifies the timeline to GC, or None for all.
    ///
    /// The `horizon` an `pitr` parameters determine how much WAL history needs to be retained.
    /// Also known as the retention period, or the GC cutoff point. `horizon` specifies
    /// the amount of history, as LSN difference from current latest LSN on each timeline.
    /// `pitr` specifies the same as a time difference from the current time. The effective
    /// GC cutoff point is determined conservatively by either `horizon` and `pitr`, whichever
    /// requires more history to be retained.
    //
    pub async fn gc_iteration(
        &self,
        target_timeline_id: Option<TimelineId>,
        horizon: u64,
        pitr: Duration,
        ctx: &RequestContext,
    ) -> anyhow::Result<GcResult> {
        anyhow::ensure!(
            self.is_active(),
            "Cannot run GC iteration on inactive tenant"
        );

        self.gc_iteration_internal(target_timeline_id, horizon, pitr, ctx)
            .await
    }

    /// Perform one compaction iteration.
    /// This function is periodically called by compactor task.
    /// Also it can be explicitly requested per timeline through page server
    /// api's 'compact' command.
    pub async fn compaction_iteration(&self, ctx: &RequestContext) -> anyhow::Result<()> {
        anyhow::ensure!(
            self.is_active(),
            "Cannot run compaction iteration on inactive tenant"
        );

        // Scan through the hashmap and collect a list of all the timelines,
        // while holding the lock. Then drop the lock and actually perform the
        // compactions.  We don't want to block everything else while the
        // compaction runs.
        let timelines_to_compact = {
            let timelines = self.timelines.lock().unwrap();
            let timelines_to_compact = timelines
                .iter()
                .map(|(timeline_id, timeline)| (*timeline_id, timeline.clone()))
                .collect::<Vec<_>>();
            drop(timelines);
            timelines_to_compact
        };

        for (timeline_id, timeline) in &timelines_to_compact {
            timeline
                .compact(ctx)
                .instrument(info_span!("compact_timeline", timeline = %timeline_id))
                .await?;
        }

        Ok(())
    }

    /// Flush all in-memory data to disk.
    ///
    /// Used at graceful shutdown.
    ///
    pub async fn freeze_and_flush(&self) -> anyhow::Result<()> {
        // Scan through the hashmap and collect a list of all the timelines,
        // while holding the lock. Then drop the lock and actually perform the
        // flushing. We don't want to block everything else while the
        // flushing is performed.
        let timelines_to_flush = {
            let timelines = self.timelines.lock().unwrap();
            timelines
                .iter()
                .map(|(_id, timeline)| Arc::clone(timeline))
                .collect::<Vec<_>>()
        };

        for timeline in &timelines_to_flush {
            timeline.freeze_and_flush().await?;
        }

        Ok(())
    }

    /// Shuts down a timeline's tasks, removes its in-memory structures, and deletes its
    /// data from both disk and s3.
    #[instrument(skip(self, timeline))]
    async fn delete_timeline(
        &self,
        timeline_id: TimelineId,
        timeline: Arc<Timeline>,
    ) -> anyhow::Result<()> {
        {
            // Grab the layer_removal_cs lock, and actually perform the deletion.
            //
            // This lock prevents prevents GC or compaction from running at the same time.
            // The GC task doesn't register itself with the timeline it's operating on,
            // so it might still be running even though we called `shutdown_tasks`.
            //
            // Note that there are still other race conditions between
            // GC, compaction and timeline deletion. See
            // https://github.com/neondatabase/neon/issues/2671
            //
            // No timeout here, GC & Compaction should be responsive to the
            // `TimelineState::Stopping` change.
            info!("waiting for layer_removal_cs.lock()");
            let layer_removal_guard = timeline.layer_removal_cs.lock().await;
            info!("got layer_removal_cs.lock(), deleting layer files");

            // NB: storage_sync upload tasks that reference these layers have been cancelled
            //     by the caller.

            let local_timeline_directory = self
                .conf
                .timeline_path(&timeline.timeline_id, &self.tenant_id);

            fail::fail_point!("timeline-delete-before-rm", |_| {
                Err(anyhow::anyhow!("failpoint: timeline-delete-before-rm"))?
            });

            // NB: This need not be atomic because the deleted flag in the IndexPart
            // will be observed during tenant/timeline load. The deletion will be resumed there.
            //
            // For configurations without remote storage, we tolerate that we're not crash-safe here.
            // The timeline may come up Active but with missing layer files, in such setups.
            // See https://github.com/neondatabase/neon/pull/3919#issuecomment-1531726720
            match std::fs::remove_dir_all(&local_timeline_directory) {
                Err(e) if e.kind() == std::io::ErrorKind::NotFound => {
                    // This can happen if we're called a second time, e.g.,
                    // because of a previous failure/cancellation at/after
                    // failpoint timeline-delete-after-rm.
                    //
                    // It can also happen if we race with tenant detach, because,
                    // it doesn't grab the layer_removal_cs lock.
                    //
                    // For now, log and continue.
                    // warn! level is technically not appropriate for the
                    // first case because we should expect retries to happen.
                    // But the error is so rare, it seems better to get attention if it happens.
                    let tenant_state = self.current_state();
                    warn!(
                        timeline_dir=?local_timeline_directory,
                        ?tenant_state,
                        "timeline directory not found, proceeding anyway"
                    );
                    // continue with the rest of the deletion
                }
                res => res.with_context(|| {
                    format!(
                        "Failed to remove local timeline directory '{}'",
                        local_timeline_directory.display()
                    )
                })?,
            }

            info!("finished deleting layer files, releasing layer_removal_cs.lock()");
            drop(layer_removal_guard);
        }

        fail::fail_point!("timeline-delete-after-rm", |_| {
            Err(anyhow::anyhow!("failpoint: timeline-delete-after-rm"))?
        });

        {
            // Remove the timeline from the map.
            let mut timelines = self.timelines.lock().unwrap();
            let children_exist = timelines
                .iter()
                .any(|(_, entry)| entry.get_ancestor_timeline_id() == Some(timeline_id));
            // XXX this can happen because `branch_timeline` doesn't check `TimelineState::Stopping`.
            // We already deleted the layer files, so it's probably best to panic.
            // (Ideally, above remove_dir_all is atomic so we don't see this timeline after a restart)
            if children_exist {
                panic!("Timeline grew children while we removed layer files");
            }

            timelines.remove(&timeline_id).expect(
                "timeline that we were deleting was concurrently removed from 'timelines' map",
            );

            drop(timelines);
        }

        let remote_client = match &timeline.remote_client {
            Some(remote_client) => remote_client,
            None => return Ok(()),
        };

        remote_client.delete_all().await?;

        Ok(())
    }

    /// Removes timeline-related in-memory data
    #[instrument(skip(self, _ctx))]
    pub async fn prepare_and_schedule_delete_timeline(
        self: Arc<Self>,
        timeline_id: TimelineId,
        _ctx: &RequestContext,
    ) -> Result<(), DeleteTimelineError> {
        timeline::debug_assert_current_span_has_tenant_and_timeline_id();

        // Transition the timeline into TimelineState::Stopping.
        // This should prevent new operations from starting.
        //
        // Also grab the Timeline's delete_lock to prevent another deletion from starting.
        let timeline;
        let delete_lock_guard;
        {
            let mut timelines = self.timelines.lock().unwrap();

            // Ensure that there are no child timelines **attached to that pageserver**,
            // because detach removes files, which will break child branches
            let children: Vec<TimelineId> = timelines
                .iter()
                .filter_map(|(id, entry)| {
                    if entry.get_ancestor_timeline_id() == Some(timeline_id) {
                        Some(*id)
                    } else {
                        None
                    }
                })
                .collect();

            if !children.is_empty() {
                return Err(DeleteTimelineError::HasChildren(children));
            }

            let timeline_entry = match timelines.entry(timeline_id) {
                Entry::Occupied(e) => e,
                Entry::Vacant(_) => return Err(DeleteTimelineError::NotFound),
            };

            timeline = Arc::clone(timeline_entry.get());

            // Prevent two tasks from trying to delete the timeline at the same time.
            //
            // XXX: We should perhaps return an HTTP "202 Accepted" to signal that the caller
            // needs to poll until the operation has finished. But for now, we return an
            // error, because the control plane knows to retry errors.

            delete_lock_guard =
                Arc::clone(&timeline.delete_lock)
                    .try_lock_owned()
                    .map_err(|_| {
                        DeleteTimelineError::Other(anyhow::anyhow!(
                            "timeline deletion is already in progress"
                        ))
                    })?;

            // If another task finished the deletion just before we acquired the lock,
            // return success.
            if *delete_lock_guard {
                return Ok(());
            }

            timeline.set_state(TimelineState::Stopping);

            drop(timelines);
        }

        // Now that the Timeline is in Stopping state, request all the related tasks to
        // shut down.
        //
        // NB: If this fails half-way through, and is retried, the retry will go through
        // all the same steps again. Make sure the code here is idempotent, and don't
        // error out if some of the shutdown tasks have already been completed!

        // Stop the walreceiver first.
        debug!("waiting for wal receiver to shutdown");
        let maybe_started_walreceiver = { timeline.walreceiver.lock().unwrap().take() };
        if let Some(walreceiver) = maybe_started_walreceiver {
            walreceiver.stop().await;
        }
        debug!("wal receiver shutdown confirmed");

        // Prevent new uploads from starting.
        if let Some(remote_client) = timeline.remote_client.as_ref() {
            let res = remote_client.stop();
            match res {
                Ok(()) => {}
                Err(e) => match e {
                    remote_timeline_client::StopError::QueueUninitialized => {
                        // This case shouldn't happen currently because the
                        // load and attach code bails out if _any_ of the timeline fails to fetch its IndexPart.
                        // That is, before we declare the Tenant as Active.
                        // But we only allow calls to delete_timeline on Active tenants.
                        return Err(DeleteTimelineError::Other(anyhow::anyhow!("upload queue is uninitialized, likely the timeline was in Broken state prior to this call because it failed to fetch IndexPart during load or attach, check the logs")));
                    }
                },
            }
        }

        // Stop & wait for the remaining timeline tasks, including upload tasks.
        // NB: This and other delete_timeline calls do not run as a task_mgr task,
        //     so, they are not affected by this shutdown_tasks() call.
        info!("waiting for timeline tasks to shutdown");
        task_mgr::shutdown_tasks(None, Some(self.tenant_id), Some(timeline_id)).await;

        // Mark timeline as deleted in S3 so we won't pick it up next time
        // during attach or pageserver restart.
        // See comment in persist_index_part_with_deleted_flag.
        if let Some(remote_client) = timeline.remote_client.as_ref() {
            match remote_client.persist_index_part_with_deleted_flag().await {
                // If we (now, or already) marked it successfully as deleted, we can proceed
                Ok(()) | Err(PersistIndexPartWithDeletedFlagError::AlreadyDeleted(_)) => (),
                // Bail out otherwise
                //
                // AlreadyInProgress shouldn't happen, because the 'delete_lock' prevents
                // two tasks from performing the deletion at the same time. The first task
                // that starts deletion should run it to completion.
                Err(e @ PersistIndexPartWithDeletedFlagError::AlreadyInProgress(_))
                | Err(e @ PersistIndexPartWithDeletedFlagError::Other(_)) => {
                    return Err(DeleteTimelineError::Other(anyhow::anyhow!(e)));
                }
            }
        }
        self.schedule_delete_timeline(timeline_id, timeline, delete_lock_guard);

        Ok(())
    }

    pub fn schedule_delete_timeline(
        self: Arc<Self>,
        timeline_id: TimelineId,
        timeline: Arc<Timeline>,
        _guard: OwnedMutexGuard<bool>,
    ) {
        let tenant_id = self.tenant_id;
        let timeline_clone = Arc::clone(&timeline);

        task_mgr::spawn(
            task_mgr::BACKGROUND_RUNTIME.handle(),
            TaskKind::TimelineDeletionWorker,
            Some(self.tenant_id),
            Some(timeline_id),
            "timeline_delete",
            false,
            async move {
                if let Err(err) = self.delete_timeline(timeline_id, timeline).await {
                    error!("Error: {err:#}");
                    timeline_clone.set_broken(err.to_string())
                };
                Ok(())
            }
            .instrument({
                let span =
                    tracing::info_span!(parent: None, "delete_timeline", tenant_id=%tenant_id);
                span.follows_from(Span::current());
                span
            }),
        );
    }

    pub fn current_state(&self) -> TenantState {
        self.state.borrow().clone()
    }

    pub fn is_active(&self) -> bool {
        self.current_state() == TenantState::Active
    }

    /// Changes tenant status to active, unless shutdown was already requested.
    ///
    /// `init_done` is an optional channel used during initial load to delay background task
    /// start. It is not used later.
    fn activate(
        self: &Arc<Self>,
        broker_client: BrokerClientChannel,
        init_done: Option<&completion::Barrier>,
        ctx: &RequestContext,
    ) {
        debug_assert_current_span_has_tenant_id();

        let mut activating = false;
        self.state.send_modify(|current_state| {
            use pageserver_api::models::ActivatingFrom;
            match &*current_state {
                TenantState::Activating(_) | TenantState::Active | TenantState::Broken { .. } | TenantState::Stopping => {
                    panic!("caller is responsible for calling activate() only on Loading / Attaching tenants, got {state:?}", state = current_state);
                }
                TenantState::Loading => {
                    *current_state = TenantState::Activating(ActivatingFrom::Loading);
                }
                TenantState::Attaching => {
                    *current_state = TenantState::Activating(ActivatingFrom::Attaching);
                }
            }
            debug!(tenant_id = %self.tenant_id, "Activating tenant");
            activating = true;
            // Continue outside the closure. We need to grab timelines.lock()
            // and we plan to turn it into a tokio::sync::Mutex in a future patch.
        });

        if activating {
            let timelines_accessor = self.timelines.lock().unwrap();
            let timelines_to_activate = timelines_accessor
                .values()
                .filter(|timeline| !(timeline.is_broken() || timeline.is_stopping()));

            // Spawn gc and compaction loops. The loops will shut themselves
            // down when they notice that the tenant is inactive.
            tasks::start_background_loops(self, init_done);

            let mut activated_timelines = 0;

<<<<<<< HEAD
            for timeline in timelines_to_activate {
                timeline.activate(broker_client.clone(), ctx);
=======
            for timeline in not_broken_timelines {
                timeline.activate(broker_client.clone(), init_done, ctx);
>>>>>>> b9871158
                activated_timelines += 1;
            }

            self.state.send_modify(move |current_state| {
                assert!(
                    matches!(current_state, TenantState::Activating(_)),
                    "set_stopping and set_broken wait for us to leave Activating state",
                );
                *current_state = TenantState::Active;

                let elapsed = self.loading_started_at.elapsed();
                let total_timelines = timelines_accessor.len();

                // log a lot of stuff, because some tenants sometimes suffer from user-visible
                // times to activate. see https://github.com/neondatabase/neon/issues/4025
                info!(
                    since_creation_millis = elapsed.as_millis(),
                    tenant_id = %self.tenant_id,
                    activated_timelines,
                    total_timelines,
                    post_state = <&'static str>::from(&*current_state),
                    "activation attempt finished"
                );
            });
        }
    }

    /// Change tenant status to Stopping, to mark that it is being shut down.
    ///
    /// This function waits for the tenant to become active if it isn't already, before transitioning it into Stopping state.
    ///
    /// This function is not cancel-safe!
    pub async fn set_stopping(&self) -> Result<(), SetStoppingError> {
        let mut rx = self.state.subscribe();

        // cannot stop before we're done activating, so wait out until we're done activating
        rx.wait_for(|state| match state {
            TenantState::Activating(_) | TenantState::Loading | TenantState::Attaching => {
                info!(
                    "waiting for {} to turn Active|Broken|Stopping",
                    <&'static str>::from(state)
                );
                false
            }
            TenantState::Active | TenantState::Broken { .. } | TenantState::Stopping {} => true,
        })
        .await
        .expect("cannot drop self.state while on a &self method");

        // we now know we're done activating, let's see whether this task is the winner to transition into Stopping
        let mut err = None;
        let stopping = self.state.send_if_modified(|current_state| match current_state {
            TenantState::Activating(_) | TenantState::Loading | TenantState::Attaching => {
                unreachable!("we ensured above that we're done with activation, and, there is no re-activation")
            }
            TenantState::Active => {
                // FIXME: due to time-of-check vs time-of-use issues, it can happen that new timelines
                // are created after the transition to Stopping. That's harmless, as the Timelines
                // won't be accessible to anyone afterwards, because the Tenant is in Stopping state.
                *current_state = TenantState::Stopping;
                // Continue stopping outside the closure. We need to grab timelines.lock()
                // and we plan to turn it into a tokio::sync::Mutex in a future patch.
                true
            }
            TenantState::Broken { reason, .. } => {
                info!(
                    "Cannot set tenant to Stopping state, it is in Broken state due to: {reason}"
                );
                err = Some(SetStoppingError::Broken);
                false
            }
            TenantState::Stopping => {
                info!("Tenant is already in Stopping state");
                err = Some(SetStoppingError::AlreadyStopping);
                false
            }
        });
        match (stopping, err) {
            (true, None) => {} // continue
            (false, Some(err)) => return Err(err),
            (true, Some(_)) => unreachable!(
                "send_if_modified closure must error out if not transitioning to Stopping"
            ),
            (false, None) => unreachable!(
                "send_if_modified closure must return true if transitioning to Stopping"
            ),
        }

        let timelines_accessor = self.timelines.lock().unwrap();
        let not_broken_timelines = timelines_accessor
            .values()
            .filter(|timeline| !timeline.is_broken());
        for timeline in not_broken_timelines {
            timeline.set_state(TimelineState::Stopping);
        }
        Ok(())
    }

    /// Method for tenant::mgr to transition us into Broken state in case of a late failure in
    /// `remove_tenant_from_memory`
    ///
    /// This function waits for the tenant to become active if it isn't already, before transitioning it into Stopping state.
    ///
    /// In tests, we also use this to set tenants to Broken state on purpose.
    pub(crate) async fn set_broken(&self, reason: String) {
        let mut rx = self.state.subscribe();

        // The load & attach routines own the tenant state until it has reached `Active`.
        // So, wait until it's done.
        rx.wait_for(|state| match state {
            TenantState::Activating(_) | TenantState::Loading | TenantState::Attaching => {
                info!(
                    "waiting for {} to turn Active|Broken|Stopping",
                    <&'static str>::from(state)
                );
                false
            }
            TenantState::Active | TenantState::Broken { .. } | TenantState::Stopping {} => true,
        })
        .await
        .expect("cannot drop self.state while on a &self method");

        // we now know we're done activating, let's see whether this task is the winner to transition into Broken
        self.state.send_modify(|current_state| {
            match *current_state {
                TenantState::Activating(_) | TenantState::Loading | TenantState::Attaching => {
                    unreachable!("we ensured above that we're done with activation, and, there is no re-activation")
                }
                TenantState::Active => {
                    if cfg!(feature = "testing") {
                        warn!("Changing Active tenant to Broken state, reason: {}", reason);
                        *current_state = TenantState::broken_from_reason(reason);
                    } else {
                        unreachable!("not allowed to call set_broken on Active tenants in non-testing builds")
                    }
                }
                TenantState::Broken { .. } => {
                    warn!("Tenant is already in Broken state");
                }
                // This is the only "expected" path, any other path is a bug.
                TenantState::Stopping => {
                    warn!(
                        "Marking Stopping tenant as Broken state, reason: {}",
                        reason
                    );
                    *current_state = TenantState::broken_from_reason(reason);
                }
           }
        });
    }

    pub fn subscribe_for_state_updates(&self) -> watch::Receiver<TenantState> {
        self.state.subscribe()
    }

    pub(crate) async fn wait_to_become_active(&self) -> Result<(), WaitToBecomeActiveError> {
        let mut receiver = self.state.subscribe();
        loop {
            let current_state = receiver.borrow_and_update().clone();
            match current_state {
                TenantState::Loading | TenantState::Attaching | TenantState::Activating(_) => {
                    // in these states, there's a chance that we can reach ::Active
                    receiver.changed().await.map_err(
                        |_e: tokio::sync::watch::error::RecvError| {
                            WaitToBecomeActiveError::TenantDropped {
                                tenant_id: self.tenant_id,
                            }
                        },
                    )?;
                }
                TenantState::Active { .. } => {
                    return Ok(());
                }
                TenantState::Broken { .. } | TenantState::Stopping => {
                    // There's no chance the tenant can transition back into ::Active
                    return Err(WaitToBecomeActiveError::WillNotBecomeActive {
                        tenant_id: self.tenant_id,
                        state: current_state,
                    });
                }
            }
        }
    }
}

/// Given a Vec of timelines and their ancestors (timeline_id, ancestor_id),
/// perform a topological sort, so that the parent of each timeline comes
/// before the children.
fn tree_sort_timelines(
    timelines: HashMap<TimelineId, TimelineMetadata>,
) -> anyhow::Result<Vec<(TimelineId, TimelineMetadata)>> {
    let mut result = Vec::with_capacity(timelines.len());

    let mut now = Vec::with_capacity(timelines.len());
    // (ancestor, children)
    let mut later: HashMap<TimelineId, Vec<(TimelineId, TimelineMetadata)>> =
        HashMap::with_capacity(timelines.len());

    for (timeline_id, metadata) in timelines {
        if let Some(ancestor_id) = metadata.ancestor_timeline() {
            let children = later.entry(ancestor_id).or_default();
            children.push((timeline_id, metadata));
        } else {
            now.push((timeline_id, metadata));
        }
    }

    while let Some((timeline_id, metadata)) = now.pop() {
        result.push((timeline_id, metadata));
        // All children of this can be loaded now
        if let Some(mut children) = later.remove(&timeline_id) {
            now.append(&mut children);
        }
    }

    // All timelines should be visited now. Unless there were timelines with missing ancestors.
    if !later.is_empty() {
        for (missing_id, orphan_ids) in later {
            for (orphan_id, _) in orphan_ids {
                error!("could not load timeline {orphan_id} because its ancestor timeline {missing_id} could not be loaded");
            }
        }
        bail!("could not load tenant because some timelines are missing ancestors");
    }

    Ok(result)
}

impl Tenant {
    pub fn tenant_specific_overrides(&self) -> TenantConfOpt {
        *self.tenant_conf.read().unwrap()
    }

    pub fn effective_config(&self) -> TenantConf {
        self.tenant_specific_overrides()
            .merge(self.conf.default_tenant_conf)
    }

    pub fn get_checkpoint_distance(&self) -> u64 {
        let tenant_conf = self.tenant_conf.read().unwrap();
        tenant_conf
            .checkpoint_distance
            .unwrap_or(self.conf.default_tenant_conf.checkpoint_distance)
    }

    pub fn get_checkpoint_timeout(&self) -> Duration {
        let tenant_conf = self.tenant_conf.read().unwrap();
        tenant_conf
            .checkpoint_timeout
            .unwrap_or(self.conf.default_tenant_conf.checkpoint_timeout)
    }

    pub fn get_compaction_target_size(&self) -> u64 {
        let tenant_conf = self.tenant_conf.read().unwrap();
        tenant_conf
            .compaction_target_size
            .unwrap_or(self.conf.default_tenant_conf.compaction_target_size)
    }

    pub fn get_compaction_period(&self) -> Duration {
        let tenant_conf = self.tenant_conf.read().unwrap();
        tenant_conf
            .compaction_period
            .unwrap_or(self.conf.default_tenant_conf.compaction_period)
    }

    pub fn get_compaction_threshold(&self) -> usize {
        let tenant_conf = self.tenant_conf.read().unwrap();
        tenant_conf
            .compaction_threshold
            .unwrap_or(self.conf.default_tenant_conf.compaction_threshold)
    }

    pub fn get_gc_horizon(&self) -> u64 {
        let tenant_conf = self.tenant_conf.read().unwrap();
        tenant_conf
            .gc_horizon
            .unwrap_or(self.conf.default_tenant_conf.gc_horizon)
    }

    pub fn get_gc_period(&self) -> Duration {
        let tenant_conf = self.tenant_conf.read().unwrap();
        tenant_conf
            .gc_period
            .unwrap_or(self.conf.default_tenant_conf.gc_period)
    }

    pub fn get_image_creation_threshold(&self) -> usize {
        let tenant_conf = self.tenant_conf.read().unwrap();
        tenant_conf
            .image_creation_threshold
            .unwrap_or(self.conf.default_tenant_conf.image_creation_threshold)
    }

    pub fn get_pitr_interval(&self) -> Duration {
        let tenant_conf = self.tenant_conf.read().unwrap();
        tenant_conf
            .pitr_interval
            .unwrap_or(self.conf.default_tenant_conf.pitr_interval)
    }

    pub fn get_trace_read_requests(&self) -> bool {
        let tenant_conf = self.tenant_conf.read().unwrap();
        tenant_conf
            .trace_read_requests
            .unwrap_or(self.conf.default_tenant_conf.trace_read_requests)
    }

    pub fn get_min_resident_size_override(&self) -> Option<u64> {
        let tenant_conf = self.tenant_conf.read().unwrap();
        tenant_conf
            .min_resident_size_override
            .or(self.conf.default_tenant_conf.min_resident_size_override)
    }

    pub fn set_new_tenant_config(&self, new_tenant_conf: TenantConfOpt) {
        *self.tenant_conf.write().unwrap() = new_tenant_conf;
        // Don't hold self.timelines.lock() during the notifies.
        // There's no risk of deadlock right now, but there could be if we consolidate
        // mutexes in struct Timeline in the future.
        let timelines = self.list_timelines();
        for timeline in timelines {
            timeline.tenant_conf_updated();
        }
    }

    fn create_timeline_data(
        &self,
        new_timeline_id: TimelineId,
        new_metadata: &TimelineMetadata,
        ancestor: Option<Arc<Timeline>>,
        remote_client: Option<RemoteTimelineClient>,
    ) -> anyhow::Result<Arc<Timeline>> {
        if let Some(ancestor_timeline_id) = new_metadata.ancestor_timeline() {
            anyhow::ensure!(
                ancestor.is_some(),
                "Timeline's {new_timeline_id} ancestor {ancestor_timeline_id} was not found"
            )
        }

        let pg_version = new_metadata.pg_version();
        Ok(Timeline::new(
            self.conf,
            Arc::clone(&self.tenant_conf),
            new_metadata,
            ancestor,
            new_timeline_id,
            self.tenant_id,
            Arc::clone(&self.walredo_mgr),
            remote_client,
            pg_version,
        ))
    }

    fn new(
        state: TenantState,
        conf: &'static PageServerConf,
        tenant_conf: TenantConfOpt,
        walredo_mgr: Arc<dyn WalRedoManager + Send + Sync>,
        tenant_id: TenantId,
        remote_storage: Option<GenericRemoteStorage>,
    ) -> Tenant {
        let (state, mut rx) = watch::channel(state);

        tokio::spawn(async move {
            let mut current_state: &'static str = From::from(&*rx.borrow_and_update());
            let tid = tenant_id.to_string();
            TENANT_STATE_METRIC
                .with_label_values(&[&tid, current_state])
                .inc();
            loop {
                match rx.changed().await {
                    Ok(()) => {
                        let new_state: &'static str = From::from(&*rx.borrow_and_update());
                        TENANT_STATE_METRIC
                            .with_label_values(&[&tid, current_state])
                            .dec();
                        TENANT_STATE_METRIC
                            .with_label_values(&[&tid, new_state])
                            .inc();

                        current_state = new_state;
                    }
                    Err(_sender_dropped_error) => {
                        info!("Tenant dropped the state updates sender, quitting waiting for tenant state change");
                        return;
                    }
                }
            }
        });

        Tenant {
            tenant_id,
            conf,
            // using now here is good enough approximation to catch tenants with really long
            // activation times.
            loading_started_at: Instant::now(),
            tenant_conf: Arc::new(RwLock::new(tenant_conf)),
            timelines: Mutex::new(HashMap::new()),
            gc_cs: tokio::sync::Mutex::new(()),
            walredo_mgr,
            remote_storage,
            state,
            cached_logical_sizes: tokio::sync::Mutex::new(HashMap::new()),
            cached_synthetic_tenant_size: Arc::new(AtomicU64::new(0)),
            eviction_task_tenant_state: tokio::sync::Mutex::new(EvictionTaskTenantState::default()),
        }
    }

    /// Locate and load config
    pub(super) fn load_tenant_config(
        conf: &'static PageServerConf,
        tenant_id: TenantId,
    ) -> anyhow::Result<TenantConfOpt> {
        let target_config_path = conf.tenant_config_path(tenant_id);
        let target_config_display = target_config_path.display();

        info!("loading tenantconf from {target_config_display}");

        // FIXME If the config file is not found, assume that we're attaching
        // a detached tenant and config is passed via attach command.
        // https://github.com/neondatabase/neon/issues/1555
        if !target_config_path.exists() {
            info!("tenant config not found in {target_config_display}");
            return Ok(TenantConfOpt::default());
        }

        // load and parse file
        let config = fs::read_to_string(&target_config_path).with_context(|| {
            format!("Failed to load config from path '{target_config_display}'")
        })?;

        let toml = config.parse::<toml_edit::Document>().with_context(|| {
            format!("Failed to parse config from file '{target_config_display}' as toml file")
        })?;

        let mut tenant_conf = TenantConfOpt::default();
        for (key, item) in toml.iter() {
            match key {
                "tenant_config" => {
                    tenant_conf = PageServerConf::parse_toml_tenant_conf(item).with_context(|| {
                        format!("Failed to parse config from file '{target_config_display}' as pageserver config")
                    })?;
                }
                _ => bail!("config file {target_config_display} has unrecognized pageserver option '{key}'"),

            }
        }

        Ok(tenant_conf)
    }

    pub(super) fn persist_tenant_config(
        tenant_id: &TenantId,
        target_config_path: &Path,
        tenant_conf: TenantConfOpt,
        creating_tenant: bool,
    ) -> anyhow::Result<()> {
        let _enter = info_span!("saving tenantconf").entered();

        // imitate a try-block with a closure
        let do_persist = |target_config_path: &Path| -> anyhow::Result<()> {
            let target_config_parent = target_config_path.parent().with_context(|| {
                format!(
                    "Config path does not have a parent: {}",
                    target_config_path.display()
                )
            })?;

            info!("persisting tenantconf to {}", target_config_path.display());

            let mut conf_content = r#"# This file contains a specific per-tenant's config.
#  It is read in case of pageserver restart.

[tenant_config]
"#
            .to_string();

            // Convert the config to a toml file.
            conf_content += &toml_edit::ser::to_string(&tenant_conf)?;

            let mut target_config_file = VirtualFile::open_with_options(
                target_config_path,
                OpenOptions::new()
                    .truncate(true) // This needed for overwriting with small config files
                    .write(true)
                    .create_new(creating_tenant)
                    // when creating a new tenant, first_save will be true and `.create(true)` will be
                    // ignored (per rust std docs).
                    //
                    // later when updating the config of created tenant, or persisting config for the
                    // first time for attached tenant, the `.create(true)` is used.
                    .create(true),
            )?;

            target_config_file
                .write(conf_content.as_bytes())
                .context("write toml bytes into file")
                .and_then(|_| target_config_file.sync_all().context("fsync config file"))
                .context("write config file")?;

            // fsync the parent directory to ensure the directory entry is durable.
            // before this was done conditionally on creating_tenant, but these management actions are rare
            // enough to just fsync it always.

            crashsafe::fsync(target_config_parent)?;
            // XXX we're not fsyncing the parent dir, need to do that in case `creating_tenant`
            Ok(())
        };

        // this function is called from creating the tenant and updating the tenant config, which
        // would otherwise share this context, so keep it here in one place.
        do_persist(target_config_path).with_context(|| {
            format!(
                "write tenant {tenant_id} config to {}",
                target_config_path.display()
            )
        })
    }

    //
    // How garbage collection works:
    //
    //                    +--bar------------->
    //                   /
    //             +----+-----foo---------------->
    //            /
    // ----main--+-------------------------->
    //                \
    //                 +-----baz-------->
    //
    //
    // 1. Grab 'gc_cs' mutex to prevent new timelines from being created while Timeline's
    //    `gc_infos` are being refreshed
    // 2. Scan collected timelines, and on each timeline, make note of the
    //    all the points where other timelines have been branched off.
    //    We will refrain from removing page versions at those LSNs.
    // 3. For each timeline, scan all layer files on the timeline.
    //    Remove all files for which a newer file exists and which
    //    don't cover any branch point LSNs.
    //
    // TODO:
    // - if a relation has a non-incremental persistent layer on a child branch, then we
    //   don't need to keep that in the parent anymore. But currently
    //   we do.
    async fn gc_iteration_internal(
        &self,
        target_timeline_id: Option<TimelineId>,
        horizon: u64,
        pitr: Duration,
        ctx: &RequestContext,
    ) -> anyhow::Result<GcResult> {
        let mut totals: GcResult = Default::default();
        let now = Instant::now();

        let gc_timelines = self
            .refresh_gc_info_internal(target_timeline_id, horizon, pitr, ctx)
            .await?;

        utils::failpoint_sleep_millis_async!("gc_iteration_internal_after_getting_gc_timelines");

        // If there is nothing to GC, we don't want any messages in the INFO log.
        if !gc_timelines.is_empty() {
            info!("{} timelines need GC", gc_timelines.len());
        } else {
            debug!("{} timelines need GC", gc_timelines.len());
        }

        // Perform GC for each timeline.
        //
        // Note that we don't hold the GC lock here because we don't want
        // to delay the branch creation task, which requires the GC lock.
        // A timeline GC iteration can be slow because it may need to wait for
        // compaction (both require `layer_removal_cs` lock),
        // but the GC iteration can run concurrently with branch creation.
        //
        // See comments in [`Tenant::branch_timeline`] for more information
        // about why branch creation task can run concurrently with timeline's GC iteration.
        for timeline in gc_timelines {
            if task_mgr::is_shutdown_requested() {
                // We were requested to shut down. Stop and return with the progress we
                // made.
                break;
            }
            let result = timeline.gc().await?;
            totals += result;
        }

        totals.elapsed = now.elapsed();
        Ok(totals)
    }

    /// Refreshes the Timeline::gc_info for all timelines, returning the
    /// vector of timelines which have [`Timeline::get_last_record_lsn`] past
    /// [`Tenant::get_gc_horizon`].
    ///
    /// This is usually executed as part of periodic gc, but can now be triggered more often.
    pub async fn refresh_gc_info(
        &self,
        ctx: &RequestContext,
    ) -> anyhow::Result<Vec<Arc<Timeline>>> {
        // since this method can now be called at different rates than the configured gc loop, it
        // might be that these configuration values get applied faster than what it was previously,
        // since these were only read from the gc task.
        let horizon = self.get_gc_horizon();
        let pitr = self.get_pitr_interval();

        // refresh all timelines
        let target_timeline_id = None;

        self.refresh_gc_info_internal(target_timeline_id, horizon, pitr, ctx)
            .await
    }

    async fn refresh_gc_info_internal(
        &self,
        target_timeline_id: Option<TimelineId>,
        horizon: u64,
        pitr: Duration,
        ctx: &RequestContext,
    ) -> anyhow::Result<Vec<Arc<Timeline>>> {
        // grab mutex to prevent new timelines from being created here.
        let gc_cs = self.gc_cs.lock().await;

        // Scan all timelines. For each timeline, remember the timeline ID and
        // the branch point where it was created.
        let (all_branchpoints, timeline_ids): (BTreeSet<(TimelineId, Lsn)>, _) = {
            let timelines = self.timelines.lock().unwrap();
            let mut all_branchpoints = BTreeSet::new();
            let timeline_ids = {
                if let Some(target_timeline_id) = target_timeline_id.as_ref() {
                    if timelines.get(target_timeline_id).is_none() {
                        bail!("gc target timeline does not exist")
                    }
                };

                timelines
                    .iter()
                    .map(|(timeline_id, timeline_entry)| {
                        if let Some(ancestor_timeline_id) =
                            &timeline_entry.get_ancestor_timeline_id()
                        {
                            // If target_timeline is specified, we only need to know branchpoints of its children
                            if let Some(timeline_id) = target_timeline_id {
                                if ancestor_timeline_id == &timeline_id {
                                    all_branchpoints.insert((
                                        *ancestor_timeline_id,
                                        timeline_entry.get_ancestor_lsn(),
                                    ));
                                }
                            }
                            // Collect branchpoints for all timelines
                            else {
                                all_branchpoints.insert((
                                    *ancestor_timeline_id,
                                    timeline_entry.get_ancestor_lsn(),
                                ));
                            }
                        }

                        *timeline_id
                    })
                    .collect::<Vec<_>>()
            };
            (all_branchpoints, timeline_ids)
        };

        // Ok, we now know all the branch points.
        // Update the GC information for each timeline.
        let mut gc_timelines = Vec::with_capacity(timeline_ids.len());
        for timeline_id in timeline_ids {
            // Timeline is known to be local and loaded.
            let timeline = self
                .get_timeline(timeline_id, false)
                .with_context(|| format!("Timeline {timeline_id} was not found"))?;

            // If target_timeline is specified, ignore all other timelines
            if let Some(target_timeline_id) = target_timeline_id {
                if timeline_id != target_timeline_id {
                    continue;
                }
            }

            if let Some(cutoff) = timeline.get_last_record_lsn().checked_sub(horizon) {
                let branchpoints: Vec<Lsn> = all_branchpoints
                    .range((
                        Included((timeline_id, Lsn(0))),
                        Included((timeline_id, Lsn(u64::MAX))),
                    ))
                    .map(|&x| x.1)
                    .collect();
                timeline
                    .update_gc_info(branchpoints, cutoff, pitr, ctx)
                    .await?;

                gc_timelines.push(timeline);
            }
        }
        drop(gc_cs);
        Ok(gc_timelines)
    }

    /// A substitute for `branch_timeline` for use in unit tests.
    /// The returned timeline will have state value `Active` to make various `anyhow::ensure!()`
    /// calls pass, but, we do not actually call `.activate()` under the hood. So, none of the
    /// timeline background tasks are launched, except the flush loop.
    #[cfg(test)]
    async fn branch_timeline_test(
        &self,
        src_timeline: &Arc<Timeline>,
        dst_id: TimelineId,
        start_lsn: Option<Lsn>,
        ctx: &RequestContext,
    ) -> anyhow::Result<Arc<Timeline>> {
        let tl = self
            .branch_timeline_impl(src_timeline, dst_id, start_lsn, ctx)
            .await?;
        tl.set_state(TimelineState::Active);
        Ok(tl)
    }

    /// Branch an existing timeline.
    ///
    /// The caller is responsible for activating the returned timeline.
    async fn branch_timeline(
        &self,
        src_timeline: &Arc<Timeline>,
        dst_id: TimelineId,
        start_lsn: Option<Lsn>,
        ctx: &RequestContext,
    ) -> anyhow::Result<Arc<Timeline>> {
        self.branch_timeline_impl(src_timeline, dst_id, start_lsn, ctx)
            .await
    }

    async fn branch_timeline_impl(
        &self,
        src_timeline: &Arc<Timeline>,
        dst_id: TimelineId,
        start_lsn: Option<Lsn>,
        ctx: &RequestContext,
    ) -> anyhow::Result<Arc<Timeline>> {
        let src_id = src_timeline.timeline_id;

        // If no start LSN is specified, we branch the new timeline from the source timeline's last record LSN
        let start_lsn = start_lsn.unwrap_or_else(|| {
            let lsn = src_timeline.get_last_record_lsn();
            info!("branching timeline {dst_id} from timeline {src_id} at last record LSN: {lsn}");
            lsn
        });

        // First acquire the GC lock so that another task cannot advance the GC
        // cutoff in 'gc_info', and make 'start_lsn' invalid, while we are
        // creating the branch.
        let _gc_cs = self.gc_cs.lock().await;

        // Create a placeholder for the new branch. This will error
        // out if the new timeline ID is already in use.
        let timeline_uninit_mark = {
            let timelines = self.timelines.lock().unwrap();
            self.create_timeline_uninit_mark(dst_id, &timelines)?
        };

        // Ensure that `start_lsn` is valid, i.e. the LSN is within the PITR
        // horizon on the source timeline
        //
        // We check it against both the planned GC cutoff stored in 'gc_info',
        // and the 'latest_gc_cutoff' of the last GC that was performed.  The
        // planned GC cutoff in 'gc_info' is normally larger than
        // 'latest_gc_cutoff_lsn', but beware of corner cases like if you just
        // changed the GC settings for the tenant to make the PITR window
        // larger, but some of the data was already removed by an earlier GC
        // iteration.

        // check against last actual 'latest_gc_cutoff' first
        let latest_gc_cutoff_lsn = src_timeline.get_latest_gc_cutoff_lsn();
        src_timeline
            .check_lsn_is_in_scope(start_lsn, &latest_gc_cutoff_lsn)
            .context(format!(
                "invalid branch start lsn: less than latest GC cutoff {}",
                *latest_gc_cutoff_lsn,
            ))?;

        // and then the planned GC cutoff
        {
            let gc_info = src_timeline.gc_info.read().unwrap();
            let cutoff = min(gc_info.pitr_cutoff, gc_info.horizon_cutoff);
            if start_lsn < cutoff {
                bail!(format!(
                    "invalid branch start lsn: less than planned GC cutoff {cutoff}"
                ));
            }
        }

        //
        // The branch point is valid, and we are still holding the 'gc_cs' lock
        // so that GC cannot advance the GC cutoff until we are finished.
        // Proceed with the branch creation.
        //

        // Determine prev-LSN for the new timeline. We can only determine it if
        // the timeline was branched at the current end of the source timeline.
        let RecordLsn {
            last: src_last,
            prev: src_prev,
        } = src_timeline.get_last_record_rlsn();
        let dst_prev = if src_last == start_lsn {
            Some(src_prev)
        } else {
            None
        };

        // Create the metadata file, noting the ancestor of the new timeline.
        // There is initially no data in it, but all the read-calls know to look
        // into the ancestor.
        let metadata = TimelineMetadata::new(
            start_lsn,
            dst_prev,
            Some(src_id),
            start_lsn,
            *src_timeline.latest_gc_cutoff_lsn.read(), // FIXME: should we hold onto this guard longer?
            src_timeline.initdb_lsn,
            src_timeline.pg_version,
        );

        let new_timeline = {
            let mut timelines = self.timelines.lock().unwrap();
            self.prepare_timeline(
                dst_id,
                &metadata,
                timeline_uninit_mark,
                false,
                Some(Arc::clone(src_timeline)),
            )?
            .initialize_with_lock(ctx, &mut timelines, true)?
        };

        // Root timeline gets its layers during creation and uploads them along with the metadata.
        // A branch timeline though, when created, can get no writes for some time, hence won't get any layers created.
        // We still need to upload its metadata eagerly: if other nodes `attach` the tenant and miss this timeline, their GC
        // could get incorrect information and remove more layers, than needed.
        // See also https://github.com/neondatabase/neon/issues/3865
        if let Some(remote_client) = new_timeline.remote_client.as_ref() {
            remote_client
                .schedule_index_upload_for_metadata_update(&metadata)
                .context("branch initial metadata upload")?;
        }

        info!("branched timeline {dst_id} from {src_id} at {start_lsn}");

        Ok(new_timeline)
    }

    /// - run initdb to init temporary instance and get bootstrap data
    /// - after initialization complete, remove the temp dir.
    ///
    /// The caller is responsible for activating the returned timeline.
    async fn bootstrap_timeline(
        &self,
        timeline_id: TimelineId,
        pg_version: u32,
        ctx: &RequestContext,
    ) -> anyhow::Result<Arc<Timeline>> {
        let timeline_uninit_mark = {
            let timelines = self.timelines.lock().unwrap();
            self.create_timeline_uninit_mark(timeline_id, &timelines)?
        };
        // create a `tenant/{tenant_id}/timelines/basebackup-{timeline_id}.{TEMP_FILE_SUFFIX}/`
        // temporary directory for basebackup files for the given timeline.
        let initdb_path = path_with_suffix_extension(
            self.conf
                .timelines_path(&self.tenant_id)
                .join(format!("basebackup-{timeline_id}")),
            TEMP_FILE_SUFFIX,
        );

        // an uninit mark was placed before, nothing else can access this timeline files
        // current initdb was not run yet, so remove whatever was left from the previous runs
        if initdb_path.exists() {
            fs::remove_dir_all(&initdb_path).with_context(|| {
                format!(
                    "Failed to remove already existing initdb directory: {}",
                    initdb_path.display()
                )
            })?;
        }
        // Init temporarily repo to get bootstrap data, this creates a directory in the `initdb_path` path
        run_initdb(self.conf, &initdb_path, pg_version)?;
        // this new directory is very temporary, set to remove it immediately after bootstrap, we don't need it
        scopeguard::defer! {
            if let Err(e) = fs::remove_dir_all(&initdb_path) {
                // this is unlikely, but we will remove the directory on pageserver restart or another bootstrap call
                error!("Failed to remove temporary initdb directory '{}': {}", initdb_path.display(), e);
            }
        }
        let pgdata_path = &initdb_path;
        let pgdata_lsn = import_datadir::get_lsn_from_controlfile(pgdata_path)?.align();

        // Import the contents of the data directory at the initial checkpoint
        // LSN, and any WAL after that.
        // Initdb lsn will be equal to last_record_lsn which will be set after import.
        // Because we know it upfront avoid having an option or dummy zero value by passing it to the metadata.
        let new_metadata = TimelineMetadata::new(
            Lsn(0),
            None,
            None,
            Lsn(0),
            pgdata_lsn,
            pgdata_lsn,
            pg_version,
        );
        let raw_timeline =
            self.prepare_timeline(timeline_id, &new_metadata, timeline_uninit_mark, true, None)?;

        let tenant_id = raw_timeline.owning_tenant.tenant_id;
        let unfinished_timeline = raw_timeline.raw_timeline()?;

        import_datadir::import_timeline_from_postgres_datadir(
            unfinished_timeline,
            pgdata_path,
            pgdata_lsn,
            ctx,
        )
        .await
        .with_context(|| {
            format!("Failed to import pgdatadir for timeline {tenant_id}/{timeline_id}")
        })?;

        // Flush the new layer files to disk, before we mark the timeline as available to
        // the outside world.
        //
        // Thus spawn flush loop manually and skip flush_loop setup in initialize_with_lock
        unfinished_timeline.maybe_spawn_flush_loop();

        fail::fail_point!("before-checkpoint-new-timeline", |_| {
            anyhow::bail!("failpoint before-checkpoint-new-timeline");
        });

        unfinished_timeline
            .freeze_and_flush()
            .await
            .with_context(|| {
                format!(
                    "Failed to flush after pgdatadir import for timeline {tenant_id}/{timeline_id}"
                )
            })?;

        // Initialize the timeline without loading the layer map, because we already updated the layer
        // map above, when we imported the datadir.
        let timeline = {
            let mut timelines = self.timelines.lock().unwrap();
            raw_timeline.initialize_with_lock(ctx, &mut timelines, false)?
        };

        info!(
            "created root timeline {} timeline.lsn {}",
            timeline_id,
            timeline.get_last_record_lsn()
        );

        Ok(timeline)
    }

    /// Creates intermediate timeline structure and its files, without loading it into memory.
    /// It's up to the caller to import the necesary data and import the timeline into memory.
    fn prepare_timeline(
        &self,
        new_timeline_id: TimelineId,
        new_metadata: &TimelineMetadata,
        uninit_mark: TimelineUninitMark,
        init_layers: bool,
        ancestor: Option<Arc<Timeline>>,
    ) -> anyhow::Result<UninitializedTimeline> {
        let tenant_id = self.tenant_id;

        let remote_client = if let Some(remote_storage) = self.remote_storage.as_ref() {
            let remote_client = RemoteTimelineClient::new(
                remote_storage.clone(),
                self.conf,
                tenant_id,
                new_timeline_id,
            );
            remote_client.init_upload_queue_for_empty_remote(new_metadata)?;
            Some(remote_client)
        } else {
            None
        };

        match self.create_timeline_files(
            &uninit_mark.timeline_path,
            new_timeline_id,
            new_metadata,
            ancestor,
            remote_client,
        ) {
            Ok(new_timeline) => {
                if init_layers {
                    new_timeline.layers.write().unwrap().next_open_layer_at =
                        Some(new_timeline.initdb_lsn);
                }
                debug!(
                    "Successfully created initial files for timeline {tenant_id}/{new_timeline_id}"
                );
                Ok(UninitializedTimeline {
                    owning_tenant: self,
                    timeline_id: new_timeline_id,
                    raw_timeline: Some((new_timeline, uninit_mark)),
                })
            }
            Err(e) => {
                error!("Failed to create initial files for timeline {tenant_id}/{new_timeline_id}, cleaning up: {e:?}");
                cleanup_timeline_directory(uninit_mark);
                Err(e)
            }
        }
    }

    fn create_timeline_files(
        &self,
        timeline_path: &Path,
        new_timeline_id: TimelineId,
        new_metadata: &TimelineMetadata,
        ancestor: Option<Arc<Timeline>>,
        remote_client: Option<RemoteTimelineClient>,
    ) -> anyhow::Result<Arc<Timeline>> {
        let timeline_data = self
            .create_timeline_data(new_timeline_id, new_metadata, ancestor, remote_client)
            .context("Failed to create timeline data structure")?;
        crashsafe::create_dir_all(timeline_path).context("Failed to create timeline directory")?;

        fail::fail_point!("after-timeline-uninit-mark-creation", |_| {
            anyhow::bail!("failpoint after-timeline-uninit-mark-creation");
        });

        save_metadata(
            self.conf,
            new_timeline_id,
            self.tenant_id,
            new_metadata,
            true,
        )
        .context("Failed to create timeline metadata")?;

        Ok(timeline_data)
    }

    /// Attempts to create an uninit mark file for the timeline initialization.
    /// Bails, if the timeline is already loaded into the memory (i.e. initialized before), or the uninit mark file already exists.
    ///
    /// This way, we need to hold the timelines lock only for small amount of time during the mark check/creation per timeline init.
    fn create_timeline_uninit_mark(
        &self,
        timeline_id: TimelineId,
        timelines: &MutexGuard<HashMap<TimelineId, Arc<Timeline>>>,
    ) -> anyhow::Result<TimelineUninitMark> {
        let tenant_id = self.tenant_id;

        anyhow::ensure!(
            timelines.get(&timeline_id).is_none(),
            "Timeline {tenant_id}/{timeline_id} already exists in pageserver's memory"
        );
        let timeline_path = self.conf.timeline_path(&timeline_id, &tenant_id);
        anyhow::ensure!(
            !timeline_path.exists(),
            "Timeline {} already exists, cannot create its uninit mark file",
            timeline_path.display()
        );

        let uninit_mark_path = self
            .conf
            .timeline_uninit_mark_file_path(tenant_id, timeline_id);
        fs::File::create(&uninit_mark_path)
            .context("Failed to create uninit mark file")
            .and_then(|_| {
                crashsafe::fsync_file_and_parent(&uninit_mark_path)
                    .context("Failed to fsync uninit mark file")
            })
            .with_context(|| {
                format!("Failed to crate uninit mark for timeline {tenant_id}/{timeline_id}")
            })?;

        let uninit_mark = TimelineUninitMark::new(uninit_mark_path, timeline_path);

        Ok(uninit_mark)
    }

    /// Gathers inputs from all of the timelines to produce a sizing model input.
    ///
    /// Future is cancellation safe. Only one calculation can be running at once per tenant.
    #[instrument(skip_all, fields(tenant_id=%self.tenant_id))]
    pub async fn gather_size_inputs(
        &self,
        // `max_retention_period` overrides the cutoff that is used to calculate the size
        // (only if it is shorter than the real cutoff).
        max_retention_period: Option<u64>,
        cause: LogicalSizeCalculationCause,
        ctx: &RequestContext,
    ) -> anyhow::Result<size::ModelInputs> {
        let logical_sizes_at_once = self
            .conf
            .concurrent_tenant_size_logical_size_queries
            .inner();

        // TODO: Having a single mutex block concurrent reads is not great for performance.
        //
        // But the only case where we need to run multiple of these at once is when we
        // request a size for a tenant manually via API, while another background calculation
        // is in progress (which is not a common case).
        //
        // See more for on the issue #2748 condenced out of the initial PR review.
        let mut shared_cache = self.cached_logical_sizes.lock().await;

        size::gather_inputs(
            self,
            logical_sizes_at_once,
            max_retention_period,
            &mut shared_cache,
            cause,
            ctx,
        )
        .await
    }

    /// Calculate synthetic tenant size and cache the result.
    /// This is periodically called by background worker.
    /// result is cached in tenant struct
    #[instrument(skip_all, fields(tenant_id=%self.tenant_id))]
    pub async fn calculate_synthetic_size(
        &self,
        cause: LogicalSizeCalculationCause,
        ctx: &RequestContext,
    ) -> anyhow::Result<u64> {
        let inputs = self.gather_size_inputs(None, cause, ctx).await?;

        let size = inputs.calculate()?;

        self.set_cached_synthetic_size(size);

        Ok(size)
    }

    /// Cache given synthetic size and update the metric value
    pub fn set_cached_synthetic_size(&self, size: u64) {
        self.cached_synthetic_tenant_size
            .store(size, Ordering::Relaxed);

        TENANT_SYNTHETIC_SIZE_METRIC
            .get_metric_with_label_values(&[&self.tenant_id.to_string()])
            .unwrap()
            .set(size);
    }

    pub fn get_cached_synthetic_size(&self) -> u64 {
        self.cached_synthetic_tenant_size.load(Ordering::Relaxed)
    }
}

fn remove_timeline_and_uninit_mark(timeline_dir: &Path, uninit_mark: &Path) -> anyhow::Result<()> {
    fs::remove_dir_all(timeline_dir)
        .or_else(|e| {
            if e.kind() == std::io::ErrorKind::NotFound {
                // we can leave the uninit mark without a timeline dir,
                // just remove the mark then
                Ok(())
            } else {
                Err(e)
            }
        })
        .with_context(|| {
            format!(
                "Failed to remove unit marked timeline directory {}",
                timeline_dir.display()
            )
        })?;
    fs::remove_file(uninit_mark).with_context(|| {
        format!(
            "Failed to remove timeline uninit mark file {}",
            uninit_mark.display()
        )
    })?;

    Ok(())
}

pub(crate) enum CreateTenantFilesMode {
    Create,
    Attach,
}

pub(crate) fn create_tenant_files(
    conf: &'static PageServerConf,
    tenant_conf: TenantConfOpt,
    tenant_id: TenantId,
    mode: CreateTenantFilesMode,
) -> anyhow::Result<PathBuf> {
    let target_tenant_directory = conf.tenant_path(&tenant_id);
    anyhow::ensure!(
        !target_tenant_directory
            .try_exists()
            .context("check existence of tenant directory")?,
        "tenant directory already exists",
    );

    let temporary_tenant_dir =
        path_with_suffix_extension(&target_tenant_directory, TEMP_FILE_SUFFIX);
    debug!(
        "Creating temporary directory structure in {}",
        temporary_tenant_dir.display()
    );

    // top-level dir may exist if we are creating it through CLI
    crashsafe::create_dir_all(&temporary_tenant_dir).with_context(|| {
        format!(
            "could not create temporary tenant directory {}",
            temporary_tenant_dir.display()
        )
    })?;

    let creation_result = try_create_target_tenant_dir(
        conf,
        tenant_conf,
        tenant_id,
        mode,
        &temporary_tenant_dir,
        &target_tenant_directory,
    );

    if creation_result.is_err() {
        error!("Failed to create directory structure for tenant {tenant_id}, cleaning tmp data");
        if let Err(e) = fs::remove_dir_all(&temporary_tenant_dir) {
            error!("Failed to remove temporary tenant directory {temporary_tenant_dir:?}: {e}")
        } else if let Err(e) = crashsafe::fsync(&temporary_tenant_dir) {
            error!(
                "Failed to fsync removed temporary tenant directory {temporary_tenant_dir:?}: {e}"
            )
        }
    }

    creation_result?;

    Ok(target_tenant_directory)
}

fn try_create_target_tenant_dir(
    conf: &'static PageServerConf,
    tenant_conf: TenantConfOpt,
    tenant_id: TenantId,
    mode: CreateTenantFilesMode,
    temporary_tenant_dir: &Path,
    target_tenant_directory: &Path,
) -> Result<(), anyhow::Error> {
    match mode {
        CreateTenantFilesMode::Create => {} // needs no attach marker, writing tenant conf + atomic rename of dir is good enough
        CreateTenantFilesMode::Attach => {
            let attach_marker_path = temporary_tenant_dir.join(TENANT_ATTACHING_MARKER_FILENAME);
            let file = std::fs::OpenOptions::new()
                .create_new(true)
                .write(true)
                .open(&attach_marker_path)
                .with_context(|| {
                    format!("could not create attach marker file {attach_marker_path:?}")
                })?;
            file.sync_all().with_context(|| {
                format!("could not sync attach marker file: {attach_marker_path:?}")
            })?;
            // fsync of the directory in which the file resides comes later in this function
        }
    }

    let temporary_tenant_timelines_dir = rebase_directory(
        &conf.timelines_path(&tenant_id),
        target_tenant_directory,
        temporary_tenant_dir,
    )
    .with_context(|| format!("resolve tenant {tenant_id} temporary timelines dir"))?;
    let temporary_tenant_config_path = rebase_directory(
        &conf.tenant_config_path(tenant_id),
        target_tenant_directory,
        temporary_tenant_dir,
    )
    .with_context(|| format!("resolve tenant {tenant_id} temporary config path"))?;

    Tenant::persist_tenant_config(&tenant_id, &temporary_tenant_config_path, tenant_conf, true)?;

    crashsafe::create_dir(&temporary_tenant_timelines_dir).with_context(|| {
        format!(
            "create tenant {} temporary timelines directory {}",
            tenant_id,
            temporary_tenant_timelines_dir.display()
        )
    })?;
    fail::fail_point!("tenant-creation-before-tmp-rename", |_| {
        anyhow::bail!("failpoint tenant-creation-before-tmp-rename");
    });

    // Make sure the current tenant directory entries are durable before renaming.
    // Without this, a crash may reorder any of the directory entry creations above.
    crashsafe::fsync(temporary_tenant_dir)
        .with_context(|| format!("sync temporary tenant directory {temporary_tenant_dir:?}"))?;

    fs::rename(temporary_tenant_dir, target_tenant_directory).with_context(|| {
        format!(
            "move tenant {} temporary directory {} into the permanent one {}",
            tenant_id,
            temporary_tenant_dir.display(),
            target_tenant_directory.display()
        )
    })?;
    let target_dir_parent = target_tenant_directory.parent().with_context(|| {
        format!(
            "get tenant {} dir parent for {}",
            tenant_id,
            target_tenant_directory.display()
        )
    })?;
    crashsafe::fsync(target_dir_parent).with_context(|| {
        format!(
            "fsync renamed directory's parent {} for tenant {}",
            target_dir_parent.display(),
            tenant_id,
        )
    })?;

    Ok(())
}

fn rebase_directory(original_path: &Path, base: &Path, new_base: &Path) -> anyhow::Result<PathBuf> {
    let relative_path = original_path.strip_prefix(base).with_context(|| {
        format!(
            "Failed to strip base prefix '{}' off path '{}'",
            base.display(),
            original_path.display()
        )
    })?;
    Ok(new_base.join(relative_path))
}

/// Create the cluster temporarily in 'initdbpath' directory inside the repository
/// to get bootstrap data for timeline initialization.
fn run_initdb(
    conf: &'static PageServerConf,
    initdb_target_dir: &Path,
    pg_version: u32,
) -> anyhow::Result<()> {
    let initdb_bin_path = conf.pg_bin_dir(pg_version)?.join("initdb");
    let initdb_lib_dir = conf.pg_lib_dir(pg_version)?;
    info!(
        "running {} in {}, libdir: {}",
        initdb_bin_path.display(),
        initdb_target_dir.display(),
        initdb_lib_dir.display(),
    );

    let initdb_output = Command::new(&initdb_bin_path)
        .args(["-D", &initdb_target_dir.to_string_lossy()])
        .args(["-U", &conf.superuser])
        .args(["-E", "utf8"])
        .arg("--no-instructions")
        // This is only used for a temporary installation that is deleted shortly after,
        // so no need to fsync it
        .arg("--no-sync")
        .env_clear()
        .env("LD_LIBRARY_PATH", &initdb_lib_dir)
        .env("DYLD_LIBRARY_PATH", &initdb_lib_dir)
        .stdout(Stdio::null())
        .output()
        .with_context(|| {
            format!(
                "failed to execute {} at target dir {}",
                initdb_bin_path.display(),
                initdb_target_dir.display()
            )
        })?;
    if !initdb_output.status.success() {
        bail!(
            "initdb failed: '{}'",
            String::from_utf8_lossy(&initdb_output.stderr)
        );
    }

    Ok(())
}

impl Drop for Tenant {
    fn drop(&mut self) {
        remove_tenant_metrics(&self.tenant_id);
    }
}
/// Dump contents of a layer file to stdout.
pub fn dump_layerfile_from_path(
    path: &Path,
    verbose: bool,
    ctx: &RequestContext,
) -> anyhow::Result<()> {
    use std::os::unix::fs::FileExt;

    // All layer files start with a two-byte "magic" value, to identify the kind of
    // file.
    let file = File::open(path)?;
    let mut header_buf = [0u8; 2];
    file.read_exact_at(&mut header_buf, 0)?;

    match u16::from_be_bytes(header_buf) {
        crate::IMAGE_FILE_MAGIC => ImageLayer::new_for_path(path, file)?.dump(verbose, ctx)?,
        crate::DELTA_FILE_MAGIC => DeltaLayer::new_for_path(path, file)?.dump(verbose, ctx)?,
        magic => bail!("unrecognized magic identifier: {:?}", magic),
    }

    Ok(())
}

fn ignore_absent_files<F>(fs_operation: F) -> io::Result<()>
where
    F: Fn() -> io::Result<()>,
{
    fs_operation().or_else(|e| {
        if e.kind() == io::ErrorKind::NotFound {
            Ok(())
        } else {
            Err(e)
        }
    })
}

#[cfg(test)]
pub mod harness {
    use bytes::{Bytes, BytesMut};
    use once_cell::sync::Lazy;
    use once_cell::sync::OnceCell;
    use std::sync::{Arc, RwLock, RwLockReadGuard, RwLockWriteGuard};
    use std::{fs, path::PathBuf};
    use utils::logging;
    use utils::lsn::Lsn;

    use crate::{
        config::PageServerConf,
        repository::Key,
        tenant::Tenant,
        walrecord::NeonWalRecord,
        walredo::{WalRedoError, WalRedoManager},
    };

    use super::*;
    use crate::tenant::config::{TenantConf, TenantConfOpt};
    use hex_literal::hex;
    use utils::id::{TenantId, TimelineId};

    pub const TIMELINE_ID: TimelineId =
        TimelineId::from_array(hex!("11223344556677881122334455667788"));
    pub const NEW_TIMELINE_ID: TimelineId =
        TimelineId::from_array(hex!("AA223344556677881122334455667788"));

    /// Convenience function to create a page image with given string as the only content
    #[allow(non_snake_case)]
    pub fn TEST_IMG(s: &str) -> Bytes {
        let mut buf = BytesMut::new();
        buf.extend_from_slice(s.as_bytes());
        buf.resize(64, 0);

        buf.freeze()
    }

    static LOCK: Lazy<RwLock<()>> = Lazy::new(|| RwLock::new(()));

    impl From<TenantConf> for TenantConfOpt {
        fn from(tenant_conf: TenantConf) -> Self {
            Self {
                checkpoint_distance: Some(tenant_conf.checkpoint_distance),
                checkpoint_timeout: Some(tenant_conf.checkpoint_timeout),
                compaction_target_size: Some(tenant_conf.compaction_target_size),
                compaction_period: Some(tenant_conf.compaction_period),
                compaction_threshold: Some(tenant_conf.compaction_threshold),
                gc_horizon: Some(tenant_conf.gc_horizon),
                gc_period: Some(tenant_conf.gc_period),
                image_creation_threshold: Some(tenant_conf.image_creation_threshold),
                pitr_interval: Some(tenant_conf.pitr_interval),
                walreceiver_connect_timeout: Some(tenant_conf.walreceiver_connect_timeout),
                lagging_wal_timeout: Some(tenant_conf.lagging_wal_timeout),
                max_lsn_wal_lag: Some(tenant_conf.max_lsn_wal_lag),
                trace_read_requests: Some(tenant_conf.trace_read_requests),
                eviction_policy: Some(tenant_conf.eviction_policy),
                min_resident_size_override: tenant_conf.min_resident_size_override,
                evictions_low_residence_duration_metric_threshold: Some(
                    tenant_conf.evictions_low_residence_duration_metric_threshold,
                ),
                gc_feedback: Some(tenant_conf.gc_feedback),
            }
        }
    }

    pub struct TenantHarness<'a> {
        pub conf: &'static PageServerConf,
        pub tenant_conf: TenantConf,
        pub tenant_id: TenantId,

        pub lock_guard: (
            Option<RwLockReadGuard<'a, ()>>,
            Option<RwLockWriteGuard<'a, ()>>,
        ),
    }

    static LOG_HANDLE: OnceCell<()> = OnceCell::new();

    impl<'a> TenantHarness<'a> {
        pub fn create(test_name: &'static str) -> anyhow::Result<Self> {
            Self::create_internal(test_name, false)
        }
        pub fn create_exclusive(test_name: &'static str) -> anyhow::Result<Self> {
            Self::create_internal(test_name, true)
        }
        fn create_internal(test_name: &'static str, exclusive: bool) -> anyhow::Result<Self> {
            let lock_guard = if exclusive {
                (None, Some(LOCK.write().unwrap()))
            } else {
                (Some(LOCK.read().unwrap()), None)
            };

            LOG_HANDLE.get_or_init(|| {
                logging::init(
                    logging::LogFormat::Test,
                    // enable it in case in case the tests exercise code paths that use
                    // debug_assert_current_span_has_tenant_and_timeline_id
                    logging::TracingErrorLayerEnablement::EnableWithRustLogFilter,
                )
                .expect("Failed to init test logging")
            });

            let repo_dir = PageServerConf::test_repo_dir(test_name);
            let _ = fs::remove_dir_all(&repo_dir);
            fs::create_dir_all(&repo_dir)?;

            let conf = PageServerConf::dummy_conf(repo_dir);
            // Make a static copy of the config. This can never be free'd, but that's
            // OK in a test.
            let conf: &'static PageServerConf = Box::leak(Box::new(conf));

            // Disable automatic GC and compaction to make the unit tests more deterministic.
            // The tests perform them manually if needed.
            let tenant_conf = TenantConf {
                gc_period: Duration::ZERO,
                compaction_period: Duration::ZERO,
                ..TenantConf::default()
            };

            let tenant_id = TenantId::generate();
            fs::create_dir_all(conf.tenant_path(&tenant_id))?;
            fs::create_dir_all(conf.timelines_path(&tenant_id))?;

            Ok(Self {
                conf,
                tenant_conf,
                tenant_id,
                lock_guard,
            })
        }

        pub async fn load(&self) -> (Arc<Tenant>, RequestContext) {
            let ctx = RequestContext::new(TaskKind::UnitTest, DownloadBehavior::Error);
            (
                self.try_load(&ctx)
                    .await
                    .expect("failed to load test tenant"),
                ctx,
            )
        }

        pub async fn try_load(&self, ctx: &RequestContext) -> anyhow::Result<Arc<Tenant>> {
            let walredo_mgr = Arc::new(TestRedoManager);

            let tenant = Arc::new(Tenant::new(
                TenantState::Loading,
                self.conf,
                TenantConfOpt::from(self.tenant_conf),
                walredo_mgr,
                self.tenant_id,
                None,
            ));
            // populate tenant with locally available timelines
            let mut timelines_to_load = HashMap::new();
            for timeline_dir_entry in fs::read_dir(self.conf.timelines_path(&self.tenant_id))
                .expect("should be able to read timelines dir")
            {
                let timeline_dir_entry = timeline_dir_entry?;
                let timeline_id: TimelineId = timeline_dir_entry
                    .path()
                    .file_name()
                    .unwrap()
                    .to_string_lossy()
                    .parse()?;

                let timeline_metadata = load_metadata(self.conf, timeline_id, self.tenant_id)?;
                timelines_to_load.insert(timeline_id, timeline_metadata);
            }
            tenant
                .load(ctx)
                .instrument(info_span!("try_load", tenant_id=%self.tenant_id))
                .await?;
            tenant.state.send_replace(TenantState::Active);
            for timeline in tenant.timelines.lock().unwrap().values() {
                timeline.set_state(TimelineState::Active);
            }
            Ok(tenant)
        }

        pub fn timeline_path(&self, timeline_id: &TimelineId) -> PathBuf {
            self.conf.timeline_path(timeline_id, &self.tenant_id)
        }
    }

    // Mock WAL redo manager that doesn't do much
    pub struct TestRedoManager;

    impl WalRedoManager for TestRedoManager {
        fn request_redo(
            &self,
            key: Key,
            lsn: Lsn,
            base_img: Option<(Lsn, Bytes)>,
            records: Vec<(Lsn, NeonWalRecord)>,
            _pg_version: u32,
        ) -> Result<Bytes, WalRedoError> {
            let s = format!(
                "redo for {} to get to {}, with {} and {} records",
                key,
                lsn,
                if base_img.is_some() {
                    "base image"
                } else {
                    "no base image"
                },
                records.len()
            );
            println!("{s}");

            Ok(TEST_IMG(&s))
        }
    }
}

#[cfg(test)]
mod tests {
    use super::*;
    use crate::keyspace::KeySpaceAccum;
    use crate::repository::{Key, Value};
    use crate::tenant::harness::*;
    use crate::DEFAULT_PG_VERSION;
    use crate::METADATA_FILE_NAME;
    use bytes::BytesMut;
    use hex_literal::hex;
    use once_cell::sync::Lazy;
    use rand::{thread_rng, Rng};

    static TEST_KEY: Lazy<Key> =
        Lazy::new(|| Key::from_slice(&hex!("112222222233333333444444445500000001")));

    #[tokio::test]
    async fn test_basic() -> anyhow::Result<()> {
        let (tenant, ctx) = TenantHarness::create("test_basic")?.load().await;
        let tline = tenant.create_test_timeline(TIMELINE_ID, Lsn(0), DEFAULT_PG_VERSION, &ctx)?;

        let writer = tline.writer();
        writer.put(*TEST_KEY, Lsn(0x10), &Value::Image(TEST_IMG("foo at 0x10")))?;
        writer.finish_write(Lsn(0x10));
        drop(writer);

        let writer = tline.writer();
        writer.put(*TEST_KEY, Lsn(0x20), &Value::Image(TEST_IMG("foo at 0x20")))?;
        writer.finish_write(Lsn(0x20));
        drop(writer);

        assert_eq!(
            tline.get(*TEST_KEY, Lsn(0x10), &ctx).await?,
            TEST_IMG("foo at 0x10")
        );
        assert_eq!(
            tline.get(*TEST_KEY, Lsn(0x1f), &ctx).await?,
            TEST_IMG("foo at 0x10")
        );
        assert_eq!(
            tline.get(*TEST_KEY, Lsn(0x20), &ctx).await?,
            TEST_IMG("foo at 0x20")
        );

        Ok(())
    }

    #[tokio::test]
    async fn no_duplicate_timelines() -> anyhow::Result<()> {
        let (tenant, ctx) = TenantHarness::create("no_duplicate_timelines")?
            .load()
            .await;
        let _ = tenant.create_test_timeline(TIMELINE_ID, Lsn(0), DEFAULT_PG_VERSION, &ctx)?;

        match tenant.create_empty_timeline(TIMELINE_ID, Lsn(0), DEFAULT_PG_VERSION, &ctx) {
            Ok(_) => panic!("duplicate timeline creation should fail"),
            Err(e) => assert_eq!(
                e.to_string(),
                format!(
                    "Timeline {}/{} already exists in pageserver's memory",
                    tenant.tenant_id, TIMELINE_ID
                )
            ),
        }

        Ok(())
    }

    /// Convenience function to create a page image with given string as the only content
    pub fn test_value(s: &str) -> Value {
        let mut buf = BytesMut::new();
        buf.extend_from_slice(s.as_bytes());
        Value::Image(buf.freeze())
    }

    ///
    /// Test branch creation
    ///
    #[tokio::test]
    async fn test_branch() -> anyhow::Result<()> {
        use std::str::from_utf8;

        let (tenant, ctx) = TenantHarness::create("test_branch")?.load().await;
        let tline = tenant.create_test_timeline(TIMELINE_ID, Lsn(0), DEFAULT_PG_VERSION, &ctx)?;
        let writer = tline.writer();

        #[allow(non_snake_case)]
        let TEST_KEY_A: Key = Key::from_hex("112222222233333333444444445500000001").unwrap();
        #[allow(non_snake_case)]
        let TEST_KEY_B: Key = Key::from_hex("112222222233333333444444445500000002").unwrap();

        // Insert a value on the timeline
        writer.put(TEST_KEY_A, Lsn(0x20), &test_value("foo at 0x20"))?;
        writer.put(TEST_KEY_B, Lsn(0x20), &test_value("foobar at 0x20"))?;
        writer.finish_write(Lsn(0x20));

        writer.put(TEST_KEY_A, Lsn(0x30), &test_value("foo at 0x30"))?;
        writer.finish_write(Lsn(0x30));
        writer.put(TEST_KEY_A, Lsn(0x40), &test_value("foo at 0x40"))?;
        writer.finish_write(Lsn(0x40));

        //assert_current_logical_size(&tline, Lsn(0x40));

        // Branch the history, modify relation differently on the new timeline
        tenant
            .branch_timeline_test(&tline, NEW_TIMELINE_ID, Some(Lsn(0x30)), &ctx)
            .await?;
        let newtline = tenant
            .get_timeline(NEW_TIMELINE_ID, true)
            .expect("Should have a local timeline");
        let new_writer = newtline.writer();
        new_writer.put(TEST_KEY_A, Lsn(0x40), &test_value("bar at 0x40"))?;
        new_writer.finish_write(Lsn(0x40));

        // Check page contents on both branches
        assert_eq!(
            from_utf8(&tline.get(TEST_KEY_A, Lsn(0x40), &ctx).await?)?,
            "foo at 0x40"
        );
        assert_eq!(
            from_utf8(&newtline.get(TEST_KEY_A, Lsn(0x40), &ctx).await?)?,
            "bar at 0x40"
        );
        assert_eq!(
            from_utf8(&newtline.get(TEST_KEY_B, Lsn(0x40), &ctx).await?)?,
            "foobar at 0x20"
        );

        //assert_current_logical_size(&tline, Lsn(0x40));

        Ok(())
    }

    async fn make_some_layers(tline: &Timeline, start_lsn: Lsn) -> anyhow::Result<()> {
        let mut lsn = start_lsn;
        #[allow(non_snake_case)]
        {
            let writer = tline.writer();
            // Create a relation on the timeline
            writer.put(
                *TEST_KEY,
                lsn,
                &Value::Image(TEST_IMG(&format!("foo at {}", lsn))),
            )?;
            writer.finish_write(lsn);
            lsn += 0x10;
            writer.put(
                *TEST_KEY,
                lsn,
                &Value::Image(TEST_IMG(&format!("foo at {}", lsn))),
            )?;
            writer.finish_write(lsn);
            lsn += 0x10;
        }
        tline.freeze_and_flush().await?;
        {
            let writer = tline.writer();
            writer.put(
                *TEST_KEY,
                lsn,
                &Value::Image(TEST_IMG(&format!("foo at {}", lsn))),
            )?;
            writer.finish_write(lsn);
            lsn += 0x10;
            writer.put(
                *TEST_KEY,
                lsn,
                &Value::Image(TEST_IMG(&format!("foo at {}", lsn))),
            )?;
            writer.finish_write(lsn);
        }
        tline.freeze_and_flush().await
    }

    #[tokio::test]
    async fn test_prohibit_branch_creation_on_garbage_collected_data() -> anyhow::Result<()> {
        let (tenant, ctx) =
            TenantHarness::create("test_prohibit_branch_creation_on_garbage_collected_data")?
                .load()
                .await;
        let tline = tenant.create_test_timeline(TIMELINE_ID, Lsn(0), DEFAULT_PG_VERSION, &ctx)?;
        make_some_layers(tline.as_ref(), Lsn(0x20)).await?;

        // this removes layers before lsn 40 (50 minus 10), so there are two remaining layers, image and delta for 31-50
        // FIXME: this doesn't actually remove any layer currently, given how the flushing
        // and compaction works. But it does set the 'cutoff' point so that the cross check
        // below should fail.
        tenant
            .gc_iteration(Some(TIMELINE_ID), 0x10, Duration::ZERO, &ctx)
            .await?;

        // try to branch at lsn 25, should fail because we already garbage collected the data
        match tenant
            .branch_timeline_test(&tline, NEW_TIMELINE_ID, Some(Lsn(0x25)), &ctx)
            .await
        {
            Ok(_) => panic!("branching should have failed"),
            Err(err) => {
                assert!(err.to_string().contains("invalid branch start lsn"));
                assert!(err
                    .source()
                    .unwrap()
                    .to_string()
                    .contains("we might've already garbage collected needed data"))
            }
        }

        Ok(())
    }

    #[tokio::test]
    async fn test_prohibit_branch_creation_on_pre_initdb_lsn() -> anyhow::Result<()> {
        let (tenant, ctx) =
            TenantHarness::create("test_prohibit_branch_creation_on_pre_initdb_lsn")?
                .load()
                .await;

        let tline =
            tenant.create_test_timeline(TIMELINE_ID, Lsn(0x50), DEFAULT_PG_VERSION, &ctx)?;
        // try to branch at lsn 0x25, should fail because initdb lsn is 0x50
        match tenant
            .branch_timeline_test(&tline, NEW_TIMELINE_ID, Some(Lsn(0x25)), &ctx)
            .await
        {
            Ok(_) => panic!("branching should have failed"),
            Err(err) => {
                assert!(&err.to_string().contains("invalid branch start lsn"));
                assert!(&err
                    .source()
                    .unwrap()
                    .to_string()
                    .contains("is earlier than latest GC horizon"));
            }
        }

        Ok(())
    }

    /*
    // FIXME: This currently fails to error out. Calling GC doesn't currently
    // remove the old value, we'd need to work a little harder
    #[tokio::test]
    async fn test_prohibit_get_for_garbage_collected_data() -> anyhow::Result<()> {
        let repo =
            RepoHarness::create("test_prohibit_get_for_garbage_collected_data")?
            .load();

        let tline = repo.create_empty_timeline(TIMELINE_ID, Lsn(0), DEFAULT_PG_VERSION)?;
        make_some_layers(tline.as_ref(), Lsn(0x20)).await?;

        repo.gc_iteration(Some(TIMELINE_ID), 0x10, Duration::ZERO)?;
        let latest_gc_cutoff_lsn = tline.get_latest_gc_cutoff_lsn();
        assert!(*latest_gc_cutoff_lsn > Lsn(0x25));
        match tline.get(*TEST_KEY, Lsn(0x25)) {
            Ok(_) => panic!("request for page should have failed"),
            Err(err) => assert!(err.to_string().contains("not found at")),
        }
        Ok(())
    }
     */

    #[tokio::test]
    async fn test_get_branchpoints_from_an_inactive_timeline() -> anyhow::Result<()> {
        let (tenant, ctx) =
            TenantHarness::create("test_get_branchpoints_from_an_inactive_timeline")?
                .load()
                .await;
        let tline = tenant.create_test_timeline(TIMELINE_ID, Lsn(0), DEFAULT_PG_VERSION, &ctx)?;
        make_some_layers(tline.as_ref(), Lsn(0x20)).await?;

        tenant
            .branch_timeline_test(&tline, NEW_TIMELINE_ID, Some(Lsn(0x40)), &ctx)
            .await?;
        let newtline = tenant
            .get_timeline(NEW_TIMELINE_ID, true)
            .expect("Should have a local timeline");

        make_some_layers(newtline.as_ref(), Lsn(0x60)).await?;

        tline.set_broken("test".to_owned());

        tenant
            .gc_iteration(Some(TIMELINE_ID), 0x10, Duration::ZERO, &ctx)
            .await?;

        // The branchpoints should contain all timelines, even ones marked
        // as Broken.
        {
            let branchpoints = &tline.gc_info.read().unwrap().retain_lsns;
            assert_eq!(branchpoints.len(), 1);
            assert_eq!(branchpoints[0], Lsn(0x40));
        }

        // You can read the key from the child branch even though the parent is
        // Broken, as long as you don't need to access data from the parent.
        assert_eq!(
            newtline.get(*TEST_KEY, Lsn(0x70), &ctx).await?,
            TEST_IMG(&format!("foo at {}", Lsn(0x70)))
        );

        // This needs to traverse to the parent, and fails.
        let err = newtline.get(*TEST_KEY, Lsn(0x50), &ctx).await.unwrap_err();
        assert!(err
            .to_string()
            .contains("will not become active. Current state: Broken"));

        Ok(())
    }

    #[tokio::test]
    async fn test_retain_data_in_parent_which_is_needed_for_child() -> anyhow::Result<()> {
        let (tenant, ctx) =
            TenantHarness::create("test_retain_data_in_parent_which_is_needed_for_child")?
                .load()
                .await;
        let tline = tenant.create_test_timeline(TIMELINE_ID, Lsn(0), DEFAULT_PG_VERSION, &ctx)?;
        make_some_layers(tline.as_ref(), Lsn(0x20)).await?;

        tenant
            .branch_timeline_test(&tline, NEW_TIMELINE_ID, Some(Lsn(0x40)), &ctx)
            .await?;
        let newtline = tenant
            .get_timeline(NEW_TIMELINE_ID, true)
            .expect("Should have a local timeline");
        // this removes layers before lsn 40 (50 minus 10), so there are two remaining layers, image and delta for 31-50
        tenant
            .gc_iteration(Some(TIMELINE_ID), 0x10, Duration::ZERO, &ctx)
            .await?;
        assert!(newtline.get(*TEST_KEY, Lsn(0x25), &ctx).await.is_ok());

        Ok(())
    }
    #[tokio::test]
    async fn test_parent_keeps_data_forever_after_branching() -> anyhow::Result<()> {
        let (tenant, ctx) =
            TenantHarness::create("test_parent_keeps_data_forever_after_branching")?
                .load()
                .await;
        let tline = tenant.create_test_timeline(TIMELINE_ID, Lsn(0), DEFAULT_PG_VERSION, &ctx)?;
        make_some_layers(tline.as_ref(), Lsn(0x20)).await?;

        tenant
            .branch_timeline_test(&tline, NEW_TIMELINE_ID, Some(Lsn(0x40)), &ctx)
            .await?;
        let newtline = tenant
            .get_timeline(NEW_TIMELINE_ID, true)
            .expect("Should have a local timeline");

        make_some_layers(newtline.as_ref(), Lsn(0x60)).await?;

        // run gc on parent
        tenant
            .gc_iteration(Some(TIMELINE_ID), 0x10, Duration::ZERO, &ctx)
            .await?;

        // Check that the data is still accessible on the branch.
        assert_eq!(
            newtline.get(*TEST_KEY, Lsn(0x50), &ctx).await?,
            TEST_IMG(&format!("foo at {}", Lsn(0x40)))
        );

        Ok(())
    }

    #[tokio::test]
    async fn timeline_load() -> anyhow::Result<()> {
        const TEST_NAME: &str = "timeline_load";
        let harness = TenantHarness::create(TEST_NAME)?;
        {
            let (tenant, ctx) = harness.load().await;
            let tline =
                tenant.create_test_timeline(TIMELINE_ID, Lsn(0x8000), DEFAULT_PG_VERSION, &ctx)?;
            make_some_layers(tline.as_ref(), Lsn(0x8000)).await?;
        }

        let (tenant, _ctx) = harness.load().await;
        tenant
            .get_timeline(TIMELINE_ID, true)
            .expect("cannot load timeline");

        Ok(())
    }

    #[tokio::test]
    async fn timeline_load_with_ancestor() -> anyhow::Result<()> {
        const TEST_NAME: &str = "timeline_load_with_ancestor";
        let harness = TenantHarness::create(TEST_NAME)?;
        // create two timelines
        {
            let (tenant, ctx) = harness.load().await;
            let tline =
                tenant.create_test_timeline(TIMELINE_ID, Lsn(0), DEFAULT_PG_VERSION, &ctx)?;

            make_some_layers(tline.as_ref(), Lsn(0x20)).await?;

            let child_tline = tenant
                .branch_timeline_test(&tline, NEW_TIMELINE_ID, Some(Lsn(0x40)), &ctx)
                .await?;
            child_tline.set_state(TimelineState::Active);

            let newtline = tenant
                .get_timeline(NEW_TIMELINE_ID, true)
                .expect("Should have a local timeline");

            make_some_layers(newtline.as_ref(), Lsn(0x60)).await?;
        }

        // check that both of them are initially unloaded
        let (tenant, _ctx) = harness.load().await;

        // check that both, child and ancestor are loaded
        let _child_tline = tenant
            .get_timeline(NEW_TIMELINE_ID, true)
            .expect("cannot get child timeline loaded");

        let _ancestor_tline = tenant
            .get_timeline(TIMELINE_ID, true)
            .expect("cannot get ancestor timeline loaded");

        Ok(())
    }

    #[tokio::test]
    async fn corrupt_metadata() -> anyhow::Result<()> {
        const TEST_NAME: &str = "corrupt_metadata";
        let harness = TenantHarness::create(TEST_NAME)?;
        let (tenant, ctx) = harness.load().await;

        let tline = tenant.create_test_timeline(TIMELINE_ID, Lsn(0), DEFAULT_PG_VERSION, &ctx)?;
        drop(tline);
        drop(tenant);

        let metadata_path = harness.timeline_path(&TIMELINE_ID).join(METADATA_FILE_NAME);

        assert!(metadata_path.is_file());

        let mut metadata_bytes = std::fs::read(&metadata_path)?;
        assert_eq!(metadata_bytes.len(), 512);
        metadata_bytes[8] ^= 1;
        std::fs::write(metadata_path, metadata_bytes)?;

        let err = harness.try_load(&ctx).await.err().expect("should fail");
        assert!(err
            .to_string()
            .starts_with("Failed to parse metadata bytes from path"));

        let mut found_error_message = false;
        let mut err_source = err.source();
        while let Some(source) = err_source {
            if source.to_string() == "metadata checksum mismatch" {
                found_error_message = true;
                break;
            }
            err_source = source.source();
        }
        assert!(
            found_error_message,
            "didn't find the corrupted metadata error"
        );

        Ok(())
    }

    #[tokio::test]
    async fn test_images() -> anyhow::Result<()> {
        let (tenant, ctx) = TenantHarness::create("test_images")?.load().await;
        let tline = tenant.create_test_timeline(TIMELINE_ID, Lsn(0), DEFAULT_PG_VERSION, &ctx)?;

        let writer = tline.writer();
        writer.put(*TEST_KEY, Lsn(0x10), &Value::Image(TEST_IMG("foo at 0x10")))?;
        writer.finish_write(Lsn(0x10));
        drop(writer);

        tline.freeze_and_flush().await?;
        tline.compact(&ctx).await?;

        let writer = tline.writer();
        writer.put(*TEST_KEY, Lsn(0x20), &Value::Image(TEST_IMG("foo at 0x20")))?;
        writer.finish_write(Lsn(0x20));
        drop(writer);

        tline.freeze_and_flush().await?;
        tline.compact(&ctx).await?;

        let writer = tline.writer();
        writer.put(*TEST_KEY, Lsn(0x30), &Value::Image(TEST_IMG("foo at 0x30")))?;
        writer.finish_write(Lsn(0x30));
        drop(writer);

        tline.freeze_and_flush().await?;
        tline.compact(&ctx).await?;

        let writer = tline.writer();
        writer.put(*TEST_KEY, Lsn(0x40), &Value::Image(TEST_IMG("foo at 0x40")))?;
        writer.finish_write(Lsn(0x40));
        drop(writer);

        tline.freeze_and_flush().await?;
        tline.compact(&ctx).await?;

        assert_eq!(
            tline.get(*TEST_KEY, Lsn(0x10), &ctx).await?,
            TEST_IMG("foo at 0x10")
        );
        assert_eq!(
            tline.get(*TEST_KEY, Lsn(0x1f), &ctx).await?,
            TEST_IMG("foo at 0x10")
        );
        assert_eq!(
            tline.get(*TEST_KEY, Lsn(0x20), &ctx).await?,
            TEST_IMG("foo at 0x20")
        );
        assert_eq!(
            tline.get(*TEST_KEY, Lsn(0x30), &ctx).await?,
            TEST_IMG("foo at 0x30")
        );
        assert_eq!(
            tline.get(*TEST_KEY, Lsn(0x40), &ctx).await?,
            TEST_IMG("foo at 0x40")
        );

        Ok(())
    }

    //
    // Insert 1000 key-value pairs with increasing keys, flush, compact, GC.
    // Repeat 50 times.
    //
    #[tokio::test]
    async fn test_bulk_insert() -> anyhow::Result<()> {
        let (tenant, ctx) = TenantHarness::create("test_bulk_insert")?.load().await;
        let tline = tenant.create_test_timeline(TIMELINE_ID, Lsn(0), DEFAULT_PG_VERSION, &ctx)?;

        let mut lsn = Lsn(0x10);

        let mut keyspace = KeySpaceAccum::new();

        let mut test_key = Key::from_hex("012222222233333333444444445500000000").unwrap();
        let mut blknum = 0;
        for _ in 0..50 {
            for _ in 0..10000 {
                test_key.field6 = blknum;
                let writer = tline.writer();
                writer.put(
                    test_key,
                    lsn,
                    &Value::Image(TEST_IMG(&format!("{} at {}", blknum, lsn))),
                )?;
                writer.finish_write(lsn);
                drop(writer);

                keyspace.add_key(test_key);

                lsn = Lsn(lsn.0 + 0x10);
                blknum += 1;
            }

            let cutoff = tline.get_last_record_lsn();

            tline
                .update_gc_info(Vec::new(), cutoff, Duration::ZERO, &ctx)
                .await?;
            tline.freeze_and_flush().await?;
            tline.compact(&ctx).await?;
            tline.gc().await?;
        }

        Ok(())
    }

    #[tokio::test]
    async fn test_random_updates() -> anyhow::Result<()> {
        let (tenant, ctx) = TenantHarness::create("test_random_updates")?.load().await;
        let tline = tenant.create_test_timeline(TIMELINE_ID, Lsn(0), DEFAULT_PG_VERSION, &ctx)?;

        const NUM_KEYS: usize = 1000;

        let mut test_key = Key::from_hex("012222222233333333444444445500000000").unwrap();

        let mut keyspace = KeySpaceAccum::new();

        // Track when each page was last modified. Used to assert that
        // a read sees the latest page version.
        let mut updated = [Lsn(0); NUM_KEYS];

        let mut lsn = Lsn(0);
        #[allow(clippy::needless_range_loop)]
        for blknum in 0..NUM_KEYS {
            lsn = Lsn(lsn.0 + 0x10);
            test_key.field6 = blknum as u32;
            let writer = tline.writer();
            writer.put(
                test_key,
                lsn,
                &Value::Image(TEST_IMG(&format!("{} at {}", blknum, lsn))),
            )?;
            writer.finish_write(lsn);
            updated[blknum] = lsn;
            drop(writer);

            keyspace.add_key(test_key);
        }

        for _ in 0..50 {
            for _ in 0..NUM_KEYS {
                lsn = Lsn(lsn.0 + 0x10);
                let blknum = thread_rng().gen_range(0..NUM_KEYS);
                test_key.field6 = blknum as u32;
                let writer = tline.writer();
                writer.put(
                    test_key,
                    lsn,
                    &Value::Image(TEST_IMG(&format!("{} at {}", blknum, lsn))),
                )?;
                writer.finish_write(lsn);
                drop(writer);
                updated[blknum] = lsn;
            }

            // Read all the blocks
            for (blknum, last_lsn) in updated.iter().enumerate() {
                test_key.field6 = blknum as u32;
                assert_eq!(
                    tline.get(test_key, lsn, &ctx).await?,
                    TEST_IMG(&format!("{} at {}", blknum, last_lsn))
                );
            }

            // Perform a cycle of flush, compact, and GC
            let cutoff = tline.get_last_record_lsn();
            tline
                .update_gc_info(Vec::new(), cutoff, Duration::ZERO, &ctx)
                .await?;
            tline.freeze_and_flush().await?;
            tline.compact(&ctx).await?;
            tline.gc().await?;
        }

        Ok(())
    }

    #[tokio::test]
    async fn test_traverse_branches() -> anyhow::Result<()> {
        let (tenant, ctx) = TenantHarness::create("test_traverse_branches")?
            .load()
            .await;
        let mut tline =
            tenant.create_test_timeline(TIMELINE_ID, Lsn(0), DEFAULT_PG_VERSION, &ctx)?;

        const NUM_KEYS: usize = 1000;

        let mut test_key = Key::from_hex("012222222233333333444444445500000000").unwrap();

        let mut keyspace = KeySpaceAccum::new();

        // Track when each page was last modified. Used to assert that
        // a read sees the latest page version.
        let mut updated = [Lsn(0); NUM_KEYS];

        let mut lsn = Lsn(0);
        #[allow(clippy::needless_range_loop)]
        for blknum in 0..NUM_KEYS {
            lsn = Lsn(lsn.0 + 0x10);
            test_key.field6 = blknum as u32;
            let writer = tline.writer();
            writer.put(
                test_key,
                lsn,
                &Value::Image(TEST_IMG(&format!("{} at {}", blknum, lsn))),
            )?;
            writer.finish_write(lsn);
            updated[blknum] = lsn;
            drop(writer);

            keyspace.add_key(test_key);
        }

        for _ in 0..50 {
            let new_tline_id = TimelineId::generate();
            tenant
                .branch_timeline_test(&tline, new_tline_id, Some(lsn), &ctx)
                .await?;
            tline = tenant
                .get_timeline(new_tline_id, true)
                .expect("Should have the branched timeline");

            for _ in 0..NUM_KEYS {
                lsn = Lsn(lsn.0 + 0x10);
                let blknum = thread_rng().gen_range(0..NUM_KEYS);
                test_key.field6 = blknum as u32;
                let writer = tline.writer();
                writer.put(
                    test_key,
                    lsn,
                    &Value::Image(TEST_IMG(&format!("{} at {}", blknum, lsn))),
                )?;
                println!("updating {} at {}", blknum, lsn);
                writer.finish_write(lsn);
                drop(writer);
                updated[blknum] = lsn;
            }

            // Read all the blocks
            for (blknum, last_lsn) in updated.iter().enumerate() {
                test_key.field6 = blknum as u32;
                assert_eq!(
                    tline.get(test_key, lsn, &ctx).await?,
                    TEST_IMG(&format!("{} at {}", blknum, last_lsn))
                );
            }

            // Perform a cycle of flush, compact, and GC
            let cutoff = tline.get_last_record_lsn();
            tline
                .update_gc_info(Vec::new(), cutoff, Duration::ZERO, &ctx)
                .await?;
            tline.freeze_and_flush().await?;
            tline.compact(&ctx).await?;
            tline.gc().await?;
        }

        Ok(())
    }

    #[tokio::test]
    async fn test_traverse_ancestors() -> anyhow::Result<()> {
        let (tenant, ctx) = TenantHarness::create("test_traverse_ancestors")?
            .load()
            .await;
        let mut tline =
            tenant.create_test_timeline(TIMELINE_ID, Lsn(0), DEFAULT_PG_VERSION, &ctx)?;

        const NUM_KEYS: usize = 100;
        const NUM_TLINES: usize = 50;

        let mut test_key = Key::from_hex("012222222233333333444444445500000000").unwrap();
        // Track page mutation lsns across different timelines.
        let mut updated = [[Lsn(0); NUM_KEYS]; NUM_TLINES];

        let mut lsn = Lsn(0);

        #[allow(clippy::needless_range_loop)]
        for idx in 0..NUM_TLINES {
            let new_tline_id = TimelineId::generate();
            tenant
                .branch_timeline_test(&tline, new_tline_id, Some(lsn), &ctx)
                .await?;
            tline = tenant
                .get_timeline(new_tline_id, true)
                .expect("Should have the branched timeline");

            for _ in 0..NUM_KEYS {
                lsn = Lsn(lsn.0 + 0x10);
                let blknum = thread_rng().gen_range(0..NUM_KEYS);
                test_key.field6 = blknum as u32;
                let writer = tline.writer();
                writer.put(
                    test_key,
                    lsn,
                    &Value::Image(TEST_IMG(&format!("{} {} at {}", idx, blknum, lsn))),
                )?;
                println!("updating [{}][{}] at {}", idx, blknum, lsn);
                writer.finish_write(lsn);
                drop(writer);
                updated[idx][blknum] = lsn;
            }
        }

        // Read pages from leaf timeline across all ancestors.
        for (idx, lsns) in updated.iter().enumerate() {
            for (blknum, lsn) in lsns.iter().enumerate() {
                // Skip empty mutations.
                if lsn.0 == 0 {
                    continue;
                }
                println!("checking [{idx}][{blknum}] at {lsn}");
                test_key.field6 = blknum as u32;
                assert_eq!(
                    tline.get(test_key, *lsn, &ctx).await?,
                    TEST_IMG(&format!("{idx} {blknum} at {lsn}"))
                );
            }
        }
        Ok(())
    }
}

#[cfg(not(debug_assertions))]
#[inline]
pub(crate) fn debug_assert_current_span_has_tenant_id() {}

#[cfg(debug_assertions)]
pub static TENANT_ID_EXTRACTOR: once_cell::sync::Lazy<
    utils::tracing_span_assert::MultiNameExtractor<2>,
> = once_cell::sync::Lazy::new(|| {
    utils::tracing_span_assert::MultiNameExtractor::new("TenantId", ["tenant_id", "tenant"])
});

#[cfg(debug_assertions)]
#[inline]
pub(crate) fn debug_assert_current_span_has_tenant_id() {
    use utils::tracing_span_assert;

    match tracing_span_assert::check_fields_present([&*TENANT_ID_EXTRACTOR]) {
        Ok(()) => (),
        Err(missing) => panic!(
            "missing extractors: {:?}",
            missing.into_iter().map(|e| e.name()).collect::<Vec<_>>()
        ),
    }
}<|MERGE_RESOLUTION|>--- conflicted
+++ resolved
@@ -1814,13 +1814,8 @@
 
             let mut activated_timelines = 0;
 
-<<<<<<< HEAD
             for timeline in timelines_to_activate {
-                timeline.activate(broker_client.clone(), ctx);
-=======
-            for timeline in not_broken_timelines {
                 timeline.activate(broker_client.clone(), init_done, ctx);
->>>>>>> b9871158
                 activated_timelines += 1;
             }
 
