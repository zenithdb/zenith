--- conflicted
+++ resolved
@@ -73,7 +73,6 @@
 use crate::deletion_queue::DeletionQueueError;
 use crate::import_datadir;
 use crate::is_uninit_mark;
-use crate::l0_flush::L0FlushConfig;
 use crate::l0_flush::L0FlushGlobalState;
 use crate::metrics::TENANT;
 use crate::metrics::{
@@ -1166,36 +1165,6 @@
         .await
     }
 
-<<<<<<< HEAD
-    /// Create a placeholder Tenant object for a broken tenant
-    pub fn create_broken_tenant(
-        conf: &'static PageServerConf,
-        tenant_shard_id: TenantShardId,
-        remote_storage: GenericRemoteStorage,
-        reason: String,
-    ) -> Arc<Tenant> {
-        Arc::new(Tenant::new(
-            TenantState::Broken {
-                reason,
-                backtrace: String::new(),
-            },
-            conf,
-            AttachedTenantConf::try_from(LocationConf::default()).unwrap(),
-            // Shard identity isn't meaningful for a broken tenant: it's just a placeholder
-            // to occupy the slot for this TenantShardId.
-            ShardIdentity::broken(tenant_shard_id.shard_number, tenant_shard_id.shard_count),
-            None,
-            tenant_shard_id,
-            remote_storage,
-            DeletionQueueClient::broken(),
-            L0FlushGlobalState::new(L0FlushConfig::Fail(
-                "broken tenant should not be flushing L0s".to_owned(),
-            )),
-        ))
-    }
-
-=======
->>>>>>> b481740e
     async fn load_timeline_metadata(
         self: &Arc<Tenant>,
         timeline_ids: HashSet<TimelineId>,
@@ -3688,6 +3657,7 @@
     use utils::logging;
 
     use crate::deletion_queue::mock::MockDeletionQueue;
+    use crate::l0_flush::L0FlushConfig;
     use crate::walredo::apply_neon;
     use crate::{repository::Key, walrecord::NeonWalRecord};
 
