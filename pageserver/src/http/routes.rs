--- conflicted
+++ resolved
@@ -24,15 +24,10 @@
     TimelineInfoV1,
 };
 use crate::remote_storage::{schedule_timeline_download, RemoteTimelineIndex};
+use crate::repository::Repository;
 use crate::timelines::{
     extract_remote_timeline_info, LocalTimelineInfo, RemoteTimelineInfo, TimelineInfo,
 };
-<<<<<<< HEAD
-use crate::repository::Repository;
-use crate::repository::RepositoryTimeline;
-use crate::timelines::TimelineInfo;
-=======
->>>>>>> b19870cd
 use crate::{config::PageServerConf, tenant_mgr, timelines, ZTenantId};
 
 #[derive(Debug)]
@@ -157,15 +152,6 @@
     let timeline_id: ZTimelineId = parse_request_param(&request, "timeline_id")?;
     let include_non_incremental_logical_size = get_include_non_incremental_logical_size(&request);
 
-<<<<<<< HEAD
-    let response_data = tokio::task::spawn_blocking(move || {
-        let _enter =
-            info_span!("timeline_detail_handler", tenant = %tenant_id, timeline = %timeline_id)
-                .entered();
-        let include_non_incremental_logical_size =
-            get_include_non_incremental_logical_size(&request);
-        TimelineInfo::from_ids(tenant_id, timeline_id, include_non_incremental_logical_size)
-=======
     let span = info_span!("timeline_detail_handler", tenant = %tenant_id, timeline = %timeline_id);
 
     let (local_timeline_info, span) = tokio::task::spawn_blocking(move || {
@@ -173,8 +159,11 @@
         let repo = tenant_mgr::get_repository_for_tenant(tenant_id)?;
         let local_timeline = {
             repo.get_timeline(timeline_id)
+                .as_ref()
                 .map(|timeline| {
                     LocalTimelineInfo::from_repo_timeline(
+                        tenant_id,
+                        timeline_id,
                         timeline,
                         include_non_incremental_logical_size,
                     )
@@ -182,7 +171,6 @@
                 .transpose()?
         };
         Ok::<_, anyhow::Error>((local_timeline, entered.exit()))
->>>>>>> b19870cd
     })
     .await
     .map_err(ApiError::from_err)??;
