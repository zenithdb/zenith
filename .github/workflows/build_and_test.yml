name: Build and Test

on:
  push:
    branches:
      - main
      - release
      - release-proxy
  pull_request:

defaults:
  run:
    shell: bash -euxo pipefail {0}

concurrency:
  # Allow only one workflow per any non-`main` branch.
  group: ${{ github.workflow }}-${{ github.ref_name }}-${{ github.ref_name == 'main' && github.sha || 'anysha' }}
  cancel-in-progress: true

env:
  RUST_BACKTRACE: 1
  COPT: '-Werror'
  AWS_ACCESS_KEY_ID: ${{ secrets.AWS_ACCESS_KEY_DEV }}
  AWS_SECRET_ACCESS_KEY: ${{ secrets.AWS_SECRET_KEY_DEV }}
  # A concurrency group that we use for e2e-tests runs, matches `concurrency.group` above with `github.repository` as a prefix
  E2E_CONCURRENCY_GROUP: ${{ github.repository }}-e2e-tests-${{ github.ref_name }}-${{ github.ref_name == 'main' && github.sha || 'anysha' }}

jobs:
  check-permissions:
    if: ${{ !contains(github.event.pull_request.labels.*.name, 'run-no-ci') }}
    uses: ./.github/workflows/check-permissions.yml
    with:
      github-event-name: ${{ github.event_name}}

  cancel-previous-e2e-tests:
    needs: [ check-permissions ]
    if: github.event_name == 'pull_request'
    runs-on: ubuntu-latest

    steps:
      - name: Cancel previous e2e-tests runs for this PR
        env:
          GH_TOKEN: ${{ secrets.CI_ACCESS_TOKEN }}
        run: |
          gh workflow --repo neondatabase/cloud \
            run cancel-previous-in-concurrency-group.yml \
              --field concurrency_group="${{ env.E2E_CONCURRENCY_GROUP }}"

  tag:
    needs: [ check-permissions ]
    runs-on: [ self-hosted, gen3, small ]
    container: 369495373322.dkr.ecr.eu-central-1.amazonaws.com/base:pinned
    outputs:
      build-tag: ${{steps.build-tag.outputs.tag}}

    steps:
      - name: Checkout
        uses: actions/checkout@v4
        with:
          fetch-depth: 0

      - name: Get build tag
        run: |
          echo run:$GITHUB_RUN_ID
          echo ref:$GITHUB_REF_NAME
          echo rev:$(git rev-list --count HEAD)
          if [[ "$GITHUB_REF_NAME" == "main" ]]; then
            echo "tag=$(git rev-list --count HEAD)" >> $GITHUB_OUTPUT
          elif [[ "$GITHUB_REF_NAME" == "release" ]]; then
            echo "tag=release-$(git rev-list --count HEAD)" >> $GITHUB_OUTPUT
          elif [[ "$GITHUB_REF_NAME" == "release-proxy" ]]; then
            echo "tag=release-proxy-$(git rev-list --count HEAD)" >> $GITHUB_OUTPUT
          else
            echo "GITHUB_REF_NAME (value '$GITHUB_REF_NAME') is not set to either 'main' or 'release'"
            echo "tag=$GITHUB_RUN_ID" >> $GITHUB_OUTPUT
          fi
        shell: bash
        id: build-tag

  check-build-tools-image:
    needs: [ check-permissions ]
    uses: ./.github/workflows/check-build-tools-image.yml

  build-build-tools-image:
    needs: [ check-build-tools-image ]
    uses: ./.github/workflows/build-build-tools-image.yml
    with:
      image-tag: ${{ needs.check-build-tools-image.outputs.image-tag }}
    secrets: inherit

  check-codestyle-python:
    needs: [ check-permissions, build-build-tools-image ]
    runs-on: [ self-hosted, gen3, small ]
    container:
      image: ${{ needs.build-build-tools-image.outputs.image }}
      credentials:
        username: ${{ secrets.NEON_DOCKERHUB_USERNAME }}
        password: ${{ secrets.NEON_DOCKERHUB_PASSWORD }}
      options: --init

    steps:
      - name: Checkout
        uses: actions/checkout@v4
        with:
          submodules: false
          fetch-depth: 1

      - name: Cache poetry deps
        uses: actions/cache@v4
        with:
          path: ~/.cache/pypoetry/virtualenvs
          key: v2-${{ runner.os }}-python-deps-${{ hashFiles('poetry.lock') }}

      - name: Install Python deps
        run: ./scripts/pysync

      - name: Run `ruff check` to ensure code format
        run: poetry run ruff check .

      - name: Run `ruff format` to ensure code format
        run: poetry run ruff format --check .

      - name: Run mypy to check types
        run: poetry run mypy .

  check-codestyle-rust:
    needs: [ check-permissions, build-build-tools-image ]
    runs-on: [ self-hosted, gen3, small ]
    container:
      image: ${{ needs.build-build-tools-image.outputs.image }}
      credentials:
        username: ${{ secrets.NEON_DOCKERHUB_USERNAME }}
        password: ${{ secrets.NEON_DOCKERHUB_PASSWORD }}
      options: --init

    steps:
      - name: Checkout
        uses: actions/checkout@v4
        with:
          submodules: true
          fetch-depth: 1

#      Disabled for now
#      - name: Restore cargo deps cache
#        id: cache_cargo
#        uses: actions/cache@v4
#        with:
#          path: |
#            !~/.cargo/registry/src
#            ~/.cargo/git/
#            target/
#          key: v1-${{ runner.os }}-cargo-clippy-${{ hashFiles('rust-toolchain.toml') }}-${{ hashFiles('Cargo.lock') }}

      # Some of our rust modules use FFI and need those to be checked
      - name: Get postgres headers
        run: make postgres-headers -j$(nproc)

      # cargo hack runs the given cargo subcommand (clippy in this case) for all feature combinations.
      # This will catch compiler & clippy warnings in all feature combinations.
      # TODO: use cargo hack for build and test as well, but, that's quite expensive.
      # NB: keep clippy args in sync with ./run_clippy.sh
      - run: |
          CLIPPY_COMMON_ARGS="$( source .neon_clippy_args; echo "$CLIPPY_COMMON_ARGS")"
          if [ "$CLIPPY_COMMON_ARGS" = "" ]; then
            echo "No clippy args found in .neon_clippy_args"
            exit 1
          fi
          echo "CLIPPY_COMMON_ARGS=${CLIPPY_COMMON_ARGS}" >> $GITHUB_ENV
      - name: Run cargo clippy (debug)
        run: cargo hack --feature-powerset clippy $CLIPPY_COMMON_ARGS
      - name: Run cargo clippy (release)
        run: cargo hack --feature-powerset clippy --release $CLIPPY_COMMON_ARGS

      - name: Check documentation generation
        run: cargo doc --workspace --no-deps --document-private-items
        env:
            RUSTDOCFLAGS: "-Dwarnings -Arustdoc::private_intra_doc_links"

      # Use `${{ !cancelled() }}` to run quck tests after the longer clippy run
      - name: Check formatting
        if: ${{ !cancelled() }}
        run: cargo fmt --all -- --check

      # https://github.com/facebookincubator/cargo-guppy/tree/bec4e0eb29dcd1faac70b1b5360267fc02bf830e/tools/cargo-hakari#2-keep-the-workspace-hack-up-to-date-in-ci
      - name: Check rust dependencies
        if: ${{ !cancelled() }}
        run: |
          cargo hakari generate --diff  # workspace-hack Cargo.toml is up-to-date
          cargo hakari manage-deps --dry-run  # all workspace crates depend on workspace-hack

      # https://github.com/EmbarkStudios/cargo-deny
      - name: Check rust licenses/bans/advisories/sources
        if: ${{ !cancelled() }}
        run: cargo deny check --hide-inclusion-graph

  build-neon:
    needs: [ check-permissions, tag, build-build-tools-image ]
    runs-on: [ self-hosted, gen3, large ]
    container:
      image: ${{ needs.build-build-tools-image.outputs.image }}
      credentials:
        username: ${{ secrets.NEON_DOCKERHUB_USERNAME }}
        password: ${{ secrets.NEON_DOCKERHUB_PASSWORD }}
      # Raise locked memory limit for tokio-epoll-uring.
      # On 5.10 LTS kernels < 5.10.162 (and generally mainline kernels < 5.12),
      # io_uring will account the memory of the CQ and SQ as locked.
      # More details: https://github.com/neondatabase/neon/issues/6373#issuecomment-1905814391
      options: --init --shm-size=512mb --ulimit memlock=67108864:67108864
    strategy:
      fail-fast: false
      matrix:
        build_type: [ debug, release ]
    env:
      BUILD_TYPE: ${{ matrix.build_type }}
      GIT_VERSION: ${{ github.event.pull_request.head.sha || github.sha }}
      BUILD_TAG: ${{ needs.tag.outputs.build-tag }}

    steps:
      - name: Fix git ownership
        run: |
          # Workaround for `fatal: detected dubious ownership in repository at ...`
          #
          # Use both ${{ github.workspace }} and ${GITHUB_WORKSPACE} because they're different on host and in containers
          #   Ref https://github.com/actions/checkout/issues/785
          #
          git config --global --add safe.directory ${{ github.workspace }}
          git config --global --add safe.directory ${GITHUB_WORKSPACE}
          for r in 14 15 16; do
            git config --global --add safe.directory "${{ github.workspace }}/vendor/postgres-v$r"
            git config --global --add safe.directory "${GITHUB_WORKSPACE}/vendor/postgres-v$r"
          done

      - name: Checkout
        uses: actions/checkout@v4
        with:
          submodules: true
          fetch-depth: 1

      - name: Set pg 14 revision for caching
        id: pg_v14_rev
        run: echo pg_rev=$(git rev-parse HEAD:vendor/postgres-v14) >> $GITHUB_OUTPUT

      - name: Set pg 15 revision for caching
        id: pg_v15_rev
        run: echo pg_rev=$(git rev-parse HEAD:vendor/postgres-v15) >> $GITHUB_OUTPUT

      - name: Set pg 16 revision for caching
        id: pg_v16_rev
        run: echo pg_rev=$(git rev-parse HEAD:vendor/postgres-v16) >> $GITHUB_OUTPUT

      # Set some environment variables used by all the steps.
      #
      # CARGO_FLAGS is extra options to pass to "cargo build", "cargo test" etc.
      #   It also includes --features, if any
      #
      # CARGO_FEATURES is passed to "cargo metadata". It is separate from CARGO_FLAGS,
      #   because "cargo metadata" doesn't accept --release or --debug options
      #
      # We run tests with addtional features, that are turned off by default (e.g. in release builds), see
      # corresponding Cargo.toml files for their descriptions.
      - name: Set env variables
        run: |
          CARGO_FEATURES="--features testing"
          if [[ $BUILD_TYPE == "debug" ]]; then
            cov_prefix="scripts/coverage --profraw-prefix=$GITHUB_JOB --dir=/tmp/coverage run"
            CARGO_FLAGS="--locked"
          elif [[ $BUILD_TYPE == "release" ]]; then
            cov_prefix=""
            CARGO_FLAGS="--locked --release"
          fi
          {
            echo "cov_prefix=${cov_prefix}"
            echo "CARGO_FEATURES=${CARGO_FEATURES}"
            echo "CARGO_FLAGS=${CARGO_FLAGS}"
            echo "CARGO_HOME=${GITHUB_WORKSPACE}/.cargo"
          } >> $GITHUB_ENV

      # Disabled for now
      # Don't include the ~/.cargo/registry/src directory. It contains just
      # uncompressed versions of the crates in ~/.cargo/registry/cache
      # directory, and it's faster to let 'cargo' to rebuild it from the
      # compressed crates.
#      - name: Cache cargo deps
#        id: cache_cargo
#        uses: actions/cache@v4
#        with:
#          path: |
#            ~/.cargo/registry/
#            !~/.cargo/registry/src
#            ~/.cargo/git/
#            target/
#          # Fall back to older versions of the key, if no cache for current Cargo.lock was found
#          key: |
#            v1-${{ runner.os }}-${{ matrix.build_type }}-cargo-${{ hashFiles('rust-toolchain.toml') }}-${{ hashFiles('Cargo.lock') }}
#            v1-${{ runner.os }}-${{ matrix.build_type }}-cargo-${{ hashFiles('rust-toolchain.toml') }}-

      - name: Cache postgres v14 build
        id: cache_pg_14
        uses: actions/cache@v4
        with:
          path: pg_install/v14
          key: v1-${{ runner.os }}-${{ matrix.build_type }}-pg-${{ steps.pg_v14_rev.outputs.pg_rev }}-${{ hashFiles('Makefile') }}

      - name: Cache postgres v15 build
        id: cache_pg_15
        uses: actions/cache@v4
        with:
          path: pg_install/v15
          key: v1-${{ runner.os }}-${{ matrix.build_type }}-pg-${{ steps.pg_v15_rev.outputs.pg_rev }}-${{ hashFiles('Makefile') }}

      - name: Cache postgres v16 build
        id: cache_pg_16
        uses: actions/cache@v4
        with:
          path: pg_install/v16
          key: v1-${{ runner.os }}-${{ matrix.build_type }}-pg-${{ steps.pg_v16_rev.outputs.pg_rev }}-${{ hashFiles('Makefile') }}

      - name: Build postgres v14
        if: steps.cache_pg_14.outputs.cache-hit != 'true'
        run: mold -run make postgres-v14 -j$(nproc)

      - name: Build postgres v15
        if: steps.cache_pg_15.outputs.cache-hit != 'true'
        run: mold -run make postgres-v15 -j$(nproc)

      - name: Build postgres v16
        if: steps.cache_pg_16.outputs.cache-hit != 'true'
        run: mold -run make postgres-v16 -j$(nproc)

      - name: Build neon extensions
        run: mold -run make neon-pg-ext -j$(nproc)

      - name: Build walproposer-lib
        run: mold -run make walproposer-lib -j$(nproc)

      - name: Run cargo build
        run: |
          ${cov_prefix} mold -run cargo build $CARGO_FLAGS $CARGO_FEATURES --bins --tests

      - name: Run rust tests
        env:
          NEXTEST_RETRIES: 3
        run: |
          #nextest does not yet support running doctests
          cargo test --doc $CARGO_FLAGS $CARGO_FEATURES

          for io_engine in std-fs tokio-epoll-uring ; do
            NEON_PAGESERVER_UNIT_TEST_VIRTUAL_FILE_IOENGINE=$io_engine ${cov_prefix} cargo nextest run $CARGO_FLAGS $CARGO_FEATURES
          done

          # Run separate tests for real S3
          export ENABLE_REAL_S3_REMOTE_STORAGE=nonempty
          export REMOTE_STORAGE_S3_BUCKET=neon-github-ci-tests
          export REMOTE_STORAGE_S3_REGION=eu-central-1
          # Avoid `$CARGO_FEATURES` since there's no `testing` feature in the e2e tests now
          ${cov_prefix} cargo nextest run $CARGO_FLAGS -E 'package(remote_storage)' -E 'test(test_real_s3)'

          # Run separate tests for real Azure Blob Storage
          # XXX: replace region with `eu-central-1`-like region
          export ENABLE_REAL_AZURE_REMOTE_STORAGE=y
          export AZURE_STORAGE_ACCOUNT="${{ secrets.AZURE_STORAGE_ACCOUNT_DEV }}"
          export AZURE_STORAGE_ACCESS_KEY="${{ secrets.AZURE_STORAGE_ACCESS_KEY_DEV }}"
          export REMOTE_STORAGE_AZURE_CONTAINER="${{ vars.REMOTE_STORAGE_AZURE_CONTAINER }}"
          export REMOTE_STORAGE_AZURE_REGION="${{ vars.REMOTE_STORAGE_AZURE_REGION }}"
          # Avoid `$CARGO_FEATURES` since there's no `testing` feature in the e2e tests now
          ${cov_prefix} cargo nextest run $CARGO_FLAGS -E 'package(remote_storage)' -E 'test(test_real_azure)'

      - name: Install rust binaries
        run: |
          # Install target binaries
          mkdir -p /tmp/neon/bin/
          binaries=$(
            ${cov_prefix} cargo metadata $CARGO_FEATURES --format-version=1 --no-deps |
            jq -r '.packages[].targets[] | select(.kind | index("bin")) | .name'
          )
          for bin in $binaries; do
            SRC=target/$BUILD_TYPE/$bin
            DST=/tmp/neon/bin/$bin
            cp "$SRC" "$DST"
          done

          # Install test executables and write list of all binaries (for code coverage)
          if [[ $BUILD_TYPE == "debug" ]]; then
            # Keep bloated coverage data files away from the rest of the artifact
            mkdir -p /tmp/coverage/

            mkdir -p /tmp/neon/test_bin/

            test_exe_paths=$(
              ${cov_prefix} cargo test $CARGO_FLAGS $CARGO_FEATURES --message-format=json --no-run |
              jq -r '.executable | select(. != null)'
            )
            for bin in $test_exe_paths; do
              SRC=$bin
              DST=/tmp/neon/test_bin/$(basename $bin)

              # We don't need debug symbols for code coverage, so strip them out to make
              # the artifact smaller.
              strip "$SRC" -o "$DST"
              echo "$DST" >> /tmp/coverage/binaries.list
            done

            for bin in $binaries; do
              echo "/tmp/neon/bin/$bin" >> /tmp/coverage/binaries.list
            done
          fi

      - name: Install postgres binaries
        run: cp -a pg_install /tmp/neon/pg_install

      - name: Upload Neon artifact
        uses: ./.github/actions/upload
        with:
          name: neon-${{ runner.os }}-${{ matrix.build_type }}-artifact
          path: /tmp/neon

      # XXX: keep this after the binaries.list is formed, so the coverage can properly work later
      - name: Merge and upload coverage data
        if: matrix.build_type == 'debug'
        uses: ./.github/actions/save-coverage-data

  regress-tests:
    needs: [ check-permissions, build-neon, build-build-tools-image, tag ]
    runs-on: [ self-hosted, gen3, large ]
    container:
      image: ${{ needs.build-build-tools-image.outputs.image }}
      credentials:
        username: ${{ secrets.NEON_DOCKERHUB_USERNAME }}
        password: ${{ secrets.NEON_DOCKERHUB_PASSWORD }}
      # for changed limits, see comments on `options:` earlier in this file
      options: --init --shm-size=512mb --ulimit memlock=67108864:67108864
    strategy:
      fail-fast: false
      matrix:
        build_type: [ debug, release ]
        pg_version: [ v14, v15, v16 ]
    steps:
      - name: Checkout
        uses: actions/checkout@v4
        with:
          submodules: true
          fetch-depth: 1

      - name: Pytest regression tests
        uses: ./.github/actions/run-python-test-set
        timeout-minutes: 60
        with:
          build_type: ${{ matrix.build_type }}
          test_selection: regress
          needs_postgres_source: true
          run_with_real_s3: true
          real_s3_bucket: neon-github-ci-tests
          real_s3_region: eu-central-1
          rerun_flaky: true
          pg_version: ${{ matrix.pg_version }}
        env:
          TEST_RESULT_CONNSTR: ${{ secrets.REGRESS_TEST_RESULT_CONNSTR_NEW }}
          CHECK_ONDISK_DATA_COMPATIBILITY: nonempty
          BUILD_TAG: ${{ needs.tag.outputs.build-tag }}
          PAGESERVER_VIRTUAL_FILE_IO_ENGINE: tokio-epoll-uring
          PAGESERVER_GET_VECTORED_IMPL: vectored
          PAGESERVER_GET_IMPL: vectored
          PAGESERVER_VALIDATE_VEC_GET: true

      # Temporary disable this step until we figure out why it's so flaky
      # Ref https://github.com/neondatabase/neon/issues/4540
      - name: Merge and upload coverage data
        if: |
          false &&
          matrix.build_type == 'debug' && matrix.pg_version == 'v14'
        uses: ./.github/actions/save-coverage-data

  get-benchmarks-durations:
    outputs:
      json: ${{ steps.get-benchmark-durations.outputs.json }}
    needs: [ check-permissions, build-build-tools-image ]
    runs-on: [ self-hosted, gen3, small ]
    container:
      image: ${{ needs.build-build-tools-image.outputs.image }}
      credentials:
        username: ${{ secrets.NEON_DOCKERHUB_USERNAME }}
        password: ${{ secrets.NEON_DOCKERHUB_PASSWORD }}
      options: --init
    if: github.ref_name == 'main' || contains(github.event.pull_request.labels.*.name, 'run-benchmarks')
    steps:
      - name: Checkout
        uses: actions/checkout@v4

      - name: Cache poetry deps
        uses: actions/cache@v4
        with:
          path: ~/.cache/pypoetry/virtualenvs
          key: v1-${{ runner.os }}-python-deps-${{ hashFiles('poetry.lock') }}

      - name: Install Python deps
        run: ./scripts/pysync

      - name: get benchmark durations
        id: get-benchmark-durations
        env:
          TEST_RESULT_CONNSTR: ${{ secrets.REGRESS_TEST_RESULT_CONNSTR_NEW }}
        run: |
          poetry run ./scripts/benchmark_durations.py "${TEST_RESULT_CONNSTR}" \
                                                      --days 10 \
                                                      --output /tmp/benchmark_durations.json
          echo "json=$(jq --compact-output '.' /tmp/benchmark_durations.json)" >> $GITHUB_OUTPUT

  benchmarks:
    needs: [ check-permissions, build-neon, build-build-tools-image, get-benchmarks-durations ]
    runs-on: [ self-hosted, gen3, small ]
    container:
      image: ${{ needs.build-build-tools-image.outputs.image }}
      credentials:
        username: ${{ secrets.NEON_DOCKERHUB_USERNAME }}
        password: ${{ secrets.NEON_DOCKERHUB_PASSWORD }}
      # for changed limits, see comments on `options:` earlier in this file
      options: --init --shm-size=512mb --ulimit memlock=67108864:67108864
    if: github.ref_name == 'main' || contains(github.event.pull_request.labels.*.name, 'run-benchmarks')
    strategy:
      fail-fast: false
      matrix:
        # the amount of groups (N) should be reflected in `extra_params: --splits N ...`
        pytest_split_group: [ 1, 2, 3, 4, 5 ]
        build_type: [ release ]
    steps:
      - name: Checkout
        uses: actions/checkout@v4

      - name: Pytest benchmarks
        uses: ./.github/actions/run-python-test-set
        with:
          build_type: ${{ matrix.build_type }}
          test_selection: performance
          run_in_parallel: false
          save_perf_report: ${{ github.ref_name == 'main' }}
          extra_params: --splits 5 --group ${{ matrix.pytest_split_group }}
          benchmark_durations: ${{ needs.get-benchmarks-durations.outputs.json }}
        env:
          VIP_VAP_ACCESS_TOKEN: "${{ secrets.VIP_VAP_ACCESS_TOKEN }}"
          PERF_TEST_RESULT_CONNSTR: "${{ secrets.PERF_TEST_RESULT_CONNSTR }}"
          TEST_RESULT_CONNSTR: "${{ secrets.REGRESS_TEST_RESULT_CONNSTR_NEW }}"
          PAGESERVER_VIRTUAL_FILE_IO_ENGINE: tokio-epoll-uring
          PAGESERVER_GET_VECTORED_IMPL: vectored
          PAGESERVER_GET_IMPL: vectored
          PAGESERVER_VALIDATE_VEC_GET: false
      # XXX: no coverage data handling here, since benchmarks are run on release builds,
      # while coverage is currently collected for the debug ones

  report-benchmarks-failures:
    needs: [ benchmarks, create-test-report ]
    if: github.ref_name == 'main' && failure() && needs.benchmarks.result == 'failure'
    runs-on: ubuntu-latest

    steps:
    - uses: slackapi/slack-github-action@v1
      with:
        channel-id: C060CNA47S9 # on-call-staging-storage-stream
        slack-message: |
          Benchmarks failed on main: ${{ github.event.head_commit.url }}

          Allure report: ${{ needs.create-test-report.outputs.report-url }}
      env:
        SLACK_BOT_TOKEN: ${{ secrets.SLACK_BOT_TOKEN }}

  create-test-report:
    needs: [ check-permissions, regress-tests, coverage-report, benchmarks, build-build-tools-image ]
    if: ${{ !cancelled() && contains(fromJSON('["skipped", "success"]'), needs.check-permissions.result) }}
    outputs:
      report-url: ${{ steps.create-allure-report.outputs.report-url }}

    runs-on: [ self-hosted, gen3, small ]
    container:
      image: ${{ needs.build-build-tools-image.outputs.image }}
      credentials:
        username: ${{ secrets.NEON_DOCKERHUB_USERNAME }}
        password: ${{ secrets.NEON_DOCKERHUB_PASSWORD }}
      options: --init

    steps:
      - uses: actions/checkout@v4

      - name: Create Allure report
        if: ${{ !cancelled() }}
        id: create-allure-report
        uses: ./.github/actions/allure-report-generate
        with:
          store-test-results-into-db: true
        env:
          REGRESS_TEST_RESULT_CONNSTR_NEW: ${{ secrets.REGRESS_TEST_RESULT_CONNSTR_NEW }}

      - uses: actions/github-script@v7
        if: ${{ !cancelled() }}
        with:
          # Retry script for 5XX server errors: https://github.com/actions/github-script#retries
          retries: 5
          script: |
            const report = {
              reportUrl:     "${{ steps.create-allure-report.outputs.report-url }}",
              reportJsonUrl: "${{ steps.create-allure-report.outputs.report-json-url }}",
            }

            const coverage = {
              coverageUrl: "${{ needs.coverage-report.outputs.coverage-html }}",
              summaryJsonUrl: "${{ needs.coverage-report.outputs.coverage-json }}",
            }

            const script = require("./scripts/comment-test-report.js")
            await script({
              github,
              context,
              fetch,
              report,
              coverage,
            })

  coverage-report:
    needs: [ check-permissions, regress-tests, build-build-tools-image ]
    runs-on: [ self-hosted, gen3, small ]
    container:
      image: ${{ needs.build-build-tools-image.outputs.image }}
      credentials:
        username: ${{ secrets.NEON_DOCKERHUB_USERNAME }}
        password: ${{ secrets.NEON_DOCKERHUB_PASSWORD }}
      options: --init
    strategy:
      fail-fast: false
      matrix:
        build_type: [ debug ]
    outputs:
        coverage-html: ${{ steps.upload-coverage-report-new.outputs.report-url }}
        coverage-json: ${{ steps.upload-coverage-report-new.outputs.summary-json }}
    steps:
      - name: Checkout
        uses: actions/checkout@v4
        with:
          submodules: true
          fetch-depth: 0

      - name: Get Neon artifact
        uses: ./.github/actions/download
        with:
          name: neon-${{ runner.os }}-${{ matrix.build_type }}-artifact
          path: /tmp/neon

      - name: Get coverage artifact
        uses: ./.github/actions/download
        with:
          name: coverage-data-artifact
          path: /tmp/coverage

      - name: Merge coverage data
        run: scripts/coverage "--profraw-prefix=$GITHUB_JOB" --dir=/tmp/coverage merge

      - name: Build coverage report
        env:
          COMMIT_URL: ${{ github.server_url }}/${{ github.repository }}/commit/${{ github.event.pull_request.head.sha || github.sha }}
        run: |
          scripts/coverage --dir=/tmp/coverage \
            report \
            --input-objects=/tmp/coverage/binaries.list \
            --commit-url=${COMMIT_URL} \
            --format=github

          scripts/coverage --dir=/tmp/coverage \
            report \
            --input-objects=/tmp/coverage/binaries.list \
            --format=lcov

      - name: Build coverage report NEW
        id: upload-coverage-report-new
        env:
          BUCKET: neon-github-public-dev
          # A differential coverage report is available only for PRs.
          # (i.e. for pushes into main/release branches we have a regular coverage report)
          COMMIT_SHA: ${{ github.event.pull_request.head.sha || github.sha }}
          BASE_SHA: ${{ github.event.pull_request.base.sha || github.sha }}
        run: |
          CURRENT="${COMMIT_SHA}"
          BASELINE="$(git merge-base $BASE_SHA $CURRENT)"

          cp /tmp/coverage/report/lcov.info ./${CURRENT}.info

          GENHTML_ARGS="--ignore-errors path,unmapped,empty --synthesize-missing --demangle-cpp rustfilt --output-directory lcov-html ${CURRENT}.info"

          # Use differential coverage if the baseline coverage exists.
          # It can be missing if the coverage repoer wasn't uploaded yet or tests has failed on BASELINE commit.
          if aws s3 cp --only-show-errors s3://${BUCKET}/code-coverage/${BASELINE}/lcov.info ./${BASELINE}.info; then
            git diff ${BASELINE} ${CURRENT} -- '*.rs' > baseline-current.diff

            GENHTML_ARGS="--baseline-file ${BASELINE}.info --diff-file baseline-current.diff ${GENHTML_ARGS}"
          fi

          genhtml ${GENHTML_ARGS}

          aws s3 cp --only-show-errors --recursive ./lcov-html/ s3://${BUCKET}/code-coverage/${COMMIT_SHA}/lcov

          REPORT_URL=https://${BUCKET}.s3.amazonaws.com/code-coverage/${COMMIT_SHA}/lcov/index.html
          echo "report-url=${REPORT_URL}" >> $GITHUB_OUTPUT

          REPORT_URL=https://${BUCKET}.s3.amazonaws.com/code-coverage/${COMMIT_SHA}/lcov/summary.json
          echo "summary-json=${REPORT_URL}" >> $GITHUB_OUTPUT

      - uses: actions/github-script@v7
        env:
          REPORT_URL_NEW: ${{ steps.upload-coverage-report-new.outputs.report-url }}
          COMMIT_SHA: ${{ github.event.pull_request.head.sha || github.sha }}
        with:
          script: |
            const { REPORT_URL_NEW, COMMIT_SHA } = process.env

            await github.rest.repos.createCommitStatus({
              owner: context.repo.owner,
              repo: context.repo.repo,
              sha: `${COMMIT_SHA}`,
              state: 'success',
              target_url: `${REPORT_URL_NEW}`,
              context: 'Code coverage report NEW',
            })

  trigger-e2e-tests:
    if: ${{ !github.event.pull_request.draft || contains( github.event.pull_request.labels.*.name, 'run-e2e-tests-in-draft') || github.ref_name == 'main' || github.ref_name == 'release' || github.ref_name == 'release-proxy' }}
    needs: [ check-permissions, promote-images, tag ]
    uses: ./.github/workflows/trigger-e2e-tests.yml
    secrets: inherit

  neon-image-arch:
    needs: [ check-permissions, build-build-tools-image, tag ]
    strategy:
      matrix:
        arch: [ x64, arm64 ]

    runs-on: ${{ fromJson(format('["self-hosted", "gen3", "{0}"]', matrix.arch == 'arm64' && 'large-arm64' || 'large')) }}

    steps:
      - name: Checkout
        uses: actions/checkout@v4
        with:
          submodules: true
          fetch-depth: 0

      # Use custom DOCKER_CONFIG directory to avoid conflicts with default settings
      # The default value is ~/.docker
      - name: Set custom docker config directory
        run: |
          mkdir -p .docker-custom
          echo DOCKER_CONFIG=$(pwd)/.docker-custom >> $GITHUB_ENV
      - uses: docker/setup-buildx-action@v2

      - uses: docker/login-action@v3
        with:
          username: ${{ secrets.NEON_DOCKERHUB_USERNAME }}
          password: ${{ secrets.NEON_DOCKERHUB_PASSWORD }}

      - uses: docker/build-push-action@v5
        with:
          context: .
          build-args: |
            GIT_VERSION=${{ github.event.pull_request.head.sha || github.sha }}
            BUILD_TAG=${{ needs.tag.outputs.build-tag }}
            TAG=${{ needs.build-build-tools-image.outputs.image-tag }}
          provenance: false
          push: true
          pull: true
          file: Dockerfile
          cache-from: type=registry,ref=neondatabase/neon:cache-${{ matrix.arch }}
          cache-to: type=registry,ref=neondatabase/neon:cache-${{ matrix.arch }},mode=max
          tags: |
            neondatabase/neon:${{ needs.tag.outputs.build-tag }}-${{ matrix.arch }}

      - name: Remove custom docker config directory
        if: always()
        run: |
          rm -rf .docker-custom

  neon-image:
    needs: [ neon-image-arch, tag ]
    runs-on: ubuntu-latest

    steps:
      - uses: docker/login-action@v3
        with:
          username: ${{ secrets.NEON_DOCKERHUB_USERNAME }}
          password: ${{ secrets.NEON_DOCKERHUB_PASSWORD }}

      - name: Create multi-arch image
        run: |
          docker buildx imagetools create -t neondatabase/neon:${{ needs.tag.outputs.build-tag }} \
                                             neondatabase/neon:${{ needs.tag.outputs.build-tag }}-x64 \
                                             neondatabase/neon:${{ needs.tag.outputs.build-tag }}-arm64

      - uses: docker/login-action@v3
        with:
          registry: 369495373322.dkr.ecr.eu-central-1.amazonaws.com
          username: ${{ secrets.AWS_ACCESS_KEY_DEV }}
          password: ${{ secrets.AWS_SECRET_KEY_DEV }}

      - name: Push multi-arch image to ECR
        run: |
          docker buildx imagetools create -t 369495373322.dkr.ecr.eu-central-1.amazonaws.com/neon:${{ needs.tag.outputs.build-tag }} \
                                                                                neondatabase/neon:${{ needs.tag.outputs.build-tag }}

  compute-node-image-arch:
    needs: [ check-permissions, build-build-tools-image, tag ]
    strategy:
      fail-fast: false
      matrix:
        version: [ v14, v15, v16 ]
        arch: [ x64, arm64 ]

    runs-on: ${{ fromJson(format('["self-hosted", "gen3", "{0}"]', matrix.arch == 'arm64' && 'large-arm64' || 'large')) }}

    steps:
      - name: Checkout
        uses: actions/checkout@v4
        with:
          submodules: true
          fetch-depth: 0

      # Use custom DOCKER_CONFIG directory to avoid conflicts with default settings
      # The default value is ~/.docker
      - name: Set custom docker config directory
        run: |
          mkdir -p .docker-custom
          echo DOCKER_CONFIG=$(pwd)/.docker-custom >> $GITHUB_ENV
      - uses: docker/setup-buildx-action@v2
        with:
          # Disable parallelism for docker buildkit.
          # As we already build everything with `make -j$(nproc)`, running it in additional level of parallelisam blows up the Runner.
          config-inline: |
            [worker.oci]
              max-parallelism = 1

      - uses: docker/login-action@v3
        with:
          username: ${{ secrets.NEON_DOCKERHUB_USERNAME }}
          password: ${{ secrets.NEON_DOCKERHUB_PASSWORD }}

      - uses: docker/login-action@v3
        with:
          registry: 369495373322.dkr.ecr.eu-central-1.amazonaws.com
          username: ${{ secrets.AWS_ACCESS_KEY_DEV }}
          password: ${{ secrets.AWS_SECRET_KEY_DEV }}

      - name: Build compute-node image
        uses: docker/build-push-action@v5
        with:
          context: .
          build-args: |
            GIT_VERSION=${{ github.event.pull_request.head.sha || github.sha }}
            PG_VERSION=${{ matrix.version }}
            BUILD_TAG=${{ needs.tag.outputs.build-tag }}
            TAG=${{ needs.build-build-tools-image.outputs.image-tag }}
          provenance: false
          push: true
          pull: true
          file: Dockerfile.compute-node
          cache-from: type=registry,ref=neondatabase/compute-node-${{ matrix.version }}:cache-${{ matrix.arch }}
          cache-to: type=registry,ref=neondatabase/compute-node-${{ matrix.version }}:cache-${{ matrix.arch }},mode=max
          tags: |
<<<<<<< HEAD
            369495373322.dkr.ecr.eu-central-1.amazonaws.com/compute-node-${{ matrix.version }}:${{needs.tag.outputs.build-tag}}
            neondatabase/compute-node-${{ matrix.version }}:${{needs.tag.outputs.build-tag}}
      
      - name: Build neon-test image
        if: ${{ matrix.version == 'v16' }}
        uses: docker/build-push-action@v5
        with:
          context: .
          build-args: |
            GIT_VERSION=${{ github.event.pull_request.head.sha || github.sha }}
            PG_VERSION=${{ matrix.version }}
            BUILD_TAG=${{ needs.tag.outputs.build-tag }}
            TAG=${{ needs.build-build-tools-image.outputs.image-tag }}
          provenance: false
          push: true
          pull: true
          file: Dockerfile.compute-node
          target: neon-pg-ext-test
          cache-from: type=registry,ref=neondatabase/compute-node-${{ matrix.version }}:cache
          cache-to: type=registry,ref=neondatabase/compute-node-${{ matrix.version }}:cache,mode=max
          tags: |
            neondatabase/neon-test-${{ matrix.version }}:${{needs.tag.outputs.build-tag}}
=======
            neondatabase/compute-node-${{ matrix.version }}:${{ needs.tag.outputs.build-tag }}-${{ matrix.arch }}
>>>>>>> 49d7f9b5

      - name: Build compute-tools image
        # compute-tools are Postgres independent, so build it only once
        if: matrix.version == 'v16'
        uses: docker/build-push-action@v5
        with:
          target: compute-tools-image
          context: .
          build-args: |
            GIT_VERSION=${{ github.event.pull_request.head.sha || github.sha }}
            BUILD_TAG=${{ needs.tag.outputs.build-tag }}
            TAG=${{ needs.build-build-tools-image.outputs.image-tag }}
          provenance: false
          push: true
          pull: true
          file: Dockerfile.compute-node
          tags: |
            neondatabase/compute-tools:${{ needs.tag.outputs.build-tag }}-${{ matrix.arch }}

      - name: Remove custom docker config directory
        if: always()
        run: |
          rm -rf .docker-custom

  compute-node-image:
    needs: [ compute-node-image-arch, tag ]
    runs-on: ubuntu-latest

    strategy:
      matrix:
        version: [ v14, v15, v16 ]

    steps:
      - uses: docker/login-action@v3
        with:
          username: ${{ secrets.NEON_DOCKERHUB_USERNAME }}
          password: ${{ secrets.NEON_DOCKERHUB_PASSWORD }}

      - name: Create multi-arch compute-node image
        run: |
          docker buildx imagetools create -t neondatabase/compute-node-${{ matrix.version }}:${{ needs.tag.outputs.build-tag }} \
                                             neondatabase/compute-node-${{ matrix.version }}:${{ needs.tag.outputs.build-tag }}-x64 \
                                             neondatabase/compute-node-${{ matrix.version }}:${{ needs.tag.outputs.build-tag }}-arm64

      - name: Create multi-arch compute-tools image
        if: matrix.version == 'v16'
        run: |
          docker buildx imagetools create -t neondatabase/compute-tools:${{ needs.tag.outputs.build-tag }} \
                                             neondatabase/compute-tools:${{ needs.tag.outputs.build-tag }}-x64 \
                                             neondatabase/compute-tools:${{ needs.tag.outputs.build-tag }}-arm64

      - uses: docker/login-action@v3
        with:
          registry: 369495373322.dkr.ecr.eu-central-1.amazonaws.com
          username: ${{ secrets.AWS_ACCESS_KEY_DEV }}
          password: ${{ secrets.AWS_SECRET_KEY_DEV }}

      - name: Push multi-arch compute-node-${{ matrix.version }} image to ECR
        run: |
          docker buildx imagetools create -t 369495373322.dkr.ecr.eu-central-1.amazonaws.com/compute-node-${{ matrix.version }}:${{ needs.tag.outputs.build-tag }} \
                                                                                neondatabase/compute-node-${{ matrix.version }}:${{ needs.tag.outputs.build-tag }}

      - name: Push multi-arch compute-tools image to ECR
        if: matrix.version == 'v16'
        run: |
          docker buildx imagetools create -t 369495373322.dkr.ecr.eu-central-1.amazonaws.com/compute-tools:${{ needs.tag.outputs.build-tag }} \
                                                                                neondatabase/compute-tools:${{ needs.tag.outputs.build-tag }}

  vm-compute-node-image:
    needs: [ check-permissions, tag, compute-node-image ]
    runs-on: [ self-hosted, gen3, large ]
    strategy:
      fail-fast: false
      matrix:
        version: [ v14, v15, v16 ]
    env:
      VM_BUILDER_VERSION: v0.29.3

    steps:
      - name: Checkout
        uses: actions/checkout@v1
        with:
          fetch-depth: 0

      - name: Downloading vm-builder
        run: |
          curl -fL https://github.com/neondatabase/autoscaling/releases/download/$VM_BUILDER_VERSION/vm-builder -o vm-builder
          chmod +x vm-builder

      # Use custom DOCKER_CONFIG directory to avoid conflicts with default settings
      # The default value is ~/.docker
      - name: Set custom docker config directory
        run: |
          mkdir -p .docker-custom
          echo DOCKER_CONFIG=$(pwd)/.docker-custom >> $GITHUB_ENV

      - uses: docker/login-action@v3
        with:
          username: ${{ secrets.NEON_DOCKERHUB_USERNAME }}
          password: ${{ secrets.NEON_DOCKERHUB_PASSWORD }}

      # Note: we need a separate pull step here because otherwise vm-builder will try to pull, and
      # it won't have the proper authentication (written at v0.6.0)
      - name: Pulling compute-node image
        run: |
          docker pull neondatabase/compute-node-${{ matrix.version }}:${{ needs.tag.outputs.build-tag }}

      - name: Build vm image
        run: |
          ./vm-builder \
            -spec=vm-image-spec.yaml \
            -src=neondatabase/compute-node-${{ matrix.version }}:${{ needs.tag.outputs.build-tag }} \
            -dst=neondatabase/vm-compute-node-${{ matrix.version }}:${{ needs.tag.outputs.build-tag }}

      - name: Pushing vm-compute-node image
        run: |
          docker push neondatabase/vm-compute-node-${{ matrix.version }}:${{ needs.tag.outputs.build-tag }}

      - name: Remove custom docker config directory
        if: always()
        run: |
          rm -rf .docker-custom

  test-images:
    needs: [ check-permissions, tag, neon-image, compute-node-image ]
    strategy:
      fail-fast: false
      matrix:
        arch: [ x64, arm64 ]

    runs-on: ${{ fromJson(format('["self-hosted", "gen3", "{0}"]', matrix.arch == 'arm64' && 'small-arm64' || 'small')) }}

    steps:
      - name: Checkout
        uses: actions/checkout@v4
        with:
          fetch-depth: 0

      # `neondatabase/neon` contains multiple binaries, all of them use the same input for the version into the same version formatting library.
      # Pick pageserver as currently the only binary with extra "version" features printed in the string to verify.
      # Regular pageserver version string looks like
      #   Neon page server git-env:32d14403bd6ab4f4520a94cbfd81a6acef7a526c failpoints: true, features: []
      # Bad versions might loop like:
      #   Neon page server git-env:local failpoints: true, features: ["testing"]
      # Ensure that we don't have bad versions.
      - name: Verify image versions
        shell: bash # ensure no set -e for better error messages
        run: |
          pageserver_version=$(docker run --rm neondatabase/neon:${{ needs.tag.outputs.build-tag }} "/bin/sh" "-c" "/usr/local/bin/pageserver --version")

          echo "Pageserver version string: $pageserver_version"

          if ! echo "$pageserver_version" | grep -qv 'git-env:local' ; then
            echo "Pageserver version should not be the default Dockerfile one"
            exit 1
          fi

          if ! echo "$pageserver_version" | grep -qv '"testing"' ; then
            echo "Pageserver version should have no testing feature enabled"
            exit 1
          fi

      - name: Verify docker-compose example
        timeout-minutes: 20
        run: env TAG=${{needs.tag.outputs.build-tag}} ./docker-compose/docker_compose_test.sh

      - name: Test extensions
        timeout-minutes: 25
        run: env TAG=${{needs.tag.outputs.build-tag}} ./docker-compose/docker_compose_extensions_test.sh

      - name: Print logs and clean up
        if: always()
        run: |
          docker compose -f ./docker-compose/docker-compose.yml logs || 0
          docker compose -f ./docker-compose/docker-compose.yml down

  promote-images:
    needs: [ check-permissions, tag, test-images, vm-compute-node-image ]
    runs-on: ubuntu-latest

    env:
      VERSIONS: v14 v15 v16

    steps:
      - uses: docker/login-action@v3
        with:
          username: ${{ secrets.NEON_DOCKERHUB_USERNAME }}
          password: ${{ secrets.NEON_DOCKERHUB_PASSWORD }}

      - uses: docker/login-action@v3
        with:
          registry: 369495373322.dkr.ecr.eu-central-1.amazonaws.com
          username: ${{ secrets.AWS_ACCESS_KEY_DEV }}
          password: ${{ secrets.AWS_SECRET_KEY_DEV }}

      - name: Copy vm-compute-node images to ECR
        run: |
          for version in ${VERSIONS}; do
            docker buildx imagetools create -t 369495373322.dkr.ecr.eu-central-1.amazonaws.com/vm-compute-node-${version}:${{ needs.tag.outputs.build-tag }} \
                                               neondatabase/vm-compute-node-${version}:${{ needs.tag.outputs.build-tag }}
          done

      - name: Add latest tag to images
        if: github.ref_name == 'main'
        run: |
          for repo in neondatabase 369495373322.dkr.ecr.eu-central-1.amazonaws.com; do
            docker buildx imagetools create -t $repo/neon:latest \
                                               $repo/neon:${{ needs.tag.outputs.build-tag }}

            docker buildx imagetools create -t $repo/compute-tools:latest \
                                               $repo/compute-tools:${{ needs.tag.outputs.build-tag }}

            for version in ${VERSIONS}; do
              docker buildx imagetools create -t $repo/compute-node-${version}:latest \
                                                 $repo/compute-node-${version}:${{ needs.tag.outputs.build-tag }}

              docker buildx imagetools create -t $repo/vm-compute-node-${version}:latest \
                                                 $repo/vm-compute-node-${version}:${{ needs.tag.outputs.build-tag }}
            done
          done

  trigger-custom-extensions-build-and-wait:
    needs: [ check-permissions, tag ]
    runs-on: ubuntu-latest
    steps:
      - name: Set PR's status to pending and request a remote CI test
        run: |
          COMMIT_SHA=${{ github.event.pull_request.head.sha || github.sha }}
          REMOTE_REPO="${{ github.repository_owner }}/build-custom-extensions"

          curl -f -X POST \
          https://api.github.com/repos/${{ github.repository }}/statuses/$COMMIT_SHA \
          -H "Accept: application/vnd.github.v3+json" \
          --user "${{ secrets.CI_ACCESS_TOKEN }}" \
          --data \
            "{
              \"state\": \"pending\",
              \"context\": \"build-and-upload-extensions\",
              \"description\": \"[$REMOTE_REPO] Remote CI job is about to start\"
            }"

          curl -f -X POST \
          https://api.github.com/repos/$REMOTE_REPO/actions/workflows/build_and_upload_extensions.yml/dispatches \
          -H "Accept: application/vnd.github.v3+json" \
          --user "${{ secrets.CI_ACCESS_TOKEN }}" \
          --data \
            "{
              \"ref\": \"main\",
              \"inputs\": {
                \"ci_job_name\": \"build-and-upload-extensions\",
                \"commit_hash\": \"$COMMIT_SHA\",
                \"remote_repo\": \"${{ github.repository }}\",
                \"compute_image_tag\": \"${{ needs.tag.outputs.build-tag }}\",
                \"remote_branch_name\": \"${{ github.ref_name }}\"
              }
            }"

      - name: Wait for extension build to finish
        env:
          GH_TOKEN: ${{ secrets.CI_ACCESS_TOKEN }}
        run: |
          TIMEOUT=1800 # 30 minutes, usually it takes ~2-3 minutes, but if runners are busy, it might take longer
          INTERVAL=15 # try each N seconds

          last_status="" # a variable to carry the last status of the "build-and-upload-extensions" context

          for ((i=0; i <= TIMEOUT; i+=INTERVAL)); do
            sleep $INTERVAL

            # Get statuses for the latest commit in the PR / branch
            gh api \
              -H "Accept: application/vnd.github+json" \
              -H "X-GitHub-Api-Version: 2022-11-28" \
              "/repos/${{ github.repository }}/statuses/${{ github.event.pull_request.head.sha || github.sha }}" > statuses.json

            # Get the latest status for the "build-and-upload-extensions" context
            last_status=$(jq --raw-output '[.[] | select(.context == "build-and-upload-extensions")] | sort_by(.created_at)[-1].state' statuses.json)
            if [ "${last_status}" = "pending" ]; then
              # Extension build is still in progress.
              continue
            elif [ "${last_status}" = "success" ]; then
              # Extension build is successful.
              exit 0
            else
              # Status is neither "pending" nor "success", exit the loop and fail the job.
              break
            fi
          done

          # Extension build failed, print `statuses.json` for debugging and fail the job.
          jq '.' statuses.json

          echo >&2 "Status of extension build is '${last_status}' != 'success'"
          exit 1

  deploy:
    needs: [ check-permissions, promote-images, tag, regress-tests, trigger-custom-extensions-build-and-wait ]
    if: github.ref_name == 'main' || github.ref_name == 'release'|| github.ref_name == 'release-proxy'

    runs-on: [ self-hosted, gen3, small ]
    container: 369495373322.dkr.ecr.eu-central-1.amazonaws.com/ansible:latest
    steps:
      - name: Fix git ownership
        run: |
          # Workaround for `fatal: detected dubious ownership in repository at ...`
          #
          # Use both ${{ github.workspace }} and ${GITHUB_WORKSPACE} because they're different on host and in containers
          #   Ref https://github.com/actions/checkout/issues/785
          #
          git config --global --add safe.directory ${{ github.workspace }}
          git config --global --add safe.directory ${GITHUB_WORKSPACE}
          for r in 14 15 16; do
            git config --global --add safe.directory "${{ github.workspace }}/vendor/postgres-v$r"
            git config --global --add safe.directory "${GITHUB_WORKSPACE}/vendor/postgres-v$r"
          done

      - name: Checkout
        uses: actions/checkout@v4
        with:
          submodules: false
          fetch-depth: 0

      - name: Trigger deploy workflow
        env:
          GH_TOKEN: ${{ secrets.CI_ACCESS_TOKEN }}
        run: |
          if [[ "$GITHUB_REF_NAME" == "main" ]]; then
            gh workflow --repo neondatabase/aws run deploy-dev.yml --ref main -f branch=main -f dockerTag=${{needs.tag.outputs.build-tag}} -f deployPreprodRegion=false
          elif [[ "$GITHUB_REF_NAME" == "release" ]]; then
            gh workflow --repo neondatabase/aws run deploy-dev.yml --ref main \
              -f deployPgSniRouter=false \
              -f deployProxy=false \
              -f deployStorage=true \
              -f deployStorageBroker=true \
              -f deployStorageController=true \
              -f branch=main \
              -f dockerTag=${{needs.tag.outputs.build-tag}} \
              -f deployPreprodRegion=true

            gh workflow --repo neondatabase/aws run deploy-prod.yml --ref main \
              -f deployStorage=true \
              -f deployStorageBroker=true \
              -f deployStorageController=true \
              -f branch=main \
              -f dockerTag=${{needs.tag.outputs.build-tag}}
          elif [[ "$GITHUB_REF_NAME" == "release-proxy" ]]; then
            gh workflow --repo neondatabase/aws run deploy-dev.yml --ref main \
              -f deployPgSniRouter=true \
              -f deployProxy=true \
              -f deployStorage=false \
              -f deployStorageBroker=false \
              -f deployStorageController=false \
              -f branch=main \
              -f dockerTag=${{needs.tag.outputs.build-tag}} \
              -f deployPreprodRegion=true

            gh workflow --repo neondatabase/aws run deploy-proxy-prod.yml --ref main \
              -f deployPgSniRouter=true \
              -f deployProxy=true \
              -f branch=main \
              -f dockerTag=${{needs.tag.outputs.build-tag}}
          else
            echo "GITHUB_REF_NAME (value '$GITHUB_REF_NAME') is not set to either 'main' or 'release'"
            exit 1
          fi

      - name: Create git tag
        if: github.ref_name == 'release' || github.ref_name == 'release-proxy'
        uses: actions/github-script@v7
        with:
          # Retry script for 5XX server errors: https://github.com/actions/github-script#retries
          retries: 5
          script: |
            await github.rest.git.createRef({
              owner: context.repo.owner,
              repo: context.repo.repo,
              ref: "refs/tags/${{ needs.tag.outputs.build-tag }}",
              sha: context.sha,
            })

      # TODO: check how GitHub releases looks for proxy releases and enable it if it's ok
      - name: Create GitHub release
        if: github.ref_name == 'release'
        uses: actions/github-script@v7
        with:
          # Retry script for 5XX server errors: https://github.com/actions/github-script#retries
          retries: 5
          script: |
            await github.rest.repos.createRelease({
              owner: context.repo.owner,
              repo: context.repo.repo,
              tag_name: "${{ needs.tag.outputs.build-tag }}",
              generate_release_notes: true,
            })

  promote-compatibility-data:
    needs: [ check-permissions, promote-images, tag, regress-tests ]
    if: github.ref_name == 'release'

    runs-on: [ self-hosted, gen3, small ]
    container:
      image: 369495373322.dkr.ecr.eu-central-1.amazonaws.com/base:pinned
      options: --init
    steps:
      - name: Promote compatibility snapshot for the release
        env:
          BUCKET: neon-github-public-dev
          PREFIX: artifacts/latest
        run: |
          # Update compatibility snapshot for the release
          for pg_version in v14 v15 v16; do
            for build_type in debug release; do
              OLD_FILENAME=compatibility-snapshot-${build_type}-pg${pg_version}-${GITHUB_RUN_ID}.tar.zst
              NEW_FILENAME=compatibility-snapshot-${build_type}-pg${pg_version}.tar.zst

              time aws s3 mv --only-show-errors s3://${BUCKET}/${PREFIX}/${OLD_FILENAME} s3://${BUCKET}/${PREFIX}/${NEW_FILENAME}
            done
          done

          # Update Neon artifact for the release (reuse already uploaded artifact)
          for build_type in debug release; do
            OLD_PREFIX=artifacts/${GITHUB_RUN_ID}
            FILENAME=neon-${{ runner.os }}-${build_type}-artifact.tar.zst

            S3_KEY=$(aws s3api list-objects-v2 --bucket ${BUCKET} --prefix ${OLD_PREFIX} | jq -r '.Contents[]?.Key' | grep ${FILENAME} | sort --version-sort | tail -1 || true)
            if [ -z "${S3_KEY}" ]; then
              echo >&2 "Neither s3://${BUCKET}/${OLD_PREFIX}/${FILENAME} nor its version from previous attempts exist"
              exit 1
            fi

            time aws s3 cp --only-show-errors s3://${BUCKET}/${S3_KEY} s3://${BUCKET}/${PREFIX}/${FILENAME}
          done

  pin-build-tools-image:
    needs: [ build-build-tools-image, promote-images, regress-tests ]
    if: github.ref_name == 'main'
    uses: ./.github/workflows/pin-build-tools-image.yml
    with:
      from-tag: ${{ needs.build-build-tools-image.outputs.image-tag }}
    secrets: inherit<|MERGE_RESOLUTION|>--- conflicted
+++ resolved
@@ -548,7 +548,7 @@
 
   report-benchmarks-failures:
     needs: [ benchmarks, create-test-report ]
-    if: github.ref_name == 'main' && failure() && needs.benchmarks.result == 'failure'
+    if: github.ref_name == 'main' && needs.benchmarks.result == 'failure'
     runs-on: ubuntu-latest
 
     steps:
@@ -723,13 +723,9 @@
     uses: ./.github/workflows/trigger-e2e-tests.yml
     secrets: inherit
 
-  neon-image-arch:
+  neon-image:
     needs: [ check-permissions, build-build-tools-image, tag ]
-    strategy:
-      matrix:
-        arch: [ x64, arm64 ]
-
-    runs-on: ${{ fromJson(format('["self-hosted", "gen3", "{0}"]', matrix.arch == 'arm64' && 'large-arm64' || 'large')) }}
+    runs-on: [ self-hosted, gen3, large ]
 
     steps:
       - name: Checkout
@@ -750,6 +746,12 @@
         with:
           username: ${{ secrets.NEON_DOCKERHUB_USERNAME }}
           password: ${{ secrets.NEON_DOCKERHUB_PASSWORD }}
+
+      - uses: docker/login-action@v3
+        with:
+          registry: 369495373322.dkr.ecr.eu-central-1.amazonaws.com
+          username: ${{ secrets.AWS_ACCESS_KEY_DEV }}
+          password: ${{ secrets.AWS_SECRET_KEY_DEV }}
 
       - uses: docker/build-push-action@v5
         with:
@@ -762,52 +764,25 @@
           push: true
           pull: true
           file: Dockerfile
-          cache-from: type=registry,ref=neondatabase/neon:cache-${{ matrix.arch }}
-          cache-to: type=registry,ref=neondatabase/neon:cache-${{ matrix.arch }},mode=max
+          cache-from: type=registry,ref=neondatabase/neon:cache
+          cache-to: type=registry,ref=neondatabase/neon:cache,mode=max
           tags: |
-            neondatabase/neon:${{ needs.tag.outputs.build-tag }}-${{ matrix.arch }}
+            369495373322.dkr.ecr.eu-central-1.amazonaws.com/neon:${{needs.tag.outputs.build-tag}}
+            neondatabase/neon:${{needs.tag.outputs.build-tag}}
 
       - name: Remove custom docker config directory
         if: always()
         run: |
           rm -rf .docker-custom
 
-  neon-image:
-    needs: [ neon-image-arch, tag ]
-    runs-on: ubuntu-latest
-
-    steps:
-      - uses: docker/login-action@v3
-        with:
-          username: ${{ secrets.NEON_DOCKERHUB_USERNAME }}
-          password: ${{ secrets.NEON_DOCKERHUB_PASSWORD }}
-
-      - name: Create multi-arch image
-        run: |
-          docker buildx imagetools create -t neondatabase/neon:${{ needs.tag.outputs.build-tag }} \
-                                             neondatabase/neon:${{ needs.tag.outputs.build-tag }}-x64 \
-                                             neondatabase/neon:${{ needs.tag.outputs.build-tag }}-arm64
-
-      - uses: docker/login-action@v3
-        with:
-          registry: 369495373322.dkr.ecr.eu-central-1.amazonaws.com
-          username: ${{ secrets.AWS_ACCESS_KEY_DEV }}
-          password: ${{ secrets.AWS_SECRET_KEY_DEV }}
-
-      - name: Push multi-arch image to ECR
-        run: |
-          docker buildx imagetools create -t 369495373322.dkr.ecr.eu-central-1.amazonaws.com/neon:${{ needs.tag.outputs.build-tag }} \
-                                                                                neondatabase/neon:${{ needs.tag.outputs.build-tag }}
-
-  compute-node-image-arch:
+  compute-node-image:
     needs: [ check-permissions, build-build-tools-image, tag ]
+    runs-on: [ self-hosted, gen3, large ]
+
     strategy:
       fail-fast: false
       matrix:
         version: [ v14, v15, v16 ]
-        arch: [ x64, arm64 ]
-
-    runs-on: ${{ fromJson(format('["self-hosted", "gen3", "{0}"]', matrix.arch == 'arm64' && 'large-arm64' || 'large')) }}
 
     steps:
       - name: Checkout
@@ -854,10 +829,9 @@
           push: true
           pull: true
           file: Dockerfile.compute-node
-          cache-from: type=registry,ref=neondatabase/compute-node-${{ matrix.version }}:cache-${{ matrix.arch }}
-          cache-to: type=registry,ref=neondatabase/compute-node-${{ matrix.version }}:cache-${{ matrix.arch }},mode=max
+          cache-from: type=registry,ref=neondatabase/compute-node-${{ matrix.version }}:cache
+          cache-to: type=registry,ref=neondatabase/compute-node-${{ matrix.version }}:cache,mode=max
           tags: |
-<<<<<<< HEAD
             369495373322.dkr.ecr.eu-central-1.amazonaws.com/compute-node-${{ matrix.version }}:${{needs.tag.outputs.build-tag}}
             neondatabase/compute-node-${{ matrix.version }}:${{needs.tag.outputs.build-tag}}
       
@@ -879,14 +853,11 @@
           cache-from: type=registry,ref=neondatabase/compute-node-${{ matrix.version }}:cache
           cache-to: type=registry,ref=neondatabase/compute-node-${{ matrix.version }}:cache,mode=max
           tags: |
-            neondatabase/neon-test-${{ matrix.version }}:${{needs.tag.outputs.build-tag}}
-=======
-            neondatabase/compute-node-${{ matrix.version }}:${{ needs.tag.outputs.build-tag }}-${{ matrix.arch }}
->>>>>>> 49d7f9b5
+            neondatabase/neon-test-${{ matrix.version }}:${{needs.tag.outputs.build-tag}}-${{ matrix.arch }}
 
       - name: Build compute-tools image
         # compute-tools are Postgres independent, so build it only once
-        if: matrix.version == 'v16'
+        if: ${{ matrix.version == 'v16' }}
         uses: docker/build-push-action@v5
         with:
           target: compute-tools-image
@@ -900,56 +871,13 @@
           pull: true
           file: Dockerfile.compute-node
           tags: |
-            neondatabase/compute-tools:${{ needs.tag.outputs.build-tag }}-${{ matrix.arch }}
+            369495373322.dkr.ecr.eu-central-1.amazonaws.com/compute-tools:${{ needs.tag.outputs.build-tag }}
+            neondatabase/compute-tools:${{ needs.tag.outputs.build-tag }}
 
       - name: Remove custom docker config directory
         if: always()
         run: |
           rm -rf .docker-custom
-
-  compute-node-image:
-    needs: [ compute-node-image-arch, tag ]
-    runs-on: ubuntu-latest
-
-    strategy:
-      matrix:
-        version: [ v14, v15, v16 ]
-
-    steps:
-      - uses: docker/login-action@v3
-        with:
-          username: ${{ secrets.NEON_DOCKERHUB_USERNAME }}
-          password: ${{ secrets.NEON_DOCKERHUB_PASSWORD }}
-
-      - name: Create multi-arch compute-node image
-        run: |
-          docker buildx imagetools create -t neondatabase/compute-node-${{ matrix.version }}:${{ needs.tag.outputs.build-tag }} \
-                                             neondatabase/compute-node-${{ matrix.version }}:${{ needs.tag.outputs.build-tag }}-x64 \
-                                             neondatabase/compute-node-${{ matrix.version }}:${{ needs.tag.outputs.build-tag }}-arm64
-
-      - name: Create multi-arch compute-tools image
-        if: matrix.version == 'v16'
-        run: |
-          docker buildx imagetools create -t neondatabase/compute-tools:${{ needs.tag.outputs.build-tag }} \
-                                             neondatabase/compute-tools:${{ needs.tag.outputs.build-tag }}-x64 \
-                                             neondatabase/compute-tools:${{ needs.tag.outputs.build-tag }}-arm64
-
-      - uses: docker/login-action@v3
-        with:
-          registry: 369495373322.dkr.ecr.eu-central-1.amazonaws.com
-          username: ${{ secrets.AWS_ACCESS_KEY_DEV }}
-          password: ${{ secrets.AWS_SECRET_KEY_DEV }}
-
-      - name: Push multi-arch compute-node-${{ matrix.version }} image to ECR
-        run: |
-          docker buildx imagetools create -t 369495373322.dkr.ecr.eu-central-1.amazonaws.com/compute-node-${{ matrix.version }}:${{ needs.tag.outputs.build-tag }} \
-                                                                                neondatabase/compute-node-${{ matrix.version }}:${{ needs.tag.outputs.build-tag }}
-
-      - name: Push multi-arch compute-tools image to ECR
-        if: matrix.version == 'v16'
-        run: |
-          docker buildx imagetools create -t 369495373322.dkr.ecr.eu-central-1.amazonaws.com/compute-tools:${{ needs.tag.outputs.build-tag }} \
-                                                                                neondatabase/compute-tools:${{ needs.tag.outputs.build-tag }}
 
   vm-compute-node-image:
     needs: [ check-permissions, tag, compute-node-image ]
@@ -958,8 +886,11 @@
       fail-fast: false
       matrix:
         version: [ v14, v15, v16 ]
+    defaults:
+      run:
+        shell: sh -eu {0}
     env:
-      VM_BUILDER_VERSION: v0.29.3
+      VM_BUILDER_VERSION: v0.28.1
 
     steps:
       - name: Checkout
@@ -971,49 +902,27 @@
         run: |
           curl -fL https://github.com/neondatabase/autoscaling/releases/download/$VM_BUILDER_VERSION/vm-builder -o vm-builder
           chmod +x vm-builder
-
-      # Use custom DOCKER_CONFIG directory to avoid conflicts with default settings
-      # The default value is ~/.docker
-      - name: Set custom docker config directory
-        run: |
-          mkdir -p .docker-custom
-          echo DOCKER_CONFIG=$(pwd)/.docker-custom >> $GITHUB_ENV
-
-      - uses: docker/login-action@v3
-        with:
-          username: ${{ secrets.NEON_DOCKERHUB_USERNAME }}
-          password: ${{ secrets.NEON_DOCKERHUB_PASSWORD }}
 
       # Note: we need a separate pull step here because otherwise vm-builder will try to pull, and
       # it won't have the proper authentication (written at v0.6.0)
       - name: Pulling compute-node image
         run: |
-          docker pull neondatabase/compute-node-${{ matrix.version }}:${{ needs.tag.outputs.build-tag }}
+          docker pull 369495373322.dkr.ecr.eu-central-1.amazonaws.com/compute-node-${{ matrix.version }}:${{needs.tag.outputs.build-tag}}
 
       - name: Build vm image
         run: |
           ./vm-builder \
             -spec=vm-image-spec.yaml \
-            -src=neondatabase/compute-node-${{ matrix.version }}:${{ needs.tag.outputs.build-tag }} \
-            -dst=neondatabase/vm-compute-node-${{ matrix.version }}:${{ needs.tag.outputs.build-tag }}
+            -src=369495373322.dkr.ecr.eu-central-1.amazonaws.com/compute-node-${{ matrix.version }}:${{needs.tag.outputs.build-tag}} \
+            -dst=369495373322.dkr.ecr.eu-central-1.amazonaws.com/vm-compute-node-${{ matrix.version }}:${{needs.tag.outputs.build-tag}}
 
       - name: Pushing vm-compute-node image
         run: |
-          docker push neondatabase/vm-compute-node-${{ matrix.version }}:${{ needs.tag.outputs.build-tag }}
-
-      - name: Remove custom docker config directory
-        if: always()
-        run: |
-          rm -rf .docker-custom
+          docker push 369495373322.dkr.ecr.eu-central-1.amazonaws.com/vm-compute-node-${{ matrix.version }}:${{needs.tag.outputs.build-tag}}
 
   test-images:
     needs: [ check-permissions, tag, neon-image, compute-node-image ]
-    strategy:
-      fail-fast: false
-      matrix:
-        arch: [ x64, arm64 ]
-
-    runs-on: ${{ fromJson(format('["self-hosted", "gen3", "{0}"]', matrix.arch == 'arm64' && 'small-arm64' || 'small')) }}
+    runs-on: [ self-hosted, gen3, small ]
 
     steps:
       - name: Checkout
@@ -1031,7 +940,7 @@
       - name: Verify image versions
         shell: bash # ensure no set -e for better error messages
         run: |
-          pageserver_version=$(docker run --rm neondatabase/neon:${{ needs.tag.outputs.build-tag }} "/bin/sh" "-c" "/usr/local/bin/pageserver --version")
+          pageserver_version=$(docker run --rm 369495373322.dkr.ecr.eu-central-1.amazonaws.com/neon:${{needs.tag.outputs.build-tag}} "/bin/sh" "-c" "/usr/local/bin/pageserver --version")
 
           echo "Pageserver version string: $pageserver_version"
 
@@ -1061,48 +970,78 @@
 
   promote-images:
     needs: [ check-permissions, tag, test-images, vm-compute-node-image ]
-    runs-on: ubuntu-latest
-
-    env:
-      VERSIONS: v14 v15 v16
-
-    steps:
-      - uses: docker/login-action@v3
-        with:
-          username: ${{ secrets.NEON_DOCKERHUB_USERNAME }}
-          password: ${{ secrets.NEON_DOCKERHUB_PASSWORD }}
-
-      - uses: docker/login-action@v3
-        with:
-          registry: 369495373322.dkr.ecr.eu-central-1.amazonaws.com
-          username: ${{ secrets.AWS_ACCESS_KEY_DEV }}
-          password: ${{ secrets.AWS_SECRET_KEY_DEV }}
-
-      - name: Copy vm-compute-node images to ECR
-        run: |
-          for version in ${VERSIONS}; do
-            docker buildx imagetools create -t 369495373322.dkr.ecr.eu-central-1.amazonaws.com/vm-compute-node-${version}:${{ needs.tag.outputs.build-tag }} \
-                                               neondatabase/vm-compute-node-${version}:${{ needs.tag.outputs.build-tag }}
-          done
+    runs-on: [ self-hosted, gen3, small ]
+    container: golang:1.19-bullseye
+    # Don't add if-condition here.
+    # The job should always be run because we have dependant other jobs that shouldn't be skipped
+
+    steps:
+      - name: Install Crane & ECR helper
+        run: |
+          go install github.com/google/go-containerregistry/cmd/crane@31786c6cbb82d6ec4fb8eb79cd9387905130534e # v0.11.0
+          go install github.com/awslabs/amazon-ecr-credential-helper/ecr-login/cli/docker-credential-ecr-login@69c85dc22db6511932bbf119e1a0cc5c90c69a7f # v0.6.0
+
+      - name: Configure ECR login
+        run: |
+          mkdir /github/home/.docker/
+          echo "{\"credsStore\":\"ecr-login\"}" > /github/home/.docker/config.json
+
+      - name: Copy vm-compute-node images to Docker Hub
+        run: |
+          crane pull 369495373322.dkr.ecr.eu-central-1.amazonaws.com/vm-compute-node-v14:${{needs.tag.outputs.build-tag}} vm-compute-node-v14
+          crane pull 369495373322.dkr.ecr.eu-central-1.amazonaws.com/vm-compute-node-v15:${{needs.tag.outputs.build-tag}} vm-compute-node-v15
+          crane pull 369495373322.dkr.ecr.eu-central-1.amazonaws.com/vm-compute-node-v16:${{needs.tag.outputs.build-tag}} vm-compute-node-v16
 
       - name: Add latest tag to images
-        if: github.ref_name == 'main'
-        run: |
-          for repo in neondatabase 369495373322.dkr.ecr.eu-central-1.amazonaws.com; do
-            docker buildx imagetools create -t $repo/neon:latest \
-                                               $repo/neon:${{ needs.tag.outputs.build-tag }}
-
-            docker buildx imagetools create -t $repo/compute-tools:latest \
-                                               $repo/compute-tools:${{ needs.tag.outputs.build-tag }}
-
-            for version in ${VERSIONS}; do
-              docker buildx imagetools create -t $repo/compute-node-${version}:latest \
-                                                 $repo/compute-node-${version}:${{ needs.tag.outputs.build-tag }}
-
-              docker buildx imagetools create -t $repo/vm-compute-node-${version}:latest \
-                                                 $repo/vm-compute-node-${version}:${{ needs.tag.outputs.build-tag }}
-            done
-          done
+        if: github.ref_name == 'main' || github.ref_name == 'release' || github.ref_name == 'release-proxy'
+        run: |
+          crane tag 369495373322.dkr.ecr.eu-central-1.amazonaws.com/neon:${{needs.tag.outputs.build-tag}} latest
+          crane tag 369495373322.dkr.ecr.eu-central-1.amazonaws.com/compute-tools:${{needs.tag.outputs.build-tag}} latest
+          crane tag 369495373322.dkr.ecr.eu-central-1.amazonaws.com/compute-node-v14:${{needs.tag.outputs.build-tag}} latest
+          crane tag 369495373322.dkr.ecr.eu-central-1.amazonaws.com/vm-compute-node-v14:${{needs.tag.outputs.build-tag}} latest
+          crane tag 369495373322.dkr.ecr.eu-central-1.amazonaws.com/compute-node-v15:${{needs.tag.outputs.build-tag}} latest
+          crane tag 369495373322.dkr.ecr.eu-central-1.amazonaws.com/vm-compute-node-v15:${{needs.tag.outputs.build-tag}} latest
+          crane tag 369495373322.dkr.ecr.eu-central-1.amazonaws.com/compute-node-v16:${{needs.tag.outputs.build-tag}} latest
+          crane tag 369495373322.dkr.ecr.eu-central-1.amazonaws.com/vm-compute-node-v16:${{needs.tag.outputs.build-tag}} latest
+
+      - name: Push images to production ECR
+        if: github.ref_name == 'main' || github.ref_name == 'release'|| github.ref_name == 'release-proxy'
+        run: |
+          crane copy 369495373322.dkr.ecr.eu-central-1.amazonaws.com/neon:${{needs.tag.outputs.build-tag}} 093970136003.dkr.ecr.eu-central-1.amazonaws.com/neon:latest
+          crane copy 369495373322.dkr.ecr.eu-central-1.amazonaws.com/compute-tools:${{needs.tag.outputs.build-tag}} 093970136003.dkr.ecr.eu-central-1.amazonaws.com/compute-tools:latest
+          crane copy 369495373322.dkr.ecr.eu-central-1.amazonaws.com/compute-node-v14:${{needs.tag.outputs.build-tag}} 093970136003.dkr.ecr.eu-central-1.amazonaws.com/compute-node-v14:latest
+          crane copy 369495373322.dkr.ecr.eu-central-1.amazonaws.com/vm-compute-node-v14:${{needs.tag.outputs.build-tag}} 093970136003.dkr.ecr.eu-central-1.amazonaws.com/vm-compute-node-v14:latest
+          crane copy 369495373322.dkr.ecr.eu-central-1.amazonaws.com/compute-node-v15:${{needs.tag.outputs.build-tag}} 093970136003.dkr.ecr.eu-central-1.amazonaws.com/compute-node-v15:latest
+          crane copy 369495373322.dkr.ecr.eu-central-1.amazonaws.com/vm-compute-node-v15:${{needs.tag.outputs.build-tag}} 093970136003.dkr.ecr.eu-central-1.amazonaws.com/vm-compute-node-v15:latest
+          crane copy 369495373322.dkr.ecr.eu-central-1.amazonaws.com/compute-node-v16:${{needs.tag.outputs.build-tag}} 093970136003.dkr.ecr.eu-central-1.amazonaws.com/compute-node-v16:latest
+          crane copy 369495373322.dkr.ecr.eu-central-1.amazonaws.com/vm-compute-node-v16:${{needs.tag.outputs.build-tag}} 093970136003.dkr.ecr.eu-central-1.amazonaws.com/vm-compute-node-v16:latest
+
+      - name: Configure Docker Hub login
+        run: |
+          # ECR Credential Helper & Docker Hub don't work together in config, hence reset
+          echo "" > /github/home/.docker/config.json
+          crane auth login -u ${{ secrets.NEON_DOCKERHUB_USERNAME }} -p ${{ secrets.NEON_DOCKERHUB_PASSWORD }} index.docker.io
+
+      - name: Push vm-compute-node to Docker Hub
+        run: |
+          crane push vm-compute-node-v14 neondatabase/vm-compute-node-v14:${{needs.tag.outputs.build-tag}}
+          crane push vm-compute-node-v15 neondatabase/vm-compute-node-v15:${{needs.tag.outputs.build-tag}}
+          crane push vm-compute-node-v16 neondatabase/vm-compute-node-v16:${{needs.tag.outputs.build-tag}}
+
+      - name: Push latest tags to Docker Hub
+        if: github.ref_name == 'main' || github.ref_name == 'release'|| github.ref_name == 'release-proxy'
+        run: |
+          crane tag neondatabase/neon:${{needs.tag.outputs.build-tag}} latest
+          crane tag neondatabase/compute-tools:${{needs.tag.outputs.build-tag}} latest
+          crane tag neondatabase/compute-node-v14:${{needs.tag.outputs.build-tag}} latest
+          crane tag neondatabase/vm-compute-node-v14:${{needs.tag.outputs.build-tag}} latest
+          crane tag neondatabase/compute-node-v15:${{needs.tag.outputs.build-tag}} latest
+          crane tag neondatabase/vm-compute-node-v15:${{needs.tag.outputs.build-tag}} latest
+          crane tag neondatabase/compute-node-v16:${{needs.tag.outputs.build-tag}} latest
+          crane tag neondatabase/vm-compute-node-v16:${{needs.tag.outputs.build-tag}} latest
+
+      - name: Cleanup ECR folder
+        run: rm -rf ~/.ecr
 
   trigger-custom-extensions-build-and-wait:
     needs: [ check-permissions, tag ]
