services:
  minio:
    restart: always
    image: quay.io/minio/minio:RELEASE.2022-10-20T00-55-09Z
    ports:
      - 9000:9000
      - 9001:9001
    environment:
      - MINIO_ROOT_USER=minio
      - MINIO_ROOT_PASSWORD=password
    command: server /data --address :9000 --console-address ":9001"

  minio_create_buckets:
    image: minio/mc
    environment:
      - MINIO_ROOT_USER=minio
      - MINIO_ROOT_PASSWORD=password
    entrypoint:
      - "/bin/sh"
      - "-c"
    command:
      - "until (/usr/bin/mc alias set minio http://minio:9000 $$MINIO_ROOT_USER $$MINIO_ROOT_PASSWORD) do
             echo 'Waiting to start minio...' && sleep 1;
         done;
         /usr/bin/mc mb minio/neon --region=eu-north-1;
         exit 0;"
    depends_on:
      - minio

  pageserver:
    restart: always
    image: ${REPOSITORY:-neondatabase}/neon:${TAG:-latest}
    environment:
      - AWS_ACCESS_KEY_ID=minio
      - AWS_SECRET_ACCESS_KEY=password
      #- RUST_BACKTRACE=1
    ports:
       #- 6400:6400  # pg protocol handler
       - 9898:9898 # http endpoints
    volumes:
      - ./pageserver_config:/data/.neon/
    depends_on:
      - storage_broker
      - minio_create_buckets

  safekeeper1:
    restart: always
    image: ${REPOSITORY:-neondatabase}/neon:${TAG:-latest}
    environment:
      - SAFEKEEPER_ADVERTISE_URL=safekeeper1:5454
      - SAFEKEEPER_ID=1
      - BROKER_ENDPOINT=http://storage_broker:50051
      - AWS_ACCESS_KEY_ID=minio
      - AWS_SECRET_ACCESS_KEY=password
      #- RUST_BACKTRACE=1
    ports:
      #- 5454:5454 # pg protocol handler
      - 7676:7676 # http endpoints
    entrypoint:
      - "/bin/sh"
      - "-c"
    command:
      - "safekeeper --listen-pg=$$SAFEKEEPER_ADVERTISE_URL
                    --listen-http='0.0.0.0:7676'
                    --id=$$SAFEKEEPER_ID
                    --broker-endpoint=$$BROKER_ENDPOINT
                    -D /data
                    --remote-storage=\"{endpoint='http://minio:9000',
                                        bucket_name='neon',
                                        bucket_region='eu-north-1',
                                        prefix_in_bucket='/safekeeper/'}\""
    depends_on:
      - storage_broker
      - minio_create_buckets

  safekeeper2:
    restart: always
    image: ${REPOSITORY:-neondatabase}/neon:${TAG:-latest}
    environment:
      - SAFEKEEPER_ADVERTISE_URL=safekeeper2:5454
      - SAFEKEEPER_ID=2
      - BROKER_ENDPOINT=http://storage_broker:50051
      - AWS_ACCESS_KEY_ID=minio
      - AWS_SECRET_ACCESS_KEY=password
      #- RUST_BACKTRACE=1
    ports:
      #- 5454:5454 # pg protocol handler
      - 7677:7676 # http endpoints
    entrypoint:
      - "/bin/sh"
      - "-c"
    command:
      - "safekeeper --listen-pg=$$SAFEKEEPER_ADVERTISE_URL
                    --listen-http='0.0.0.0:7676'
                    --id=$$SAFEKEEPER_ID
                    --broker-endpoint=$$BROKER_ENDPOINT
                    -D /data
                    --remote-storage=\"{endpoint='http://minio:9000',
                                        bucket_name='neon',
                                        bucket_region='eu-north-1',
                                        prefix_in_bucket='/safekeeper/'}\""
    depends_on:
      - storage_broker
      - minio_create_buckets

  safekeeper3:
    restart: always
    image: ${REPOSITORY:-neondatabase}/neon:${TAG:-latest}
    environment:
      - SAFEKEEPER_ADVERTISE_URL=safekeeper3:5454
      - SAFEKEEPER_ID=3
      - BROKER_ENDPOINT=http://storage_broker:50051
      - AWS_ACCESS_KEY_ID=minio
      - AWS_SECRET_ACCESS_KEY=password
      #- RUST_BACKTRACE=1
    ports:
      #- 5454:5454 # pg protocol handler
      - 7678:7676 # http endpoints
    entrypoint:
      - "/bin/sh"
      - "-c"
    command:
      - "safekeeper --listen-pg=$$SAFEKEEPER_ADVERTISE_URL
                    --listen-http='0.0.0.0:7676'
                    --id=$$SAFEKEEPER_ID
                    --broker-endpoint=$$BROKER_ENDPOINT
                    -D /data
                    --remote-storage=\"{endpoint='http://minio:9000',
                                        bucket_name='neon',
                                        bucket_region='eu-north-1',
                                        prefix_in_bucket='/safekeeper/'}\""
    depends_on:
      - storage_broker
      - minio_create_buckets

  storage_broker:
    restart: always
    image: ${REPOSITORY:-neondatabase}/neon:${TAG:-latest}
    ports:
      - 50051:50051
    command:
      - "storage_broker"
      - "--listen-addr=0.0.0.0:50051"

  compute:
    restart: always
    build:
      context: ./compute_wrapper/
      args:
        - REPOSITORY=${REPOSITORY:-neondatabase}
        - COMPUTE_IMAGE=compute-node-v${PG_VERSION:-16}
<<<<<<< HEAD
        - TAG=${TAG:-latest}
=======
        - TAG=${COMPUTE_TAG:-${TAG:-latest}}
>>>>>>> 77ea9b16
        - http_proxy=${http_proxy:-}
        - https_proxy=${https_proxy:-}
    environment:
      - PG_VERSION=${PG_VERSION:-16}
      - TENANT_ID=${TENANT_ID:-}
      - TIMELINE_ID=${TIMELINE_ID:-}
      #- RUST_BACKTRACE=1
    # Mount the test files directly, for faster editing cycle.
    volumes:
      - ./compute_wrapper/var/db/postgres/specs/:/var/db/postgres/specs/
      - ./compute_wrapper/shell/:/shell/
    ports:
      - 55433:55433 # pg protocol handler
      - 3080:3080 # http endpoints
    entrypoint:
      - "/shell/compute.sh"
    depends_on:
      - safekeeper1
      - safekeeper2
      - safekeeper3
      - pageserver

  compute_is_ready:
    image: postgres:latest
    entrypoint:
      - "/bin/bash"
      - "-c"
    command:
      - "until pg_isready -h compute -p 55433 -U cloud_admin ; do
            echo 'Waiting to start compute...' && sleep 1;
         done"
    depends_on:
      - compute

  neon-test-extensions:
    profiles: ["test-extensions", "parallel-test-extensions"]
    image: ${REPOSITORY:-neondatabase}/neon-test-extensions-v${PG_TEST_VERSION:-16}:${TAG:-latest}
    environment:
      - PGPASSWORD=cloud_admin
    entrypoint:
      - "/bin/bash"
      - "-c"
    command:
      - sleep 1800
    depends_on:
      - compute

  pcompute1:
    profiles: ["parallel-test-extensions"]
    restart: always
    image: docker-compose-compute
    environment:
      - PG_VERSION=${PG_VERSION:-16}
      #- RUST_BACKTRACE=1
    # Mount the test files directly, for faster editing cycle.
    volumes:
      - ./compute_wrapper/var/db/postgres/specs/:/var/db/postgres/specs/
      - ./compute_wrapper/shell/:/shell/
    entrypoint:
      - "/shell/pcompute.sh"
    depends_on:
      - safekeeper1
      - safekeeper2
      - safekeeper3
      - pageserver

  pcompute2:
    profiles: ["parallel-test-extensions"]
    restart: always
    image: docker-compose-compute
    environment:
      - PG_VERSION=${PG_VERSION:-16}
      #- RUST_BACKTRACE=1
    # Mount the test files directly, for faster editing cycle.
    volumes:
      - ./compute_wrapper/var/db/postgres/specs/:/var/db/postgres/specs/
      - ./compute_wrapper/shell/:/shell/
    entrypoint:
      - "/shell/pcompute.sh"
    depends_on:
      - safekeeper1
      - safekeeper2
      - safekeeper3
      - pageserver

  pcompute3:
    profiles: ["parallel-test-extensions"]
    restart: always
    image: docker-compose-compute
    environment:
      - PG_VERSION=${PG_VERSION:-16}
      #- RUST_BACKTRACE=1
    # Mount the test files directly, for faster editing cycle.
    volumes:
      - ./compute_wrapper/var/db/postgres/specs/:/var/db/postgres/specs/
      - ./compute_wrapper/shell/:/shell/
    entrypoint:
      - "/shell/pcompute.sh"
    depends_on:
      - safekeeper1
      - safekeeper2
      - safekeeper3
      - pageserver

  pcomputes_are_ready:
    profiles: ["parallel-test-extensions"]
    image: postgres:latest
    entrypoint:
      - "/bin/bash"
      - "-c"
    command:
      - "for i in {1..3}; do
           until pg_isready -h pcompute$$i -p 55433 -U cloud_admin ; do
             sleep 1;
           done;
         done;
         echo All pcomputes are started"
    depends_on:
      - pcompute1
      - pcompute2
      - pcompute3<|MERGE_RESOLUTION|>--- conflicted
+++ resolved
@@ -149,11 +149,7 @@
       args:
         - REPOSITORY=${REPOSITORY:-neondatabase}
         - COMPUTE_IMAGE=compute-node-v${PG_VERSION:-16}
-<<<<<<< HEAD
-        - TAG=${TAG:-latest}
-=======
         - TAG=${COMPUTE_TAG:-${TAG:-latest}}
->>>>>>> 77ea9b16
         - http_proxy=${http_proxy:-}
         - https_proxy=${https_proxy:-}
     environment:
