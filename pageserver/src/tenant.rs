//!
//! Timeline repository implementation that keeps old data in files on disk, and
//! the recent changes in memory. See tenant/*_layer.rs files.
//! The functions here are responsible for locating the correct layer for the
//! get/put call, walking back the timeline branching history as needed.
//!
//! The files are stored in the .neon/tenants/<tenant_id>/timelines/<timeline_id>
//! directory. See docs/pageserver-storage.md for how the files are managed.
//! In addition to the layer files, there is a metadata file in the same
//! directory that contains information about the timeline, in particular its
//! parent timeline, and the last LSN that has been written to disk.
//!

use anyhow::{bail, Context};
use camino::Utf8Path;
use camino::Utf8PathBuf;
use enumset::EnumSet;
use futures::stream::FuturesUnordered;
use futures::FutureExt;
use futures::StreamExt;
<<<<<<< HEAD
use pageserver_api::models;
=======
use pageserver_api::models::ShardParameters;
>>>>>>> 4b0204ed
use pageserver_api::models::TimelineState;
use pageserver_api::shard::ShardIdentity;
use pageserver_api::shard::TenantShardId;
use remote_storage::DownloadError;
use remote_storage::GenericRemoteStorage;
use std::fmt;
use storage_broker::BrokerClientChannel;
use tokio::io::BufReader;
use tokio::runtime::Handle;
use tokio::sync::watch;
use tokio::task::JoinSet;
use tokio_util::sync::CancellationToken;
use tracing::*;
use utils::backoff;
use utils::completion;
use utils::crashsafe::path_with_suffix_extension;
use utils::failpoint_support;
use utils::fs_ext;
use utils::sync::gate::Gate;
use utils::sync::gate::GateGuard;
use utils::timeout::timeout_cancellable;
use utils::timeout::TimeoutCancellableError;

use self::config::AttachedLocationConfig;
use self::config::AttachmentMode;
use self::config::LocationConf;
use self::config::TenantConf;
use self::delete::DeleteTenantFlow;
use self::metadata::LoadMetadataError;
use self::metadata::TimelineMetadata;
use self::mgr::GetActiveTenantError;
use self::mgr::GetTenantError;
use self::mgr::TenantsMap;
use self::remote_timeline_client::RemoteTimelineClient;
use self::timeline::uninit::TimelineExclusionError;
use self::timeline::uninit::TimelineUninitMark;
use self::timeline::uninit::UninitializedTimeline;
use self::timeline::EvictionTaskTenantState;
use self::timeline::TimelineResources;
use self::timeline::WaitLsnError;
use crate::config::PageServerConf;
use crate::context::{DownloadBehavior, RequestContext};
use crate::deletion_queue::DeletionQueueClient;
use crate::deletion_queue::DeletionQueueError;
use crate::import_datadir;
use crate::is_uninit_mark;
use crate::metrics::TENANT;
use crate::metrics::{remove_tenant_metrics, TENANT_STATE_METRIC, TENANT_SYNTHETIC_SIZE_METRIC};
use crate::repository::GcResult;
use crate::task_mgr;
use crate::task_mgr::TaskKind;
use crate::tenant::config::LocationMode;
use crate::tenant::config::TenantConfOpt;
use crate::tenant::metadata::load_metadata;
pub use crate::tenant::remote_timeline_client::index::IndexPart;
use crate::tenant::remote_timeline_client::MaybeDeletedIndexPart;
use crate::tenant::remote_timeline_client::INITDB_PATH;
use crate::tenant::storage_layer::DeltaLayer;
use crate::tenant::storage_layer::ImageLayer;
use crate::InitializationOrder;
use std::cmp::min;
use std::collections::hash_map::Entry;
use std::collections::BTreeSet;
use std::collections::HashMap;
use std::collections::HashSet;
use std::fmt::Debug;
use std::fmt::Display;
use std::fs;
use std::fs::File;
use std::io;
use std::ops::Bound::Included;
use std::process::Stdio;
use std::sync::atomic::AtomicU64;
use std::sync::atomic::Ordering;
use std::sync::Arc;
use std::sync::{Mutex, RwLock};
use std::time::{Duration, Instant};

use crate::tenant::timeline::delete::DeleteTimelineFlow;
use crate::tenant::timeline::uninit::cleanup_timeline_directory;
use crate::virtual_file::VirtualFile;
use crate::walredo::PostgresRedoManager;
use crate::TEMP_FILE_SUFFIX;
use once_cell::sync::Lazy;
pub use pageserver_api::models::TenantState;
use tokio::sync::Semaphore;

static INIT_DB_SEMAPHORE: Lazy<Semaphore> = Lazy::new(|| Semaphore::new(8));
use toml_edit;
use utils::{
    crashsafe,
    generation::Generation,
    id::{TenantId, TimelineId},
    lsn::{Lsn, RecordLsn},
};

/// Declare a failpoint that can use the `pause` failpoint action.
/// We don't want to block the executor thread, hence, spawn_blocking + await.
macro_rules! pausable_failpoint {
    ($name:literal) => {
        if cfg!(feature = "testing") {
            tokio::task::spawn_blocking({
                let current = tracing::Span::current();
                move || {
                    let _entered = current.entered();
                    tracing::info!("at failpoint {}", $name);
                    fail::fail_point!($name);
                }
            })
            .await
            .expect("spawn_blocking");
        }
    };
    ($name:literal, $cond:expr) => {
        if cfg!(feature = "testing") {
            if $cond {
                pausable_failpoint!($name)
            }
        }
    };
}

pub mod blob_io;
pub mod block_io;

pub mod disk_btree;
pub(crate) mod ephemeral_file;
pub mod layer_map;
mod span;

pub mod metadata;
mod par_fsync;
pub mod remote_timeline_client;
pub mod storage_layer;

pub mod config;
pub mod delete;
pub mod mgr;
pub mod secondary;
pub mod tasks;
pub mod upload_queue;

pub(crate) mod timeline;

pub mod size;

pub(crate) use timeline::span::debug_assert_current_span_has_tenant_and_timeline_id;
pub(crate) use timeline::{LogicalSizeCalculationCause, PageReconstructError, Timeline};

// re-export for use in remote_timeline_client.rs
pub use crate::tenant::metadata::save_metadata;

// re-export for use in walreceiver
pub use crate::tenant::timeline::WalReceiverInfo;

/// The "tenants" part of `tenants/<tenant>/timelines...`
pub const TENANTS_SEGMENT_NAME: &str = "tenants";

/// Parts of the `.neon/tenants/<tenant_id>/timelines/<timeline_id>` directory prefix.
pub const TIMELINES_SEGMENT_NAME: &str = "timelines";

pub const TENANT_DELETED_MARKER_FILE_NAME: &str = "deleted";

/// References to shared objects that are passed into each tenant, such
/// as the shared remote storage client and process initialization state.
#[derive(Clone)]
pub struct TenantSharedResources {
    pub broker_client: storage_broker::BrokerClientChannel,
    pub remote_storage: Option<GenericRemoteStorage>,
    pub deletion_queue_client: DeletionQueueClient,
}

/// A [`Tenant`] is really an _attached_ tenant.  The configuration
/// for an attached tenant is a subset of the [`LocationConf`], represented
/// in this struct.
pub(super) struct AttachedTenantConf {
    tenant_conf: TenantConfOpt,
    location: AttachedLocationConfig,
}

impl AttachedTenantConf {
    fn try_from(location_conf: LocationConf) -> anyhow::Result<Self> {
        match &location_conf.mode {
            LocationMode::Attached(attach_conf) => Ok(Self {
                tenant_conf: location_conf.tenant_conf,
                location: attach_conf.clone(),
            }),
            LocationMode::Secondary(_) => {
                anyhow::bail!("Attempted to construct AttachedTenantConf from a LocationConf in secondary mode")
            }
        }
    }
}
struct TimelinePreload {
    timeline_id: TimelineId,
    client: RemoteTimelineClient,
    index_part: Result<MaybeDeletedIndexPart, DownloadError>,
}

pub(crate) struct TenantPreload {
    deleting: bool,
    timelines: HashMap<TimelineId, TimelinePreload>,
}

/// When we spawn a tenant, there is a special mode for tenant creation that
/// avoids trying to read anything from remote storage.
pub(crate) enum SpawnMode {
    Normal,
    Create,
}

///
/// Tenant consists of multiple timelines. Keep them in a hash table.
///
pub struct Tenant {
    // Global pageserver config parameters
    pub conf: &'static PageServerConf,

    /// The value creation timestamp, used to measure activation delay, see:
    /// <https://github.com/neondatabase/neon/issues/4025>
    constructed_at: Instant,

    state: watch::Sender<TenantState>,

    // Overridden tenant-specific config parameters.
    // We keep TenantConfOpt sturct here to preserve the information
    // about parameters that are not set.
    // This is necessary to allow global config updates.
    tenant_conf: Arc<RwLock<AttachedTenantConf>>,

    tenant_shard_id: TenantShardId,

    // The detailed sharding information, beyond the number/count in tenant_shard_id
    shard_identity: ShardIdentity,

    /// The remote storage generation, used to protect S3 objects from split-brain.
    /// Does not change over the lifetime of the [`Tenant`] object.
    ///
    /// This duplicates the generation stored in LocationConf, but that structure is mutable:
    /// this copy enforces the invariant that generatio doesn't change during a Tenant's lifetime.
    generation: Generation,

    timelines: Mutex<HashMap<TimelineId, Arc<Timeline>>>,

    /// During timeline creation, we first insert the TimelineId to the
    /// creating map, then `timelines`, then remove it from the creating map.
    /// **Lock order**: if acquring both, acquire`timelines` before `timelines_creating`
    timelines_creating: std::sync::Mutex<HashSet<TimelineId>>,

    // This mutex prevents creation of new timelines during GC.
    // Adding yet another mutex (in addition to `timelines`) is needed because holding
    // `timelines` mutex during all GC iteration
    // may block for a long time `get_timeline`, `get_timelines_state`,... and other operations
    // with timelines, which in turn may cause dropping replication connection, expiration of wait_for_lsn
    // timeout...
    gc_cs: tokio::sync::Mutex<()>,
    walredo_mgr: Arc<WalRedoManager>,

    // provides access to timeline data sitting in the remote storage
    pub(crate) remote_storage: Option<GenericRemoteStorage>,

    // Access to global deletion queue for when this tenant wants to schedule a deletion
    deletion_queue_client: DeletionQueueClient,

    /// Cached logical sizes updated updated on each [`Tenant::gather_size_inputs`].
    cached_logical_sizes: tokio::sync::Mutex<HashMap<(TimelineId, Lsn), u64>>,
    cached_synthetic_tenant_size: Arc<AtomicU64>,

    eviction_task_tenant_state: tokio::sync::Mutex<EvictionTaskTenantState>,

    /// If the tenant is in Activating state, notify this to encourage it
    /// to proceed to Active as soon as possible, rather than waiting for lazy
    /// background warmup.
    pub(crate) activate_now_sem: tokio::sync::Semaphore,

    pub(crate) delete_progress: Arc<tokio::sync::Mutex<DeleteTenantFlow>>,

    // Cancellation token fires when we have entered shutdown().  This is a parent of
    // Timelines' cancellation token.
    pub(crate) cancel: CancellationToken,

    // Users of the Tenant such as the page service must take this Gate to avoid
    // trying to use a Tenant which is shutting down.
    pub(crate) gate: Gate,
}

impl std::fmt::Debug for Tenant {
    fn fmt(&self, f: &mut std::fmt::Formatter<'_>) -> std::fmt::Result {
        write!(f, "{} ({})", self.tenant_shard_id, self.current_state())
    }
}

pub(crate) enum WalRedoManager {
    Prod(PostgresRedoManager),
    #[cfg(test)]
    Test(harness::TestRedoManager),
}

impl From<PostgresRedoManager> for WalRedoManager {
    fn from(mgr: PostgresRedoManager) -> Self {
        Self::Prod(mgr)
    }
}

#[cfg(test)]
impl From<harness::TestRedoManager> for WalRedoManager {
    fn from(mgr: harness::TestRedoManager) -> Self {
        Self::Test(mgr)
    }
}

impl WalRedoManager {
    pub(crate) fn maybe_quiesce(&self, idle_timeout: Duration) {
        match self {
            Self::Prod(mgr) => mgr.maybe_quiesce(idle_timeout),
            #[cfg(test)]
            Self::Test(_) => {
                // Not applicable to test redo manager
            }
        }
    }

    /// # Cancel-Safety
    ///
    /// This method is cancellation-safe.
    pub async fn request_redo(
        &self,
        key: crate::repository::Key,
        lsn: Lsn,
        base_img: Option<(Lsn, bytes::Bytes)>,
        records: Vec<(Lsn, crate::walrecord::NeonWalRecord)>,
        pg_version: u32,
    ) -> anyhow::Result<bytes::Bytes> {
        match self {
            Self::Prod(mgr) => {
                mgr.request_redo(key, lsn, base_img, records, pg_version)
                    .await
            }
            #[cfg(test)]
            Self::Test(mgr) => {
                mgr.request_redo(key, lsn, base_img, records, pg_version)
                    .await
            }
        }
    }
}

#[derive(Debug, thiserror::Error, PartialEq, Eq)]
pub enum GetTimelineError {
    #[error("Timeline {tenant_id}/{timeline_id} is not active, state: {state:?}")]
    NotActive {
        tenant_id: TenantId,
        timeline_id: TimelineId,
        state: TimelineState,
    },
    #[error("Timeline {tenant_id}/{timeline_id} was not found")]
    NotFound {
        tenant_id: TenantId,
        timeline_id: TimelineId,
    },
}

#[derive(Debug, thiserror::Error)]
pub enum LoadLocalTimelineError {
    #[error("FailedToLoad")]
    Load(#[source] anyhow::Error),
    #[error("FailedToResumeDeletion")]
    ResumeDeletion(#[source] anyhow::Error),
}

#[derive(thiserror::Error)]
pub enum DeleteTimelineError {
    #[error("NotFound")]
    NotFound,

    #[error("HasChildren")]
    HasChildren(Vec<TimelineId>),

    #[error("Timeline deletion is already in progress")]
    AlreadyInProgress(Arc<tokio::sync::Mutex<DeleteTimelineFlow>>),

    #[error(transparent)]
    Other(#[from] anyhow::Error),
}

impl Debug for DeleteTimelineError {
    fn fmt(&self, f: &mut std::fmt::Formatter<'_>) -> std::fmt::Result {
        match self {
            Self::NotFound => write!(f, "NotFound"),
            Self::HasChildren(c) => f.debug_tuple("HasChildren").field(c).finish(),
            Self::AlreadyInProgress(_) => f.debug_tuple("AlreadyInProgress").finish(),
            Self::Other(e) => f.debug_tuple("Other").field(e).finish(),
        }
    }
}

pub enum SetStoppingError {
    AlreadyStopping(completion::Barrier),
    Broken,
}

impl Debug for SetStoppingError {
    fn fmt(&self, f: &mut std::fmt::Formatter<'_>) -> std::fmt::Result {
        match self {
            Self::AlreadyStopping(_) => f.debug_tuple("AlreadyStopping").finish(),
            Self::Broken => write!(f, "Broken"),
        }
    }
}

#[derive(thiserror::Error, Debug)]
pub enum CreateTimelineError {
    #[error("creation of timeline with the given ID is in progress")]
    AlreadyCreating,
    #[error("timeline already exists with different parameters")]
    Conflict,
    #[error(transparent)]
    AncestorLsn(anyhow::Error),
    #[error("ancestor timeline is not active")]
    AncestorNotActive,
    #[error("tenant shutting down")]
    ShuttingDown,
    #[error(transparent)]
    Other(#[from] anyhow::Error),
}

#[derive(thiserror::Error, Debug)]
enum InitdbError {
    Other(anyhow::Error),
    Cancelled,
    Spawn(std::io::Result<()>),
    Failed(std::process::ExitStatus, Vec<u8>),
}

impl fmt::Display for InitdbError {
    fn fmt(&self, f: &mut fmt::Formatter) -> fmt::Result {
        match self {
            InitdbError::Cancelled => write!(f, "Operation was cancelled"),
            InitdbError::Spawn(e) => write!(f, "Spawn error: {:?}", e),
            InitdbError::Failed(status, stderr) => write!(
                f,
                "Command failed with status {:?}: {}",
                status,
                String::from_utf8_lossy(stderr)
            ),
            InitdbError::Other(e) => write!(f, "Error: {:?}", e),
        }
    }
}

impl From<std::io::Error> for InitdbError {
    fn from(error: std::io::Error) -> Self {
        InitdbError::Spawn(Err(error))
    }
}

struct TenantDirectoryScan {
    sorted_timelines_to_load: Vec<(TimelineId, TimelineMetadata)>,
    timelines_to_resume_deletion: Vec<(TimelineId, Option<TimelineMetadata>)>,
}

enum CreateTimelineCause {
    Load,
    Delete,
}

impl Tenant {
    /// Yet another helper for timeline initialization.
    ///
    /// - Initializes the Timeline struct and inserts it into the tenant's hash map
    /// - Scans the local timeline directory for layer files and builds the layer map
    /// - Downloads remote index file and adds remote files to the layer map
    /// - Schedules remote upload tasks for any files that are present locally but missing from remote storage.
    ///
    /// If the operation fails, the timeline is left in the tenant's hash map in Broken state. On success,
    /// it is marked as Active.
    #[allow(clippy::too_many_arguments)]
    async fn timeline_init_and_sync(
        &self,
        timeline_id: TimelineId,
        resources: TimelineResources,
        index_part: Option<IndexPart>,
        metadata: TimelineMetadata,
        ancestor: Option<Arc<Timeline>>,
        _ctx: &RequestContext,
    ) -> anyhow::Result<()> {
        let tenant_id = self.tenant_shard_id;

        let timeline = self.create_timeline_struct(
            timeline_id,
            &metadata,
            ancestor.clone(),
            resources,
            CreateTimelineCause::Load,
        )?;
        let disk_consistent_lsn = timeline.get_disk_consistent_lsn();
        anyhow::ensure!(
            disk_consistent_lsn.is_valid(),
            "Timeline {tenant_id}/{timeline_id} has invalid disk_consistent_lsn"
        );
        assert_eq!(
            disk_consistent_lsn,
            metadata.disk_consistent_lsn(),
            "these are used interchangeably"
        );

        if let Some(index_part) = index_part.as_ref() {
            timeline
                .remote_client
                .as_ref()
                .unwrap()
                .init_upload_queue(index_part)?;
        } else if self.remote_storage.is_some() {
            // No data on the remote storage, but we have local metadata file. We can end up
            // here with timeline_create being interrupted before finishing index part upload.
            // By doing what we do here, the index part upload is retried.
            // If control plane retries timeline creation in the meantime, the mgmt API handler
            // for timeline creation will coalesce on the upload we queue here.
            let rtc = timeline.remote_client.as_ref().unwrap();
            rtc.init_upload_queue_for_empty_remote(&metadata)?;
            rtc.schedule_index_upload_for_metadata_update(&metadata)?;
        }

        timeline
            .load_layer_map(disk_consistent_lsn, index_part)
            .await
            .with_context(|| {
                format!("Failed to load layermap for timeline {tenant_id}/{timeline_id}")
            })?;

        {
            // avoiding holding it across awaits
            let mut timelines_accessor = self.timelines.lock().unwrap();
            match timelines_accessor.entry(timeline_id) {
                Entry::Occupied(_) => {
                    // The uninit mark file acts as a lock that prevents another task from
                    // initializing the timeline at the same time.
                    unreachable!(
                        "Timeline {tenant_id}/{timeline_id} already exists in the tenant map"
                    );
                }
                Entry::Vacant(v) => {
                    v.insert(Arc::clone(&timeline));
                    timeline.maybe_spawn_flush_loop();
                }
            }
        };

        // Sanity check: a timeline should have some content.
        anyhow::ensure!(
            ancestor.is_some()
                || timeline
                    .layers
                    .read()
                    .await
                    .layer_map()
                    .iter_historic_layers()
                    .next()
                    .is_some(),
            "Timeline has no ancestor and no layer files"
        );

        Ok(())
    }

    /// Attach a tenant that's available in cloud storage.
    ///
    /// This returns quickly, after just creating the in-memory object
    /// Tenant struct and launching a background task to download
    /// the remote index files.  On return, the tenant is most likely still in
    /// Attaching state, and it will become Active once the background task
    /// finishes. You can use wait_until_active() to wait for the task to
    /// complete.
    ///
    #[allow(clippy::too_many_arguments)]
    pub(crate) fn spawn(
        conf: &'static PageServerConf,
        tenant_shard_id: TenantShardId,
        resources: TenantSharedResources,
        attached_conf: AttachedTenantConf,
        shard_identity: ShardIdentity,
        init_order: Option<InitializationOrder>,
        tenants: &'static std::sync::RwLock<TenantsMap>,
        mode: SpawnMode,
        ctx: &RequestContext,
    ) -> anyhow::Result<Arc<Tenant>> {
        let wal_redo_manager = Arc::new(WalRedoManager::from(PostgresRedoManager::new(
            conf,
            tenant_shard_id,
        )));

        let TenantSharedResources {
            broker_client,
            remote_storage,
            deletion_queue_client,
        } = resources;

        let tenant = Arc::new(Tenant::new(
            TenantState::Attaching,
            conf,
            attached_conf,
            shard_identity,
            wal_redo_manager,
            tenant_shard_id,
            remote_storage.clone(),
            deletion_queue_client,
        ));

        // Do all the hard work in the background
        let tenant_clone = Arc::clone(&tenant);

        let ctx = ctx.detached_child(TaskKind::Attach, DownloadBehavior::Warn);
        task_mgr::spawn(
            &tokio::runtime::Handle::current(),
            TaskKind::Attach,
            Some(tenant_shard_id),
            None,
            "attach tenant",
            false,
            async move {
                // Is this tenant being spawned as part of process startup?
                let starting_up = init_order.is_some();
                scopeguard::defer! {
                    if starting_up {
                        TENANT.startup_complete.inc();
                    }
                }

                // Ideally we should use Tenant::set_broken_no_wait, but it is not supposed to be used when tenant is in loading state.
                let make_broken =
                    |t: &Tenant, err: anyhow::Error| {
                        error!("attach failed, setting tenant state to Broken: {err:?}");
                        t.state.send_modify(|state| {
                            // The Stopping case is for when we have passed control on to DeleteTenantFlow:
                            // if it errors, we will call make_broken when tenant is already in Stopping.
                            assert!(
                            matches!(*state, TenantState::Attaching | TenantState::Stopping { .. }),
                            "the attach task owns the tenant state until activation is complete"
                        );

                            *state = TenantState::broken_from_reason(err.to_string());
                        });
                    };

                let mut init_order = init_order;
                // take the completion because initial tenant loading will complete when all of
                // these tasks complete.
                let _completion = init_order
                    .as_mut()
                    .and_then(|x| x.initial_tenant_load.take());
                let remote_load_completion = init_order
                    .as_mut()
                    .and_then(|x| x.initial_tenant_load_remote.take());

                enum AttachType<'a> {
                    // During pageserver startup, we are attaching this tenant lazily in the background
                    Warmup(tokio::sync::SemaphorePermit<'a>),
                    // During pageserver startup, we are attaching this tenant as soon as we can,
                    // because a client tried to access it.
                    OnDemand,
                    // During normal operations after startup, we are attaching a tenant.
                    Normal,
                }

                // Before doing any I/O, wait for either or:
                // - A client to attempt to access to this tenant (on-demand loading)
                // - A permit to become available in the warmup semaphore (background warmup)
                //
                // Some-ness of init_order is how we know if we're attaching during startup or later
                // in process lifetime.
                let attach_type = if init_order.is_some() {
                    tokio::select!(
                        _ = tenant_clone.activate_now_sem.acquire() => {
                            tracing::info!("Activating tenant (on-demand)");
                            AttachType::OnDemand
                        },
                        permit_result = conf.concurrent_tenant_warmup.inner().acquire() => {
                            match permit_result {
                                Ok(p) => {
                                    tracing::info!("Activating tenant (warmup)");
                                    AttachType::Warmup(p)
                                }
                                Err(_) => {
                                    // This is unexpected: the warmup semaphore should stay alive
                                    // for the lifetime of init_order.  Log a warning and proceed.
                                    tracing::warn!("warmup_limit semaphore unexpectedly closed");
                                    AttachType::Normal
                                }
                            }

                        }
                        _ = tenant_clone.cancel.cancelled() => {
                            // This is safe, but should be pretty rare: it is interesting if a tenant
                            // stayed in Activating for such a long time that shutdown found it in
                            // that state.
                            tracing::info!(state=%tenant_clone.current_state(), "Tenant shut down before activation");
                            return Ok(());
                        },
                    )
                } else {
                    AttachType::Normal
                };

                let preload_timer = TENANT.preload.start_timer();
                let preload = match mode {
                    SpawnMode::Create => {
                        // Don't count the skipped preload into the histogram of preload durations
                        preload_timer.stop_and_discard();
                        None
                    },
                    SpawnMode::Normal => {
                        match &remote_storage {
                            Some(remote_storage) => Some(
                                match tenant_clone
                                    .preload(remote_storage, task_mgr::shutdown_token())
                                    .instrument(
                                        tracing::info_span!(parent: None, "attach_preload", tenant_id=%tenant_shard_id.tenant_id, shard_id=%tenant_shard_id.shard_slug()),
                                    )
                                    .await {
                                        Ok(p) => {
                                            preload_timer.observe_duration();
                                            p
                                        }
                                            ,
                                        Err(e) => {
                                            make_broken(&tenant_clone, anyhow::anyhow!(e));
                                                return Ok(());
                                        }
                                    },
                            ),
                            None => None,
                        }
                    }
                };

                // Remote preload is complete.
                drop(remote_load_completion);

                let pending_deletion = {
                    match DeleteTenantFlow::should_resume_deletion(
                        conf,
                        preload.as_ref().map(|p| p.deleting).unwrap_or(false),
                        &tenant_clone,
                    )
                    .await
                    {
                        Ok(should_resume_deletion) => should_resume_deletion,
                        Err(err) => {
                            make_broken(&tenant_clone, anyhow::anyhow!(err));
                            return Ok(());
                        }
                    }
                };

                info!("pending_deletion {}", pending_deletion.is_some());

                if let Some(deletion) = pending_deletion {
                    // as we are no longer loading, signal completion by dropping
                    // the completion while we resume deletion
                    drop(_completion);
                    let background_jobs_can_start =
                        init_order.as_ref().map(|x| &x.background_jobs_can_start);
                    if let Some(background) = background_jobs_can_start {
                        info!("waiting for backgound jobs barrier");
                        background.clone().wait().await;
                        info!("ready for backgound jobs barrier");
                    }

                    match DeleteTenantFlow::resume_from_attach(
                        deletion,
                        &tenant_clone,
                        preload,
                        tenants,
                        &ctx,
                    )
                    .await
                    {
                        Err(err) => {
                            make_broken(&tenant_clone, anyhow::anyhow!(err));
                            return Ok(());
                        }
                        Ok(()) => return Ok(()),
                    }
                }

                // We will time the duration of the attach phase unless this is a creation (attach will do no work)
                let attach_timer = match mode {
                    SpawnMode::Create => None,
                    SpawnMode::Normal => {Some(TENANT.attach.start_timer())}
                };
                match tenant_clone.attach(preload, &ctx).await {
                    Ok(()) => {
                        info!("attach finished, activating");
                        if let Some(t)=  attach_timer {t.observe_duration();}
                        tenant_clone.activate(broker_client, None, &ctx);
                    }
                    Err(e) => {
                        if let Some(t)=  attach_timer {t.observe_duration();}
                        make_broken(&tenant_clone, anyhow::anyhow!(e));
                    }
                }

                // If we are doing an opportunistic warmup attachment at startup, initialize
                // logical size at the same time.  This is better than starting a bunch of idle tenants
                // with cold caches and then coming back later to initialize their logical sizes.
                //
                // It also prevents the warmup proccess competing with the concurrency limit on
                // logical size calculations: if logical size calculation semaphore is saturated,
                // then warmup will wait for that before proceeding to the next tenant.
                if let AttachType::Warmup(_permit) = attach_type {
                    let mut futs = FuturesUnordered::new();
                    let timelines: Vec<_> = tenant_clone.timelines.lock().unwrap().values().cloned().collect();
                    for t in timelines {
                        futs.push(t.await_initial_logical_size())
                    }
                    tracing::info!("Waiting for initial logical sizes while warming up...");
                    while futs.next().await.is_some() {

                    }
                    tracing::info!("Warm-up complete");
                }

                Ok(())
            }
            .instrument({
                let span = tracing::info_span!(parent: None, "attach", tenant_id=%tenant_shard_id.tenant_id, shard_id=%tenant_shard_id.shard_slug());
                span.follows_from(Span::current());
                span
            }),
        );
        Ok(tenant)
    }

    pub(crate) async fn preload(
        self: &Arc<Tenant>,
        remote_storage: &GenericRemoteStorage,
        cancel: CancellationToken,
    ) -> anyhow::Result<TenantPreload> {
        // Get list of remote timelines
        // download index files for every tenant timeline
        info!("listing remote timelines");
        let (remote_timeline_ids, other_keys) = remote_timeline_client::list_remote_timelines(
            remote_storage,
            self.tenant_shard_id,
            cancel.clone(),
        )
        .await?;

        let deleting = other_keys.contains(TENANT_DELETED_MARKER_FILE_NAME);
        info!(
            "found {} timelines, deleting={}",
            remote_timeline_ids.len(),
            deleting
        );

        for k in other_keys {
            if k != TENANT_DELETED_MARKER_FILE_NAME {
                warn!("Unexpected non timeline key {k}");
            }
        }

        Ok(TenantPreload {
            deleting,
            timelines: self
                .load_timeline_metadata(remote_timeline_ids, remote_storage, cancel)
                .await?,
        })
    }

    ///
    /// Background task that downloads all data for a tenant and brings it to Active state.
    ///
    /// No background tasks are started as part of this routine.
    ///
    async fn attach(
        self: &Arc<Tenant>,
        preload: Option<TenantPreload>,
        ctx: &RequestContext,
    ) -> anyhow::Result<()> {
        span::debug_assert_current_span_has_tenant_id();

        failpoint_support::sleep_millis_async!("before-attaching-tenant");

        let preload = match preload {
            Some(p) => p,
            None => {
                // Deprecated dev mode: load from local disk state instead of remote storage
                // https://github.com/neondatabase/neon/issues/5624
                return self.load_local(ctx).await;
            }
        };

        let mut timelines_to_resume_deletions = vec![];

        let mut remote_index_and_client = HashMap::new();
        let mut timeline_ancestors = HashMap::new();
        let mut existent_timelines = HashSet::new();
        for (timeline_id, preload) in preload.timelines {
            let index_part = match preload.index_part {
                Ok(i) => {
                    debug!("remote index part exists for timeline {timeline_id}");
                    // We found index_part on the remote, this is the standard case.
                    existent_timelines.insert(timeline_id);
                    i
                }
                Err(DownloadError::NotFound) => {
                    // There is no index_part on the remote. We only get here
                    // if there is some prefix for the timeline in the remote storage.
                    // This can e.g. be the initdb.tar.zst archive, maybe a
                    // remnant from a prior incomplete creation or deletion attempt.
                    // Delete the local directory as the deciding criterion for a
                    // timeline's existence is presence of index_part.
                    info!(%timeline_id, "index_part not found on remote");
                    continue;
                }
                Err(e) => {
                    // Some (possibly ephemeral) error happened during index_part download.
                    // Pretend the timeline exists to not delete the timeline directory,
                    // as it might be a temporary issue and we don't want to re-download
                    // everything after it resolves.
                    warn!(%timeline_id, "Failed to load index_part from remote storage, failed creation? ({e})");

                    existent_timelines.insert(timeline_id);
                    continue;
                }
            };
            match index_part {
                MaybeDeletedIndexPart::IndexPart(index_part) => {
                    timeline_ancestors.insert(timeline_id, index_part.metadata.clone());
                    remote_index_and_client.insert(timeline_id, (index_part, preload.client));
                }
                MaybeDeletedIndexPart::Deleted(index_part) => {
                    info!(
                        "timeline {} is deleted, picking to resume deletion",
                        timeline_id
                    );
                    timelines_to_resume_deletions.push((timeline_id, index_part, preload.client));
                }
            }
        }

        // For every timeline, download the metadata file, scan the local directory,
        // and build a layer map that contains an entry for each remote and local
        // layer file.
        let sorted_timelines = tree_sort_timelines(timeline_ancestors, |m| m.ancestor_timeline())?;
        for (timeline_id, remote_metadata) in sorted_timelines {
            let (index_part, remote_client) = remote_index_and_client
                .remove(&timeline_id)
                .expect("just put it in above");

            // TODO again handle early failure
            self.load_remote_timeline(
                timeline_id,
                index_part,
                remote_metadata,
                TimelineResources {
                    remote_client: Some(remote_client),
                    deletion_queue_client: self.deletion_queue_client.clone(),
                },
                ctx,
            )
            .await
            .with_context(|| {
                format!(
                    "failed to load remote timeline {} for tenant {}",
                    timeline_id, self.tenant_shard_id
                )
            })?;
        }

        // Walk through deleted timelines, resume deletion
        for (timeline_id, index_part, remote_timeline_client) in timelines_to_resume_deletions {
            remote_timeline_client
                .init_upload_queue_stopped_to_continue_deletion(&index_part)
                .context("init queue stopped")
                .map_err(LoadLocalTimelineError::ResumeDeletion)?;

            DeleteTimelineFlow::resume_deletion(
                Arc::clone(self),
                timeline_id,
                &index_part.metadata,
                Some(remote_timeline_client),
                self.deletion_queue_client.clone(),
            )
            .await
            .context("resume_deletion")
            .map_err(LoadLocalTimelineError::ResumeDeletion)?;
        }

        // The local filesystem contents are a cache of what's in the remote IndexPart;
        // IndexPart is the source of truth.
        self.clean_up_timelines(&existent_timelines)?;

        failpoint_support::sleep_millis_async!("attach-before-activate", &self.cancel);

        info!("Done");

        Ok(())
    }

    /// Check for any local timeline directories that are temporary, or do not correspond to a
    /// timeline that still exists: this can happen if we crashed during a deletion/creation, or
    /// if a timeline was deleted while the tenant was attached to a different pageserver.
    fn clean_up_timelines(&self, existent_timelines: &HashSet<TimelineId>) -> anyhow::Result<()> {
        let timelines_dir = self.conf.timelines_path(&self.tenant_shard_id);

        let entries = match timelines_dir.read_dir_utf8() {
            Ok(d) => d,
            Err(e) => {
                if e.kind() == std::io::ErrorKind::NotFound {
                    return Ok(());
                } else {
                    return Err(e).context("list timelines directory for tenant");
                }
            }
        };

        for entry in entries {
            let entry = entry.context("read timeline dir entry")?;
            let entry_path = entry.path();

            let purge = if crate::is_temporary(entry_path)
                // TODO: uninit_mark isn't needed any more, since uninitialized timelines are already
                // covered by the check that the timeline must exist in remote storage.
                || is_uninit_mark(entry_path)
                || crate::is_delete_mark(entry_path)
            {
                true
            } else {
                match TimelineId::try_from(entry_path.file_name()) {
                    Ok(i) => {
                        // Purge if the timeline ID does not exist in remote storage: remote storage is the authority.
                        !existent_timelines.contains(&i)
                    }
                    Err(e) => {
                        tracing::warn!(
                            "Unparseable directory in timelines directory: {entry_path}, ignoring ({e})"
                        );
                        // Do not purge junk: if we don't recognize it, be cautious and leave it for a human.
                        false
                    }
                }
            };

            if purge {
                tracing::info!("Purging stale timeline dentry {entry_path}");
                if let Err(e) = match entry.file_type() {
                    Ok(t) => if t.is_dir() {
                        std::fs::remove_dir_all(entry_path)
                    } else {
                        std::fs::remove_file(entry_path)
                    }
                    .or_else(fs_ext::ignore_not_found),
                    Err(e) => Err(e),
                } {
                    tracing::warn!("Failed to purge stale timeline dentry {entry_path}: {e}");
                }
            }
        }

        Ok(())
    }

    /// Get sum of all remote timelines sizes
    ///
    /// This function relies on the index_part instead of listing the remote storage
    pub fn remote_size(&self) -> u64 {
        let mut size = 0;

        for timeline in self.list_timelines() {
            if let Some(remote_client) = &timeline.remote_client {
                size += remote_client.get_remote_physical_size();
            }
        }

        size
    }

    #[instrument(skip_all, fields(timeline_id=%timeline_id))]
    async fn load_remote_timeline(
        &self,
        timeline_id: TimelineId,
        index_part: IndexPart,
        remote_metadata: TimelineMetadata,
        resources: TimelineResources,
        ctx: &RequestContext,
    ) -> anyhow::Result<()> {
        span::debug_assert_current_span_has_tenant_id();

        info!("downloading index file for timeline {}", timeline_id);
        tokio::fs::create_dir_all(self.conf.timeline_path(&self.tenant_shard_id, &timeline_id))
            .await
            .context("Failed to create new timeline directory")?;

        let ancestor = if let Some(ancestor_id) = remote_metadata.ancestor_timeline() {
            let timelines = self.timelines.lock().unwrap();
            Some(Arc::clone(timelines.get(&ancestor_id).ok_or_else(
                || {
                    anyhow::anyhow!(
                        "cannot find ancestor timeline {ancestor_id} for timeline {timeline_id}"
                    )
                },
            )?))
        } else {
            None
        };

        // timeline loading after attach expects to find metadata file for each metadata
        save_metadata(
            self.conf,
            &self.tenant_shard_id,
            &timeline_id,
            &remote_metadata,
        )
        .await
        .context("save_metadata")
        .map_err(LoadLocalTimelineError::Load)?;

        self.timeline_init_and_sync(
            timeline_id,
            resources,
            Some(index_part),
            remote_metadata,
            ancestor,
            ctx,
        )
        .await
    }

    /// Create a placeholder Tenant object for a broken tenant
    pub fn create_broken_tenant(
        conf: &'static PageServerConf,
        tenant_shard_id: TenantShardId,
        reason: String,
    ) -> Arc<Tenant> {
        let wal_redo_manager = Arc::new(WalRedoManager::from(PostgresRedoManager::new(
            conf,
            tenant_shard_id,
        )));
        Arc::new(Tenant::new(
            TenantState::Broken {
                reason,
                backtrace: String::new(),
            },
            conf,
            AttachedTenantConf::try_from(LocationConf::default()).unwrap(),
            // Shard identity isn't meaningful for a broken tenant: it's just a placeholder
            // to occupy the slot for this TenantShardId.
            ShardIdentity::broken(tenant_shard_id.shard_number, tenant_shard_id.shard_count),
            wal_redo_manager,
            tenant_shard_id,
            None,
            DeletionQueueClient::broken(),
        ))
    }

    fn scan_and_sort_timelines_dir(self: Arc<Tenant>) -> anyhow::Result<TenantDirectoryScan> {
        let mut timelines_to_load: HashMap<TimelineId, TimelineMetadata> = HashMap::new();
        // Note timelines_to_resume_deletion needs to be separate because it can be not sortable
        // from the point of `tree_sort_timelines`. I e some parents can be missing because deletion
        // completed in non topological order (for example because parent has smaller number of layer files in it)
        let mut timelines_to_resume_deletion: Vec<(TimelineId, Option<TimelineMetadata>)> = vec![];

        let timelines_dir = self.conf.timelines_path(&self.tenant_shard_id);

        for entry in timelines_dir
            .read_dir_utf8()
            .context("list timelines directory for tenant")?
        {
            let entry = entry.context("read timeline dir entry")?;
            let timeline_dir = entry.path();

            if crate::is_temporary(timeline_dir) {
                info!("Found temporary timeline directory, removing: {timeline_dir}");
                if let Err(e) = std::fs::remove_dir_all(timeline_dir) {
                    error!("Failed to remove temporary directory '{timeline_dir}': {e:?}");
                }
            } else if is_uninit_mark(timeline_dir) {
                if !timeline_dir.exists() {
                    warn!("Timeline dir entry become invalid: {timeline_dir}");
                    continue;
                }

                let timeline_uninit_mark_file = &timeline_dir;
                info!(
                    "Found an uninit mark file {timeline_uninit_mark_file}, removing the timeline and its uninit mark",
                );
                let timeline_id =
                    TimelineId::try_from(timeline_uninit_mark_file.file_stem())
                        .with_context(|| {
                            format!(
                                "Could not parse timeline id out of the timeline uninit mark name {timeline_uninit_mark_file}",
                            )
                        })?;
                let timeline_dir = self.conf.timeline_path(&self.tenant_shard_id, &timeline_id);
                if let Err(e) =
                    remove_timeline_and_uninit_mark(&timeline_dir, timeline_uninit_mark_file)
                {
                    error!("Failed to clean up uninit marked timeline: {e:?}");
                }
            } else if crate::is_delete_mark(timeline_dir) {
                // If metadata exists, load as usual, continue deletion
                let timeline_id = TimelineId::try_from(timeline_dir.file_stem())
                    .with_context(|| {
                        format!(
                            "Could not parse timeline id out of the timeline uninit mark name {timeline_dir}",
                        )
                    })?;

                info!("Found deletion mark for timeline {}", timeline_id);

                match load_metadata(self.conf, &self.tenant_shard_id, &timeline_id) {
                    Ok(metadata) => {
                        timelines_to_resume_deletion.push((timeline_id, Some(metadata)))
                    }
                    Err(e) => match &e {
                        LoadMetadataError::Read(r) => {
                            if r.kind() != io::ErrorKind::NotFound {
                                return Err(anyhow::anyhow!(e)).with_context(|| {
                                    format!("Failed to load metadata for timeline_id {timeline_id}")
                                });
                            }

                            // If metadata doesnt exist it means that we've crashed without
                            // completing cleanup_remaining_timeline_fs_traces in DeleteTimelineFlow.
                            // So save timeline_id for later call to `DeleteTimelineFlow::cleanup_remaining_timeline_fs_traces`.
                            // We cant do it here because the method is async so we'd need block_on
                            // and here we're in spawn_blocking. cleanup_remaining_timeline_fs_traces uses fs operations
                            // so that basically results in a cycle:
                            // spawn_blocking
                            // - block_on
                            //   - spawn_blocking
                            // which can lead to running out of threads in blocing pool.
                            timelines_to_resume_deletion.push((timeline_id, None));
                        }
                        _ => {
                            return Err(anyhow::anyhow!(e)).with_context(|| {
                                format!("Failed to load metadata for timeline_id {timeline_id}")
                            })
                        }
                    },
                }
            } else {
                if !timeline_dir.exists() {
                    warn!("Timeline dir entry become invalid: {timeline_dir}");
                    continue;
                }
                let timeline_id = TimelineId::try_from(timeline_dir.file_name())
                    .with_context(|| {
                        format!(
                            "Could not parse timeline id out of the timeline dir name {timeline_dir}",
                        )
                    })?;
                let timeline_uninit_mark_file = self
                    .conf
                    .timeline_uninit_mark_file_path(self.tenant_shard_id, timeline_id);
                if timeline_uninit_mark_file.exists() {
                    info!(
                        %timeline_id,
                        "Found an uninit mark file, removing the timeline and its uninit mark",
                    );
                    if let Err(e) =
                        remove_timeline_and_uninit_mark(timeline_dir, &timeline_uninit_mark_file)
                    {
                        error!("Failed to clean up uninit marked timeline: {e:?}");
                    }
                    continue;
                }

                let timeline_delete_mark_file = self
                    .conf
                    .timeline_delete_mark_file_path(self.tenant_shard_id, timeline_id);
                if timeline_delete_mark_file.exists() {
                    // Cleanup should be done in `is_delete_mark` branch above
                    continue;
                }

                let file_name = entry.file_name();
                if let Ok(timeline_id) = file_name.parse::<TimelineId>() {
                    let metadata = load_metadata(self.conf, &self.tenant_shard_id, &timeline_id)
                        .context("failed to load metadata")?;
                    timelines_to_load.insert(timeline_id, metadata);
                } else {
                    // A file or directory that doesn't look like a timeline ID
                    warn!("unexpected file or directory in timelines directory: {file_name}");
                }
            }
        }

        // Sort the array of timeline IDs into tree-order, so that parent comes before
        // all its children.
        tree_sort_timelines(timelines_to_load, |m| m.ancestor_timeline()).map(|sorted_timelines| {
            TenantDirectoryScan {
                sorted_timelines_to_load: sorted_timelines,
                timelines_to_resume_deletion,
            }
        })
    }

    async fn load_timeline_metadata(
        self: &Arc<Tenant>,
        timeline_ids: HashSet<TimelineId>,
        remote_storage: &GenericRemoteStorage,
        cancel: CancellationToken,
    ) -> anyhow::Result<HashMap<TimelineId, TimelinePreload>> {
        let mut part_downloads = JoinSet::new();
        for timeline_id in timeline_ids {
            let client = RemoteTimelineClient::new(
                remote_storage.clone(),
                self.deletion_queue_client.clone(),
                self.conf,
                self.tenant_shard_id,
                timeline_id,
                self.generation,
            );
            let cancel_clone = cancel.clone();
            part_downloads.spawn(
                async move {
                    debug!("starting index part download");

                    let index_part = client.download_index_file(cancel_clone).await;

                    debug!("finished index part download");

                    Result::<_, anyhow::Error>::Ok(TimelinePreload {
                        client,
                        timeline_id,
                        index_part,
                    })
                }
                .map(move |res| {
                    res.with_context(|| format!("download index part for timeline {timeline_id}"))
                })
                .instrument(info_span!("download_index_part", %timeline_id)),
            );
        }

        let mut timeline_preloads: HashMap<TimelineId, TimelinePreload> = HashMap::new();

        loop {
            tokio::select!(
                next = part_downloads.join_next() => {
                    match next {
                        Some(result) => {
                            let preload_result = result.context("join preload task")?;
                            let preload = preload_result?;
                            timeline_preloads.insert(preload.timeline_id, preload);
                        },
                        None => {
                            break;
                        }
                    }
                },
                _ = cancel.cancelled() => {
                    anyhow::bail!("Cancelled while waiting for remote index download")
                }
            )
        }

        Ok(timeline_preloads)
    }

    ///
    /// Background task to load in-memory data structures for this tenant, from
    /// files on disk. Used at pageserver startup.
    ///
    /// No background tasks are started as part of this routine.
    async fn load_local(self: &Arc<Tenant>, ctx: &RequestContext) -> anyhow::Result<()> {
        span::debug_assert_current_span_has_tenant_id();

        debug!("loading tenant task");

        // Load in-memory state to reflect the local files on disk
        //
        // Scan the directory, peek into the metadata file of each timeline, and
        // collect a list of timelines and their ancestors.
        let span = info_span!("blocking");
        let cloned = Arc::clone(self);

        let scan = tokio::task::spawn_blocking(move || {
            let _g = span.entered();
            cloned.scan_and_sort_timelines_dir()
        })
        .await
        .context("load spawn_blocking")
        .and_then(|res| res)?;

        // FIXME original collect_timeline_files contained one more check:
        //    1. "Timeline has no ancestor and no layer files"

        // Process loadable timelines first
        for (timeline_id, local_metadata) in scan.sorted_timelines_to_load {
            if let Err(e) = self
                .load_local_timeline(timeline_id, local_metadata, ctx, false)
                .await
            {
                match e {
                    LoadLocalTimelineError::Load(source) => {
                        return Err(anyhow::anyhow!(source)).with_context(|| {
                            format!("Failed to load local timeline: {timeline_id}")
                        })
                    }
                    LoadLocalTimelineError::ResumeDeletion(source) => {
                        // Make sure resumed deletion wont fail loading for entire tenant.
                        error!("Failed to resume timeline deletion: {source:#}")
                    }
                }
            }
        }

        // Resume deletion ones with deleted_mark
        for (timeline_id, maybe_local_metadata) in scan.timelines_to_resume_deletion {
            match maybe_local_metadata {
                None => {
                    // See comment in `scan_and_sort_timelines_dir`.
                    if let Err(e) =
                        DeleteTimelineFlow::cleanup_remaining_timeline_fs_traces(self, timeline_id)
                            .await
                    {
                        warn!(
                            "cannot clean up deleted timeline dir timeline_id: {} error: {:#}",
                            timeline_id, e
                        );
                    }
                }
                Some(local_metadata) => {
                    if let Err(e) = self
                        .load_local_timeline(timeline_id, local_metadata, ctx, true)
                        .await
                    {
                        match e {
                            LoadLocalTimelineError::Load(source) => {
                                // We tried to load deleted timeline, this is a bug.
                                return Err(anyhow::anyhow!(source).context(
                                    format!("This is a bug. We tried to load deleted timeline which is wrong and loading failed. Timeline: {timeline_id}")
                                ));
                            }
                            LoadLocalTimelineError::ResumeDeletion(source) => {
                                // Make sure resumed deletion wont fail loading for entire tenant.
                                error!("Failed to resume timeline deletion: {source:#}")
                            }
                        }
                    }
                }
            }
        }

        trace!("Done");

        Ok(())
    }

    /// Subroutine of `load_tenant`, to load an individual timeline
    ///
    /// NB: The parent is assumed to be already loaded!
    #[instrument(skip(self, local_metadata, ctx))]
    async fn load_local_timeline(
        self: &Arc<Self>,
        timeline_id: TimelineId,
        local_metadata: TimelineMetadata,
        ctx: &RequestContext,
        found_delete_mark: bool,
    ) -> Result<(), LoadLocalTimelineError> {
        span::debug_assert_current_span_has_tenant_id();

        let resources = self.build_timeline_resources(timeline_id);

        if found_delete_mark {
            // There is no remote client, we found local metadata.
            // Continue cleaning up local disk.
            DeleteTimelineFlow::resume_deletion(
                Arc::clone(self),
                timeline_id,
                &local_metadata,
                None,
                self.deletion_queue_client.clone(),
            )
            .await
            .context("resume deletion")
            .map_err(LoadLocalTimelineError::ResumeDeletion)?;
            return Ok(());
        }

        let ancestor = if let Some(ancestor_timeline_id) = local_metadata.ancestor_timeline() {
            let ancestor_timeline = self.get_timeline(ancestor_timeline_id, false)
                .with_context(|| anyhow::anyhow!("cannot find ancestor timeline {ancestor_timeline_id} for timeline {timeline_id}"))
                .map_err(LoadLocalTimelineError::Load)?;
            Some(ancestor_timeline)
        } else {
            None
        };

        self.timeline_init_and_sync(timeline_id, resources, None, local_metadata, ancestor, ctx)
            .await
            .map_err(LoadLocalTimelineError::Load)
    }

    pub(crate) fn tenant_id(&self) -> TenantId {
        self.tenant_shard_id.tenant_id
    }

    pub(crate) fn tenant_shard_id(&self) -> TenantShardId {
        self.tenant_shard_id
    }

    /// Get Timeline handle for given Neon timeline ID.
    /// This function is idempotent. It doesn't change internal state in any way.
    pub fn get_timeline(
        &self,
        timeline_id: TimelineId,
        active_only: bool,
    ) -> Result<Arc<Timeline>, GetTimelineError> {
        let timelines_accessor = self.timelines.lock().unwrap();
        let timeline = timelines_accessor
            .get(&timeline_id)
            .ok_or(GetTimelineError::NotFound {
                tenant_id: self.tenant_shard_id.tenant_id,
                timeline_id,
            })?;

        if active_only && !timeline.is_active() {
            Err(GetTimelineError::NotActive {
                tenant_id: self.tenant_shard_id.tenant_id,
                timeline_id,
                state: timeline.current_state(),
            })
        } else {
            Ok(Arc::clone(timeline))
        }
    }

    /// Lists timelines the tenant contains.
    /// Up to tenant's implementation to omit certain timelines that ar not considered ready for use.
    pub fn list_timelines(&self) -> Vec<Arc<Timeline>> {
        self.timelines
            .lock()
            .unwrap()
            .values()
            .map(Arc::clone)
            .collect()
    }

    pub fn list_timeline_ids(&self) -> Vec<TimelineId> {
        self.timelines.lock().unwrap().keys().cloned().collect()
    }

    /// This is used to create the initial 'main' timeline during bootstrapping,
    /// or when importing a new base backup. The caller is expected to load an
    /// initial image of the datadir to the new timeline after this.
    ///
    /// Until that happens, the on-disk state is invalid (disk_consistent_lsn=Lsn(0))
    /// and the timeline will fail to load at a restart.
    ///
    /// That's why we add an uninit mark file, and wrap it together witht the Timeline
    /// in-memory object into UninitializedTimeline.
    /// Once the caller is done setting up the timeline, they should call
    /// `UninitializedTimeline::initialize_with_lock` to remove the uninit mark.
    ///
    /// For tests, use `DatadirModification::init_empty_test_timeline` + `commit` to setup the
    /// minimum amount of keys required to get a writable timeline.
    /// (Without it, `put` might fail due to `repartition` failing.)
    pub(crate) async fn create_empty_timeline(
        &self,
        new_timeline_id: TimelineId,
        initdb_lsn: Lsn,
        pg_version: u32,
        _ctx: &RequestContext,
    ) -> anyhow::Result<UninitializedTimeline> {
        anyhow::ensure!(
            self.is_active(),
            "Cannot create empty timelines on inactive tenant"
        );

        let timeline_uninit_mark = self.create_timeline_uninit_mark(new_timeline_id)?;
        let new_metadata = TimelineMetadata::new(
            // Initialize disk_consistent LSN to 0, The caller must import some data to
            // make it valid, before calling finish_creation()
            Lsn(0),
            None,
            None,
            Lsn(0),
            initdb_lsn,
            initdb_lsn,
            pg_version,
        );
        self.prepare_new_timeline(
            new_timeline_id,
            &new_metadata,
            timeline_uninit_mark,
            initdb_lsn,
            None,
        )
        .await
    }

    /// Helper for unit tests to create an empty timeline.
    ///
    /// The timeline is has state value `Active` but its background loops are not running.
    // This makes the various functions which anyhow::ensure! for Active state work in tests.
    // Our current tests don't need the background loops.
    #[cfg(test)]
    pub async fn create_test_timeline(
        &self,
        new_timeline_id: TimelineId,
        initdb_lsn: Lsn,
        pg_version: u32,
        ctx: &RequestContext,
    ) -> anyhow::Result<Arc<Timeline>> {
        let uninit_tl = self
            .create_empty_timeline(new_timeline_id, initdb_lsn, pg_version, ctx)
            .await?;
        let tline = uninit_tl.raw_timeline().expect("we just created it");
        assert_eq!(tline.get_last_record_lsn(), Lsn(0));

        // Setup minimum keys required for the timeline to be usable.
        let mut modification = tline.begin_modification(initdb_lsn);
        modification
            .init_empty_test_timeline()
            .context("init_empty_test_timeline")?;
        modification
            .commit(ctx)
            .await
            .context("commit init_empty_test_timeline modification")?;

        // Flush to disk so that uninit_tl's check for valid disk_consistent_lsn passes.
        tline.maybe_spawn_flush_loop();
        tline.freeze_and_flush().await.context("freeze_and_flush")?;

        // Make sure the freeze_and_flush reaches remote storage.
        tline
            .remote_client
            .as_ref()
            .unwrap()
            .wait_completion()
            .await
            .unwrap();

        let tl = uninit_tl.finish_creation()?;
        // The non-test code would call tl.activate() here.
        tl.set_state(TimelineState::Active);
        Ok(tl)
    }

    /// Create a new timeline.
    ///
    /// Returns the new timeline ID and reference to its Timeline object.
    ///
    /// If the caller specified the timeline ID to use (`new_timeline_id`), and timeline with
    /// the same timeline ID already exists, returns CreateTimelineError::AlreadyExists.
    #[allow(clippy::too_many_arguments)]
    pub(crate) async fn create_timeline(
        &self,
        new_timeline_id: TimelineId,
        ancestor_timeline_id: Option<TimelineId>,
        mut ancestor_start_lsn: Option<Lsn>,
        pg_version: u32,
        load_existing_initdb: Option<TimelineId>,
        broker_client: storage_broker::BrokerClientChannel,
        ctx: &RequestContext,
    ) -> Result<Arc<Timeline>, CreateTimelineError> {
        if !self.is_active() {
            return Err(CreateTimelineError::Other(anyhow::anyhow!(
                "Cannot create timelines on inactive tenant"
            )));
        }

        let _gate = self
            .gate
            .enter()
            .map_err(|_| CreateTimelineError::ShuttingDown)?;

        // Get exclusive access to the timeline ID: this ensures that it does not already exist,
        // and that no other creation attempts will be allowed in while we are working.  The
        // uninit_mark is a guard.
        let uninit_mark = match self.create_timeline_uninit_mark(new_timeline_id) {
            Ok(m) => m,
            Err(TimelineExclusionError::AlreadyCreating) => {
                // Creation is in progress, we cannot create it again, and we cannot
                // check if this request matches the existing one, so caller must try
                // again later.
                return Err(CreateTimelineError::AlreadyCreating);
            }
            Err(TimelineExclusionError::Other(e)) => {
                return Err(CreateTimelineError::Other(e));
            }
            Err(TimelineExclusionError::AlreadyExists(existing)) => {
                debug!("timeline {new_timeline_id} already exists");

                // Idempotency: creating the same timeline twice is not an error, unless
                // the second creation has different parameters.
                if existing.get_ancestor_timeline_id() != ancestor_timeline_id
                    || existing.pg_version != pg_version
                    || (ancestor_start_lsn.is_some()
                        && ancestor_start_lsn != Some(existing.get_ancestor_lsn()))
                {
                    return Err(CreateTimelineError::Conflict);
                }

                if let Some(remote_client) = existing.remote_client.as_ref() {
                    // Wait for uploads to complete, so that when we return Ok, the timeline
                    // is known to be durable on remote storage. Just like we do at the end of
                    // this function, after we have created the timeline ourselves.
                    //
                    // We only really care that the initial version of `index_part.json` has
                    // been uploaded. That's enough to remember that the timeline
                    // exists. However, there is no function to wait specifically for that so
                    // we just wait for all in-progress uploads to finish.
                    remote_client
                        .wait_completion()
                        .await
                        .context("wait for timeline uploads to complete")?;
                }

                return Ok(existing);
            }
        };

        let loaded_timeline = match ancestor_timeline_id {
            Some(ancestor_timeline_id) => {
                let ancestor_timeline = self
                    .get_timeline(ancestor_timeline_id, false)
                    .context("Cannot branch off the timeline that's not present in pageserver")?;

                // instead of waiting around, just deny the request because ancestor is not yet
                // ready for other purposes either.
                if !ancestor_timeline.is_active() {
                    return Err(CreateTimelineError::AncestorNotActive);
                }

                if let Some(lsn) = ancestor_start_lsn.as_mut() {
                    *lsn = lsn.align();

                    let ancestor_ancestor_lsn = ancestor_timeline.get_ancestor_lsn();
                    if ancestor_ancestor_lsn > *lsn {
                        // can we safely just branch from the ancestor instead?
                        return Err(CreateTimelineError::AncestorLsn(anyhow::anyhow!(
                            "invalid start lsn {} for ancestor timeline {}: less than timeline ancestor lsn {}",
                            lsn,
                            ancestor_timeline_id,
                            ancestor_ancestor_lsn,
                        )));
                    }

                    // Wait for the WAL to arrive and be processed on the parent branch up
                    // to the requested branch point. The repository code itself doesn't
                    // require it, but if we start to receive WAL on the new timeline,
                    // decoding the new WAL might need to look up previous pages, relation
                    // sizes etc. and that would get confused if the previous page versions
                    // are not in the repository yet.
                    ancestor_timeline
                        .wait_lsn(*lsn, ctx)
                        .await
                        .map_err(|e| match e {
                            e @ (WaitLsnError::Timeout(_) | WaitLsnError::BadState) => {
                                CreateTimelineError::AncestorLsn(anyhow::anyhow!(e))
                            }
                            WaitLsnError::Shutdown => CreateTimelineError::ShuttingDown,
                        })?;
                }

                self.branch_timeline(
                    &ancestor_timeline,
                    new_timeline_id,
                    ancestor_start_lsn,
                    uninit_mark,
                    ctx,
                )
                .await?
            }
            None => {
                self.bootstrap_timeline(
                    new_timeline_id,
                    pg_version,
                    load_existing_initdb,
                    uninit_mark,
                    ctx,
                )
                .await?
            }
        };

        // At this point we have dropped our guard on [`Self::timelines_creating`], and
        // the timeline is visible in [`Self::timelines`], but it is _not_ durable yet.  We must
        // not send a success to the caller until it is.  The same applies to handling retries,
        // see the handling of [`TimelineExclusionError::AlreadyExists`] above.
        if let Some(remote_client) = loaded_timeline.remote_client.as_ref() {
            let kind = ancestor_timeline_id
                .map(|_| "branched")
                .unwrap_or("bootstrapped");
            remote_client.wait_completion().await.with_context(|| {
                format!("wait for {} timeline initial uploads to complete", kind)
            })?;
        }

        loaded_timeline.activate(broker_client, None, ctx);

        Ok(loaded_timeline)
    }

    pub(crate) async fn delete_timeline(
        self: Arc<Self>,
        timeline_id: TimelineId,
    ) -> Result<(), DeleteTimelineError> {
        DeleteTimelineFlow::run(&self, timeline_id, false).await?;

        Ok(())
    }

    /// perform one garbage collection iteration, removing old data files from disk.
    /// this function is periodically called by gc task.
    /// also it can be explicitly requested through page server api 'do_gc' command.
    ///
    /// `target_timeline_id` specifies the timeline to GC, or None for all.
    ///
    /// The `horizon` an `pitr` parameters determine how much WAL history needs to be retained.
    /// Also known as the retention period, or the GC cutoff point. `horizon` specifies
    /// the amount of history, as LSN difference from current latest LSN on each timeline.
    /// `pitr` specifies the same as a time difference from the current time. The effective
    /// GC cutoff point is determined conservatively by either `horizon` and `pitr`, whichever
    /// requires more history to be retained.
    //
    pub async fn gc_iteration(
        &self,
        target_timeline_id: Option<TimelineId>,
        horizon: u64,
        pitr: Duration,
        cancel: &CancellationToken,
        ctx: &RequestContext,
    ) -> anyhow::Result<GcResult> {
        // Don't start doing work during shutdown
        if let TenantState::Stopping { .. } = self.current_state() {
            return Ok(GcResult::default());
        }

        // there is a global allowed_error for this
        anyhow::ensure!(
            self.is_active(),
            "Cannot run GC iteration on inactive tenant"
        );

        {
            let conf = self.tenant_conf.read().unwrap();

            if !conf.location.may_delete_layers_hint() {
                info!("Skipping GC in location state {:?}", conf.location);
                return Ok(GcResult::default());
            }
        }

        self.gc_iteration_internal(target_timeline_id, horizon, pitr, cancel, ctx)
            .await
    }

    /// Perform one compaction iteration.
    /// This function is periodically called by compactor task.
    /// Also it can be explicitly requested per timeline through page server
    /// api's 'compact' command.
    async fn compaction_iteration(
        &self,
        cancel: &CancellationToken,
        ctx: &RequestContext,
    ) -> anyhow::Result<(), timeline::CompactionError> {
        // Don't start doing work during shutdown, or when broken, we do not need those in the logs
        if !self.is_active() {
            return Ok(());
        }

        {
            let conf = self.tenant_conf.read().unwrap();
            if !conf.location.may_delete_layers_hint() || !conf.location.may_upload_layers_hint() {
                info!("Skipping compaction in location state {:?}", conf.location);
                return Ok(());
            }
        }

        // Scan through the hashmap and collect a list of all the timelines,
        // while holding the lock. Then drop the lock and actually perform the
        // compactions.  We don't want to block everything else while the
        // compaction runs.
        let timelines_to_compact = {
            let timelines = self.timelines.lock().unwrap();
            let timelines_to_compact = timelines
                .iter()
                .filter_map(|(timeline_id, timeline)| {
                    if timeline.is_active() {
                        Some((*timeline_id, timeline.clone()))
                    } else {
                        None
                    }
                })
                .collect::<Vec<_>>();
            drop(timelines);
            timelines_to_compact
        };

        for (timeline_id, timeline) in &timelines_to_compact {
            timeline
                .compact(cancel, EnumSet::empty(), ctx)
                .instrument(info_span!("compact_timeline", %timeline_id))
                .await?;
        }

        Ok(())
    }

    pub fn current_state(&self) -> TenantState {
        self.state.borrow().clone()
    }

    pub fn is_active(&self) -> bool {
        self.current_state() == TenantState::Active
    }

    pub fn generation(&self) -> Generation {
        self.generation
    }

    /// Changes tenant status to active, unless shutdown was already requested.
    ///
    /// `background_jobs_can_start` is an optional barrier set to a value during pageserver startup
    /// to delay background jobs. Background jobs can be started right away when None is given.
    fn activate(
        self: &Arc<Self>,
        broker_client: BrokerClientChannel,
        background_jobs_can_start: Option<&completion::Barrier>,
        ctx: &RequestContext,
    ) {
        span::debug_assert_current_span_has_tenant_id();

        let mut activating = false;
        self.state.send_modify(|current_state| {
            use pageserver_api::models::ActivatingFrom;
            match &*current_state {
                TenantState::Activating(_) | TenantState::Active | TenantState::Broken { .. } | TenantState::Stopping { .. } => {
                    panic!("caller is responsible for calling activate() only on Loading / Attaching tenants, got {state:?}", state = current_state);
                }
                TenantState::Loading => {
                    *current_state = TenantState::Activating(ActivatingFrom::Loading);
                }
                TenantState::Attaching => {
                    *current_state = TenantState::Activating(ActivatingFrom::Attaching);
                }
            }
            debug!(tenant_id = %self.tenant_shard_id.tenant_id, shard_id = %self.tenant_shard_id.shard_slug(), "Activating tenant");
            activating = true;
            // Continue outside the closure. We need to grab timelines.lock()
            // and we plan to turn it into a tokio::sync::Mutex in a future patch.
        });

        if activating {
            let timelines_accessor = self.timelines.lock().unwrap();
            let timelines_to_activate = timelines_accessor
                .values()
                .filter(|timeline| !(timeline.is_broken() || timeline.is_stopping()));

            // Spawn gc and compaction loops. The loops will shut themselves
            // down when they notice that the tenant is inactive.
            tasks::start_background_loops(self, background_jobs_can_start);

            let mut activated_timelines = 0;

            for timeline in timelines_to_activate {
                timeline.activate(broker_client.clone(), background_jobs_can_start, ctx);
                activated_timelines += 1;
            }

            self.state.send_modify(move |current_state| {
                assert!(
                    matches!(current_state, TenantState::Activating(_)),
                    "set_stopping and set_broken wait for us to leave Activating state",
                );
                *current_state = TenantState::Active;

                let elapsed = self.constructed_at.elapsed();
                let total_timelines = timelines_accessor.len();

                // log a lot of stuff, because some tenants sometimes suffer from user-visible
                // times to activate. see https://github.com/neondatabase/neon/issues/4025
                info!(
                    since_creation_millis = elapsed.as_millis(),
                    tenant_id = %self.tenant_shard_id.tenant_id,
                    shard_id = %self.tenant_shard_id.shard_slug(),
                    activated_timelines,
                    total_timelines,
                    post_state = <&'static str>::from(&*current_state),
                    "activation attempt finished"
                );

                TENANT.activation.observe(elapsed.as_secs_f64());
            });
        }
    }

    /// Shutdown the tenant and join all of the spawned tasks.
    ///
    /// The method caters for all use-cases:
    /// - pageserver shutdown (freeze_and_flush == true)
    /// - detach + ignore (freeze_and_flush == false)
    ///
    /// This will attempt to shutdown even if tenant is broken.
    ///
    /// `shutdown_progress` is a [`completion::Barrier`] for the shutdown initiated by this call.
    /// If the tenant is already shutting down, we return a clone of the first shutdown call's
    /// `Barrier` as an `Err`. This not-first caller can use the returned barrier to join with
    /// the ongoing shutdown.
    async fn shutdown(
        &self,
        shutdown_progress: completion::Barrier,
        freeze_and_flush: bool,
    ) -> Result<(), completion::Barrier> {
        span::debug_assert_current_span_has_tenant_id();

        // Set tenant (and its timlines) to Stoppping state.
        //
        // Since we can only transition into Stopping state after activation is complete,
        // run it in a JoinSet so all tenants have a chance to stop before we get SIGKILLed.
        //
        // Transitioning tenants to Stopping state has a couple of non-obvious side effects:
        // 1. Lock out any new requests to the tenants.
        // 2. Signal cancellation to WAL receivers (we wait on it below).
        // 3. Signal cancellation for other tenant background loops.
        // 4. ???
        //
        // The waiting for the cancellation is not done uniformly.
        // We certainly wait for WAL receivers to shut down.
        // That is necessary so that no new data comes in before the freeze_and_flush.
        // But the tenant background loops are joined-on in our caller.
        // It's mesed up.
        // we just ignore the failure to stop

        // If we're still attaching, fire the cancellation token early to drop out: this
        // will prevent us flushing, but ensures timely shutdown if some I/O during attach
        // is very slow.
        if matches!(self.current_state(), TenantState::Attaching) {
            self.cancel.cancel();
        }

        match self.set_stopping(shutdown_progress, false, false).await {
            Ok(()) => {}
            Err(SetStoppingError::Broken) => {
                // assume that this is acceptable
            }
            Err(SetStoppingError::AlreadyStopping(other)) => {
                // give caller the option to wait for this this shutdown
                info!("Tenant::shutdown: AlreadyStopping");
                return Err(other);
            }
        };

        let mut js = tokio::task::JoinSet::new();
        {
            let timelines = self.timelines.lock().unwrap();
            timelines.values().for_each(|timeline| {
                let timeline = Arc::clone(timeline);
                let span = Span::current();
                js.spawn(async move {
                    if freeze_and_flush {
                        timeline.flush_and_shutdown().instrument(span).await
                    } else {
                        timeline.shutdown().instrument(span).await
                    }
                });
            })
        };
        // test_long_timeline_create_then_tenant_delete is leaning on this message
        tracing::info!("Waiting for timelines...");
        while let Some(res) = js.join_next().await {
            match res {
                Ok(()) => {}
                Err(je) if je.is_cancelled() => unreachable!("no cancelling used"),
                Err(je) if je.is_panic() => { /* logged already */ }
                Err(je) => warn!("unexpected JoinError: {je:?}"),
            }
        }

        // We cancel the Tenant's cancellation token _after_ the timelines have all shut down.  This permits
        // them to continue to do work during their shutdown methods, e.g. flushing data.
        tracing::debug!("Cancelling CancellationToken");
        self.cancel.cancel();

        // shutdown all tenant and timeline tasks: gc, compaction, page service
        // No new tasks will be started for this tenant because it's in `Stopping` state.
        //
        // this will additionally shutdown and await all timeline tasks.
        tracing::debug!("Waiting for tasks...");
        task_mgr::shutdown_tasks(None, Some(self.tenant_shard_id), None).await;

        // Wait for any in-flight operations to complete
        self.gate.close().await;

        Ok(())
    }

    /// Change tenant status to Stopping, to mark that it is being shut down.
    ///
    /// This function waits for the tenant to become active if it isn't already, before transitioning it into Stopping state.
    ///
    /// This function is not cancel-safe!
    ///
    /// `allow_transition_from_loading` is needed for the special case of loading task deleting the tenant.
    /// `allow_transition_from_attaching` is needed for the special case of attaching deleted tenant.
    async fn set_stopping(
        &self,
        progress: completion::Barrier,
        allow_transition_from_loading: bool,
        allow_transition_from_attaching: bool,
    ) -> Result<(), SetStoppingError> {
        let mut rx = self.state.subscribe();

        // cannot stop before we're done activating, so wait out until we're done activating
        rx.wait_for(|state| match state {
            TenantState::Attaching if allow_transition_from_attaching => true,
            TenantState::Activating(_) | TenantState::Attaching => {
                info!(
                    "waiting for {} to turn Active|Broken|Stopping",
                    <&'static str>::from(state)
                );
                false
            }
            TenantState::Loading => allow_transition_from_loading,
            TenantState::Active | TenantState::Broken { .. } | TenantState::Stopping { .. } => true,
        })
        .await
        .expect("cannot drop self.state while on a &self method");

        // we now know we're done activating, let's see whether this task is the winner to transition into Stopping
        let mut err = None;
        let stopping = self.state.send_if_modified(|current_state| match current_state {
            TenantState::Activating(_) => {
                unreachable!("1we ensured above that we're done with activation, and, there is no re-activation")
            }
            TenantState::Attaching => {
                if !allow_transition_from_attaching {
                    unreachable!("2we ensured above that we're done with activation, and, there is no re-activation")
                };
                *current_state = TenantState::Stopping { progress };
                true
            }
            TenantState::Loading => {
                if !allow_transition_from_loading {
                    unreachable!("3we ensured above that we're done with activation, and, there is no re-activation")
                };
                *current_state = TenantState::Stopping { progress };
                true
            }
            TenantState::Active => {
                // FIXME: due to time-of-check vs time-of-use issues, it can happen that new timelines
                // are created after the transition to Stopping. That's harmless, as the Timelines
                // won't be accessible to anyone afterwards, because the Tenant is in Stopping state.
                *current_state = TenantState::Stopping { progress };
                // Continue stopping outside the closure. We need to grab timelines.lock()
                // and we plan to turn it into a tokio::sync::Mutex in a future patch.
                true
            }
            TenantState::Broken { reason, .. } => {
                info!(
                    "Cannot set tenant to Stopping state, it is in Broken state due to: {reason}"
                );
                err = Some(SetStoppingError::Broken);
                false
            }
            TenantState::Stopping { progress } => {
                info!("Tenant is already in Stopping state");
                err = Some(SetStoppingError::AlreadyStopping(progress.clone()));
                false
            }
        });
        match (stopping, err) {
            (true, None) => {} // continue
            (false, Some(err)) => return Err(err),
            (true, Some(_)) => unreachable!(
                "send_if_modified closure must error out if not transitioning to Stopping"
            ),
            (false, None) => unreachable!(
                "send_if_modified closure must return true if transitioning to Stopping"
            ),
        }

        let timelines_accessor = self.timelines.lock().unwrap();
        let not_broken_timelines = timelines_accessor
            .values()
            .filter(|timeline| !timeline.is_broken());
        for timeline in not_broken_timelines {
            timeline.set_state(TimelineState::Stopping);
        }
        Ok(())
    }

    /// Method for tenant::mgr to transition us into Broken state in case of a late failure in
    /// `remove_tenant_from_memory`
    ///
    /// This function waits for the tenant to become active if it isn't already, before transitioning it into Stopping state.
    ///
    /// In tests, we also use this to set tenants to Broken state on purpose.
    pub(crate) async fn set_broken(&self, reason: String) {
        let mut rx = self.state.subscribe();

        // The load & attach routines own the tenant state until it has reached `Active`.
        // So, wait until it's done.
        rx.wait_for(|state| match state {
            TenantState::Activating(_) | TenantState::Loading | TenantState::Attaching => {
                info!(
                    "waiting for {} to turn Active|Broken|Stopping",
                    <&'static str>::from(state)
                );
                false
            }
            TenantState::Active | TenantState::Broken { .. } | TenantState::Stopping { .. } => true,
        })
        .await
        .expect("cannot drop self.state while on a &self method");

        // we now know we're done activating, let's see whether this task is the winner to transition into Broken
        self.set_broken_no_wait(reason)
    }

    pub(crate) fn set_broken_no_wait(&self, reason: impl Display) {
        let reason = reason.to_string();
        self.state.send_modify(|current_state| {
            match *current_state {
                TenantState::Activating(_) | TenantState::Loading | TenantState::Attaching => {
                    unreachable!("we ensured above that we're done with activation, and, there is no re-activation")
                }
                TenantState::Active => {
                    if cfg!(feature = "testing") {
                        warn!("Changing Active tenant to Broken state, reason: {}", reason);
                        *current_state = TenantState::broken_from_reason(reason);
                    } else {
                        unreachable!("not allowed to call set_broken on Active tenants in non-testing builds")
                    }
                }
                TenantState::Broken { .. } => {
                    warn!("Tenant is already in Broken state");
                }
                // This is the only "expected" path, any other path is a bug.
                TenantState::Stopping { .. } => {
                    warn!(
                        "Marking Stopping tenant as Broken state, reason: {}",
                        reason
                    );
                    *current_state = TenantState::broken_from_reason(reason);
                }
           }
        });
    }

    pub fn subscribe_for_state_updates(&self) -> watch::Receiver<TenantState> {
        self.state.subscribe()
    }

    /// The activate_now semaphore is initialized with zero units.  As soon as
    /// we add a unit, waiters will be able to acquire a unit and proceed.
    pub(crate) fn activate_now(&self) {
        self.activate_now_sem.add_permits(1);
    }

    pub(crate) async fn wait_to_become_active(
        &self,
        timeout: Duration,
    ) -> Result<(), GetActiveTenantError> {
        let mut receiver = self.state.subscribe();
        loop {
            let current_state = receiver.borrow_and_update().clone();
            match current_state {
                TenantState::Loading | TenantState::Attaching | TenantState::Activating(_) => {
                    // in these states, there's a chance that we can reach ::Active
                    self.activate_now();
                    match timeout_cancellable(timeout, &self.cancel, receiver.changed()).await {
                        Ok(r) => {
                            r.map_err(
                            |_e: tokio::sync::watch::error::RecvError|
                                // Tenant existed but was dropped: report it as non-existent
                                GetActiveTenantError::NotFound(GetTenantError::NotFound(self.tenant_shard_id.tenant_id))
                        )?
                        }
                        Err(TimeoutCancellableError::Cancelled) => {
                            return Err(GetActiveTenantError::Cancelled);
                        }
                        Err(TimeoutCancellableError::Timeout) => {
                            return Err(GetActiveTenantError::WaitForActiveTimeout {
                                latest_state: Some(self.current_state()),
                                wait_time: timeout,
                            });
                        }
                    }
                }
                TenantState::Active { .. } => {
                    return Ok(());
                }
                TenantState::Broken { .. } | TenantState::Stopping { .. } => {
                    // There's no chance the tenant can transition back into ::Active
                    return Err(GetActiveTenantError::WillNotBecomeActive(current_state));
                }
            }
        }
    }

    pub(crate) fn get_attach_mode(&self) -> AttachmentMode {
        self.tenant_conf
            .read()
            .unwrap()
            .location
            .attach_mode
            .clone()
    }

    /// For API access: generate a LocationConfig equivalent to the one that would be used to
    /// create a Tenant in the same state.  Do not use this in hot paths: it's for relatively
    /// rare external API calls, like a reconciliation at startup.
    pub(crate) fn get_location_conf(&self) -> models::LocationConfig {
        let conf = self.tenant_conf.read().unwrap();

        let location_config_mode = match conf.location.attach_mode {
            AttachmentMode::Single => models::LocationConfigMode::AttachedSingle,
            AttachmentMode::Multi => models::LocationConfigMode::AttachedMulti,
            AttachmentMode::Stale => models::LocationConfigMode::AttachedStale,
        };

        // We have a pageserver TenantConf, we need the API-facing TenantConfig.
        let tenant_config: models::TenantConfig = conf.tenant_conf.into();

        models::LocationConfig {
            mode: location_config_mode,
            generation: self.generation.into(),
            secondary_conf: None,
            shard_number: self.shard_identity.number.0,
            shard_count: self.shard_identity.count.0,
            shard_stripe_size: self.shard_identity.stripe_size.0,
            tenant_conf: tenant_config,
        }
    }

    pub(crate) fn get_tenant_shard_id(&self) -> &TenantShardId {
        &self.tenant_shard_id
    }

    pub(crate) fn get_generation(&self) -> Generation {
        self.generation
    }
}

/// Given a Vec of timelines and their ancestors (timeline_id, ancestor_id),
/// perform a topological sort, so that the parent of each timeline comes
/// before the children.
/// E extracts the ancestor from T
/// This allows for T to be different. It can be TimelineMetadata, can be Timeline itself, etc.
fn tree_sort_timelines<T, E>(
    timelines: HashMap<TimelineId, T>,
    extractor: E,
) -> anyhow::Result<Vec<(TimelineId, T)>>
where
    E: Fn(&T) -> Option<TimelineId>,
{
    let mut result = Vec::with_capacity(timelines.len());

    let mut now = Vec::with_capacity(timelines.len());
    // (ancestor, children)
    let mut later: HashMap<TimelineId, Vec<(TimelineId, T)>> =
        HashMap::with_capacity(timelines.len());

    for (timeline_id, value) in timelines {
        if let Some(ancestor_id) = extractor(&value) {
            let children = later.entry(ancestor_id).or_default();
            children.push((timeline_id, value));
        } else {
            now.push((timeline_id, value));
        }
    }

    while let Some((timeline_id, metadata)) = now.pop() {
        result.push((timeline_id, metadata));
        // All children of this can be loaded now
        if let Some(mut children) = later.remove(&timeline_id) {
            now.append(&mut children);
        }
    }

    // All timelines should be visited now. Unless there were timelines with missing ancestors.
    if !later.is_empty() {
        for (missing_id, orphan_ids) in later {
            for (orphan_id, _) in orphan_ids {
                error!("could not load timeline {orphan_id} because its ancestor timeline {missing_id} could not be loaded");
            }
        }
        bail!("could not load tenant because some timelines are missing ancestors");
    }

    Ok(result)
}

impl Tenant {
    pub fn tenant_specific_overrides(&self) -> TenantConfOpt {
        self.tenant_conf.read().unwrap().tenant_conf
    }

    pub fn effective_config(&self) -> TenantConf {
        self.tenant_specific_overrides()
            .merge(self.conf.default_tenant_conf)
    }

    pub fn get_checkpoint_distance(&self) -> u64 {
        let tenant_conf = self.tenant_conf.read().unwrap().tenant_conf;
        tenant_conf
            .checkpoint_distance
            .unwrap_or(self.conf.default_tenant_conf.checkpoint_distance)
    }

    pub fn get_checkpoint_timeout(&self) -> Duration {
        let tenant_conf = self.tenant_conf.read().unwrap().tenant_conf;
        tenant_conf
            .checkpoint_timeout
            .unwrap_or(self.conf.default_tenant_conf.checkpoint_timeout)
    }

    pub fn get_compaction_target_size(&self) -> u64 {
        let tenant_conf = self.tenant_conf.read().unwrap().tenant_conf;
        tenant_conf
            .compaction_target_size
            .unwrap_or(self.conf.default_tenant_conf.compaction_target_size)
    }

    pub fn get_compaction_period(&self) -> Duration {
        let tenant_conf = self.tenant_conf.read().unwrap().tenant_conf;
        tenant_conf
            .compaction_period
            .unwrap_or(self.conf.default_tenant_conf.compaction_period)
    }

    pub fn get_compaction_threshold(&self) -> usize {
        let tenant_conf = self.tenant_conf.read().unwrap().tenant_conf;
        tenant_conf
            .compaction_threshold
            .unwrap_or(self.conf.default_tenant_conf.compaction_threshold)
    }

    pub fn get_gc_horizon(&self) -> u64 {
        let tenant_conf = self.tenant_conf.read().unwrap().tenant_conf;
        tenant_conf
            .gc_horizon
            .unwrap_or(self.conf.default_tenant_conf.gc_horizon)
    }

    pub fn get_gc_period(&self) -> Duration {
        let tenant_conf = self.tenant_conf.read().unwrap().tenant_conf;
        tenant_conf
            .gc_period
            .unwrap_or(self.conf.default_tenant_conf.gc_period)
    }

    pub fn get_image_creation_threshold(&self) -> usize {
        let tenant_conf = self.tenant_conf.read().unwrap().tenant_conf;
        tenant_conf
            .image_creation_threshold
            .unwrap_or(self.conf.default_tenant_conf.image_creation_threshold)
    }

    pub fn get_pitr_interval(&self) -> Duration {
        let tenant_conf = self.tenant_conf.read().unwrap().tenant_conf;
        tenant_conf
            .pitr_interval
            .unwrap_or(self.conf.default_tenant_conf.pitr_interval)
    }

    pub fn get_trace_read_requests(&self) -> bool {
        let tenant_conf = self.tenant_conf.read().unwrap().tenant_conf;
        tenant_conf
            .trace_read_requests
            .unwrap_or(self.conf.default_tenant_conf.trace_read_requests)
    }

    pub fn get_min_resident_size_override(&self) -> Option<u64> {
        let tenant_conf = self.tenant_conf.read().unwrap().tenant_conf;
        tenant_conf
            .min_resident_size_override
            .or(self.conf.default_tenant_conf.min_resident_size_override)
    }

    pub fn get_heatmap_period(&self) -> Option<Duration> {
        let tenant_conf = self.tenant_conf.read().unwrap().tenant_conf;
        let heatmap_period = tenant_conf
            .heatmap_period
            .unwrap_or(self.conf.default_tenant_conf.heatmap_period);
        if heatmap_period.is_zero() {
            None
        } else {
            Some(heatmap_period)
        }
    }

    pub fn set_new_tenant_config(&self, new_tenant_conf: TenantConfOpt) {
        self.tenant_conf.write().unwrap().tenant_conf = new_tenant_conf;
        // Don't hold self.timelines.lock() during the notifies.
        // There's no risk of deadlock right now, but there could be if we consolidate
        // mutexes in struct Timeline in the future.
        let timelines = self.list_timelines();
        for timeline in timelines {
            timeline.tenant_conf_updated();
        }
    }

    pub(crate) fn set_new_location_config(&self, new_conf: AttachedTenantConf) {
        *self.tenant_conf.write().unwrap() = new_conf;
        // Don't hold self.timelines.lock() during the notifies.
        // There's no risk of deadlock right now, but there could be if we consolidate
        // mutexes in struct Timeline in the future.
        let timelines = self.list_timelines();
        for timeline in timelines {
            timeline.tenant_conf_updated();
        }
    }

    /// Helper function to create a new Timeline struct.
    ///
    /// The returned Timeline is in Loading state. The caller is responsible for
    /// initializing any on-disk state, and for inserting the Timeline to the 'timelines'
    /// map.
    ///
    /// `validate_ancestor == false` is used when a timeline is created for deletion
    /// and we might not have the ancestor present anymore which is fine for to be
    /// deleted timelines.
    fn create_timeline_struct(
        &self,
        new_timeline_id: TimelineId,
        new_metadata: &TimelineMetadata,
        ancestor: Option<Arc<Timeline>>,
        resources: TimelineResources,
        cause: CreateTimelineCause,
    ) -> anyhow::Result<Arc<Timeline>> {
        let state = match cause {
            CreateTimelineCause::Load => {
                let ancestor_id = new_metadata.ancestor_timeline();
                anyhow::ensure!(
                    ancestor_id == ancestor.as_ref().map(|t| t.timeline_id),
                    "Timeline's {new_timeline_id} ancestor {ancestor_id:?} was not found"
                );
                TimelineState::Loading
            }
            CreateTimelineCause::Delete => TimelineState::Stopping,
        };

        let pg_version = new_metadata.pg_version();

        let timeline = Timeline::new(
            self.conf,
            Arc::clone(&self.tenant_conf),
            new_metadata,
            ancestor,
            new_timeline_id,
            self.tenant_shard_id,
            self.generation,
            self.shard_identity,
            Arc::clone(&self.walredo_mgr),
            resources,
            pg_version,
            state,
            self.cancel.child_token(),
        );

        Ok(timeline)
    }

    // Allow too_many_arguments because a constructor's argument list naturally grows with the
    // number of attributes in the struct: breaking these out into a builder wouldn't be helpful.
    #[allow(clippy::too_many_arguments)]
    fn new(
        state: TenantState,
        conf: &'static PageServerConf,
        attached_conf: AttachedTenantConf,
        shard_identity: ShardIdentity,
        walredo_mgr: Arc<WalRedoManager>,
        tenant_shard_id: TenantShardId,
        remote_storage: Option<GenericRemoteStorage>,
        deletion_queue_client: DeletionQueueClient,
    ) -> Tenant {
        let (state, mut rx) = watch::channel(state);

        tokio::spawn(async move {
            let tid = tenant_shard_id.to_string();

            fn inspect_state(state: &TenantState) -> ([&'static str; 1], bool) {
                ([state.into()], matches!(state, TenantState::Broken { .. }))
            }

            let mut tuple = inspect_state(&rx.borrow_and_update());

            let is_broken = tuple.1;
            let mut counted_broken = if !is_broken {
                // the tenant might be ignored and reloaded, so first remove any previous set
                // element. it most likely has already been scraped, as these are manual operations
                // right now. most likely we will add it back very soon.
                drop(crate::metrics::BROKEN_TENANTS_SET.remove_label_values(&[&tid]));
                false
            } else {
                // add the id to the set right away, there should not be any updates on the channel
                // after
                crate::metrics::BROKEN_TENANTS_SET
                    .with_label_values(&[&tid])
                    .set(1);
                true
            };

            loop {
                let labels = &tuple.0;
                let current = TENANT_STATE_METRIC.with_label_values(labels);
                current.inc();

                if rx.changed().await.is_err() {
                    // tenant has been dropped; decrement the counter because a tenant with that
                    // state is no longer in tenant map, but allow any broken set item to exist
                    // still.
                    current.dec();
                    break;
                }

                current.dec();
                tuple = inspect_state(&rx.borrow_and_update());

                let is_broken = tuple.1;
                if is_broken && !counted_broken {
                    counted_broken = true;
                    // insert the tenant_id (back) into the set
                    crate::metrics::BROKEN_TENANTS_SET
                        .with_label_values(&[&tid])
                        .inc();
                }
            }
        });

        Tenant {
            tenant_shard_id,
            shard_identity,
            generation: attached_conf.location.generation,
            conf,
            // using now here is good enough approximation to catch tenants with really long
            // activation times.
            constructed_at: Instant::now(),
            tenant_conf: Arc::new(RwLock::new(attached_conf)),
            timelines: Mutex::new(HashMap::new()),
            timelines_creating: Mutex::new(HashSet::new()),
            gc_cs: tokio::sync::Mutex::new(()),
            walredo_mgr,
            remote_storage,
            deletion_queue_client,
            state,
            cached_logical_sizes: tokio::sync::Mutex::new(HashMap::new()),
            cached_synthetic_tenant_size: Arc::new(AtomicU64::new(0)),
            eviction_task_tenant_state: tokio::sync::Mutex::new(EvictionTaskTenantState::default()),
            activate_now_sem: tokio::sync::Semaphore::new(0),
            delete_progress: Arc::new(tokio::sync::Mutex::new(DeleteTenantFlow::default())),
            cancel: CancellationToken::default(),
            gate: Gate::new(format!("Tenant<{tenant_shard_id}>")),
        }
    }

    /// Locate and load config
    pub(super) fn load_tenant_config(
        conf: &'static PageServerConf,
        tenant_shard_id: &TenantShardId,
    ) -> anyhow::Result<LocationConf> {
        let legacy_config_path = conf.tenant_config_path(tenant_shard_id);
        let config_path = conf.tenant_location_config_path(tenant_shard_id);

        if config_path.exists() {
            // New-style config takes precedence
            let deserialized = Self::read_config(&config_path)?;
            Ok(toml_edit::de::from_document::<LocationConf>(deserialized)?)
        } else if legacy_config_path.exists() {
            // Upgrade path: found an old-style configuration only
            let deserialized = Self::read_config(&legacy_config_path)?;

            let mut tenant_conf = TenantConfOpt::default();
            for (key, item) in deserialized.iter() {
                match key {
                    "tenant_config" => {
                        tenant_conf = TenantConfOpt::try_from(item.to_owned()).context(format!("Failed to parse config from file '{legacy_config_path}' as pageserver config"))?;
                    }
                    _ => bail!(
                        "config file {legacy_config_path} has unrecognized pageserver option '{key}'"
                    ),
                }
            }

            // Legacy configs are implicitly in attached state, and do not support sharding
            Ok(LocationConf::attached_single(
                tenant_conf,
                Generation::none(),
                &ShardParameters::default(),
            ))
        } else {
            // FIXME If the config file is not found, assume that we're attaching
            // a detached tenant and config is passed via attach command.
            // https://github.com/neondatabase/neon/issues/1555
            // OR: we're loading after incomplete deletion that managed to remove config.
            info!(
                "tenant config not found in {} or {}",
                config_path, legacy_config_path
            );
            Ok(LocationConf::default())
        }
    }

    fn read_config(path: &Utf8Path) -> anyhow::Result<toml_edit::Document> {
        info!("loading tenant configuration from {path}");

        // load and parse file
        let config = fs::read_to_string(path)
            .with_context(|| format!("Failed to load config from path '{path}'"))?;

        config
            .parse::<toml_edit::Document>()
            .with_context(|| format!("Failed to parse config from file '{path}' as toml file"))
    }

    #[tracing::instrument(skip_all, fields(tenant_id=%tenant_shard_id.tenant_id, shard_id=%tenant_shard_id.shard_slug()))]
    pub(super) async fn persist_tenant_config(
        conf: &'static PageServerConf,
        tenant_shard_id: &TenantShardId,
        location_conf: &LocationConf,
    ) -> anyhow::Result<()> {
        let legacy_config_path = conf.tenant_config_path(tenant_shard_id);
        let config_path = conf.tenant_location_config_path(tenant_shard_id);

        Self::persist_tenant_config_at(
            tenant_shard_id,
            &config_path,
            &legacy_config_path,
            location_conf,
        )
        .await
    }

    #[tracing::instrument(skip_all, fields(tenant_id=%tenant_shard_id.tenant_id, shard_id=%tenant_shard_id.shard_slug()))]
    pub(super) async fn persist_tenant_config_at(
        tenant_shard_id: &TenantShardId,
        config_path: &Utf8Path,
        legacy_config_path: &Utf8Path,
        location_conf: &LocationConf,
    ) -> anyhow::Result<()> {
        // Forward compat: write out an old-style configuration that old versions can read, in case we roll back
        Self::persist_tenant_config_legacy(
            tenant_shard_id,
            legacy_config_path,
            &location_conf.tenant_conf,
        )
        .await?;

        if let LocationMode::Attached(attach_conf) = &location_conf.mode {
            // Once we use LocationMode, generations are mandatory.  If we aren't using generations,
            // then drop out after writing legacy-style config.
            if attach_conf.generation.is_none() {
                tracing::debug!("Running without generations, not writing new-style LocationConf");
                return Ok(());
            }
        }

        debug!("persisting tenantconf to {config_path}");

        let mut conf_content = r#"# This file contains a specific per-tenant's config.
#  It is read in case of pageserver restart.
"#
        .to_string();

        fail::fail_point!("tenant-config-before-write", |_| {
            anyhow::bail!("tenant-config-before-write");
        });

        // Convert the config to a toml file.
        conf_content += &toml_edit::ser::to_string_pretty(&location_conf)?;

        let temp_path = path_with_suffix_extension(config_path, TEMP_FILE_SUFFIX);

        let tenant_shard_id = *tenant_shard_id;
        let config_path = config_path.to_owned();
        tokio::task::spawn_blocking(move || {
            Handle::current().block_on(async move {
                let conf_content = conf_content.as_bytes();
                VirtualFile::crashsafe_overwrite(&config_path, &temp_path, conf_content)
                    .await
                    .with_context(|| {
                        format!("write tenant {tenant_shard_id} config to {config_path}")
                    })
            })
        })
        .await??;

        Ok(())
    }

    #[tracing::instrument(skip_all, fields(tenant_id=%tenant_shard_id.tenant_id, shard_id=%tenant_shard_id.shard_slug()))]
    async fn persist_tenant_config_legacy(
        tenant_shard_id: &TenantShardId,
        target_config_path: &Utf8Path,
        tenant_conf: &TenantConfOpt,
    ) -> anyhow::Result<()> {
        debug!("persisting tenantconf to {target_config_path}");

        let mut conf_content = r#"# This file contains a specific per-tenant's config.
#  It is read in case of pageserver restart.

[tenant_config]
"#
        .to_string();

        // Convert the config to a toml file.
        conf_content += &toml_edit::ser::to_string(&tenant_conf)?;

        let temp_path = path_with_suffix_extension(target_config_path, TEMP_FILE_SUFFIX);

        let tenant_shard_id = *tenant_shard_id;
        let target_config_path = target_config_path.to_owned();
        tokio::task::spawn_blocking(move || {
            Handle::current().block_on(async move {
                let conf_content = conf_content.as_bytes();
                VirtualFile::crashsafe_overwrite(&target_config_path, &temp_path, conf_content)
                    .await
                    .with_context(|| {
                        format!("write tenant {tenant_shard_id} config to {target_config_path}")
                    })
            })
        })
        .await??;
        Ok(())
    }

    //
    // How garbage collection works:
    //
    //                    +--bar------------->
    //                   /
    //             +----+-----foo---------------->
    //            /
    // ----main--+-------------------------->
    //                \
    //                 +-----baz-------->
    //
    //
    // 1. Grab 'gc_cs' mutex to prevent new timelines from being created while Timeline's
    //    `gc_infos` are being refreshed
    // 2. Scan collected timelines, and on each timeline, make note of the
    //    all the points where other timelines have been branched off.
    //    We will refrain from removing page versions at those LSNs.
    // 3. For each timeline, scan all layer files on the timeline.
    //    Remove all files for which a newer file exists and which
    //    don't cover any branch point LSNs.
    //
    // TODO:
    // - if a relation has a non-incremental persistent layer on a child branch, then we
    //   don't need to keep that in the parent anymore. But currently
    //   we do.
    async fn gc_iteration_internal(
        &self,
        target_timeline_id: Option<TimelineId>,
        horizon: u64,
        pitr: Duration,
        cancel: &CancellationToken,
        ctx: &RequestContext,
    ) -> anyhow::Result<GcResult> {
        let mut totals: GcResult = Default::default();
        let now = Instant::now();

        let gc_timelines = match self
            .refresh_gc_info_internal(target_timeline_id, horizon, pitr, cancel, ctx)
            .await
        {
            Ok(result) => result,
            Err(e) => {
                if let Some(PageReconstructError::Cancelled) =
                    e.downcast_ref::<PageReconstructError>()
                {
                    // Handle cancellation
                    totals.elapsed = now.elapsed();
                    return Ok(totals);
                } else {
                    // Propagate other errors
                    return Err(e);
                }
            }
        };

        failpoint_support::sleep_millis_async!("gc_iteration_internal_after_getting_gc_timelines");

        // If there is nothing to GC, we don't want any messages in the INFO log.
        if !gc_timelines.is_empty() {
            info!("{} timelines need GC", gc_timelines.len());
        } else {
            debug!("{} timelines need GC", gc_timelines.len());
        }

        // Perform GC for each timeline.
        //
        // Note that we don't hold the `Tenant::gc_cs` lock here because we don't want to delay the
        // branch creation task, which requires the GC lock. A GC iteration can run concurrently
        // with branch creation.
        //
        // See comments in [`Tenant::branch_timeline`] for more information about why branch
        // creation task can run concurrently with timeline's GC iteration.
        for timeline in gc_timelines {
            if task_mgr::is_shutdown_requested() || cancel.is_cancelled() {
                // We were requested to shut down. Stop and return with the progress we
                // made.
                break;
            }
            let result = timeline.gc().await?;
            totals += result;
        }

        totals.elapsed = now.elapsed();
        Ok(totals)
    }

    /// Refreshes the Timeline::gc_info for all timelines, returning the
    /// vector of timelines which have [`Timeline::get_last_record_lsn`] past
    /// [`Tenant::get_gc_horizon`].
    ///
    /// This is usually executed as part of periodic gc, but can now be triggered more often.
    pub async fn refresh_gc_info(
        &self,
        cancel: &CancellationToken,
        ctx: &RequestContext,
    ) -> anyhow::Result<Vec<Arc<Timeline>>> {
        // since this method can now be called at different rates than the configured gc loop, it
        // might be that these configuration values get applied faster than what it was previously,
        // since these were only read from the gc task.
        let horizon = self.get_gc_horizon();
        let pitr = self.get_pitr_interval();

        // refresh all timelines
        let target_timeline_id = None;

        self.refresh_gc_info_internal(target_timeline_id, horizon, pitr, cancel, ctx)
            .await
    }

    async fn refresh_gc_info_internal(
        &self,
        target_timeline_id: Option<TimelineId>,
        horizon: u64,
        pitr: Duration,
        cancel: &CancellationToken,
        ctx: &RequestContext,
    ) -> anyhow::Result<Vec<Arc<Timeline>>> {
        // grab mutex to prevent new timelines from being created here.
        let gc_cs = self.gc_cs.lock().await;

        // Scan all timelines. For each timeline, remember the timeline ID and
        // the branch point where it was created.
        let (all_branchpoints, timeline_ids): (BTreeSet<(TimelineId, Lsn)>, _) = {
            let timelines = self.timelines.lock().unwrap();
            let mut all_branchpoints = BTreeSet::new();
            let timeline_ids = {
                if let Some(target_timeline_id) = target_timeline_id.as_ref() {
                    if timelines.get(target_timeline_id).is_none() {
                        bail!("gc target timeline does not exist")
                    }
                };

                timelines
                    .iter()
                    .map(|(timeline_id, timeline_entry)| {
                        if let Some(ancestor_timeline_id) =
                            &timeline_entry.get_ancestor_timeline_id()
                        {
                            // If target_timeline is specified, we only need to know branchpoints of its children
                            if let Some(timeline_id) = target_timeline_id {
                                if ancestor_timeline_id == &timeline_id {
                                    all_branchpoints.insert((
                                        *ancestor_timeline_id,
                                        timeline_entry.get_ancestor_lsn(),
                                    ));
                                }
                            }
                            // Collect branchpoints for all timelines
                            else {
                                all_branchpoints.insert((
                                    *ancestor_timeline_id,
                                    timeline_entry.get_ancestor_lsn(),
                                ));
                            }
                        }

                        *timeline_id
                    })
                    .collect::<Vec<_>>()
            };
            (all_branchpoints, timeline_ids)
        };

        // Ok, we now know all the branch points.
        // Update the GC information for each timeline.
        let mut gc_timelines = Vec::with_capacity(timeline_ids.len());
        for timeline_id in timeline_ids {
            // Timeline is known to be local and loaded.
            let timeline = self
                .get_timeline(timeline_id, false)
                .with_context(|| format!("Timeline {timeline_id} was not found"))?;

            // If target_timeline is specified, ignore all other timelines
            if let Some(target_timeline_id) = target_timeline_id {
                if timeline_id != target_timeline_id {
                    continue;
                }
            }

            if let Some(cutoff) = timeline.get_last_record_lsn().checked_sub(horizon) {
                let branchpoints: Vec<Lsn> = all_branchpoints
                    .range((
                        Included((timeline_id, Lsn(0))),
                        Included((timeline_id, Lsn(u64::MAX))),
                    ))
                    .map(|&x| x.1)
                    .collect();
                timeline
                    .update_gc_info(branchpoints, cutoff, pitr, cancel, ctx)
                    .await?;

                gc_timelines.push(timeline);
            }
        }
        drop(gc_cs);
        Ok(gc_timelines)
    }

    /// A substitute for `branch_timeline` for use in unit tests.
    /// The returned timeline will have state value `Active` to make various `anyhow::ensure!()`
    /// calls pass, but, we do not actually call `.activate()` under the hood. So, none of the
    /// timeline background tasks are launched, except the flush loop.
    #[cfg(test)]
    async fn branch_timeline_test(
        &self,
        src_timeline: &Arc<Timeline>,
        dst_id: TimelineId,
        start_lsn: Option<Lsn>,
        ctx: &RequestContext,
    ) -> Result<Arc<Timeline>, CreateTimelineError> {
        let uninit_mark = self.create_timeline_uninit_mark(dst_id).unwrap();
        let tl = self
            .branch_timeline_impl(src_timeline, dst_id, start_lsn, uninit_mark, ctx)
            .await?;
        tl.set_state(TimelineState::Active);
        Ok(tl)
    }

    /// Branch an existing timeline.
    ///
    /// The caller is responsible for activating the returned timeline.
    async fn branch_timeline(
        &self,
        src_timeline: &Arc<Timeline>,
        dst_id: TimelineId,
        start_lsn: Option<Lsn>,
        timeline_uninit_mark: TimelineUninitMark<'_>,
        ctx: &RequestContext,
    ) -> Result<Arc<Timeline>, CreateTimelineError> {
        self.branch_timeline_impl(src_timeline, dst_id, start_lsn, timeline_uninit_mark, ctx)
            .await
    }

    async fn branch_timeline_impl(
        &self,
        src_timeline: &Arc<Timeline>,
        dst_id: TimelineId,
        start_lsn: Option<Lsn>,
        timeline_uninit_mark: TimelineUninitMark<'_>,
        _ctx: &RequestContext,
    ) -> Result<Arc<Timeline>, CreateTimelineError> {
        let src_id = src_timeline.timeline_id;

        // We will validate our ancestor LSN in this function.  Acquire the GC lock so that
        // this check cannot race with GC, and the ancestor LSN is guaranteed to remain
        // valid while we are creating the branch.
        let _gc_cs = self.gc_cs.lock().await;

        // If no start LSN is specified, we branch the new timeline from the source timeline's last record LSN
        let start_lsn = start_lsn.unwrap_or_else(|| {
            let lsn = src_timeline.get_last_record_lsn();
            info!("branching timeline {dst_id} from timeline {src_id} at last record LSN: {lsn}");
            lsn
        });

        // Ensure that `start_lsn` is valid, i.e. the LSN is within the PITR
        // horizon on the source timeline
        //
        // We check it against both the planned GC cutoff stored in 'gc_info',
        // and the 'latest_gc_cutoff' of the last GC that was performed.  The
        // planned GC cutoff in 'gc_info' is normally larger than
        // 'latest_gc_cutoff_lsn', but beware of corner cases like if you just
        // changed the GC settings for the tenant to make the PITR window
        // larger, but some of the data was already removed by an earlier GC
        // iteration.

        // check against last actual 'latest_gc_cutoff' first
        let latest_gc_cutoff_lsn = src_timeline.get_latest_gc_cutoff_lsn();
        src_timeline
            .check_lsn_is_in_scope(start_lsn, &latest_gc_cutoff_lsn)
            .context(format!(
                "invalid branch start lsn: less than latest GC cutoff {}",
                *latest_gc_cutoff_lsn,
            ))
            .map_err(CreateTimelineError::AncestorLsn)?;

        // and then the planned GC cutoff
        {
            let gc_info = src_timeline.gc_info.read().unwrap();
            let cutoff = min(gc_info.pitr_cutoff, gc_info.horizon_cutoff);
            if start_lsn < cutoff {
                return Err(CreateTimelineError::AncestorLsn(anyhow::anyhow!(
                    "invalid branch start lsn: less than planned GC cutoff {cutoff}"
                )));
            }
        }

        //
        // The branch point is valid, and we are still holding the 'gc_cs' lock
        // so that GC cannot advance the GC cutoff until we are finished.
        // Proceed with the branch creation.
        //

        // Determine prev-LSN for the new timeline. We can only determine it if
        // the timeline was branched at the current end of the source timeline.
        let RecordLsn {
            last: src_last,
            prev: src_prev,
        } = src_timeline.get_last_record_rlsn();
        let dst_prev = if src_last == start_lsn {
            Some(src_prev)
        } else {
            None
        };

        // Create the metadata file, noting the ancestor of the new timeline.
        // There is initially no data in it, but all the read-calls know to look
        // into the ancestor.
        let metadata = TimelineMetadata::new(
            start_lsn,
            dst_prev,
            Some(src_id),
            start_lsn,
            *src_timeline.latest_gc_cutoff_lsn.read(), // FIXME: should we hold onto this guard longer?
            src_timeline.initdb_lsn,
            src_timeline.pg_version,
        );

        let uninitialized_timeline = self
            .prepare_new_timeline(
                dst_id,
                &metadata,
                timeline_uninit_mark,
                start_lsn + 1,
                Some(Arc::clone(src_timeline)),
            )
            .await?;

        let new_timeline = uninitialized_timeline.finish_creation()?;

        // Root timeline gets its layers during creation and uploads them along with the metadata.
        // A branch timeline though, when created, can get no writes for some time, hence won't get any layers created.
        // We still need to upload its metadata eagerly: if other nodes `attach` the tenant and miss this timeline, their GC
        // could get incorrect information and remove more layers, than needed.
        // See also https://github.com/neondatabase/neon/issues/3865
        if let Some(remote_client) = new_timeline.remote_client.as_ref() {
            remote_client
                .schedule_index_upload_for_metadata_update(&metadata)
                .context("branch initial metadata upload")?;
        }

        info!("branched timeline {dst_id} from {src_id} at {start_lsn}");

        Ok(new_timeline)
    }

    /// For unit tests, make this visible so that other modules can directly create timelines
    #[cfg(test)]
    #[tracing::instrument(fields(tenant_id=%self.tenant_shard_id.tenant_id, shard_id=%self.tenant_shard_id.shard_slug(), %timeline_id))]
    pub(crate) async fn bootstrap_timeline_test(
        &self,
        timeline_id: TimelineId,
        pg_version: u32,
        load_existing_initdb: Option<TimelineId>,
        ctx: &RequestContext,
    ) -> anyhow::Result<Arc<Timeline>> {
        let uninit_mark = self.create_timeline_uninit_mark(timeline_id).unwrap();
        self.bootstrap_timeline(
            timeline_id,
            pg_version,
            load_existing_initdb,
            uninit_mark,
            ctx,
        )
        .await
    }

    async fn upload_initdb(
        &self,
        timelines_path: &Utf8PathBuf,
        pgdata_path: &Utf8PathBuf,
        timeline_id: &TimelineId,
    ) -> anyhow::Result<()> {
        let Some(storage) = &self.remote_storage else {
            // No remote storage?  No upload.
            return Ok(());
        };

        let temp_path = timelines_path.join(format!(
            "{INITDB_PATH}.upload-{timeline_id}.{TEMP_FILE_SUFFIX}"
        ));

        scopeguard::defer! {
            if let Err(e) = fs::remove_file(&temp_path) {
                error!("Failed to remove temporary initdb archive '{temp_path}': {e}");
            }
        }

        let (pgdata_zstd, tar_zst_size) =
            import_datadir::create_tar_zst(pgdata_path, &temp_path).await?;

        pausable_failpoint!("before-initdb-upload");

        backoff::retry(
            || async {
                self::remote_timeline_client::upload_initdb_dir(
                    storage,
                    &self.tenant_shard_id.tenant_id,
                    timeline_id,
                    pgdata_zstd.try_clone().await?,
                    tar_zst_size,
                    &self.cancel,
                )
                .await
            },
            |_| false,
            3,
            u32::MAX,
            "persist_initdb_tar_zst",
            backoff::Cancel::new(self.cancel.clone(), || anyhow::anyhow!("Cancelled")),
        )
        .await?;

        Ok(())
    }

    /// - run initdb to init temporary instance and get bootstrap data
    /// - after initialization completes, tar up the temp dir and upload it to S3.
    ///
    /// The caller is responsible for activating the returned timeline.
    async fn bootstrap_timeline(
        &self,
        timeline_id: TimelineId,
        pg_version: u32,
        load_existing_initdb: Option<TimelineId>,
        timeline_uninit_mark: TimelineUninitMark<'_>,
        ctx: &RequestContext,
    ) -> anyhow::Result<Arc<Timeline>> {
        // create a `tenant/{tenant_id}/timelines/basebackup-{timeline_id}.{TEMP_FILE_SUFFIX}/`
        // temporary directory for basebackup files for the given timeline.

        let timelines_path = self.conf.timelines_path(&self.tenant_shard_id);
        let pgdata_path = path_with_suffix_extension(
            timelines_path.join(format!("basebackup-{timeline_id}")),
            TEMP_FILE_SUFFIX,
        );

        // an uninit mark was placed before, nothing else can access this timeline files
        // current initdb was not run yet, so remove whatever was left from the previous runs
        if pgdata_path.exists() {
            fs::remove_dir_all(&pgdata_path).with_context(|| {
                format!("Failed to remove already existing initdb directory: {pgdata_path}")
            })?;
        }
        // this new directory is very temporary, set to remove it immediately after bootstrap, we don't need it
        scopeguard::defer! {
            if let Err(e) = fs::remove_dir_all(&pgdata_path) {
                // this is unlikely, but we will remove the directory on pageserver restart or another bootstrap call
                error!("Failed to remove temporary initdb directory '{pgdata_path}': {e}");
            }
        }
        if let Some(existing_initdb_timeline_id) = load_existing_initdb {
            let Some(storage) = &self.remote_storage else {
                bail!("no storage configured but load_existing_initdb set to {existing_initdb_timeline_id}");
            };
            let (initdb_tar_zst_path, initdb_tar_zst) =
                self::remote_timeline_client::download_initdb_tar_zst(
                    self.conf,
                    storage,
                    &self.tenant_shard_id,
                    &existing_initdb_timeline_id,
                    &self.cancel,
                )
                .await
                .context("download initdb tar")?;

            scopeguard::defer! {
                if let Err(e) = fs::remove_file(&initdb_tar_zst_path) {
                    error!("Failed to remove temporary initdb archive '{initdb_tar_zst_path}': {e}");
                }
            }

            let buf_read =
                BufReader::with_capacity(remote_timeline_client::BUFFER_SIZE, initdb_tar_zst);
            import_datadir::extract_tar_zst(&pgdata_path, buf_read)
                .await
                .context("extract initdb tar")?;
        } else {
            // Init temporarily repo to get bootstrap data, this creates a directory in the `initdb_path` path
            run_initdb(self.conf, &pgdata_path, pg_version, &self.cancel).await?;

            // Upload the created data dir to S3
            if self.tenant_shard_id().is_zero() {
                self.upload_initdb(&timelines_path, &pgdata_path, &timeline_id)
                    .await?;
            }
        }
        let pgdata_lsn = import_datadir::get_lsn_from_controlfile(&pgdata_path)?.align();

        // Import the contents of the data directory at the initial checkpoint
        // LSN, and any WAL after that.
        // Initdb lsn will be equal to last_record_lsn which will be set after import.
        // Because we know it upfront avoid having an option or dummy zero value by passing it to the metadata.
        let new_metadata = TimelineMetadata::new(
            Lsn(0),
            None,
            None,
            Lsn(0),
            pgdata_lsn,
            pgdata_lsn,
            pg_version,
        );
        let raw_timeline = self
            .prepare_new_timeline(
                timeline_id,
                &new_metadata,
                timeline_uninit_mark,
                pgdata_lsn,
                None,
            )
            .await?;

        let tenant_shard_id = raw_timeline.owning_tenant.tenant_shard_id;
        let unfinished_timeline = raw_timeline.raw_timeline()?;

        import_datadir::import_timeline_from_postgres_datadir(
            unfinished_timeline,
            &pgdata_path,
            pgdata_lsn,
            ctx,
        )
        .await
        .with_context(|| {
            format!("Failed to import pgdatadir for timeline {tenant_shard_id}/{timeline_id}")
        })?;

        // Flush the new layer files to disk, before we make the timeline as available to
        // the outside world.
        //
        // Flush loop needs to be spawned in order to be able to flush.
        unfinished_timeline.maybe_spawn_flush_loop();

        fail::fail_point!("before-checkpoint-new-timeline", |_| {
            anyhow::bail!("failpoint before-checkpoint-new-timeline");
        });

        unfinished_timeline
            .freeze_and_flush()
            .await
            .with_context(|| {
                format!(
                    "Failed to flush after pgdatadir import for timeline {tenant_shard_id}/{timeline_id}"
                )
            })?;

        // All done!
        let timeline = raw_timeline.finish_creation()?;

        info!(
            "created root timeline {} timeline.lsn {}",
            timeline_id,
            timeline.get_last_record_lsn()
        );

        Ok(timeline)
    }

    /// Call this before constructing a timeline, to build its required structures
    fn build_timeline_resources(&self, timeline_id: TimelineId) -> TimelineResources {
        let remote_client = if let Some(remote_storage) = self.remote_storage.as_ref() {
            let remote_client = RemoteTimelineClient::new(
                remote_storage.clone(),
                self.deletion_queue_client.clone(),
                self.conf,
                self.tenant_shard_id,
                timeline_id,
                self.generation,
            );
            Some(remote_client)
        } else {
            None
        };

        TimelineResources {
            remote_client,
            deletion_queue_client: self.deletion_queue_client.clone(),
        }
    }

    /// Creates intermediate timeline structure and its files.
    ///
    /// An empty layer map is initialized, and new data and WAL can be imported starting
    /// at 'disk_consistent_lsn'. After any initial data has been imported, call
    /// `finish_creation` to insert the Timeline into the timelines map and to remove the
    /// uninit mark file.
    async fn prepare_new_timeline<'a>(
        &'a self,
        new_timeline_id: TimelineId,
        new_metadata: &TimelineMetadata,
        uninit_mark: TimelineUninitMark<'a>,
        start_lsn: Lsn,
        ancestor: Option<Arc<Timeline>>,
    ) -> anyhow::Result<UninitializedTimeline> {
        let tenant_shard_id = self.tenant_shard_id;

        let resources = self.build_timeline_resources(new_timeline_id);
        if let Some(remote_client) = &resources.remote_client {
            remote_client.init_upload_queue_for_empty_remote(new_metadata)?;
        }

        let timeline_struct = self
            .create_timeline_struct(
                new_timeline_id,
                new_metadata,
                ancestor,
                resources,
                CreateTimelineCause::Load,
            )
            .context("Failed to create timeline data structure")?;

        timeline_struct.init_empty_layer_map(start_lsn);

        if let Err(e) = self
            .create_timeline_files(&uninit_mark.timeline_path, &new_timeline_id, new_metadata)
            .await
        {
            error!("Failed to create initial files for timeline {tenant_shard_id}/{new_timeline_id}, cleaning up: {e:?}");
            cleanup_timeline_directory(uninit_mark);
            return Err(e);
        }

        debug!(
            "Successfully created initial files for timeline {tenant_shard_id}/{new_timeline_id}"
        );

        Ok(UninitializedTimeline::new(
            self,
            new_timeline_id,
            Some((timeline_struct, uninit_mark)),
        ))
    }

    async fn create_timeline_files(
        &self,
        timeline_path: &Utf8Path,
        new_timeline_id: &TimelineId,
        new_metadata: &TimelineMetadata,
    ) -> anyhow::Result<()> {
        crashsafe::create_dir(timeline_path).context("Failed to create timeline directory")?;

        fail::fail_point!("after-timeline-uninit-mark-creation", |_| {
            anyhow::bail!("failpoint after-timeline-uninit-mark-creation");
        });

        save_metadata(
            self.conf,
            &self.tenant_shard_id,
            new_timeline_id,
            new_metadata,
        )
        .await
        .context("Failed to create timeline metadata")?;
        Ok(())
    }

    /// Attempts to create an uninit mark file for the timeline initialization.
    /// Bails, if the timeline is already loaded into the memory (i.e. initialized before), or the uninit mark file already exists.
    ///
    /// This way, we need to hold the timelines lock only for small amount of time during the mark check/creation per timeline init.
    fn create_timeline_uninit_mark(
        &self,
        timeline_id: TimelineId,
    ) -> Result<TimelineUninitMark, TimelineExclusionError> {
        let tenant_shard_id = self.tenant_shard_id;

        let uninit_mark_path = self
            .conf
            .timeline_uninit_mark_file_path(tenant_shard_id, timeline_id);
        let timeline_path = self.conf.timeline_path(&tenant_shard_id, &timeline_id);

        let uninit_mark = TimelineUninitMark::new(
            self,
            timeline_id,
            uninit_mark_path.clone(),
            timeline_path.clone(),
        )?;

        // At this stage, we have got exclusive access to in-memory state for this timeline ID
        // for creation.
        // A timeline directory should never exist on disk already:
        // - a previous failed creation would have cleaned up after itself
        // - a pageserver restart would clean up timeline directories that don't have valid remote state
        //
        // Therefore it is an unexpected internal error to encounter a timeline directory already existing here,
        // this error may indicate a bug in cleanup on failed creations.
        if timeline_path.exists() {
            return Err(TimelineExclusionError::Other(anyhow::anyhow!(
                "Timeline directory already exists! This is a bug."
            )));
        }

        // Create the on-disk uninit mark _after_ the in-memory acquisition of the tenant ID: guarantees
        // that during process runtime, colliding creations will be caught in-memory without getting
        // as far as failing to write a file.
        fs::OpenOptions::new()
            .write(true)
            .create_new(true)
            .open(&uninit_mark_path)
            .context("Failed to create uninit mark file")
            .and_then(|_| {
                crashsafe::fsync_file_and_parent(&uninit_mark_path)
                    .context("Failed to fsync uninit mark file")
            })
            .with_context(|| {
                format!("Failed to crate uninit mark for timeline {tenant_shard_id}/{timeline_id}")
            })?;

        Ok(uninit_mark)
    }

    /// Gathers inputs from all of the timelines to produce a sizing model input.
    ///
    /// Future is cancellation safe. Only one calculation can be running at once per tenant.
    #[instrument(skip_all, fields(tenant_id=%self.tenant_shard_id.tenant_id, shard_id=%self.tenant_shard_id.shard_slug()))]
    pub async fn gather_size_inputs(
        &self,
        // `max_retention_period` overrides the cutoff that is used to calculate the size
        // (only if it is shorter than the real cutoff).
        max_retention_period: Option<u64>,
        cause: LogicalSizeCalculationCause,
        cancel: &CancellationToken,
        ctx: &RequestContext,
    ) -> anyhow::Result<size::ModelInputs> {
        let logical_sizes_at_once = self
            .conf
            .concurrent_tenant_size_logical_size_queries
            .inner();

        // TODO: Having a single mutex block concurrent reads is not great for performance.
        //
        // But the only case where we need to run multiple of these at once is when we
        // request a size for a tenant manually via API, while another background calculation
        // is in progress (which is not a common case).
        //
        // See more for on the issue #2748 condenced out of the initial PR review.
        let mut shared_cache = self.cached_logical_sizes.lock().await;

        size::gather_inputs(
            self,
            logical_sizes_at_once,
            max_retention_period,
            &mut shared_cache,
            cause,
            cancel,
            ctx,
        )
        .await
    }

    /// Calculate synthetic tenant size and cache the result.
    /// This is periodically called by background worker.
    /// result is cached in tenant struct
    #[instrument(skip_all, fields(tenant_id=%self.tenant_shard_id.tenant_id, shard_id=%self.tenant_shard_id.shard_slug()))]
    pub async fn calculate_synthetic_size(
        &self,
        cause: LogicalSizeCalculationCause,
        cancel: &CancellationToken,
        ctx: &RequestContext,
    ) -> anyhow::Result<u64> {
        let inputs = self.gather_size_inputs(None, cause, cancel, ctx).await?;

        let size = inputs.calculate()?;

        self.set_cached_synthetic_size(size);

        Ok(size)
    }

    /// Cache given synthetic size and update the metric value
    pub fn set_cached_synthetic_size(&self, size: u64) {
        self.cached_synthetic_tenant_size
            .store(size, Ordering::Relaxed);

        TENANT_SYNTHETIC_SIZE_METRIC
            .get_metric_with_label_values(&[&self.tenant_shard_id.tenant_id.to_string()])
            .unwrap()
            .set(size);
    }

    pub fn cached_synthetic_size(&self) -> u64 {
        self.cached_synthetic_tenant_size.load(Ordering::Relaxed)
    }

    /// Flush any in-progress layers, schedule uploads, and wait for uploads to complete.
    ///
    /// This function can take a long time: callers should wrap it in a timeout if calling
    /// from an external API handler.
    ///
    /// Cancel-safety: cancelling this function may leave I/O running, but such I/O is
    /// still bounded by tenant/timeline shutdown.
    #[tracing::instrument(skip_all)]
    pub(crate) async fn flush_remote(&self) -> anyhow::Result<()> {
        let timelines = self.timelines.lock().unwrap().clone();

        async fn flush_timeline(_gate: GateGuard, timeline: Arc<Timeline>) -> anyhow::Result<()> {
            tracing::info!(timeline_id=%timeline.timeline_id, "Flushing...");
            timeline.freeze_and_flush().await?;
            tracing::info!(timeline_id=%timeline.timeline_id, "Waiting for uploads...");
            if let Some(client) = &timeline.remote_client {
                client.wait_completion().await?;
            }

            Ok(())
        }

        // We do not use a JoinSet for these tasks, because we don't want them to be
        // aborted when this function's future is cancelled: they should stay alive
        // holding their GateGuard until they complete, to ensure their I/Os complete
        // before Timeline shutdown completes.
        let mut results = FuturesUnordered::new();

        for (_timeline_id, timeline) in timelines {
            // Run each timeline's flush in a task holding the timeline's gate: this
            // means that if this function's future is cancelled, the Timeline shutdown
            // will still wait for any I/O in here to complete.
            let gate = match timeline.gate.enter() {
                Ok(g) => g,
                Err(_) => continue,
            };
            let jh = tokio::task::spawn(async move { flush_timeline(gate, timeline).await });
            results.push(jh);
        }

        while let Some(r) = results.next().await {
            if let Err(e) = r {
                if !e.is_cancelled() && !e.is_panic() {
                    tracing::error!("unexpected join error: {e:?}");
                }
            }
        }

        // The flushes we did above were just writes, but the Tenant might have had
        // pending deletions as well from recent compaction/gc: we want to flush those
        // as well.  This requires flushing the global delete queue.  This is cheap
        // because it's typically a no-op.
        match self.deletion_queue_client.flush_execute().await {
            Ok(_) => {}
            Err(DeletionQueueError::ShuttingDown) => {}
        }

        Ok(())
    }
}

fn remove_timeline_and_uninit_mark(
    timeline_dir: &Utf8Path,
    uninit_mark: &Utf8Path,
) -> anyhow::Result<()> {
    fs::remove_dir_all(timeline_dir)
        .or_else(|e| {
            if e.kind() == std::io::ErrorKind::NotFound {
                // we can leave the uninit mark without a timeline dir,
                // just remove the mark then
                Ok(())
            } else {
                Err(e)
            }
        })
        .with_context(|| {
            format!("Failed to remove unit marked timeline directory {timeline_dir}")
        })?;
    fs::remove_file(uninit_mark)
        .with_context(|| format!("Failed to remove timeline uninit mark file {uninit_mark}"))?;

    Ok(())
}

/// Create the cluster temporarily in 'initdbpath' directory inside the repository
/// to get bootstrap data for timeline initialization.
async fn run_initdb(
    conf: &'static PageServerConf,
    initdb_target_dir: &Utf8Path,
    pg_version: u32,
    cancel: &CancellationToken,
) -> Result<(), InitdbError> {
    let initdb_bin_path = conf
        .pg_bin_dir(pg_version)
        .map_err(InitdbError::Other)?
        .join("initdb");
    let initdb_lib_dir = conf.pg_lib_dir(pg_version).map_err(InitdbError::Other)?;
    info!(
        "running {} in {}, libdir: {}",
        initdb_bin_path, initdb_target_dir, initdb_lib_dir,
    );

    let _permit = INIT_DB_SEMAPHORE.acquire().await;

    let initdb_command = tokio::process::Command::new(&initdb_bin_path)
        .args(["-D", initdb_target_dir.as_ref()])
        .args(["-U", &conf.superuser])
        .args(["-E", "utf8"])
        .arg("--no-instructions")
        .arg("--no-sync")
        .env_clear()
        .env("LD_LIBRARY_PATH", &initdb_lib_dir)
        .env("DYLD_LIBRARY_PATH", &initdb_lib_dir)
        .stdout(Stdio::piped())
        .stderr(Stdio::piped())
        // If the `select!` below doesn't finish the `wait_with_output`,
        // let the task get `wait()`ed for asynchronously by tokio.
        // This means there is a slim chance we can go over the INIT_DB_SEMAPHORE.
        // TODO: fix for this is non-trivial, see
        // https://github.com/neondatabase/neon/pull/5921#pullrequestreview-1750858021
        //
        .kill_on_drop(true)
        .spawn()?;

    tokio::select! {
        initdb_output = initdb_command.wait_with_output() => {
            let initdb_output = initdb_output?;
            if !initdb_output.status.success() {
                return Err(InitdbError::Failed(initdb_output.status, initdb_output.stderr));
            }
        }
        _ = cancel.cancelled() => {
            return Err(InitdbError::Cancelled);
        }
    }

    Ok(())
}

impl Drop for Tenant {
    fn drop(&mut self) {
        remove_tenant_metrics(&self.tenant_shard_id.tenant_id);
    }
}
/// Dump contents of a layer file to stdout.
pub async fn dump_layerfile_from_path(
    path: &Utf8Path,
    verbose: bool,
    ctx: &RequestContext,
) -> anyhow::Result<()> {
    use std::os::unix::fs::FileExt;

    // All layer files start with a two-byte "magic" value, to identify the kind of
    // file.
    let file = File::open(path)?;
    let mut header_buf = [0u8; 2];
    file.read_exact_at(&mut header_buf, 0)?;

    match u16::from_be_bytes(header_buf) {
        crate::IMAGE_FILE_MAGIC => {
            ImageLayer::new_for_path(path, file)?
                .dump(verbose, ctx)
                .await?
        }
        crate::DELTA_FILE_MAGIC => {
            DeltaLayer::new_for_path(path, file)?
                .dump(verbose, ctx)
                .await?
        }
        magic => bail!("unrecognized magic identifier: {:?}", magic),
    }

    Ok(())
}

#[cfg(test)]
pub(crate) mod harness {
    use bytes::{Bytes, BytesMut};
    use camino::Utf8PathBuf;
    use once_cell::sync::OnceCell;
    use pageserver_api::shard::ShardIndex;
    use std::fs;
    use std::sync::Arc;
    use utils::logging;
    use utils::lsn::Lsn;

    use crate::deletion_queue::mock::MockDeletionQueue;
    use crate::{
        config::PageServerConf, repository::Key, tenant::Tenant, walrecord::NeonWalRecord,
    };

    use super::*;
    use crate::tenant::config::{TenantConf, TenantConfOpt};
    use hex_literal::hex;
    use utils::id::{TenantId, TimelineId};

    pub const TIMELINE_ID: TimelineId =
        TimelineId::from_array(hex!("11223344556677881122334455667788"));
    pub const NEW_TIMELINE_ID: TimelineId =
        TimelineId::from_array(hex!("AA223344556677881122334455667788"));

    /// Convenience function to create a page image with given string as the only content
    #[allow(non_snake_case)]
    pub fn TEST_IMG(s: &str) -> Bytes {
        let mut buf = BytesMut::new();
        buf.extend_from_slice(s.as_bytes());
        buf.resize(64, 0);

        buf.freeze()
    }

    impl From<TenantConf> for TenantConfOpt {
        fn from(tenant_conf: TenantConf) -> Self {
            Self {
                checkpoint_distance: Some(tenant_conf.checkpoint_distance),
                checkpoint_timeout: Some(tenant_conf.checkpoint_timeout),
                compaction_target_size: Some(tenant_conf.compaction_target_size),
                compaction_period: Some(tenant_conf.compaction_period),
                compaction_threshold: Some(tenant_conf.compaction_threshold),
                gc_horizon: Some(tenant_conf.gc_horizon),
                gc_period: Some(tenant_conf.gc_period),
                image_creation_threshold: Some(tenant_conf.image_creation_threshold),
                pitr_interval: Some(tenant_conf.pitr_interval),
                walreceiver_connect_timeout: Some(tenant_conf.walreceiver_connect_timeout),
                lagging_wal_timeout: Some(tenant_conf.lagging_wal_timeout),
                max_lsn_wal_lag: Some(tenant_conf.max_lsn_wal_lag),
                trace_read_requests: Some(tenant_conf.trace_read_requests),
                eviction_policy: Some(tenant_conf.eviction_policy),
                min_resident_size_override: tenant_conf.min_resident_size_override,
                evictions_low_residence_duration_metric_threshold: Some(
                    tenant_conf.evictions_low_residence_duration_metric_threshold,
                ),
                gc_feedback: Some(tenant_conf.gc_feedback),
                heatmap_period: Some(tenant_conf.heatmap_period),
            }
        }
    }

    enum LoadMode {
        Local,
        Remote,
    }

    pub struct TenantHarness {
        pub conf: &'static PageServerConf,
        pub tenant_conf: TenantConf,
        pub tenant_shard_id: TenantShardId,
        pub generation: Generation,
        pub shard: ShardIndex,
        pub remote_storage: GenericRemoteStorage,
        pub remote_fs_dir: Utf8PathBuf,
        pub deletion_queue: MockDeletionQueue,
    }

    static LOG_HANDLE: OnceCell<()> = OnceCell::new();

    pub(crate) fn setup_logging() {
        LOG_HANDLE.get_or_init(|| {
            logging::init(
                logging::LogFormat::Test,
                // enable it in case the tests exercise code paths that use
                // debug_assert_current_span_has_tenant_and_timeline_id
                logging::TracingErrorLayerEnablement::EnableWithRustLogFilter,
                logging::Output::Stdout,
            )
            .expect("Failed to init test logging")
        });
    }

    impl TenantHarness {
        pub fn create(test_name: &'static str) -> anyhow::Result<Self> {
            setup_logging();

            let repo_dir = PageServerConf::test_repo_dir(test_name);
            let _ = fs::remove_dir_all(&repo_dir);
            fs::create_dir_all(&repo_dir)?;

            let conf = PageServerConf::dummy_conf(repo_dir);
            // Make a static copy of the config. This can never be free'd, but that's
            // OK in a test.
            let conf: &'static PageServerConf = Box::leak(Box::new(conf));

            // Disable automatic GC and compaction to make the unit tests more deterministic.
            // The tests perform them manually if needed.
            let tenant_conf = TenantConf {
                gc_period: Duration::ZERO,
                compaction_period: Duration::ZERO,
                ..TenantConf::default()
            };

            let tenant_id = TenantId::generate();
            let tenant_shard_id = TenantShardId::unsharded(tenant_id);
            fs::create_dir_all(conf.tenant_path(&tenant_shard_id))?;
            fs::create_dir_all(conf.timelines_path(&tenant_shard_id))?;

            use remote_storage::{RemoteStorageConfig, RemoteStorageKind};
            let remote_fs_dir = conf.workdir.join("localfs");
            std::fs::create_dir_all(&remote_fs_dir).unwrap();
            let config = RemoteStorageConfig {
                storage: RemoteStorageKind::LocalFs(remote_fs_dir.clone()),
            };
            let remote_storage = GenericRemoteStorage::from_config(&config).unwrap();
            let deletion_queue = MockDeletionQueue::new(Some(remote_storage.clone()));

            Ok(Self {
                conf,
                tenant_conf,
                tenant_shard_id,
                generation: Generation::new(0xdeadbeef),
                shard: ShardIndex::unsharded(),
                remote_storage,
                remote_fs_dir,
                deletion_queue,
            })
        }

        pub async fn load(&self) -> (Arc<Tenant>, RequestContext) {
            let ctx = RequestContext::new(TaskKind::UnitTest, DownloadBehavior::Error);
            (
                self.try_load(&ctx)
                    .await
                    .expect("failed to load test tenant"),
                ctx,
            )
        }

        fn remote_empty(&self) -> bool {
            let tenant_path = self.conf.tenant_path(&self.tenant_shard_id);
            let remote_tenant_dir = self
                .remote_fs_dir
                .join(tenant_path.strip_prefix(&self.conf.workdir).unwrap());
            if std::fs::metadata(&remote_tenant_dir).is_err() {
                return true;
            }

            match std::fs::read_dir(remote_tenant_dir)
                .unwrap()
                .flatten()
                .next()
            {
                Some(entry) => {
                    tracing::debug!(
                        "remote_empty: not empty, found file {}",
                        entry.file_name().to_string_lossy(),
                    );
                    false
                }
                None => true,
            }
        }

        async fn do_try_load(
            &self,
            ctx: &RequestContext,
            mode: LoadMode,
        ) -> anyhow::Result<Arc<Tenant>> {
            let walredo_mgr = Arc::new(WalRedoManager::from(TestRedoManager));

            let tenant = Arc::new(Tenant::new(
                TenantState::Loading,
                self.conf,
                AttachedTenantConf::try_from(LocationConf::attached_single(
                    TenantConfOpt::from(self.tenant_conf),
                    self.generation,
                    &ShardParameters::default(),
                ))
                .unwrap(),
                // This is a legacy/test code path: sharding isn't supported here.
                ShardIdentity::unsharded(),
                walredo_mgr,
                self.tenant_shard_id,
                Some(self.remote_storage.clone()),
                self.deletion_queue.new_client(),
            ));

            match mode {
                LoadMode::Local => {
                    tenant
                        .load_local(ctx)
                        .instrument(info_span!("try_load", tenant_id=%self.tenant_shard_id.tenant_id, shard_id=%self.tenant_shard_id.shard_slug()))
                        .await?;
                }
                LoadMode::Remote => {
                    let preload = tenant
                        .preload(&self.remote_storage, CancellationToken::new())
                        .instrument(info_span!("try_load_preload", tenant_id=%self.tenant_shard_id.tenant_id, shard_id=%self.tenant_shard_id.shard_slug()))
                        .await?;
                    tenant
                        .attach(Some(preload), ctx)
                        .instrument(info_span!("try_load", tenant_id=%self.tenant_shard_id.tenant_id, shard_id=%self.tenant_shard_id.shard_slug()))
                        .await?;
                }
            }

            tenant.state.send_replace(TenantState::Active);
            for timeline in tenant.timelines.lock().unwrap().values() {
                timeline.set_state(TimelineState::Active);
            }
            Ok(tenant)
        }

        /// For tests that specifically want to exercise the local load path, which does
        /// not use remote storage.
        pub async fn try_load_local(&self, ctx: &RequestContext) -> anyhow::Result<Arc<Tenant>> {
            self.do_try_load(ctx, LoadMode::Local).await
        }

        /// The 'load' in this function is either a local load or a normal attachment,
        pub async fn try_load(&self, ctx: &RequestContext) -> anyhow::Result<Arc<Tenant>> {
            // If we have nothing in remote storage, must use load_local instead of attach: attach
            // will error out if there are no timelines.
            //
            // See https://github.com/neondatabase/neon/issues/5456 for how we will eliminate
            // this weird state of a Tenant which exists but doesn't have any timelines.
            let mode = match self.remote_empty() {
                true => LoadMode::Local,
                false => LoadMode::Remote,
            };

            self.do_try_load(ctx, mode).await
        }

        pub fn timeline_path(&self, timeline_id: &TimelineId) -> Utf8PathBuf {
            self.conf.timeline_path(&self.tenant_shard_id, timeline_id)
        }
    }

    // Mock WAL redo manager that doesn't do much
    pub(crate) struct TestRedoManager;

    impl TestRedoManager {
        /// # Cancel-Safety
        ///
        /// This method is cancellation-safe.
        pub async fn request_redo(
            &self,
            key: Key,
            lsn: Lsn,
            base_img: Option<(Lsn, Bytes)>,
            records: Vec<(Lsn, NeonWalRecord)>,
            _pg_version: u32,
        ) -> anyhow::Result<Bytes> {
            let s = format!(
                "redo for {} to get to {}, with {} and {} records",
                key,
                lsn,
                if base_img.is_some() {
                    "base image"
                } else {
                    "no base image"
                },
                records.len()
            );
            println!("{s}");

            Ok(TEST_IMG(&s))
        }
    }
}

#[cfg(test)]
mod tests {
    use super::*;
    use crate::keyspace::KeySpaceAccum;
    use crate::repository::{Key, Value};
    use crate::tenant::harness::*;
    use crate::DEFAULT_PG_VERSION;
    use crate::METADATA_FILE_NAME;
    use bytes::BytesMut;
    use hex_literal::hex;
    use once_cell::sync::Lazy;
    use rand::{thread_rng, Rng};
    use tokio_util::sync::CancellationToken;

    static TEST_KEY: Lazy<Key> =
        Lazy::new(|| Key::from_slice(&hex!("010000000033333333444444445500000001")));

    #[tokio::test]
    async fn test_basic() -> anyhow::Result<()> {
        let (tenant, ctx) = TenantHarness::create("test_basic")?.load().await;
        let tline = tenant
            .create_test_timeline(TIMELINE_ID, Lsn(0x08), DEFAULT_PG_VERSION, &ctx)
            .await?;

        let writer = tline.writer().await;
        writer
            .put(
                *TEST_KEY,
                Lsn(0x10),
                &Value::Image(TEST_IMG("foo at 0x10")),
                &ctx,
            )
            .await?;
        writer.finish_write(Lsn(0x10));
        drop(writer);

        let writer = tline.writer().await;
        writer
            .put(
                *TEST_KEY,
                Lsn(0x20),
                &Value::Image(TEST_IMG("foo at 0x20")),
                &ctx,
            )
            .await?;
        writer.finish_write(Lsn(0x20));
        drop(writer);

        assert_eq!(
            tline.get(*TEST_KEY, Lsn(0x10), &ctx).await?,
            TEST_IMG("foo at 0x10")
        );
        assert_eq!(
            tline.get(*TEST_KEY, Lsn(0x1f), &ctx).await?,
            TEST_IMG("foo at 0x10")
        );
        assert_eq!(
            tline.get(*TEST_KEY, Lsn(0x20), &ctx).await?,
            TEST_IMG("foo at 0x20")
        );

        Ok(())
    }

    #[tokio::test]
    async fn no_duplicate_timelines() -> anyhow::Result<()> {
        let (tenant, ctx) = TenantHarness::create("no_duplicate_timelines")?
            .load()
            .await;
        let _ = tenant
            .create_test_timeline(TIMELINE_ID, Lsn(0x10), DEFAULT_PG_VERSION, &ctx)
            .await?;

        match tenant
            .create_empty_timeline(TIMELINE_ID, Lsn(0x10), DEFAULT_PG_VERSION, &ctx)
            .await
        {
            Ok(_) => panic!("duplicate timeline creation should fail"),
            Err(e) => assert_eq!(e.to_string(), "Already exists".to_string()),
        }

        Ok(())
    }

    /// Convenience function to create a page image with given string as the only content
    pub fn test_value(s: &str) -> Value {
        let mut buf = BytesMut::new();
        buf.extend_from_slice(s.as_bytes());
        Value::Image(buf.freeze())
    }

    ///
    /// Test branch creation
    ///
    #[tokio::test]
    async fn test_branch() -> anyhow::Result<()> {
        use std::str::from_utf8;

        let (tenant, ctx) = TenantHarness::create("test_branch")?.load().await;
        let tline = tenant
            .create_test_timeline(TIMELINE_ID, Lsn(0x10), DEFAULT_PG_VERSION, &ctx)
            .await?;
        let writer = tline.writer().await;

        #[allow(non_snake_case)]
        let TEST_KEY_A: Key = Key::from_hex("110000000033333333444444445500000001").unwrap();
        #[allow(non_snake_case)]
        let TEST_KEY_B: Key = Key::from_hex("110000000033333333444444445500000002").unwrap();

        // Insert a value on the timeline
        writer
            .put(TEST_KEY_A, Lsn(0x20), &test_value("foo at 0x20"), &ctx)
            .await?;
        writer
            .put(TEST_KEY_B, Lsn(0x20), &test_value("foobar at 0x20"), &ctx)
            .await?;
        writer.finish_write(Lsn(0x20));

        writer
            .put(TEST_KEY_A, Lsn(0x30), &test_value("foo at 0x30"), &ctx)
            .await?;
        writer.finish_write(Lsn(0x30));
        writer
            .put(TEST_KEY_A, Lsn(0x40), &test_value("foo at 0x40"), &ctx)
            .await?;
        writer.finish_write(Lsn(0x40));

        //assert_current_logical_size(&tline, Lsn(0x40));

        // Branch the history, modify relation differently on the new timeline
        tenant
            .branch_timeline_test(&tline, NEW_TIMELINE_ID, Some(Lsn(0x30)), &ctx)
            .await?;
        let newtline = tenant
            .get_timeline(NEW_TIMELINE_ID, true)
            .expect("Should have a local timeline");
        let new_writer = newtline.writer().await;
        new_writer
            .put(TEST_KEY_A, Lsn(0x40), &test_value("bar at 0x40"), &ctx)
            .await?;
        new_writer.finish_write(Lsn(0x40));

        // Check page contents on both branches
        assert_eq!(
            from_utf8(&tline.get(TEST_KEY_A, Lsn(0x40), &ctx).await?)?,
            "foo at 0x40"
        );
        assert_eq!(
            from_utf8(&newtline.get(TEST_KEY_A, Lsn(0x40), &ctx).await?)?,
            "bar at 0x40"
        );
        assert_eq!(
            from_utf8(&newtline.get(TEST_KEY_B, Lsn(0x40), &ctx).await?)?,
            "foobar at 0x20"
        );

        //assert_current_logical_size(&tline, Lsn(0x40));

        Ok(())
    }

    async fn make_some_layers(
        tline: &Timeline,
        start_lsn: Lsn,
        ctx: &RequestContext,
    ) -> anyhow::Result<()> {
        let mut lsn = start_lsn;
        #[allow(non_snake_case)]
        {
            let writer = tline.writer().await;
            // Create a relation on the timeline
            writer
                .put(
                    *TEST_KEY,
                    lsn,
                    &Value::Image(TEST_IMG(&format!("foo at {}", lsn))),
                    ctx,
                )
                .await?;
            writer.finish_write(lsn);
            lsn += 0x10;
            writer
                .put(
                    *TEST_KEY,
                    lsn,
                    &Value::Image(TEST_IMG(&format!("foo at {}", lsn))),
                    ctx,
                )
                .await?;
            writer.finish_write(lsn);
            lsn += 0x10;
        }
        tline.freeze_and_flush().await?;
        {
            let writer = tline.writer().await;
            writer
                .put(
                    *TEST_KEY,
                    lsn,
                    &Value::Image(TEST_IMG(&format!("foo at {}", lsn))),
                    ctx,
                )
                .await?;
            writer.finish_write(lsn);
            lsn += 0x10;
            writer
                .put(
                    *TEST_KEY,
                    lsn,
                    &Value::Image(TEST_IMG(&format!("foo at {}", lsn))),
                    ctx,
                )
                .await?;
            writer.finish_write(lsn);
        }
        tline.freeze_and_flush().await
    }

    #[tokio::test]
    async fn test_prohibit_branch_creation_on_garbage_collected_data() -> anyhow::Result<()> {
        let (tenant, ctx) =
            TenantHarness::create("test_prohibit_branch_creation_on_garbage_collected_data")?
                .load()
                .await;
        let tline = tenant
            .create_test_timeline(TIMELINE_ID, Lsn(0x10), DEFAULT_PG_VERSION, &ctx)
            .await?;
        make_some_layers(tline.as_ref(), Lsn(0x20), &ctx).await?;

        // this removes layers before lsn 40 (50 minus 10), so there are two remaining layers, image and delta for 31-50
        // FIXME: this doesn't actually remove any layer currently, given how the flushing
        // and compaction works. But it does set the 'cutoff' point so that the cross check
        // below should fail.
        tenant
            .gc_iteration(
                Some(TIMELINE_ID),
                0x10,
                Duration::ZERO,
                &CancellationToken::new(),
                &ctx,
            )
            .await?;

        // try to branch at lsn 25, should fail because we already garbage collected the data
        match tenant
            .branch_timeline_test(&tline, NEW_TIMELINE_ID, Some(Lsn(0x25)), &ctx)
            .await
        {
            Ok(_) => panic!("branching should have failed"),
            Err(err) => {
                let CreateTimelineError::AncestorLsn(err) = err else {
                    panic!("wrong error type")
                };
                assert!(err.to_string().contains("invalid branch start lsn"));
                assert!(err
                    .source()
                    .unwrap()
                    .to_string()
                    .contains("we might've already garbage collected needed data"))
            }
        }

        Ok(())
    }

    #[tokio::test]
    async fn test_prohibit_branch_creation_on_pre_initdb_lsn() -> anyhow::Result<()> {
        let (tenant, ctx) =
            TenantHarness::create("test_prohibit_branch_creation_on_pre_initdb_lsn")?
                .load()
                .await;

        let tline = tenant
            .create_test_timeline(TIMELINE_ID, Lsn(0x50), DEFAULT_PG_VERSION, &ctx)
            .await?;
        // try to branch at lsn 0x25, should fail because initdb lsn is 0x50
        match tenant
            .branch_timeline_test(&tline, NEW_TIMELINE_ID, Some(Lsn(0x25)), &ctx)
            .await
        {
            Ok(_) => panic!("branching should have failed"),
            Err(err) => {
                let CreateTimelineError::AncestorLsn(err) = err else {
                    panic!("wrong error type");
                };
                assert!(&err.to_string().contains("invalid branch start lsn"));
                assert!(&err
                    .source()
                    .unwrap()
                    .to_string()
                    .contains("is earlier than latest GC horizon"));
            }
        }

        Ok(())
    }

    /*
    // FIXME: This currently fails to error out. Calling GC doesn't currently
    // remove the old value, we'd need to work a little harder
    #[tokio::test]
    async fn test_prohibit_get_for_garbage_collected_data() -> anyhow::Result<()> {
        let repo =
            RepoHarness::create("test_prohibit_get_for_garbage_collected_data")?
            .load();

        let tline = repo.create_empty_timeline(TIMELINE_ID, Lsn(0), DEFAULT_PG_VERSION)?;
        make_some_layers(tline.as_ref(), Lsn(0x20), &ctx).await?;

        repo.gc_iteration(Some(TIMELINE_ID), 0x10, Duration::ZERO)?;
        let latest_gc_cutoff_lsn = tline.get_latest_gc_cutoff_lsn();
        assert!(*latest_gc_cutoff_lsn > Lsn(0x25));
        match tline.get(*TEST_KEY, Lsn(0x25)) {
            Ok(_) => panic!("request for page should have failed"),
            Err(err) => assert!(err.to_string().contains("not found at")),
        }
        Ok(())
    }
     */

    #[tokio::test]
    async fn test_get_branchpoints_from_an_inactive_timeline() -> anyhow::Result<()> {
        let (tenant, ctx) =
            TenantHarness::create("test_get_branchpoints_from_an_inactive_timeline")?
                .load()
                .await;
        let tline = tenant
            .create_test_timeline(TIMELINE_ID, Lsn(0x10), DEFAULT_PG_VERSION, &ctx)
            .await?;
        make_some_layers(tline.as_ref(), Lsn(0x20), &ctx).await?;

        tenant
            .branch_timeline_test(&tline, NEW_TIMELINE_ID, Some(Lsn(0x40)), &ctx)
            .await?;
        let newtline = tenant
            .get_timeline(NEW_TIMELINE_ID, true)
            .expect("Should have a local timeline");

        make_some_layers(newtline.as_ref(), Lsn(0x60), &ctx).await?;

        tline.set_broken("test".to_owned());

        tenant
            .gc_iteration(
                Some(TIMELINE_ID),
                0x10,
                Duration::ZERO,
                &CancellationToken::new(),
                &ctx,
            )
            .await?;

        // The branchpoints should contain all timelines, even ones marked
        // as Broken.
        {
            let branchpoints = &tline.gc_info.read().unwrap().retain_lsns;
            assert_eq!(branchpoints.len(), 1);
            assert_eq!(branchpoints[0], Lsn(0x40));
        }

        // You can read the key from the child branch even though the parent is
        // Broken, as long as you don't need to access data from the parent.
        assert_eq!(
            newtline.get(*TEST_KEY, Lsn(0x70), &ctx).await?,
            TEST_IMG(&format!("foo at {}", Lsn(0x70)))
        );

        // This needs to traverse to the parent, and fails.
        let err = newtline.get(*TEST_KEY, Lsn(0x50), &ctx).await.unwrap_err();
        assert!(err
            .to_string()
            .contains("will not become active. Current state: Broken"));

        Ok(())
    }

    #[tokio::test]
    async fn test_retain_data_in_parent_which_is_needed_for_child() -> anyhow::Result<()> {
        let (tenant, ctx) =
            TenantHarness::create("test_retain_data_in_parent_which_is_needed_for_child")?
                .load()
                .await;
        let tline = tenant
            .create_test_timeline(TIMELINE_ID, Lsn(0x10), DEFAULT_PG_VERSION, &ctx)
            .await?;
        make_some_layers(tline.as_ref(), Lsn(0x20), &ctx).await?;

        tenant
            .branch_timeline_test(&tline, NEW_TIMELINE_ID, Some(Lsn(0x40)), &ctx)
            .await?;
        let newtline = tenant
            .get_timeline(NEW_TIMELINE_ID, true)
            .expect("Should have a local timeline");
        // this removes layers before lsn 40 (50 minus 10), so there are two remaining layers, image and delta for 31-50
        tenant
            .gc_iteration(
                Some(TIMELINE_ID),
                0x10,
                Duration::ZERO,
                &CancellationToken::new(),
                &ctx,
            )
            .await?;
        assert!(newtline.get(*TEST_KEY, Lsn(0x25), &ctx).await.is_ok());

        Ok(())
    }
    #[tokio::test]
    async fn test_parent_keeps_data_forever_after_branching() -> anyhow::Result<()> {
        let (tenant, ctx) =
            TenantHarness::create("test_parent_keeps_data_forever_after_branching")?
                .load()
                .await;
        let tline = tenant
            .create_test_timeline(TIMELINE_ID, Lsn(0x10), DEFAULT_PG_VERSION, &ctx)
            .await?;
        make_some_layers(tline.as_ref(), Lsn(0x20), &ctx).await?;

        tenant
            .branch_timeline_test(&tline, NEW_TIMELINE_ID, Some(Lsn(0x40)), &ctx)
            .await?;
        let newtline = tenant
            .get_timeline(NEW_TIMELINE_ID, true)
            .expect("Should have a local timeline");

        make_some_layers(newtline.as_ref(), Lsn(0x60), &ctx).await?;

        // run gc on parent
        tenant
            .gc_iteration(
                Some(TIMELINE_ID),
                0x10,
                Duration::ZERO,
                &CancellationToken::new(),
                &ctx,
            )
            .await?;

        // Check that the data is still accessible on the branch.
        assert_eq!(
            newtline.get(*TEST_KEY, Lsn(0x50), &ctx).await?,
            TEST_IMG(&format!("foo at {}", Lsn(0x40)))
        );

        Ok(())
    }

    #[tokio::test]
    async fn timeline_load() -> anyhow::Result<()> {
        const TEST_NAME: &str = "timeline_load";
        let harness = TenantHarness::create(TEST_NAME)?;
        {
            let (tenant, ctx) = harness.load().await;
            let tline = tenant
                .create_test_timeline(TIMELINE_ID, Lsn(0x7000), DEFAULT_PG_VERSION, &ctx)
                .await?;
            make_some_layers(tline.as_ref(), Lsn(0x8000), &ctx).await?;
            // so that all uploads finish & we can call harness.load() below again
            tenant
                .shutdown(Default::default(), true)
                .instrument(info_span!("test_shutdown", tenant_id=%tenant.tenant_shard_id))
                .await
                .ok()
                .unwrap();
        }

        let (tenant, _ctx) = harness.load().await;
        tenant
            .get_timeline(TIMELINE_ID, true)
            .expect("cannot load timeline");

        Ok(())
    }

    #[tokio::test]
    async fn timeline_load_with_ancestor() -> anyhow::Result<()> {
        const TEST_NAME: &str = "timeline_load_with_ancestor";
        let harness = TenantHarness::create(TEST_NAME)?;
        // create two timelines
        {
            let (tenant, ctx) = harness.load().await;
            let tline = tenant
                .create_test_timeline(TIMELINE_ID, Lsn(0x10), DEFAULT_PG_VERSION, &ctx)
                .await?;

            make_some_layers(tline.as_ref(), Lsn(0x20), &ctx).await?;

            let child_tline = tenant
                .branch_timeline_test(&tline, NEW_TIMELINE_ID, Some(Lsn(0x40)), &ctx)
                .await?;
            child_tline.set_state(TimelineState::Active);

            let newtline = tenant
                .get_timeline(NEW_TIMELINE_ID, true)
                .expect("Should have a local timeline");

            make_some_layers(newtline.as_ref(), Lsn(0x60), &ctx).await?;

            // so that all uploads finish & we can call harness.load() below again
            tenant
                .shutdown(Default::default(), true)
                .instrument(info_span!("test_shutdown", tenant_id=%tenant.tenant_shard_id))
                .await
                .ok()
                .unwrap();
        }

        // check that both of them are initially unloaded
        let (tenant, _ctx) = harness.load().await;

        // check that both, child and ancestor are loaded
        let _child_tline = tenant
            .get_timeline(NEW_TIMELINE_ID, true)
            .expect("cannot get child timeline loaded");

        let _ancestor_tline = tenant
            .get_timeline(TIMELINE_ID, true)
            .expect("cannot get ancestor timeline loaded");

        Ok(())
    }

    #[tokio::test]
    async fn delta_layer_dumping() -> anyhow::Result<()> {
        use storage_layer::AsLayerDesc;
        let (tenant, ctx) = TenantHarness::create("test_layer_dumping")?.load().await;
        let tline = tenant
            .create_test_timeline(TIMELINE_ID, Lsn(0x10), DEFAULT_PG_VERSION, &ctx)
            .await?;
        make_some_layers(tline.as_ref(), Lsn(0x20), &ctx).await?;

        let layer_map = tline.layers.read().await;
        let level0_deltas = layer_map
            .layer_map()
            .get_level0_deltas()?
            .into_iter()
            .map(|desc| layer_map.get_from_desc(&desc))
            .collect::<Vec<_>>();

        assert!(!level0_deltas.is_empty());

        for delta in level0_deltas {
            // Ensure we are dumping a delta layer here
            assert!(delta.layer_desc().is_delta);
            delta.dump(true, &ctx).await.unwrap();
        }

        Ok(())
    }

    #[tokio::test]
    async fn corrupt_local_metadata() -> anyhow::Result<()> {
        const TEST_NAME: &str = "corrupt_metadata";
        let harness = TenantHarness::create(TEST_NAME)?;
        let (tenant, ctx) = harness.load().await;

        let tline = tenant
            .create_test_timeline(TIMELINE_ID, Lsn(0x10), DEFAULT_PG_VERSION, &ctx)
            .await?;
        drop(tline);
        // so that all uploads finish & we can call harness.try_load() below again
        tenant
            .shutdown(Default::default(), true)
            .instrument(info_span!("test_shutdown", tenant_id=%tenant.tenant_shard_id))
            .await
            .ok()
            .unwrap();
        drop(tenant);

        // Corrupt local metadata
        let metadata_path = harness.timeline_path(&TIMELINE_ID).join(METADATA_FILE_NAME);
        assert!(metadata_path.is_file());
        let mut metadata_bytes = std::fs::read(&metadata_path)?;
        assert_eq!(metadata_bytes.len(), 512);
        metadata_bytes[8] ^= 1;
        std::fs::write(metadata_path, metadata_bytes)?;

        let err = harness.try_load_local(&ctx).await.expect_err("should fail");
        // get all the stack with all .context, not only the last one
        let message = format!("{err:#}");
        let expected = "failed to load metadata";
        assert!(
            message.contains(expected),
            "message '{message}' expected to contain {expected}"
        );

        let mut found_error_message = false;
        let mut err_source = err.source();
        while let Some(source) = err_source {
            if source.to_string().contains("metadata checksum mismatch") {
                found_error_message = true;
                break;
            }
            err_source = source.source();
        }
        assert!(
            found_error_message,
            "didn't find the corrupted metadata error in {}",
            message
        );

        Ok(())
    }

    #[tokio::test]
    async fn test_images() -> anyhow::Result<()> {
        let (tenant, ctx) = TenantHarness::create("test_images")?.load().await;
        let tline = tenant
            .create_test_timeline(TIMELINE_ID, Lsn(0x08), DEFAULT_PG_VERSION, &ctx)
            .await?;

        let writer = tline.writer().await;
        writer
            .put(
                *TEST_KEY,
                Lsn(0x10),
                &Value::Image(TEST_IMG("foo at 0x10")),
                &ctx,
            )
            .await?;
        writer.finish_write(Lsn(0x10));
        drop(writer);

        tline.freeze_and_flush().await?;
        tline
            .compact(&CancellationToken::new(), EnumSet::empty(), &ctx)
            .await?;

        let writer = tline.writer().await;
        writer
            .put(
                *TEST_KEY,
                Lsn(0x20),
                &Value::Image(TEST_IMG("foo at 0x20")),
                &ctx,
            )
            .await?;
        writer.finish_write(Lsn(0x20));
        drop(writer);

        tline.freeze_and_flush().await?;
        tline
            .compact(&CancellationToken::new(), EnumSet::empty(), &ctx)
            .await?;

        let writer = tline.writer().await;
        writer
            .put(
                *TEST_KEY,
                Lsn(0x30),
                &Value::Image(TEST_IMG("foo at 0x30")),
                &ctx,
            )
            .await?;
        writer.finish_write(Lsn(0x30));
        drop(writer);

        tline.freeze_and_flush().await?;
        tline
            .compact(&CancellationToken::new(), EnumSet::empty(), &ctx)
            .await?;

        let writer = tline.writer().await;
        writer
            .put(
                *TEST_KEY,
                Lsn(0x40),
                &Value::Image(TEST_IMG("foo at 0x40")),
                &ctx,
            )
            .await?;
        writer.finish_write(Lsn(0x40));
        drop(writer);

        tline.freeze_and_flush().await?;
        tline
            .compact(&CancellationToken::new(), EnumSet::empty(), &ctx)
            .await?;

        assert_eq!(
            tline.get(*TEST_KEY, Lsn(0x10), &ctx).await?,
            TEST_IMG("foo at 0x10")
        );
        assert_eq!(
            tline.get(*TEST_KEY, Lsn(0x1f), &ctx).await?,
            TEST_IMG("foo at 0x10")
        );
        assert_eq!(
            tline.get(*TEST_KEY, Lsn(0x20), &ctx).await?,
            TEST_IMG("foo at 0x20")
        );
        assert_eq!(
            tline.get(*TEST_KEY, Lsn(0x30), &ctx).await?,
            TEST_IMG("foo at 0x30")
        );
        assert_eq!(
            tline.get(*TEST_KEY, Lsn(0x40), &ctx).await?,
            TEST_IMG("foo at 0x40")
        );

        Ok(())
    }

    //
    // Insert 1000 key-value pairs with increasing keys, flush, compact, GC.
    // Repeat 50 times.
    //
    #[tokio::test]
    async fn test_bulk_insert() -> anyhow::Result<()> {
        let harness = TenantHarness::create("test_bulk_insert")?;
        let (tenant, ctx) = harness.load().await;
        let tline = tenant
            .create_test_timeline(TIMELINE_ID, Lsn(0x08), DEFAULT_PG_VERSION, &ctx)
            .await?;

        let mut lsn = Lsn(0x10);

        let mut keyspace = KeySpaceAccum::new();

        let mut test_key = Key::from_hex("010000000033333333444444445500000000").unwrap();
        let mut blknum = 0;
        for _ in 0..50 {
            for _ in 0..10000 {
                test_key.field6 = blknum;
                let writer = tline.writer().await;
                writer
                    .put(
                        test_key,
                        lsn,
                        &Value::Image(TEST_IMG(&format!("{} at {}", blknum, lsn))),
                        &ctx,
                    )
                    .await?;
                writer.finish_write(lsn);
                drop(writer);

                keyspace.add_key(test_key);

                lsn = Lsn(lsn.0 + 0x10);
                blknum += 1;
            }

            let cutoff = tline.get_last_record_lsn();

            tline
                .update_gc_info(
                    Vec::new(),
                    cutoff,
                    Duration::ZERO,
                    &CancellationToken::new(),
                    &ctx,
                )
                .await?;
            tline.freeze_and_flush().await?;
            tline
                .compact(&CancellationToken::new(), EnumSet::empty(), &ctx)
                .await?;
            tline.gc().await?;
        }

        Ok(())
    }

    #[tokio::test]
    async fn test_random_updates() -> anyhow::Result<()> {
        let harness = TenantHarness::create("test_random_updates")?;
        let (tenant, ctx) = harness.load().await;
        let tline = tenant
            .create_test_timeline(TIMELINE_ID, Lsn(0x10), DEFAULT_PG_VERSION, &ctx)
            .await?;

        const NUM_KEYS: usize = 1000;

        let mut test_key = Key::from_hex("010000000033333333444444445500000000").unwrap();

        let mut keyspace = KeySpaceAccum::new();

        // Track when each page was last modified. Used to assert that
        // a read sees the latest page version.
        let mut updated = [Lsn(0); NUM_KEYS];

        let mut lsn = Lsn(0x10);
        #[allow(clippy::needless_range_loop)]
        for blknum in 0..NUM_KEYS {
            lsn = Lsn(lsn.0 + 0x10);
            test_key.field6 = blknum as u32;
            let writer = tline.writer().await;
            writer
                .put(
                    test_key,
                    lsn,
                    &Value::Image(TEST_IMG(&format!("{} at {}", blknum, lsn))),
                    &ctx,
                )
                .await?;
            writer.finish_write(lsn);
            updated[blknum] = lsn;
            drop(writer);

            keyspace.add_key(test_key);
        }

        for _ in 0..50 {
            for _ in 0..NUM_KEYS {
                lsn = Lsn(lsn.0 + 0x10);
                let blknum = thread_rng().gen_range(0..NUM_KEYS);
                test_key.field6 = blknum as u32;
                let writer = tline.writer().await;
                writer
                    .put(
                        test_key,
                        lsn,
                        &Value::Image(TEST_IMG(&format!("{} at {}", blknum, lsn))),
                        &ctx,
                    )
                    .await?;
                writer.finish_write(lsn);
                drop(writer);
                updated[blknum] = lsn;
            }

            // Read all the blocks
            for (blknum, last_lsn) in updated.iter().enumerate() {
                test_key.field6 = blknum as u32;
                assert_eq!(
                    tline.get(test_key, lsn, &ctx).await?,
                    TEST_IMG(&format!("{} at {}", blknum, last_lsn))
                );
            }

            // Perform a cycle of flush, compact, and GC
            let cutoff = tline.get_last_record_lsn();
            tline
                .update_gc_info(
                    Vec::new(),
                    cutoff,
                    Duration::ZERO,
                    &CancellationToken::new(),
                    &ctx,
                )
                .await?;
            tline.freeze_and_flush().await?;
            tline
                .compact(&CancellationToken::new(), EnumSet::empty(), &ctx)
                .await?;
            tline.gc().await?;
        }

        Ok(())
    }

    #[tokio::test]
    async fn test_traverse_branches() -> anyhow::Result<()> {
        let (tenant, ctx) = TenantHarness::create("test_traverse_branches")?
            .load()
            .await;
        let mut tline = tenant
            .create_test_timeline(TIMELINE_ID, Lsn(0x10), DEFAULT_PG_VERSION, &ctx)
            .await?;

        const NUM_KEYS: usize = 1000;

        let mut test_key = Key::from_hex("010000000033333333444444445500000000").unwrap();

        let mut keyspace = KeySpaceAccum::new();

        // Track when each page was last modified. Used to assert that
        // a read sees the latest page version.
        let mut updated = [Lsn(0); NUM_KEYS];

        let mut lsn = Lsn(0x10);
        #[allow(clippy::needless_range_loop)]
        for blknum in 0..NUM_KEYS {
            lsn = Lsn(lsn.0 + 0x10);
            test_key.field6 = blknum as u32;
            let writer = tline.writer().await;
            writer
                .put(
                    test_key,
                    lsn,
                    &Value::Image(TEST_IMG(&format!("{} at {}", blknum, lsn))),
                    &ctx,
                )
                .await?;
            writer.finish_write(lsn);
            updated[blknum] = lsn;
            drop(writer);

            keyspace.add_key(test_key);
        }

        for _ in 0..50 {
            let new_tline_id = TimelineId::generate();
            tenant
                .branch_timeline_test(&tline, new_tline_id, Some(lsn), &ctx)
                .await?;
            tline = tenant
                .get_timeline(new_tline_id, true)
                .expect("Should have the branched timeline");

            for _ in 0..NUM_KEYS {
                lsn = Lsn(lsn.0 + 0x10);
                let blknum = thread_rng().gen_range(0..NUM_KEYS);
                test_key.field6 = blknum as u32;
                let writer = tline.writer().await;
                writer
                    .put(
                        test_key,
                        lsn,
                        &Value::Image(TEST_IMG(&format!("{} at {}", blknum, lsn))),
                        &ctx,
                    )
                    .await?;
                println!("updating {} at {}", blknum, lsn);
                writer.finish_write(lsn);
                drop(writer);
                updated[blknum] = lsn;
            }

            // Read all the blocks
            for (blknum, last_lsn) in updated.iter().enumerate() {
                test_key.field6 = blknum as u32;
                assert_eq!(
                    tline.get(test_key, lsn, &ctx).await?,
                    TEST_IMG(&format!("{} at {}", blknum, last_lsn))
                );
            }

            // Perform a cycle of flush, compact, and GC
            let cutoff = tline.get_last_record_lsn();
            tline
                .update_gc_info(
                    Vec::new(),
                    cutoff,
                    Duration::ZERO,
                    &CancellationToken::new(),
                    &ctx,
                )
                .await?;
            tline.freeze_and_flush().await?;
            tline
                .compact(&CancellationToken::new(), EnumSet::empty(), &ctx)
                .await?;
            tline.gc().await?;
        }

        Ok(())
    }

    #[tokio::test]
    async fn test_traverse_ancestors() -> anyhow::Result<()> {
        let (tenant, ctx) = TenantHarness::create("test_traverse_ancestors")?
            .load()
            .await;
        let mut tline = tenant
            .create_test_timeline(TIMELINE_ID, Lsn(0x10), DEFAULT_PG_VERSION, &ctx)
            .await?;

        const NUM_KEYS: usize = 100;
        const NUM_TLINES: usize = 50;

        let mut test_key = Key::from_hex("010000000033333333444444445500000000").unwrap();
        // Track page mutation lsns across different timelines.
        let mut updated = [[Lsn(0); NUM_KEYS]; NUM_TLINES];

        let mut lsn = Lsn(0x10);

        #[allow(clippy::needless_range_loop)]
        for idx in 0..NUM_TLINES {
            let new_tline_id = TimelineId::generate();
            tenant
                .branch_timeline_test(&tline, new_tline_id, Some(lsn), &ctx)
                .await?;
            tline = tenant
                .get_timeline(new_tline_id, true)
                .expect("Should have the branched timeline");

            for _ in 0..NUM_KEYS {
                lsn = Lsn(lsn.0 + 0x10);
                let blknum = thread_rng().gen_range(0..NUM_KEYS);
                test_key.field6 = blknum as u32;
                let writer = tline.writer().await;
                writer
                    .put(
                        test_key,
                        lsn,
                        &Value::Image(TEST_IMG(&format!("{} {} at {}", idx, blknum, lsn))),
                        &ctx,
                    )
                    .await?;
                println!("updating [{}][{}] at {}", idx, blknum, lsn);
                writer.finish_write(lsn);
                drop(writer);
                updated[idx][blknum] = lsn;
            }
        }

        // Read pages from leaf timeline across all ancestors.
        for (idx, lsns) in updated.iter().enumerate() {
            for (blknum, lsn) in lsns.iter().enumerate() {
                // Skip empty mutations.
                if lsn.0 == 0 {
                    continue;
                }
                println!("checking [{idx}][{blknum}] at {lsn}");
                test_key.field6 = blknum as u32;
                assert_eq!(
                    tline.get(test_key, *lsn, &ctx).await?,
                    TEST_IMG(&format!("{idx} {blknum} at {lsn}"))
                );
            }
        }
        Ok(())
    }

    #[tokio::test]
    async fn test_write_at_initdb_lsn_takes_optimization_code_path() -> anyhow::Result<()> {
        let (tenant, ctx) = TenantHarness::create("test_empty_test_timeline_is_usable")?
            .load()
            .await;

        let initdb_lsn = Lsn(0x20);
        let utline = tenant
            .create_empty_timeline(TIMELINE_ID, initdb_lsn, DEFAULT_PG_VERSION, &ctx)
            .await?;
        let tline = utline.raw_timeline().unwrap();

        // Spawn flush loop now so that we can set the `expect_initdb_optimization`
        tline.maybe_spawn_flush_loop();

        // Make sure the timeline has the minimum set of required keys for operation.
        // The only operation you can always do on an empty timeline is to `put` new data.
        // Except if you `put` at `initdb_lsn`.
        // In that case, there's an optimization to directly create image layers instead of delta layers.
        // It uses `repartition()`, which assumes some keys to be present.
        // Let's make sure the test timeline can handle that case.
        {
            let mut state = tline.flush_loop_state.lock().unwrap();
            assert_eq!(
                timeline::FlushLoopState::Running {
                    expect_initdb_optimization: false,
                    initdb_optimization_count: 0,
                },
                *state
            );
            *state = timeline::FlushLoopState::Running {
                expect_initdb_optimization: true,
                initdb_optimization_count: 0,
            };
        }

        // Make writes at the initdb_lsn. When we flush it below, it should be handled by the optimization.
        // As explained above, the optimization requires some keys to be present.
        // As per `create_empty_timeline` documentation, use init_empty to set them.
        // This is what `create_test_timeline` does, by the way.
        let mut modification = tline.begin_modification(initdb_lsn);
        modification
            .init_empty_test_timeline()
            .context("init_empty_test_timeline")?;
        modification
            .commit(&ctx)
            .await
            .context("commit init_empty_test_timeline modification")?;

        // Do the flush. The flush code will check the expectations that we set above.
        tline.freeze_and_flush().await?;

        // assert freeze_and_flush exercised the initdb optimization
        {
            let state = tline.flush_loop_state.lock().unwrap();
            let timeline::FlushLoopState::Running {
                expect_initdb_optimization,
                initdb_optimization_count,
            } = *state
            else {
                panic!("unexpected state: {:?}", *state);
            };
            assert!(expect_initdb_optimization);
            assert!(initdb_optimization_count > 0);
        }
        Ok(())
    }

    #[tokio::test]
    async fn test_uninit_mark_crash() -> anyhow::Result<()> {
        let name = "test_uninit_mark_crash";
        let harness = TenantHarness::create(name)?;
        {
            let (tenant, ctx) = harness.load().await;
            let tline = tenant
                .create_empty_timeline(TIMELINE_ID, Lsn(0), DEFAULT_PG_VERSION, &ctx)
                .await?;
            // Keeps uninit mark in place
            let raw_tline = tline.raw_timeline().unwrap();
            raw_tline
                .shutdown()
                .instrument(info_span!("test_shutdown", tenant_id=%raw_tline.tenant_shard_id))
                .await;
            std::mem::forget(tline);
        }

        let (tenant, _) = harness.load().await;
        match tenant.get_timeline(TIMELINE_ID, false) {
            Ok(_) => panic!("timeline should've been removed during load"),
            Err(e) => {
                assert_eq!(
                    e,
                    GetTimelineError::NotFound {
                        tenant_id: tenant.tenant_shard_id.tenant_id,
                        timeline_id: TIMELINE_ID,
                    }
                )
            }
        }

        assert!(!harness
            .conf
            .timeline_path(&tenant.tenant_shard_id, &TIMELINE_ID)
            .exists());

        assert!(!harness
            .conf
            .timeline_uninit_mark_file_path(tenant.tenant_shard_id, TIMELINE_ID)
            .exists());

        Ok(())
    }
}<|MERGE_RESOLUTION|>--- conflicted
+++ resolved
@@ -18,11 +18,7 @@
 use futures::stream::FuturesUnordered;
 use futures::FutureExt;
 use futures::StreamExt;
-<<<<<<< HEAD
 use pageserver_api::models;
-=======
-use pageserver_api::models::ShardParameters;
->>>>>>> 4b0204ed
 use pageserver_api::models::TimelineState;
 use pageserver_api::shard::ShardIdentity;
 use pageserver_api::shard::TenantShardId;
@@ -2709,7 +2705,7 @@
             Ok(LocationConf::attached_single(
                 tenant_conf,
                 Generation::none(),
-                &ShardParameters::default(),
+                &models::ShardParameters::default(),
             ))
         } else {
             // FIXME If the config file is not found, assume that we're attaching
