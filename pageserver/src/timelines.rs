//!
//! Timeline management code
//

use anyhow::{bail, Context, Result};
use postgres_ffi::ControlFileData;
use serde::{Deserialize, Serialize};
use serde_with::{serde_as, DisplayFromStr};
use std::{
    fs,
    path::Path,
    process::{Command, Stdio},
    sync::Arc,
};
use tracing::*;

use zenith_utils::lsn::Lsn;
use zenith_utils::zid::{ZTenantId, ZTenantTimelineId, ZTimelineId};
use zenith_utils::{crashsafe_dir, logging};

use crate::{
    config::PageServerConf,
    layered_repository::metadata::TimelineMetadata,
    remote_storage::RemoteTimelineIndex,
    repository::{LocalTimelineState, Repository},
    DatadirTimeline, RepositoryImpl,
};
use crate::{import_datadir, LOG_FILE_NAME};
use crate::{layered_repository::LayeredRepository, walredo::WalRedoManager};
use crate::{repository::RepositoryTimeline, tenant_mgr};
use crate::{repository::Timeline, CheckpointConfig};

#[serde_as]
#[derive(Debug, Serialize, Deserialize, Clone)]
pub struct LocalTimelineInfo {
    #[serde_as(as = "Option<DisplayFromStr>")]
    pub ancestor_timeline_id: Option<ZTimelineId>,
    #[serde_as(as = "Option<DisplayFromStr>")]
    pub ancestor_lsn: Option<Lsn>,
    #[serde_as(as = "DisplayFromStr")]
    pub last_record_lsn: Lsn,
    #[serde_as(as = "Option<DisplayFromStr>")]
    pub prev_record_lsn: Option<Lsn>,
    #[serde_as(as = "DisplayFromStr")]
    pub disk_consistent_lsn: Lsn,
    pub current_logical_size: Option<usize>, // is None when timeline is Unloaded
    pub current_logical_size_non_incremental: Option<usize>,
    pub timeline_state: LocalTimelineState,
}

impl LocalTimelineInfo {
    pub fn from_loaded_timeline<R: Repository>(
        datadir_tline: &DatadirTimeline<R>,
        include_non_incremental_logical_size: bool,
    ) -> anyhow::Result<Self> {
        let last_record_lsn = datadir_tline.tline.get_last_record_lsn();
        let info = LocalTimelineInfo {
<<<<<<< HEAD
            ancestor_timeline_id: datadir_tline
                .tline
                .get_ancestor_timeline_id()
                .map(HexZTimelineId::from),
=======
            ancestor_timeline_id: timeline.get_ancestor_timeline_id(),
>>>>>>> e13bdd77
            ancestor_lsn: {
                match datadir_tline.tline.get_ancestor_lsn() {
                    Lsn(0) => None,
                    lsn @ Lsn(_) => Some(lsn),
                }
            },
            disk_consistent_lsn: datadir_tline.tline.get_disk_consistent_lsn(),
            last_record_lsn,
            prev_record_lsn: Some(datadir_tline.tline.get_prev_record_lsn()),
            timeline_state: LocalTimelineState::Loaded,
            current_logical_size: Some(datadir_tline.get_current_logical_size()),
            current_logical_size_non_incremental: if include_non_incremental_logical_size {
                Some(datadir_tline.get_current_logical_size_non_incremental(last_record_lsn)?)
            } else {
                None
            },
        };
        Ok(info)
    }

    pub fn from_unloaded_timeline(metadata: &TimelineMetadata) -> Self {
        LocalTimelineInfo {
            ancestor_timeline_id: metadata.ancestor_timeline(),
            ancestor_lsn: {
                match metadata.ancestor_lsn() {
                    Lsn(0) => None,
                    lsn @ Lsn(_) => Some(lsn),
                }
            },
            disk_consistent_lsn: metadata.disk_consistent_lsn(),
            last_record_lsn: metadata.disk_consistent_lsn(),
            prev_record_lsn: metadata.prev_record_lsn(),
            timeline_state: LocalTimelineState::Unloaded,
            current_logical_size: None,
            current_logical_size_non_incremental: None,
        }
    }

    pub fn from_repo_timeline<T>(
        tenant_id: ZTenantId,
        timeline_id: ZTimelineId,
        repo_timeline: &RepositoryTimeline<T>,
        include_non_incremental_logical_size: bool,
    ) -> anyhow::Result<Self> {
        match repo_timeline {
            RepositoryTimeline::Loaded(_) => {
                let datadir_tline =
                    tenant_mgr::get_timeline_for_tenant_load(tenant_id, timeline_id)?;
                Self::from_loaded_timeline(&datadir_tline, include_non_incremental_logical_size)
            }
            RepositoryTimeline::Unloaded { metadata } => Ok(Self::from_unloaded_timeline(metadata)),
        }
    }
}

#[serde_as]
#[derive(Debug, Serialize, Deserialize, Clone)]
pub struct RemoteTimelineInfo {
    #[serde_as(as = "Option<DisplayFromStr>")]
    pub remote_consistent_lsn: Option<Lsn>,
    pub awaits_download: bool,
}

#[serde_as]
#[derive(Debug, Serialize, Deserialize, Clone)]
pub struct TimelineInfo {
    #[serde_as(as = "DisplayFromStr")]
    pub tenant_id: ZTenantId,
    #[serde_as(as = "DisplayFromStr")]
    pub timeline_id: ZTimelineId,
    pub local: Option<LocalTimelineInfo>,
    pub remote: Option<RemoteTimelineInfo>,
}

pub fn extract_remote_timeline_info(
    tenant_id: ZTenantId,
    timeline_id: ZTimelineId,
    remote_index: &RemoteTimelineIndex,
) -> Option<RemoteTimelineInfo> {
    remote_index
        .timeline_entry(&ZTenantTimelineId {
            tenant_id,
            timeline_id,
        })
        .map(|remote_entry| RemoteTimelineInfo {
            remote_consistent_lsn: remote_entry.disk_consistent_lsn(),
            awaits_download: remote_entry.get_awaits_download(),
        })
}

#[derive(Debug, Clone, Copy)]
pub struct PointInTime {
    pub timeline_id: ZTimelineId,
    pub lsn: Lsn,
}

pub fn init_pageserver(
    conf: &'static PageServerConf,
    create_tenant: Option<ZTenantId>,
    initial_timeline_id: Option<ZTimelineId>,
) -> anyhow::Result<()> {
    // Initialize logger
    // use true as daemonize parameter because otherwise we pollute zenith cli output with a few pages long output of info messages
    let _log_file = logging::init(LOG_FILE_NAME, true)?;

    crashsafe_dir::create_dir_all(conf.tenants_path())?;

    if let Some(tenant_id) = create_tenant {
        println!("initializing tenantid {}", tenant_id);
        let repo =
            create_repo(conf, tenant_id, CreateRepo::Dummy).context("failed to create repo")?;
        let new_timeline_id = initial_timeline_id.unwrap_or_else(ZTimelineId::generate);
        bootstrap_timeline(conf, tenant_id, new_timeline_id, repo.as_ref())
            .context("failed to create initial timeline")?;
        println!("initial timeline {} created", new_timeline_id)
    } else if initial_timeline_id.is_some() {
        println!("Ignoring initial timeline parameter, due to no tenant id to create given");
    }

    println!("pageserver init succeeded");
    Ok(())
}

pub enum CreateRepo {
    Real {
        wal_redo_manager: Arc<dyn WalRedoManager + Send + Sync>,
        remote_index: Arc<tokio::sync::RwLock<RemoteTimelineIndex>>,
    },
    Dummy,
}

pub fn create_repo(
    conf: &'static PageServerConf,
    tenant_id: ZTenantId,
    create_repo: CreateRepo,
) -> Result<Arc<RepositoryImpl>> {
    let (wal_redo_manager, remote_index) = match create_repo {
        CreateRepo::Real {
            wal_redo_manager,
            remote_index,
        } => (wal_redo_manager, remote_index),
        CreateRepo::Dummy => {
            // We don't use the real WAL redo manager, because we don't want to spawn the WAL redo
            // process during repository initialization.
            //
            // FIXME: That caused trouble, because the WAL redo manager spawned a thread that launched
            // initdb in the background, and it kept running even after the "zenith init" had exited.
            // In tests, we started the  page server immediately after that, so that initdb was still
            // running in the background, and we failed to run initdb again in the same directory. This
            // has been solved for the rapid init+start case now, but the general race condition remains
            // if you restart the server quickly. The WAL redo manager doesn't use a separate thread
            // anymore, but I think that could still happen.
            let wal_redo_manager = Arc::new(crate::walredo::DummyRedoManager {});

            let remote_index = Arc::new(tokio::sync::RwLock::new(RemoteTimelineIndex::empty()));
            (wal_redo_manager as _, remote_index)
        }
    };

    let repo_dir = conf.tenant_path(&tenant_id);
    if repo_dir.exists() {
        bail!("tenant {} directory already exists", tenant_id);
    }

    // top-level dir may exist if we are creating it through CLI
    crashsafe_dir::create_dir_all(&repo_dir)
        .with_context(|| format!("could not create directory {}", repo_dir.display()))?;
    crashsafe_dir::create_dir(conf.timelines_path(&tenant_id))?;
    info!("created directory structure in {}", repo_dir.display());

    Ok(Arc::new(LayeredRepository::new(
        conf,
        wal_redo_manager,
        tenant_id,
        remote_index,
        conf.remote_storage_config.is_some(),
    )))
}

// Returns checkpoint LSN from controlfile
fn get_lsn_from_controlfile(path: &Path) -> Result<Lsn> {
    // Read control file to extract the LSN
    let controlfile_path = path.join("global").join("pg_control");
    let controlfile = ControlFileData::decode(&fs::read(controlfile_path)?)?;
    let lsn = controlfile.checkPoint;

    Ok(Lsn(lsn))
}

// Create the cluster temporarily in 'initdbpath' directory inside the repository
// to get bootstrap data for timeline initialization.
//
fn run_initdb(conf: &'static PageServerConf, initdbpath: &Path) -> Result<()> {
    info!("running initdb in {}... ", initdbpath.display());

    let initdb_path = conf.pg_bin_dir().join("initdb");
    let initdb_output = Command::new(initdb_path)
        .args(&["-D", initdbpath.to_str().unwrap()])
        .args(&["-U", &conf.superuser])
        .args(&["-E", "utf8"])
        .arg("--no-instructions")
        // This is only used for a temporary installation that is deleted shortly after,
        // so no need to fsync it
        .arg("--no-sync")
        .env_clear()
        .env("LD_LIBRARY_PATH", conf.pg_lib_dir().to_str().unwrap())
        .env("DYLD_LIBRARY_PATH", conf.pg_lib_dir().to_str().unwrap())
        .stdout(Stdio::null())
        .output()
        .context("failed to execute initdb")?;
    if !initdb_output.status.success() {
        bail!(
            "initdb failed: '{}'",
            String::from_utf8_lossy(&initdb_output.stderr)
        );
    }

    Ok(())
}

//
// - run initdb to init temporary instance and get bootstrap data
// - after initialization complete, remove the temp dir.
//
fn bootstrap_timeline<R: Repository>(
    conf: &'static PageServerConf,
    tenantid: ZTenantId,
    tli: ZTimelineId,
    repo: &R,
) -> Result<()> {
    let _enter = info_span!("bootstrapping", timeline = %tli, tenant = %tenantid).entered();

    let initdb_path = conf.tenant_path(&tenantid).join("tmp");

    // Init temporarily repo to get bootstrap data
    run_initdb(conf, &initdb_path)?;
    let pgdata_path = initdb_path;

    let lsn = get_lsn_from_controlfile(&pgdata_path)?.align();

    // Import the contents of the data directory at the initial checkpoint
    // LSN, and any WAL after that.
    // Initdb lsn will be equal to last_record_lsn which will be set after import.
    // Because we know it upfront avoid having an option or dummy zero value by passing it to create_empty_timeline.
    let timeline = repo.create_empty_timeline(tli, lsn)?;
    let mut page_tline: DatadirTimeline<R> = DatadirTimeline::new(timeline, u64::MAX);
    import_datadir::import_timeline_from_postgres_datadir(&pgdata_path, &mut page_tline, lsn)?;
    page_tline.tline.checkpoint(CheckpointConfig::Forced)?;

    println!(
        "created initial timeline {} timeline.lsn {}",
        tli,
        page_tline.tline.get_last_record_lsn()
    );

    // Remove temp dir. We don't need it anymore
    fs::remove_dir_all(pgdata_path)?;

    Ok(())
}

pub(crate) fn get_local_timelines(
    tenant_id: ZTenantId,
    include_non_incremental_logical_size: bool,
) -> Result<Vec<(ZTimelineId, LocalTimelineInfo)>> {
    let repo = tenant_mgr::get_repository_for_tenant(tenant_id)
        .with_context(|| format!("Failed to get repo for tenant {}", tenant_id))?;
    let repo_timelines = repo.list_timelines();

    let mut local_timeline_info = Vec::with_capacity(repo_timelines.len());
    for (timeline_id, repository_timeline) in repo_timelines {
        local_timeline_info.push((
            timeline_id,
            LocalTimelineInfo::from_repo_timeline(
                tenant_id,
                timeline_id,
                &repository_timeline,
                include_non_incremental_logical_size,
            )?,
        ))
    }
    Ok(local_timeline_info)
}

pub(crate) fn create_timeline(
    conf: &'static PageServerConf,
    tenant_id: ZTenantId,
    new_timeline_id: Option<ZTimelineId>,
    ancestor_timeline_id: Option<ZTimelineId>,
    ancestor_start_lsn: Option<Lsn>,
) -> Result<Option<TimelineInfo>> {
    let new_timeline_id = new_timeline_id.unwrap_or_else(ZTimelineId::generate);
    let repo = tenant_mgr::get_repository_for_tenant(tenant_id)?;

    if conf.timeline_path(&new_timeline_id, &tenant_id).exists() {
        debug!("timeline {} already exists", new_timeline_id);
        return Ok(None);
    }

    let mut start_lsn = ancestor_start_lsn.unwrap_or(Lsn(0));

    let new_timeline_info = match ancestor_timeline_id {
        Some(ancestor_timeline_id) => {
            let ancestor_timeline = repo
                .get_timeline_load(ancestor_timeline_id)
                .context("Cannot branch off the timeline that's not present locally")?;

            if start_lsn == Lsn(0) {
                // Find end of WAL on the old timeline
                let end_of_wal = ancestor_timeline.get_last_record_lsn();
                info!("branching at end of WAL: {}", end_of_wal);
                start_lsn = end_of_wal;
            } else {
                // Wait for the WAL to arrive and be processed on the parent branch up
                // to the requested branch point. The repository code itself doesn't
                // require it, but if we start to receive WAL on the new timeline,
                // decoding the new WAL might need to look up previous pages, relation
                // sizes etc. and that would get confused if the previous page versions
                // are not in the repository yet.
                ancestor_timeline.wait_lsn(start_lsn)?;
            }
            start_lsn = start_lsn.align();

            let ancestor_ancestor_lsn = ancestor_timeline.get_ancestor_lsn();
            if ancestor_ancestor_lsn > start_lsn {
                // can we safely just branch from the ancestor instead?
                anyhow::bail!(
                    "invalid start lsn {} for ancestor timeline {}: less than timeline ancestor lsn {}",
                    start_lsn,
                    ancestor_timeline_id,
                    ancestor_ancestor_lsn,
                );
            }
            repo.branch_timeline(ancestor_timeline_id, new_timeline_id, start_lsn)?;
            // load the timeline into memory
            let loaded_timeline =
                tenant_mgr::get_timeline_for_tenant_load(tenant_id, new_timeline_id)?;
            LocalTimelineInfo::from_loaded_timeline(&loaded_timeline, false)
                .context("cannot fill timeline info")?
        }
        None => {
            bootstrap_timeline(conf, tenant_id, new_timeline_id, repo.as_ref())?;
            // load the timeline into memory
            let new_timeline =
                tenant_mgr::get_timeline_for_tenant_load(tenant_id, new_timeline_id)?;
            LocalTimelineInfo::from_loaded_timeline(&new_timeline, false)
                .context("cannot fill timeline info")?
        }
    };
    Ok(Some(TimelineInfo {
        tenant_id,
        timeline_id: new_timeline_id,
        local: Some(new_timeline_info),
        remote: None,
    }))
}<|MERGE_RESOLUTION|>--- conflicted
+++ resolved
@@ -55,14 +55,7 @@
     ) -> anyhow::Result<Self> {
         let last_record_lsn = datadir_tline.tline.get_last_record_lsn();
         let info = LocalTimelineInfo {
-<<<<<<< HEAD
-            ancestor_timeline_id: datadir_tline
-                .tline
-                .get_ancestor_timeline_id()
-                .map(HexZTimelineId::from),
-=======
-            ancestor_timeline_id: timeline.get_ancestor_timeline_id(),
->>>>>>> e13bdd77
+            ancestor_timeline_id: datadir_tline.tline.get_ancestor_timeline_id(),
             ancestor_lsn: {
                 match datadir_tline.tline.get_ancestor_lsn() {
                     Lsn(0) => None,
