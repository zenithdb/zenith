--- conflicted
+++ resolved
@@ -118,13 +118,8 @@
     pub virtual_file_io_mode: Option<crate::models::virtual_file::IoMode>,
     #[serde(skip_serializing_if = "Option::is_none")]
     pub no_sync: Option<bool>,
-<<<<<<< HEAD
+    pub wal_receiver_protocol: PostgresClientProtocol,
     pub page_service_pipelining: PageServicePipeliningConfig,
-=======
-    #[serde(with = "humantime_serde")]
-    pub server_side_batch_timeout: Option<Duration>,
-    pub wal_receiver_protocol: PostgresClientProtocol,
->>>>>>> 1d642d6a
 }
 
 #[derive(Debug, Clone, PartialEq, Eq, serde::Serialize, serde::Deserialize)]
@@ -357,14 +352,9 @@
     pub const DEFAULT_EPHEMERAL_BYTES_PER_MEMORY_KB: usize = 0;
 
     pub const DEFAULT_IO_BUFFER_ALIGNMENT: usize = 512;
-<<<<<<< HEAD
-=======
-
-    pub const DEFAULT_SERVER_SIDE_BATCH_TIMEOUT: Option<&str> = None;
 
     pub const DEFAULT_WAL_RECEIVER_PROTOCOL: utils::postgres_client::PostgresClientProtocol =
         utils::postgres_client::PostgresClientProtocol::Vanilla;
->>>>>>> 1d642d6a
 }
 
 impl Default for ConfigToml {
@@ -451,16 +441,13 @@
             virtual_file_io_mode: None,
             tenant_config: TenantConfigToml::default(),
             no_sync: None,
-<<<<<<< HEAD
+            wal_receiver_protocol: DEFAULT_WAL_RECEIVER_PROTOCOL,
             page_service_pipelining: PageServicePipeliningConfig::Pipelined(
                 PageServicePipeliningConfigPipelined {
                     max_batch_size: NonZeroUsize::new(32).unwrap(),
                     execution: PageServiceProtocolPipelinedExecutionStrategy::ConcurrentFutures,
                 },
             ),
-=======
-            wal_receiver_protocol: DEFAULT_WAL_RECEIVER_PROTOCOL,
->>>>>>> 1d642d6a
         }
     }
 }
