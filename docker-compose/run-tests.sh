#!/bin/bash
set -x

extdir=${1}

cd "${extdir}" || exit 2
FAILED=
<<<<<<< HEAD
LIST=$( (echo -e "${SKIP//","/"\n"}"; ls) | sort | uniq -u)
for d in ${LIST}
do
       [ -d "${d}" ] || continue
       if ! psql -w -c "select 1" >/dev/null; then
          FAILED="${d} ${FAILED}"
          break
       fi
=======
LIST=$( (echo -e "${SKIP//","/"\n"}"; ls -d -- *-src) | sort | uniq -u)
for d in ${LIST}; do
    [ -d "${d}" ] || continue
    if ! psql -w -c "select 1" >/dev/null; then
      FAILED="${d} ${FAILED}"
      break
    fi
    if [ -f "${d}/neon-test.sh" ]; then
       "${d}/neon-test.sh" || FAILED="${d} ${FAILED}"
    else
>>>>>>> 93714c4c
       USE_PGXS=1 make -C "${d}" installcheck || FAILED="${d} ${FAILED}"
    fi
done
[ -z "${FAILED}" ] && exit 0
echo "${FAILED}"
exit 1<|MERGE_RESOLUTION|>--- conflicted
+++ resolved
@@ -5,17 +5,7 @@
 
 cd "${extdir}" || exit 2
 FAILED=
-<<<<<<< HEAD
 LIST=$( (echo -e "${SKIP//","/"\n"}"; ls) | sort | uniq -u)
-for d in ${LIST}
-do
-       [ -d "${d}" ] || continue
-       if ! psql -w -c "select 1" >/dev/null; then
-          FAILED="${d} ${FAILED}"
-          break
-       fi
-=======
-LIST=$( (echo -e "${SKIP//","/"\n"}"; ls -d -- *-src) | sort | uniq -u)
 for d in ${LIST}; do
     [ -d "${d}" ] || continue
     if ! psql -w -c "select 1" >/dev/null; then
@@ -25,7 +15,6 @@
     if [ -f "${d}/neon-test.sh" ]; then
        "${d}/neon-test.sh" || FAILED="${d} ${FAILED}"
     else
->>>>>>> 93714c4c
        USE_PGXS=1 make -C "${d}" installcheck || FAILED="${d} ${FAILED}"
     fi
 done
