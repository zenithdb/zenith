use std::{
    borrow::Cow,
    cmp::Ordering,
    collections::{BTreeMap, HashMap, HashSet},
    str::FromStr,
    sync::Arc,
    time::{Duration, Instant},
};

use crate::{
    compute_hook::NotifyError,
    id_lock_map::IdLockMap,
    persistence::{AbortShardSplitStatus, TenantFilter},
    reconciler::{ReconcileError, ReconcileUnits},
    scheduler::{ScheduleContext, ScheduleMode},
    tenant_shard::ReconcileNeeded,
};
use anyhow::Context;
use control_plane::storage_controller::{
    AttachHookRequest, AttachHookResponse, InspectRequest, InspectResponse,
};
use diesel::result::DatabaseErrorKind;
use futures::{stream::FuturesUnordered, StreamExt};
use hyper::StatusCode;
use itertools::Itertools;
use pageserver_api::{
    controller_api::{
        NodeAvailability, NodeRegisterRequest, NodeSchedulingPolicy, PlacementPolicy,
        ShardSchedulingPolicy, TenantCreateResponse, TenantCreateResponseShard,
        TenantDescribeResponse, TenantDescribeResponseShard, TenantLocateResponse,
        TenantPolicyRequest, TenantShardMigrateRequest, TenantShardMigrateResponse,
        UtilizationScore,
    },
    models::{SecondaryProgress, TenantConfigRequest},
};

use crate::pageserver_client::PageserverClient;
use pageserver_api::{
    models::{
        self, LocationConfig, LocationConfigListResponse, LocationConfigMode,
        PageserverUtilization, ShardParameters, TenantConfig, TenantCreateRequest,
        TenantLocationConfigRequest, TenantLocationConfigResponse, TenantShardLocation,
        TenantShardSplitRequest, TenantShardSplitResponse, TenantTimeTravelRequest,
        TimelineCreateRequest, TimelineInfo,
    },
    shard::{ShardCount, ShardIdentity, ShardNumber, ShardStripeSize, TenantShardId},
    upcall_api::{
        ReAttachRequest, ReAttachResponse, ReAttachResponseTenant, ValidateRequest,
        ValidateResponse, ValidateResponseTenant,
    },
};
use pageserver_client::mgmt_api;
use tokio::sync::{mpsc::error::TrySendError, OwnedRwLockWriteGuard};
use tokio_util::sync::CancellationToken;
use tracing::instrument;
use utils::{
    completion::Barrier,
    generation::Generation,
    http::error::ApiError,
    id::{NodeId, TenantId, TimelineId},
    sync::gate::Gate,
};

use crate::{
    compute_hook::ComputeHook,
    heartbeater::{Heartbeater, PageserverState},
    node::{AvailabilityTransition, Node},
    persistence::{split_state::SplitState, DatabaseError, Persistence, TenantShardPersistence},
    reconciler::attached_location_conf,
    scheduler::Scheduler,
    tenant_shard::{
        IntentState, ObservedState, ObservedStateLocation, ReconcileResult, ReconcileWaitError,
        ReconcilerWaiter, TenantShard,
    },
};

// For operations that should be quick, like attaching a new tenant
const SHORT_RECONCILE_TIMEOUT: Duration = Duration::from_secs(5);

// For operations that might be slow, like migrating a tenant with
// some data in it.
const RECONCILE_TIMEOUT: Duration = Duration::from_secs(30);

// If we receive a call using Secondary mode initially, it will omit generation.  We will initialize
// tenant shards into this generation, and as long as it remains in this generation, we will accept
// input generation from future requests as authoritative.
const INITIAL_GENERATION: Generation = Generation::new(0);

/// How long [`Service::startup_reconcile`] is allowed to take before it should give
/// up on unresponsive pageservers and proceed.
pub(crate) const STARTUP_RECONCILE_TIMEOUT: Duration = Duration::from_secs(30);

pub const MAX_UNAVAILABLE_INTERVAL_DEFAULT: Duration = Duration::from_secs(30);

pub const RECONCILER_CONCURRENCY_DEFAULT: usize = 128;

// Depth of the channel used to enqueue shards for reconciliation when they can't do it immediately.
// This channel is finite-size to avoid using excessive memory if we get into a state where reconciles are finishing more slowly
// than they're being pushed onto the queue.
const MAX_DELAYED_RECONCILES: usize = 10000;

// Top level state available to all HTTP handlers
struct ServiceState {
    tenants: BTreeMap<TenantShardId, TenantShard>,

    nodes: Arc<HashMap<NodeId, Node>>,

    scheduler: Scheduler,

    /// Queue of tenants who are waiting for concurrency limits to permit them to reconcile
    delayed_reconcile_rx: tokio::sync::mpsc::Receiver<TenantShardId>,
}

/// Transform an error from a pageserver into an error to return to callers of a storage
/// controller API.
fn passthrough_api_error(node: &Node, e: mgmt_api::Error) -> ApiError {
    match e {
        mgmt_api::Error::ReceiveErrorBody(str) => {
            // Presume errors receiving body are connectivity/availability issues
            ApiError::ResourceUnavailable(
                format!("{node} error receiving error body: {str}").into(),
            )
        }
        mgmt_api::Error::ReceiveBody(str) => {
            // Presume errors receiving body are connectivity/availability issues
            ApiError::ResourceUnavailable(format!("{node} error receiving body: {str}").into())
        }
        mgmt_api::Error::ApiError(StatusCode::NOT_FOUND, msg) => {
            ApiError::NotFound(anyhow::anyhow!(format!("{node}: {msg}")).into())
        }
        mgmt_api::Error::ApiError(StatusCode::SERVICE_UNAVAILABLE, msg) => {
            ApiError::ResourceUnavailable(format!("{node}: {msg}").into())
        }
        mgmt_api::Error::ApiError(status @ StatusCode::UNAUTHORIZED, msg)
        | mgmt_api::Error::ApiError(status @ StatusCode::FORBIDDEN, msg) => {
            // Auth errors talking to a pageserver are not auth errors for the caller: they are
            // internal server errors, showing that something is wrong with the pageserver or
            // storage controller's auth configuration.
            ApiError::InternalServerError(anyhow::anyhow!("{node} {status}: {msg}"))
        }
        mgmt_api::Error::ApiError(status, msg) => {
            // Presume general case of pageserver API errors is that we tried to do something
            // that can't be done right now.
            ApiError::Conflict(format!("{node} {status}: {status} {msg}"))
        }
        mgmt_api::Error::Cancelled => ApiError::ShuttingDown,
    }
}

impl ServiceState {
    fn new(
        nodes: HashMap<NodeId, Node>,
        tenants: BTreeMap<TenantShardId, TenantShard>,
        scheduler: Scheduler,
        delayed_reconcile_rx: tokio::sync::mpsc::Receiver<TenantShardId>,
    ) -> Self {
        Self {
            tenants,
            nodes: Arc::new(nodes),
            scheduler,
            delayed_reconcile_rx,
        }
    }

    fn parts_mut(
        &mut self,
    ) -> (
        &mut Arc<HashMap<NodeId, Node>>,
        &mut BTreeMap<TenantShardId, TenantShard>,
        &mut Scheduler,
    ) {
        (&mut self.nodes, &mut self.tenants, &mut self.scheduler)
    }
}

#[derive(Clone)]
pub struct Config {
    // All pageservers managed by one instance of this service must have
    // the same public key.  This JWT token will be used to authenticate
    // this service to the pageservers it manages.
    pub jwt_token: Option<String>,

    // This JWT token will be used to authenticate this service to the control plane.
    pub control_plane_jwt_token: Option<String>,

    /// Where the compute hook should send notifications of pageserver attachment locations
    /// (this URL points to the control plane in prod). If this is None, the compute hook will
    /// assume it is running in a test environment and try to update neon_local.
    pub compute_hook_url: Option<String>,

    /// Grace period within which a pageserver does not respond to heartbeats, but is still
    /// considered active. Once the grace period elapses, the next heartbeat failure will
    /// mark the pagseserver offline.
    pub max_unavailable_interval: Duration,

    /// How many Reconcilers may be spawned concurrently
    pub reconciler_concurrency: usize,
}

impl From<DatabaseError> for ApiError {
    fn from(err: DatabaseError) -> ApiError {
        match err {
            DatabaseError::Query(e) => ApiError::InternalServerError(e.into()),
            // FIXME: ApiError doesn't have an Unavailable variant, but ShuttingDown maps to 503.
            DatabaseError::Connection(_) | DatabaseError::ConnectionPool(_) => {
                ApiError::ShuttingDown
            }
            DatabaseError::Logical(reason) => {
                ApiError::InternalServerError(anyhow::anyhow!(reason))
            }
        }
    }
}

pub struct Service {
    inner: Arc<std::sync::RwLock<ServiceState>>,
    config: Config,
    persistence: Arc<Persistence>,
    compute_hook: Arc<ComputeHook>,
    result_tx: tokio::sync::mpsc::UnboundedSender<ReconcileResult>,

    heartbeater: Heartbeater,

    // Channel for background cleanup from failed operations that require cleanup, such as shard split
    abort_tx: tokio::sync::mpsc::UnboundedSender<TenantShardSplitAbort>,

    // Locking on a tenant granularity (covers all shards in the tenant):
    // - Take exclusively for rare operations that mutate the tenant's persistent state (e.g. create/delete/split)
    // - Take in shared mode for operations that need the set of shards to stay the same to complete reliably (e.g. timeline CRUD)
    tenant_op_locks: IdLockMap<TenantId>,

    // Locking for node-mutating operations: take exclusively for operations that modify the node's persistent state, or
    // that transition it to/from Active.
    node_op_locks: IdLockMap<NodeId>,

    // Limit how many Reconcilers we will spawn concurrently
    reconciler_concurrency: Arc<tokio::sync::Semaphore>,

    /// Queue of tenants who are waiting for concurrency limits to permit them to reconcile
    /// Send into this queue to promptly attempt to reconcile this shard next time units are available.
    ///
    /// Note that this state logically lives inside ServiceInner, but carrying Sender here makes the code simpler
    /// by avoiding needing a &mut ref to something inside the ServiceInner.  This could be optimized to
    /// use a VecDeque instead of a channel to reduce synchronization overhead, at the cost of some code complexity.
    delayed_reconcile_tx: tokio::sync::mpsc::Sender<TenantShardId>,

    // Process shutdown will fire this token
    cancel: CancellationToken,

    // Background tasks will hold this gate
    gate: Gate,

    /// This waits for initial reconciliation with pageservers to complete.  Until this barrier
    /// passes, it isn't safe to do any actions that mutate tenants.
    pub(crate) startup_complete: Barrier,
}

impl From<ReconcileWaitError> for ApiError {
    fn from(value: ReconcileWaitError) -> Self {
        match value {
            ReconcileWaitError::Shutdown => ApiError::ShuttingDown,
            e @ ReconcileWaitError::Timeout(_) => ApiError::Timeout(format!("{e}").into()),
            e @ ReconcileWaitError::Failed(..) => ApiError::InternalServerError(anyhow::anyhow!(e)),
        }
    }
}

#[allow(clippy::large_enum_variant)]
enum TenantCreateOrUpdate {
    Create(TenantCreateRequest),
    Update(Vec<ShardUpdate>),
}

struct ShardSplitParams {
    old_shard_count: ShardCount,
    new_shard_count: ShardCount,
    new_stripe_size: Option<ShardStripeSize>,
    targets: Vec<ShardSplitTarget>,
    policy: PlacementPolicy,
    config: TenantConfig,
    shard_ident: ShardIdentity,
}

// When preparing for a shard split, we may either choose to proceed with the split,
// or find that the work is already done and return NoOp.
enum ShardSplitAction {
    Split(ShardSplitParams),
    NoOp(TenantShardSplitResponse),
}

// A parent shard which will be split
struct ShardSplitTarget {
    parent_id: TenantShardId,
    node: Node,
    child_ids: Vec<TenantShardId>,
}

/// When we tenant shard split operation fails, we may not be able to clean up immediately, because nodes
/// might not be available.  We therefore use a queue of abort operations processed in the background.
struct TenantShardSplitAbort {
    tenant_id: TenantId,
    /// The target values from the request that failed
    new_shard_count: ShardCount,
    new_stripe_size: Option<ShardStripeSize>,
    /// Until this abort op is complete, no other operations may be done on the tenant
    _tenant_lock: tokio::sync::OwnedRwLockWriteGuard<()>,
}

#[derive(thiserror::Error, Debug)]
enum TenantShardSplitAbortError {
    #[error(transparent)]
    Database(#[from] DatabaseError),
    #[error(transparent)]
    Remote(#[from] mgmt_api::Error),
    #[error("Unavailable")]
    Unavailable,
}

struct ShardUpdate {
    tenant_shard_id: TenantShardId,
    placement_policy: PlacementPolicy,
    tenant_config: TenantConfig,

    /// If this is None, generation is not updated.
    generation: Option<Generation>,
}

impl Service {
    pub fn get_config(&self) -> &Config {
        &self.config
    }

    /// Called once on startup, this function attempts to contact all pageservers to build an up-to-date
    /// view of the world, and determine which pageservers are responsive.
    #[instrument(skip_all)]
    async fn startup_reconcile(
        self: &Arc<Service>,
        bg_compute_notify_result_tx: tokio::sync::mpsc::Sender<
            Result<(), (TenantShardId, NotifyError)>,
        >,
    ) {
        // For all tenant shards, a vector of observed states on nodes (where None means
        // indeterminate, same as in [`ObservedStateLocation`])
        let mut observed: HashMap<TenantShardId, Vec<(NodeId, Option<LocationConfig>)>> =
            HashMap::new();

        // Startup reconciliation does I/O to other services: whether they
        // are responsive or not, we should aim to finish within our deadline, because:
        // - If we don't, a k8s readiness hook watching /ready will kill us.
        // - While we're waiting for startup reconciliation, we are not fully
        //   available for end user operations like creating/deleting tenants and timelines.
        //
        // We set multiple deadlines to break up the time available between the phases of work: this is
        // arbitrary, but avoids a situation where the first phase could burn our entire timeout period.
        let start_at = Instant::now();
        let node_scan_deadline = start_at
            .checked_add(STARTUP_RECONCILE_TIMEOUT / 2)
            .expect("Reconcile timeout is a modest constant");

        // Accumulate a list of any tenant locations that ought to be detached
        let mut cleanup = Vec::new();

        let node_listings = self.scan_node_locations(node_scan_deadline).await;
        // Send initial heartbeat requests to nodes that replied to the location listing above.
        let nodes_online = self.initial_heartbeat_round(node_listings.keys()).await;

        for (node_id, list_response) in node_listings {
            let tenant_shards = list_response.tenant_shards;
            tracing::info!(
                "Received {} shard statuses from pageserver {}, setting it to Active",
                tenant_shards.len(),
                node_id
            );

            for (tenant_shard_id, conf_opt) in tenant_shards {
                let shard_observations = observed.entry(tenant_shard_id).or_default();
                shard_observations.push((node_id, conf_opt));
            }
        }

        // List of tenants for which we will attempt to notify compute of their location at startup
        let mut compute_notifications = Vec::new();

        // Populate intent and observed states for all tenants, based on reported state on pageservers
        tracing::info!("Populating tenant shards' states from initial pageserver scan...");
        let shard_count = {
            let mut locked = self.inner.write().unwrap();
            let (nodes, tenants, scheduler) = locked.parts_mut();

            // Mark nodes online if they responded to us: nodes are offline by default after a restart.
            let mut new_nodes = (**nodes).clone();
            for (node_id, node) in new_nodes.iter_mut() {
                if let Some(utilization) = nodes_online.get(node_id) {
                    node.set_availability(NodeAvailability::Active(UtilizationScore(
                        utilization.utilization_score,
                    )));
                    scheduler.node_upsert(node);
                }
            }
            *nodes = Arc::new(new_nodes);

            for (tenant_shard_id, shard_observations) in observed {
                for (node_id, observed_loc) in shard_observations {
                    let Some(tenant_shard) = tenants.get_mut(&tenant_shard_id) else {
                        cleanup.push((tenant_shard_id, node_id));
                        continue;
                    };
                    tenant_shard
                        .observed
                        .locations
                        .insert(node_id, ObservedStateLocation { conf: observed_loc });
                }
            }

            // Populate each tenant's intent state
            let mut schedule_context = ScheduleContext::default();
            for (tenant_shard_id, tenant_shard) in tenants.iter_mut() {
                if tenant_shard_id.shard_number == ShardNumber(0) {
                    // Reset scheduling context each time we advance to the next Tenant
                    schedule_context = ScheduleContext::default();
                }

                tenant_shard.intent_from_observed(scheduler);
                if let Err(e) = tenant_shard.schedule(scheduler, &mut schedule_context) {
                    // Non-fatal error: we are unable to properly schedule the tenant, perhaps because
                    // not enough pageservers are available.  The tenant may well still be available
                    // to clients.
                    tracing::error!("Failed to schedule tenant {tenant_shard_id} at startup: {e}");
                } else {
                    // If we're both intending and observed to be attached at a particular node, we will
                    // emit a compute notification for this. In the case where our observed state does not
                    // yet match our intent, we will eventually reconcile, and that will emit a compute notification.
                    if let Some(attached_at) = tenant_shard.stably_attached() {
                        compute_notifications.push((
                            *tenant_shard_id,
                            attached_at,
                            tenant_shard.shard.stripe_size,
                        ));
                    }
                }
            }

            tenants.len()
        };

        // TODO: if any tenant's intent now differs from its loaded generation_pageserver, we should clear that
        // generation_pageserver in the database.

        // Emit compute hook notifications for all tenants which are already stably attached.  Other tenants
        // will emit compute hook notifications when they reconcile.
        //
        // Ordering: our calls to notify_background synchronously establish a relative order for these notifications vs. any later
        // calls into the ComputeHook for the same tenant: we can leave these to run to completion in the background and any later
        // calls will be correctly ordered wrt these.
        //
        // Concurrency: we call notify_background for all tenants, which will create O(N) tokio tasks, but almost all of them
        // will just wait on the ComputeHook::API_CONCURRENCY semaphore immediately, so very cheap until they get that semaphore
        // unit and start doing I/O.
        tracing::info!(
            "Sending {} compute notifications",
            compute_notifications.len()
        );
        self.compute_hook.notify_background(
            compute_notifications,
            bg_compute_notify_result_tx.clone(),
            &self.cancel,
        );

        // Finally, now that the service is up and running, launch reconcile operations for any tenants
        // which require it: under normal circumstances this should only include tenants that were in some
        // transient state before we restarted, or any tenants whose compute hooks failed above.
        tracing::info!("Checking for shards in need of reconciliation...");
        let reconcile_tasks = self.reconcile_all();
        // We will not wait for these reconciliation tasks to run here: we're now done with startup and
        // normal operations may proceed.

        // Clean up any tenants that were found on pageservers but are not known to us.  Do this in the
        // background because it does not need to complete in order to proceed with other work.
        if !cleanup.is_empty() {
            tracing::info!("Cleaning up {} locations in the background", cleanup.len());
            tokio::task::spawn({
                let cleanup_self = self.clone();
                async move { cleanup_self.cleanup_locations(cleanup).await }
            });
        }

        tracing::info!("Startup complete, spawned {reconcile_tasks} reconciliation tasks ({shard_count} shards total)");
    }

    async fn initial_heartbeat_round<'a>(
        &self,
        node_ids: impl Iterator<Item = &'a NodeId>,
    ) -> HashMap<NodeId, PageserverUtilization> {
        assert!(!self.startup_complete.is_ready());

        let all_nodes = {
            let locked = self.inner.read().unwrap();
            locked.nodes.clone()
        };

        let mut nodes_to_heartbeat = HashMap::new();
        for node_id in node_ids {
            match all_nodes.get(node_id) {
                Some(node) => {
                    nodes_to_heartbeat.insert(*node_id, node.clone());
                }
                None => {
                    tracing::warn!("Node {node_id} was removed during start-up");
                }
            }
        }

        tracing::info!("Sending initial heartbeats...");
        let res = self
            .heartbeater
            .heartbeat(Arc::new(nodes_to_heartbeat))
            .await;

        let mut online_nodes = HashMap::new();
        if let Ok(deltas) = res {
            for (node_id, status) in deltas.0 {
                match status {
                    PageserverState::Available { utilization, .. } => {
                        online_nodes.insert(node_id, utilization);
                    }
                    PageserverState::Offline => {}
                }
            }
        }

        online_nodes
    }

    /// Used during [`Self::startup_reconcile`]: issue GETs to all nodes concurrently, with a deadline.
    ///
    /// The result includes only nodes which responded within the deadline
    async fn scan_node_locations(
        &self,
        deadline: Instant,
    ) -> HashMap<NodeId, LocationConfigListResponse> {
        let nodes = {
            let locked = self.inner.read().unwrap();
            locked.nodes.clone()
        };

        let mut node_results = HashMap::new();

        let mut node_list_futs = FuturesUnordered::new();

        tracing::info!("Scanning shards on {} nodes...", nodes.len());
        for node in nodes.values() {
            node_list_futs.push({
                async move {
                    tracing::info!("Scanning shards on node {node}...");
                    let timeout = Duration::from_secs(1);
                    let response = node
                        .with_client_retries(
                            |client| async move { client.list_location_config().await },
                            &self.config.jwt_token,
                            1,
                            5,
                            timeout,
                            &self.cancel,
                        )
                        .await;
                    (node.get_id(), response)
                }
            });
        }

        loop {
            let (node_id, result) = tokio::select! {
                next = node_list_futs.next() => {
                    match next {
                        Some(result) => result,
                        None =>{
                            // We got results for all our nodes
                            break;
                        }

                    }
                },
                _ = tokio::time::sleep(deadline.duration_since(Instant::now())) => {
                    // Give up waiting for anyone who hasn't responded: we will yield the results that we have
                    tracing::info!("Reached deadline while waiting for nodes to respond to location listing requests");
                    break;
                }
            };

            let Some(list_response) = result else {
                tracing::info!("Shutdown during startup_reconcile");
                break;
            };

            match list_response {
                Err(e) => {
                    tracing::warn!("Could not scan node {} ({e})", node_id);
                }
                Ok(listing) => {
                    node_results.insert(node_id, listing);
                }
            }
        }

        node_results
    }

    /// Used during [`Self::startup_reconcile`]: detach a list of unknown-to-us tenants from pageservers.
    ///
    /// This is safe to run in the background, because if we don't have this TenantShardId in our map of
    /// tenants, then it is probably something incompletely deleted before: we will not fight with any
    /// other task trying to attach it.
    #[instrument(skip_all)]
    async fn cleanup_locations(&self, cleanup: Vec<(TenantShardId, NodeId)>) {
        let nodes = self.inner.read().unwrap().nodes.clone();

        for (tenant_shard_id, node_id) in cleanup {
            // A node reported a tenant_shard_id which is unknown to us: detach it.
            let Some(node) = nodes.get(&node_id) else {
                // This is legitimate; we run in the background and [`Self::startup_reconcile`] might have identified
                // a location to clean up on a node that has since been removed.
                tracing::info!(
                    "Not cleaning up location {node_id}/{tenant_shard_id}: node not found"
                );
                continue;
            };

            if self.cancel.is_cancelled() {
                break;
            }

            let client = PageserverClient::new(
                node.get_id(),
                node.base_url(),
                self.config.jwt_token.as_deref(),
            );
            match client
                .location_config(
                    tenant_shard_id,
                    LocationConfig {
                        mode: LocationConfigMode::Detached,
                        generation: None,
                        secondary_conf: None,
                        shard_number: tenant_shard_id.shard_number.0,
                        shard_count: tenant_shard_id.shard_count.literal(),
                        shard_stripe_size: 0,
                        tenant_conf: models::TenantConfig::default(),
                    },
                    None,
                    false,
                )
                .await
            {
                Ok(()) => {
                    tracing::info!(
                        "Detached unknown shard {tenant_shard_id} on pageserver {node_id}"
                    );
                }
                Err(e) => {
                    // Non-fatal error: leaving a tenant shard behind that we are not managing shouldn't
                    // break anything.
                    tracing::error!(
                        "Failed to detach unknkown shard {tenant_shard_id} on pageserver {node_id}: {e}"
                    );
                }
            }
        }
    }

    /// Long running background task that periodically wakes up and looks for shards that need
    /// reconciliation.  Reconciliation is fallible, so any reconciliation tasks that fail during
    /// e.g. a tenant create/attach/migrate must eventually be retried: this task is responsible
    /// for those retries.
    #[instrument(skip_all)]
    async fn background_reconcile(&self) {
        self.startup_complete.clone().wait().await;

        const BACKGROUND_RECONCILE_PERIOD: Duration = Duration::from_secs(20);

        let mut interval = tokio::time::interval(BACKGROUND_RECONCILE_PERIOD);
        while !self.cancel.is_cancelled() {
            tokio::select! {
              _ = interval.tick() => {
                let reconciles_spawned = self.reconcile_all();
                if reconciles_spawned == 0 {
                    // Run optimizer only when we didn't find any other work to do
                    self.optimize_all();
                }
            }
              _ = self.cancel.cancelled() => return
            }
        }
    }
    #[instrument(skip_all)]
    async fn spawn_heartbeat_driver(&self) {
        self.startup_complete.clone().wait().await;

        const HEARTBEAT_INTERVAL: Duration = Duration::from_secs(5);

        let mut interval = tokio::time::interval(HEARTBEAT_INTERVAL);
        while !self.cancel.is_cancelled() {
            tokio::select! {
              _ = interval.tick() => { }
              _ = self.cancel.cancelled() => return
            };

            let nodes = {
                let locked = self.inner.read().unwrap();
                locked.nodes.clone()
            };

            let res = self.heartbeater.heartbeat(nodes).await;
            if let Ok(deltas) = res {
                for (node_id, state) in deltas.0 {
                    let new_availability = match state {
                        PageserverState::Available { utilization, .. } => NodeAvailability::Active(
                            UtilizationScore(utilization.utilization_score),
                        ),
                        PageserverState::Offline => NodeAvailability::Offline,
                    };
                    let res = self
                        .node_configure(node_id, Some(new_availability), None)
                        .await;

                    match res {
                        Ok(()) => {}
                        Err(ApiError::NotFound(_)) => {
                            // This should be rare, but legitimate since the heartbeats are done
                            // on a snapshot of the nodes.
                            tracing::info!("Node {} was not found after heartbeat round", node_id);
                        }
                        Err(err) => {
                            tracing::error!(
                                "Failed to update node {} after heartbeat round: {}",
                                node_id,
                                err
                            );
                        }
                    }
                }
            }
        }
    }

    /// Apply the contents of a [`ReconcileResult`] to our in-memory state: if the reconciliation
    /// was successful and intent hasn't changed since the Reconciler was spawned, this will update
    /// the observed state of the tenant such that subsequent calls to [`TenantShard::get_reconcile_needed`]
    /// will indicate that reconciliation is not needed.
    #[instrument(skip_all, fields(
        tenant_id=%result.tenant_shard_id.tenant_id, shard_id=%result.tenant_shard_id.shard_slug(),
        sequence=%result.sequence
    ))]
    fn process_result(&self, result: ReconcileResult) {
        let mut locked = self.inner.write().unwrap();
        let Some(tenant) = locked.tenants.get_mut(&result.tenant_shard_id) else {
            // A reconciliation result might race with removing a tenant: drop results for
            // tenants that aren't in our map.
            return;
        };

        // Usually generation should only be updated via this path, so the max() isn't
        // needed, but it is used to handle out-of-band updates via. e.g. test hook.
        tenant.generation = std::cmp::max(tenant.generation, result.generation);

        // If the reconciler signals that it failed to notify compute, set this state on
        // the shard so that a future [`TenantShard::maybe_reconcile`] will try again.
        tenant.pending_compute_notification = result.pending_compute_notification;

        // Let the TenantShard know it is idle.
        tenant.reconcile_complete(result.sequence);

        match result.result {
            Ok(()) => {
                for (node_id, loc) in &result.observed.locations {
                    if let Some(conf) = &loc.conf {
                        tracing::info!("Updating observed location {}: {:?}", node_id, conf);
                    } else {
                        tracing::info!("Setting observed location {} to None", node_id,)
                    }
                }
                tenant.observed = result.observed;
                tenant.waiter.advance(result.sequence);
            }
            Err(e) => {
                match e {
                    ReconcileError::Cancel => {
                        tracing::info!("Reconciler was cancelled");
                    }
                    ReconcileError::Remote(mgmt_api::Error::Cancelled) => {
                        // This might be due to the reconciler getting cancelled, or it might
                        // be due to the `Node` being marked offline.
                        tracing::info!("Reconciler cancelled during pageserver API call");
                    }
                    _ => {
                        tracing::warn!("Reconcile error: {}", e);
                    }
                }

                // Ordering: populate last_error before advancing error_seq,
                // so that waiters will see the correct error after waiting.
                tenant.set_last_error(result.sequence, e);

                for (node_id, o) in result.observed.locations {
                    tenant.observed.locations.insert(node_id, o);
                }
            }
        }

        // Maybe some other work can proceed now that this job finished.
        if self.reconciler_concurrency.available_permits() > 0 {
            while let Ok(tenant_shard_id) = locked.delayed_reconcile_rx.try_recv() {
                let (nodes, tenants, _scheduler) = locked.parts_mut();
                if let Some(shard) = tenants.get_mut(&tenant_shard_id) {
                    shard.delayed_reconcile = false;
                    self.maybe_reconcile_shard(shard, nodes);
                }

                if self.reconciler_concurrency.available_permits() == 0 {
                    break;
                }
            }
        }
    }

    async fn process_results(
        &self,
        mut result_rx: tokio::sync::mpsc::UnboundedReceiver<ReconcileResult>,
        mut bg_compute_hook_result_rx: tokio::sync::mpsc::Receiver<
            Result<(), (TenantShardId, NotifyError)>,
        >,
    ) {
        loop {
            // Wait for the next result, or for cancellation
            tokio::select! {
                r = result_rx.recv() => {
                    match r {
                        Some(result) => {self.process_result(result);},
                        None => {break;}
                    }
                }
                _ = async{
                    match bg_compute_hook_result_rx.recv().await {
                        Some(result) => {
                            if let Err((tenant_shard_id, notify_error)) = result {
                                tracing::warn!("Marking shard {tenant_shard_id} for notification retry, due to error {notify_error}");
                                let mut locked = self.inner.write().unwrap();
                                if let Some(shard) = locked.tenants.get_mut(&tenant_shard_id) {
                                    shard.pending_compute_notification = true;
                                }

                            }
                        },
                        None => {
                            // This channel is dead, but we don't want to terminate the outer loop{}: just wait for shutdown
                            self.cancel.cancelled().await;
                        }
                    }
                } => {},
                _ = self.cancel.cancelled() => {
                    break;
                }
            };
        }

        // We should only fall through on shutdown
        assert!(self.cancel.is_cancelled());
    }

    async fn process_aborts(
        &self,
        mut abort_rx: tokio::sync::mpsc::UnboundedReceiver<TenantShardSplitAbort>,
    ) {
        loop {
            // Wait for the next result, or for cancellation
            let op = tokio::select! {
                r = abort_rx.recv() => {
                    match r {
                        Some(op) => {op},
                        None => {break;}
                    }
                }
                _ = self.cancel.cancelled() => {
                    break;
                }
            };

            // Retry until shutdown: we must keep this request object alive until it is properly
            // processed, as it holds a lock guard that prevents other operations trying to do things
            // to the tenant while it is in a weird part-split state.
            while !self.cancel.is_cancelled() {
                match self.abort_tenant_shard_split(&op).await {
                    Ok(_) => break,
                    Err(e) => {
                        tracing::warn!(
                            "Failed to abort shard split on {}, will retry: {e}",
                            op.tenant_id
                        );

                        // If a node is unavailable, we hope that it has been properly marked Offline
                        // when we retry, so that the abort op will succeed.  If the abort op is failing
                        // for some other reason, we will keep retrying forever, or until a human notices
                        // and does something about it (either fixing a pageserver or restarting the controller).
                        tokio::time::timeout(Duration::from_secs(5), self.cancel.cancelled())
                            .await
                            .ok();
                    }
                }
            }
        }
    }

    pub async fn spawn(config: Config, persistence: Arc<Persistence>) -> anyhow::Result<Arc<Self>> {
        let (result_tx, result_rx) = tokio::sync::mpsc::unbounded_channel();
        let (abort_tx, abort_rx) = tokio::sync::mpsc::unbounded_channel();

        tracing::info!("Loading nodes from database...");
        let nodes = persistence
            .list_nodes()
            .await?
            .into_iter()
            .map(Node::from_persistent)
            .collect::<Vec<_>>();
        let nodes: HashMap<NodeId, Node> = nodes.into_iter().map(|n| (n.get_id(), n)).collect();
        tracing::info!("Loaded {} nodes from database.", nodes.len());

        tracing::info!("Loading shards from database...");
        let mut tenant_shard_persistence = persistence.list_tenant_shards().await?;
        tracing::info!(
            "Loaded {} shards from database.",
            tenant_shard_persistence.len()
        );

        // If any shard splits were in progress, reset the database state to abort them
        let mut tenant_shard_count_min_max: HashMap<TenantId, (ShardCount, ShardCount)> =
            HashMap::new();
        for tsp in &mut tenant_shard_persistence {
            let shard = tsp.get_shard_identity()?;
            let tenant_shard_id = tsp.get_tenant_shard_id()?;
            let entry = tenant_shard_count_min_max
                .entry(tenant_shard_id.tenant_id)
                .or_insert_with(|| (shard.count, shard.count));
            entry.0 = std::cmp::min(entry.0, shard.count);
            entry.1 = std::cmp::max(entry.1, shard.count);
        }

        for (tenant_id, (count_min, count_max)) in tenant_shard_count_min_max {
            if count_min != count_max {
                // Aborting the split in the database and dropping the child shards is sufficient: the reconciliation in
                // [`Self::startup_reconcile`] will implicitly drop the child shards on remote pageservers, or they'll
                // be dropped later in [`Self::node_activate_reconcile`] if it isn't available right now.
                tracing::info!("Aborting shard split {tenant_id} {count_min:?} -> {count_max:?}");
                let abort_status = persistence.abort_shard_split(tenant_id, count_max).await?;

                // We may never see the Complete status here: if the split was complete, we wouldn't have
                // identified this tenant has having mismatching min/max counts.
                assert!(matches!(abort_status, AbortShardSplitStatus::Aborted));

                // Clear the splitting status in-memory, to reflect that we just aborted in the database
                tenant_shard_persistence.iter_mut().for_each(|tsp| {
                    // Set idle split state on those shards that we will retain.
                    let tsp_tenant_id = TenantId::from_str(tsp.tenant_id.as_str()).unwrap();
                    if tsp_tenant_id == tenant_id
                        && tsp.get_shard_identity().unwrap().count == count_min
                    {
                        tsp.splitting = SplitState::Idle;
                    } else if tsp_tenant_id == tenant_id {
                        // Leave the splitting state on the child shards: this will be used next to
                        // drop them.
                        tracing::info!(
                            "Shard {tsp_tenant_id} will be dropped after shard split abort",
                        );
                    }
                });

                // Drop shards for this tenant which we didn't just mark idle (i.e. child shards of the aborted split)
                tenant_shard_persistence.retain(|tsp| {
                    TenantId::from_str(tsp.tenant_id.as_str()).unwrap() != tenant_id
                        || tsp.splitting == SplitState::Idle
                });
            }
        }

        let mut tenants = BTreeMap::new();

        let mut scheduler = Scheduler::new(nodes.values());

        #[cfg(feature = "testing")]
        {
            // Hack: insert scheduler state for all nodes referenced by shards, as compatibility
            // tests only store the shards, not the nodes.  The nodes will be loaded shortly
            // after when pageservers start up and register.
            let mut node_ids = HashSet::new();
            for tsp in &tenant_shard_persistence {
                if let Some(node_id) = tsp.generation_pageserver {
                    node_ids.insert(node_id);
                }
            }
            for node_id in node_ids {
                tracing::info!("Creating node {} in scheduler for tests", node_id);
                let node = Node::new(
                    NodeId(node_id as u64),
                    "".to_string(),
                    123,
                    "".to_string(),
                    123,
                );

                scheduler.node_upsert(&node);
            }
        }
        for tsp in tenant_shard_persistence {
            let tenant_shard_id = tsp.get_tenant_shard_id()?;

            // We will populate intent properly later in [`Self::startup_reconcile`], initially populate
            // it with what we can infer: the node for which a generation was most recently issued.
            let mut intent = IntentState::new();
            if let Some(generation_pageserver) = tsp.generation_pageserver {
                intent.set_attached(&mut scheduler, Some(NodeId(generation_pageserver as u64)));
            }
            let new_tenant = TenantShard::from_persistent(tsp, intent)?;

            tenants.insert(tenant_shard_id, new_tenant);
        }

        let (startup_completion, startup_complete) = utils::completion::channel();

<<<<<<< HEAD
        // This channel is continuously consumed by process_results, so doesn't need to be very large.
        let (bg_compute_notify_result_tx, bg_compute_notify_result_rx) =
            tokio::sync::mpsc::channel(512);
=======
        let (delayed_reconcile_tx, delayed_reconcile_rx) =
            tokio::sync::mpsc::channel(MAX_DELAYED_RECONCILES);
>>>>>>> b655c703

        let cancel = CancellationToken::new();
        let heartbeater = Heartbeater::new(
            config.jwt_token.clone(),
            config.max_unavailable_interval,
            cancel.clone(),
        );
        let this = Arc::new(Self {
            inner: Arc::new(std::sync::RwLock::new(ServiceState::new(
                nodes,
                tenants,
                scheduler,
                delayed_reconcile_rx,
            ))),
            config: config.clone(),
            persistence,
            compute_hook: Arc::new(ComputeHook::new(config.clone())),
            result_tx,
            heartbeater,
            reconciler_concurrency: Arc::new(tokio::sync::Semaphore::new(
                config.reconciler_concurrency,
            )),
            delayed_reconcile_tx,
            abort_tx,
            startup_complete: startup_complete.clone(),
            cancel,
            gate: Gate::default(),
            tenant_op_locks: Default::default(),
            node_op_locks: Default::default(),
        });

        let result_task_this = this.clone();
        tokio::task::spawn(async move {
            // Block shutdown until we're done (we must respect self.cancel)
            if let Ok(_gate) = result_task_this.gate.enter() {
                result_task_this
                    .process_results(result_rx, bg_compute_notify_result_rx)
                    .await
            }
        });

        tokio::task::spawn({
            let this = this.clone();
            async move {
                // Block shutdown until we're done (we must respect self.cancel)
                if let Ok(_gate) = this.gate.enter() {
                    this.process_aborts(abort_rx).await
                }
            }
        });

        tokio::task::spawn({
            let this = this.clone();
            async move {
                if let Ok(_gate) = this.gate.enter() {
                    loop {
                        tokio::select! {
                            _ = this.cancel.cancelled() => {
                                break;
                            },
                            _ = tokio::time::sleep(Duration::from_secs(60)) => {}
                        };
                        this.tenant_op_locks.housekeeping();
                    }
                }
            }
        });

        tokio::task::spawn({
            let this = this.clone();
            // We will block the [`Service::startup_complete`] barrier until [`Self::startup_reconcile`]
            // is done.
            let startup_completion = startup_completion.clone();
            async move {
                // Block shutdown until we're done (we must respect self.cancel)
                let Ok(_gate) = this.gate.enter() else {
                    return;
                };

                this.startup_reconcile(bg_compute_notify_result_tx).await;
                drop(startup_completion);
            }
        });

        tokio::task::spawn({
            let this = this.clone();
            let startup_complete = startup_complete.clone();
            async move {
                startup_complete.wait().await;
                this.background_reconcile().await;
            }
        });

        tokio::task::spawn({
            let this = this.clone();
            let startup_complete = startup_complete.clone();
            async move {
                startup_complete.wait().await;
                this.spawn_heartbeat_driver().await;
            }
        });

        Ok(this)
    }

    pub(crate) async fn attach_hook(
        &self,
        attach_req: AttachHookRequest,
    ) -> anyhow::Result<AttachHookResponse> {
        // This is a test hook.  To enable using it on tenants that were created directly with
        // the pageserver API (not via this service), we will auto-create any missing tenant
        // shards with default state.
        let insert = {
            let locked = self.inner.write().unwrap();
            !locked.tenants.contains_key(&attach_req.tenant_shard_id)
        };
        if insert {
            let tsp = TenantShardPersistence {
                tenant_id: attach_req.tenant_shard_id.tenant_id.to_string(),
                shard_number: attach_req.tenant_shard_id.shard_number.0 as i32,
                shard_count: attach_req.tenant_shard_id.shard_count.literal() as i32,
                shard_stripe_size: 0,
                generation: Some(0),
                generation_pageserver: None,
                placement_policy: serde_json::to_string(&PlacementPolicy::Attached(0)).unwrap(),
                config: serde_json::to_string(&TenantConfig::default()).unwrap(),
                splitting: SplitState::default(),
                scheduling_policy: serde_json::to_string(&ShardSchedulingPolicy::default())
                    .unwrap(),
            };

            match self.persistence.insert_tenant_shards(vec![tsp]).await {
                Err(e) => match e {
                    DatabaseError::Query(diesel::result::Error::DatabaseError(
                        DatabaseErrorKind::UniqueViolation,
                        _,
                    )) => {
                        tracing::info!(
                            "Raced with another request to insert tenant {}",
                            attach_req.tenant_shard_id
                        )
                    }
                    _ => return Err(e.into()),
                },
                Ok(()) => {
                    tracing::info!("Inserted shard {} in database", attach_req.tenant_shard_id);

                    let mut locked = self.inner.write().unwrap();
                    locked.tenants.insert(
                        attach_req.tenant_shard_id,
                        TenantShard::new(
                            attach_req.tenant_shard_id,
                            ShardIdentity::unsharded(),
                            PlacementPolicy::Attached(0),
                        ),
                    );
                    tracing::info!("Inserted shard {} in memory", attach_req.tenant_shard_id);
                }
            }
        }

        let new_generation = if let Some(req_node_id) = attach_req.node_id {
            let maybe_tenant_conf = {
                let locked = self.inner.write().unwrap();
                locked
                    .tenants
                    .get(&attach_req.tenant_shard_id)
                    .map(|t| t.config.clone())
            };

            match maybe_tenant_conf {
                Some(conf) => {
                    let new_generation = self
                        .persistence
                        .increment_generation(attach_req.tenant_shard_id, req_node_id)
                        .await?;

                    // Persist the placement policy update. This is required
                    // when we reattaching a detached tenant.
                    self.persistence
                        .update_tenant_shard(
                            TenantFilter::Shard(attach_req.tenant_shard_id),
                            Some(PlacementPolicy::Attached(0)),
                            Some(conf),
                            None,
                            None,
                        )
                        .await?;
                    Some(new_generation)
                }
                None => {
                    anyhow::bail!("Attach hook handling raced with tenant removal")
                }
            }
        } else {
            self.persistence.detach(attach_req.tenant_shard_id).await?;
            None
        };

        let mut locked = self.inner.write().unwrap();
        let (_nodes, tenants, scheduler) = locked.parts_mut();

        let tenant_shard = tenants
            .get_mut(&attach_req.tenant_shard_id)
            .expect("Checked for existence above");

        if let Some(new_generation) = new_generation {
            tenant_shard.generation = Some(new_generation);
            tenant_shard.policy = PlacementPolicy::Attached(0);
        } else {
            // This is a detach notification.  We must update placement policy to avoid re-attaching
            // during background scheduling/reconciliation, or during storage controller restart.
            assert!(attach_req.node_id.is_none());
            tenant_shard.policy = PlacementPolicy::Detached;
        }

        if let Some(attaching_pageserver) = attach_req.node_id.as_ref() {
            tracing::info!(
                tenant_id = %attach_req.tenant_shard_id,
                ps_id = %attaching_pageserver,
                generation = ?tenant_shard.generation,
                "issuing",
            );
        } else if let Some(ps_id) = tenant_shard.intent.get_attached() {
            tracing::info!(
                tenant_id = %attach_req.tenant_shard_id,
                %ps_id,
                generation = ?tenant_shard.generation,
                "dropping",
            );
        } else {
            tracing::info!(
            tenant_id = %attach_req.tenant_shard_id,
            "no-op: tenant already has no pageserver");
        }
        tenant_shard
            .intent
            .set_attached(scheduler, attach_req.node_id);

        tracing::info!(
            "attach_hook: tenant {} set generation {:?}, pageserver {}",
            attach_req.tenant_shard_id,
            tenant_shard.generation,
            // TODO: this is an odd number of 0xf's
            attach_req.node_id.unwrap_or(utils::id::NodeId(0xfffffff))
        );

        // Trick the reconciler into not doing anything for this tenant: this helps
        // tests that manually configure a tenant on the pagesrever, and then call this
        // attach hook: they don't want background reconciliation to modify what they
        // did to the pageserver.
        #[cfg(feature = "testing")]
        {
            if let Some(node_id) = attach_req.node_id {
                tenant_shard.observed.locations = HashMap::from([(
                    node_id,
                    ObservedStateLocation {
                        conf: Some(attached_location_conf(
                            tenant_shard.generation.unwrap(),
                            &tenant_shard.shard,
                            &tenant_shard.config,
                            false,
                        )),
                    },
                )]);
            } else {
                tenant_shard.observed.locations.clear();
            }
        }

        Ok(AttachHookResponse {
            gen: attach_req
                .node_id
                .map(|_| tenant_shard.generation.expect("Test hook, not used on tenants that are mid-onboarding with a NULL generation").into().unwrap()),
        })
    }

    pub(crate) fn inspect(&self, inspect_req: InspectRequest) -> InspectResponse {
        let locked = self.inner.read().unwrap();

        let tenant_shard = locked.tenants.get(&inspect_req.tenant_shard_id);

        InspectResponse {
            attachment: tenant_shard.and_then(|s| {
                s.intent
                    .get_attached()
                    .map(|ps| (s.generation.expect("Test hook, not used on tenants that are mid-onboarding with a NULL generation").into().unwrap(), ps))
            }),
        }
    }

    // When the availability state of a node transitions to active, we must do a full reconciliation
    // of LocationConfigs on that node.  This is because while a node was offline:
    // - we might have proceeded through startup_reconcile without checking for extraneous LocationConfigs on this node
    // - aborting a tenant shard split might have left rogue child shards behind on this node.
    //
    // This function must complete _before_ setting a `Node` to Active: once it is set to Active, other
    // Reconcilers might communicate with the node, and these must not overlap with the work we do in
    // this function.
    //
    // The reconciliation logic in here is very similar to what [`Self::startup_reconcile`] does, but
    // for written for a single node rather than as a batch job for all nodes.
    #[tracing::instrument(skip_all, fields(node_id=%node.get_id()))]
    async fn node_activate_reconcile(
        &self,
        mut node: Node,
        _lock: &OwnedRwLockWriteGuard<()>,
    ) -> Result<(), ApiError> {
        // This Node is a mutable local copy: we will set it active so that we can use its
        // API client to reconcile with the node.  The Node in [`Self::nodes`] will get updated
        // later.
        node.set_availability(NodeAvailability::Active(UtilizationScore::worst()));

        let configs = match node
            .with_client_retries(
                |client| async move { client.list_location_config().await },
                &self.config.jwt_token,
                1,
                5,
                SHORT_RECONCILE_TIMEOUT,
                &self.cancel,
            )
            .await
        {
            None => {
                // We're shutting down (the Node's cancellation token can't have fired, because
                // we're the only scope that has a reference to it, and we didn't fire it).
                return Err(ApiError::ShuttingDown);
            }
            Some(Err(e)) => {
                // This node didn't succeed listing its locations: it may not proceed to active state
                // as it is apparently unavailable.
                return Err(ApiError::PreconditionFailed(
                    format!("Failed to query node location configs, cannot activate ({e})").into(),
                ));
            }
            Some(Ok(configs)) => configs,
        };
        tracing::info!("Loaded {} LocationConfigs", configs.tenant_shards.len());

        let mut cleanup = Vec::new();
        {
            let mut locked = self.inner.write().unwrap();

            for (tenant_shard_id, observed_loc) in configs.tenant_shards {
                let Some(tenant_shard) = locked.tenants.get_mut(&tenant_shard_id) else {
                    cleanup.push(tenant_shard_id);
                    continue;
                };
                tenant_shard
                    .observed
                    .locations
                    .insert(node.get_id(), ObservedStateLocation { conf: observed_loc });
            }
        }

        for tenant_shard_id in cleanup {
            tracing::info!("Detaching {tenant_shard_id}");
            match node
                .with_client_retries(
                    |client| async move {
                        let config = LocationConfig {
                            mode: LocationConfigMode::Detached,
                            generation: None,
                            secondary_conf: None,
                            shard_number: tenant_shard_id.shard_number.0,
                            shard_count: tenant_shard_id.shard_count.literal(),
                            shard_stripe_size: 0,
                            tenant_conf: models::TenantConfig::default(),
                        };
                        client
                            .location_config(tenant_shard_id, config, None, false)
                            .await
                    },
                    &self.config.jwt_token,
                    1,
                    5,
                    SHORT_RECONCILE_TIMEOUT,
                    &self.cancel,
                )
                .await
            {
                None => {
                    // We're shutting down (the Node's cancellation token can't have fired, because
                    // we're the only scope that has a reference to it, and we didn't fire it).
                    return Err(ApiError::ShuttingDown);
                }
                Some(Err(e)) => {
                    // Do not let the node proceed to Active state if it is not responsive to requests
                    // to detach.  This could happen if e.g. a shutdown bug in the pageserver is preventing
                    // detach completing: we should not let this node back into the set of nodes considered
                    // okay for scheduling.
                    return Err(ApiError::Conflict(format!(
                        "Node {node} failed to detach {tenant_shard_id}: {e}"
                    )));
                }
                Some(Ok(_)) => {}
            };
        }

        Ok(())
    }

    pub(crate) async fn re_attach(
        &self,
        reattach_req: ReAttachRequest,
    ) -> Result<ReAttachResponse, ApiError> {
        if let Some(register_req) = reattach_req.register {
            self.node_register(register_req).await?;
        }

        // Ordering: we must persist generation number updates before making them visible in the in-memory state
        let incremented_generations = self.persistence.re_attach(reattach_req.node_id).await?;

        tracing::info!(
            node_id=%reattach_req.node_id,
            "Incremented {} tenant shards' generations",
            incremented_generations.len()
        );

        // Apply the updated generation to our in-memory state, and
        // gather discover secondary locations.
        let mut locked = self.inner.write().unwrap();
        let (nodes, tenants, scheduler) = locked.parts_mut();

        let mut response = ReAttachResponse {
            tenants: Vec::new(),
        };

        // TODO: cancel/restart any running reconciliation for this tenant, it might be trying
        // to call location_conf API with an old generation.  Wait for cancellation to complete
        // before responding to this request.  Requires well implemented CancellationToken logic
        // all the way to where we call location_conf.  Even then, there can still be a location_conf
        // request in flight over the network: TODO handle that by making location_conf API refuse
        // to go backward in generations.

        // Scan through all shards, applying updates for ones where we updated generation
        // and identifying shards that intend to have a secondary location on this node.
        for (tenant_shard_id, shard) in tenants {
            if let Some(new_gen) = incremented_generations.get(tenant_shard_id) {
                let new_gen = *new_gen;
                response.tenants.push(ReAttachResponseTenant {
                    id: *tenant_shard_id,
                    gen: Some(new_gen.into().unwrap()),
                    // A tenant is only put into multi or stale modes in the middle of a [`Reconciler::live_migrate`]
                    // execution.  If a pageserver is restarted during that process, then the reconcile pass will
                    // fail, and start from scratch, so it doesn't make sense for us to try and preserve
                    // the stale/multi states at this point.
                    mode: LocationConfigMode::AttachedSingle,
                });

                shard.generation = std::cmp::max(shard.generation, Some(new_gen));
                if let Some(observed) = shard.observed.locations.get_mut(&reattach_req.node_id) {
                    // Why can we update `observed` even though we're not sure our response will be received
                    // by the pageserver?  Because the pageserver will not proceed with startup until
                    // it has processed response: if it loses it, we'll see another request and increment
                    // generation again, avoiding any uncertainty about dirtiness of tenant's state.
                    if let Some(conf) = observed.conf.as_mut() {
                        conf.generation = new_gen.into();
                    }
                } else {
                    // This node has no observed state for the shard: perhaps it was offline
                    // when the pageserver restarted.  Insert a None, so that the Reconciler
                    // will be prompted to learn the location's state before it makes changes.
                    shard
                        .observed
                        .locations
                        .insert(reattach_req.node_id, ObservedStateLocation { conf: None });
                }
            } else if shard.intent.get_secondary().contains(&reattach_req.node_id) {
                // Ordering: pageserver will not accept /location_config requests until it has
                // finished processing the response from re-attach.  So we can update our in-memory state
                // now, and be confident that we are not stamping on the result of some later location config.
                // TODO: however, we are not strictly ordered wrt ReconcileResults queue,
                // so we might update observed state here, and then get over-written by some racing
                // ReconcileResult.  The impact is low however, since we have set state on pageserver something
                // that matches intent, so worst case if we race then we end up doing a spurious reconcile.

                response.tenants.push(ReAttachResponseTenant {
                    id: *tenant_shard_id,
                    gen: None,
                    mode: LocationConfigMode::Secondary,
                });

                // We must not update observed, because we have no guarantee that our
                // response will be received by the pageserver. This could leave it
                // falsely dirty, but the resulting reconcile should be idempotent.
            }
        }

        // We consider a node Active once we have composed a re-attach response, but we
        // do not call [`Self::node_activate_reconcile`]: the handling of the re-attach response
        // implicitly synchronizes the LocationConfigs on the node.
        //
        // Setting a node active unblocks any Reconcilers that might write to the location config API,
        // but those requests will not be accepted by the node until it has finished processing
        // the re-attach response.
        if let Some(node) = nodes.get(&reattach_req.node_id) {
            if !node.is_available() {
                let mut new_nodes = (**nodes).clone();
                if let Some(node) = new_nodes.get_mut(&reattach_req.node_id) {
                    node.set_availability(NodeAvailability::Active(UtilizationScore::worst()));
                    scheduler.node_upsert(node);
                }
                let new_nodes = Arc::new(new_nodes);
                *nodes = new_nodes;
            }
        }

        Ok(response)
    }

    pub(crate) fn validate(&self, validate_req: ValidateRequest) -> ValidateResponse {
        let locked = self.inner.read().unwrap();

        let mut response = ValidateResponse {
            tenants: Vec::new(),
        };

        for req_tenant in validate_req.tenants {
            if let Some(tenant_shard) = locked.tenants.get(&req_tenant.id) {
                let valid = tenant_shard.generation == Some(Generation::new(req_tenant.gen));
                tracing::info!(
                    "handle_validate: {}(gen {}): valid={valid} (latest {:?})",
                    req_tenant.id,
                    req_tenant.gen,
                    tenant_shard.generation
                );
                response.tenants.push(ValidateResponseTenant {
                    id: req_tenant.id,
                    valid,
                });
            } else {
                // After tenant deletion, we may approve any validation.  This avoids
                // spurious warnings on the pageserver if it has pending LSN updates
                // at the point a deletion happens.
                response.tenants.push(ValidateResponseTenant {
                    id: req_tenant.id,
                    valid: true,
                });
            }
        }
        response
    }

    pub(crate) async fn tenant_create(
        &self,
        create_req: TenantCreateRequest,
    ) -> Result<TenantCreateResponse, ApiError> {
        let tenant_id = create_req.new_tenant_id.tenant_id;

        // Exclude any concurrent attempts to create/access the same tenant ID
        let _tenant_lock = self
            .tenant_op_locks
            .exclusive(create_req.new_tenant_id.tenant_id)
            .await;

        let (response, waiters) = self.do_tenant_create(create_req).await?;

        if let Err(e) = self.await_waiters(waiters, RECONCILE_TIMEOUT).await {
            // Avoid deadlock: reconcile may fail while notifying compute, if the cloud control plane refuses to
            // accept compute notifications while it is in the process of creating.  Reconciliation will
            // be retried in the background.
            tracing::warn!(%tenant_id, "Reconcile not done yet while creating tenant ({e})");
        }
        Ok(response)
    }

    pub(crate) async fn do_tenant_create(
        &self,
        create_req: TenantCreateRequest,
    ) -> Result<(TenantCreateResponse, Vec<ReconcilerWaiter>), ApiError> {
        let placement_policy = create_req
            .placement_policy
            .clone()
            // As a default, zero secondaries is convenient for tests that don't choose a policy.
            .unwrap_or(PlacementPolicy::Attached(0));

        // This service expects to handle sharding itself: it is an error to try and directly create
        // a particular shard here.
        let tenant_id = if !create_req.new_tenant_id.is_unsharded() {
            return Err(ApiError::BadRequest(anyhow::anyhow!(
                "Attempted to create a specific shard, this API is for creating the whole tenant"
            )));
        } else {
            create_req.new_tenant_id.tenant_id
        };

        tracing::info!(
            "Creating tenant {}, shard_count={:?}",
            create_req.new_tenant_id,
            create_req.shard_parameters.count,
        );

        let create_ids = (0..create_req.shard_parameters.count.count())
            .map(|i| TenantShardId {
                tenant_id,
                shard_number: ShardNumber(i),
                shard_count: create_req.shard_parameters.count,
            })
            .collect::<Vec<_>>();

        // If the caller specifies a None generation, it means "start from default".  This is different
        // to [`Self::tenant_location_config`], where a None generation is used to represent
        // an incompletely-onboarded tenant.
        let initial_generation = if matches!(placement_policy, PlacementPolicy::Secondary) {
            tracing::info!(
                "tenant_create: secondary mode, generation is_some={}",
                create_req.generation.is_some()
            );
            create_req.generation.map(Generation::new)
        } else {
            tracing::info!(
                "tenant_create: not secondary mode, generation is_some={}",
                create_req.generation.is_some()
            );
            Some(
                create_req
                    .generation
                    .map(Generation::new)
                    .unwrap_or(INITIAL_GENERATION),
            )
        };

        // Ordering: we persist tenant shards before creating them on the pageserver.  This enables a caller
        // to clean up after themselves by issuing a tenant deletion if something goes wrong and we restart
        // during the creation, rather than risking leaving orphan objects in S3.
        let persist_tenant_shards = create_ids
            .iter()
            .map(|tenant_shard_id| TenantShardPersistence {
                tenant_id: tenant_shard_id.tenant_id.to_string(),
                shard_number: tenant_shard_id.shard_number.0 as i32,
                shard_count: tenant_shard_id.shard_count.literal() as i32,
                shard_stripe_size: create_req.shard_parameters.stripe_size.0 as i32,
                generation: initial_generation.map(|g| g.into().unwrap() as i32),
                // The pageserver is not known until scheduling happens: we will set this column when
                // incrementing the generation the first time we attach to a pageserver.
                generation_pageserver: None,
                placement_policy: serde_json::to_string(&placement_policy).unwrap(),
                config: serde_json::to_string(&create_req.config).unwrap(),
                splitting: SplitState::default(),
                scheduling_policy: serde_json::to_string(&ShardSchedulingPolicy::default())
                    .unwrap(),
            })
            .collect();

        match self
            .persistence
            .insert_tenant_shards(persist_tenant_shards)
            .await
        {
            Ok(_) => {}
            Err(DatabaseError::Query(diesel::result::Error::DatabaseError(
                DatabaseErrorKind::UniqueViolation,
                _,
            ))) => {
                // Unique key violation: this is probably a retry.  Because the shard count is part of the unique key,
                // if we see a unique key violation it means that the creation request's shard count matches the previous
                // creation's shard count.
                tracing::info!("Tenant shards already present in database, proceeding with idempotent creation...");
            }
            // Any other database error is unexpected and a bug.
            Err(e) => return Err(ApiError::InternalServerError(anyhow::anyhow!(e))),
        };

        let mut schedule_context = ScheduleContext::default();

        let (waiters, response_shards) = {
            let mut locked = self.inner.write().unwrap();
            let (nodes, tenants, scheduler) = locked.parts_mut();

            let mut response_shards = Vec::new();
            let mut schcedule_error = None;

            for tenant_shard_id in create_ids {
                tracing::info!("Creating shard {tenant_shard_id}...");

                use std::collections::btree_map::Entry;
                match tenants.entry(tenant_shard_id) {
                    Entry::Occupied(mut entry) => {
                        tracing::info!(
                            "Tenant shard {tenant_shard_id} already exists while creating"
                        );

                        // TODO: schedule() should take an anti-affinity expression that pushes
                        // attached and secondary locations (independently) away frorm those
                        // pageservers also holding a shard for this tenant.

                        entry
                            .get_mut()
                            .schedule(scheduler, &mut schedule_context)
                            .map_err(|e| {
                                ApiError::Conflict(format!(
                                    "Failed to schedule shard {tenant_shard_id}: {e}"
                                ))
                            })?;

                        if let Some(node_id) = entry.get().intent.get_attached() {
                            let generation = entry
                                .get()
                                .generation
                                .expect("Generation is set when in attached mode");
                            response_shards.push(TenantCreateResponseShard {
                                shard_id: tenant_shard_id,
                                node_id: *node_id,
                                generation: generation.into().unwrap(),
                            });
                        }

                        continue;
                    }
                    Entry::Vacant(entry) => {
                        let state = entry.insert(TenantShard::new(
                            tenant_shard_id,
                            ShardIdentity::from_params(
                                tenant_shard_id.shard_number,
                                &create_req.shard_parameters,
                            ),
                            placement_policy.clone(),
                        ));

                        state.generation = initial_generation;
                        state.config = create_req.config.clone();
                        if let Err(e) = state.schedule(scheduler, &mut schedule_context) {
                            schcedule_error = Some(e);
                        }

                        // Only include shards in result if we are attaching: the purpose
                        // of the response is to tell the caller where the shards are attached.
                        if let Some(node_id) = state.intent.get_attached() {
                            let generation = state
                                .generation
                                .expect("Generation is set when in attached mode");
                            response_shards.push(TenantCreateResponseShard {
                                shard_id: tenant_shard_id,
                                node_id: *node_id,
                                generation: generation.into().unwrap(),
                            });
                        }
                    }
                };
            }

            // If we failed to schedule shards, then they are still created in the controller,
            // but we return an error to the requester to avoid a silent failure when someone
            // tries to e.g. create a tenant whose placement policy requires more nodes than
            // are present in the system.  We do this here rather than in the above loop, to
            // avoid situations where we only create a subset of shards in the tenant.
            if let Some(e) = schcedule_error {
                return Err(ApiError::Conflict(format!(
                    "Failed to schedule shard(s): {e}"
                )));
            }

            let waiters = tenants
                .range_mut(TenantShardId::tenant_range(tenant_id))
                .filter_map(|(_shard_id, shard)| self.maybe_reconcile_shard(shard, nodes))
                .collect::<Vec<_>>();
            (waiters, response_shards)
        };

        Ok((
            TenantCreateResponse {
                shards: response_shards,
            },
            waiters,
        ))
    }

    /// Helper for functions that reconcile a number of shards, and would like to do a timeout-bounded
    /// wait for reconciliation to complete before responding.
    async fn await_waiters(
        &self,
        waiters: Vec<ReconcilerWaiter>,
        timeout: Duration,
    ) -> Result<(), ReconcileWaitError> {
        let deadline = Instant::now().checked_add(timeout).unwrap();
        for waiter in waiters {
            let timeout = deadline.duration_since(Instant::now());
            waiter.wait_timeout(timeout).await?;
        }

        Ok(())
    }

    /// Part of [`Self::tenant_location_config`]: dissect an incoming location config request,
    /// and transform it into either a tenant creation of a series of shard updates.
    ///
    /// If the incoming request makes no changes, a [`TenantCreateOrUpdate::Update`] result will
    /// still be returned.
    fn tenant_location_config_prepare(
        &self,
        tenant_id: TenantId,
        req: TenantLocationConfigRequest,
    ) -> TenantCreateOrUpdate {
        let mut updates = Vec::new();
        let mut locked = self.inner.write().unwrap();
        let (nodes, tenants, _scheduler) = locked.parts_mut();
        let tenant_shard_id = TenantShardId::unsharded(tenant_id);

        // Use location config mode as an indicator of policy.
        let placement_policy = match req.config.mode {
            LocationConfigMode::Detached => PlacementPolicy::Detached,
            LocationConfigMode::Secondary => PlacementPolicy::Secondary,
            LocationConfigMode::AttachedMulti
            | LocationConfigMode::AttachedSingle
            | LocationConfigMode::AttachedStale => {
                if nodes.len() > 1 {
                    PlacementPolicy::Attached(1)
                } else {
                    // Convenience for dev/test: if we just have one pageserver, import
                    // tenants into non-HA mode so that scheduling will succeed.
                    PlacementPolicy::Attached(0)
                }
            }
        };

        let mut create = true;
        for (shard_id, shard) in tenants.range_mut(TenantShardId::tenant_range(tenant_id)) {
            // Saw an existing shard: this is not a creation
            create = false;

            // Shards may have initially been created by a Secondary request, where we
            // would have left generation as None.
            //
            // We only update generation the first time we see an attached-mode request,
            // and if there is no existing generation set. The caller is responsible for
            // ensuring that no non-storage-controller pageserver ever uses a higher
            // generation than they passed in here.
            use LocationConfigMode::*;
            let set_generation = match req.config.mode {
                AttachedMulti | AttachedSingle | AttachedStale if shard.generation.is_none() => {
                    req.config.generation.map(Generation::new)
                }
                _ => None,
            };

            updates.push(ShardUpdate {
                tenant_shard_id: *shard_id,
                placement_policy: placement_policy.clone(),
                tenant_config: req.config.tenant_conf.clone(),
                generation: set_generation,
            });
        }

        if create {
            use LocationConfigMode::*;
            let generation = match req.config.mode {
                AttachedMulti | AttachedSingle | AttachedStale => req.config.generation,
                // If a caller provided a generation in a non-attached request, ignore it
                // and leave our generation as None: this enables a subsequent update to set
                // the generation when setting an attached mode for the first time.
                _ => None,
            };

            TenantCreateOrUpdate::Create(
                // Synthesize a creation request
                TenantCreateRequest {
                    new_tenant_id: tenant_shard_id,
                    generation,
                    shard_parameters: ShardParameters {
                        count: tenant_shard_id.shard_count,
                        // We only import un-sharded or single-sharded tenants, so stripe
                        // size can be made up arbitrarily here.
                        stripe_size: ShardParameters::DEFAULT_STRIPE_SIZE,
                    },
                    placement_policy: Some(placement_policy),
                    config: req.config.tenant_conf,
                },
            )
        } else {
            assert!(!updates.is_empty());
            TenantCreateOrUpdate::Update(updates)
        }
    }

    /// This API is used by the cloud control plane to migrate unsharded tenants that it created
    /// directly with pageservers into this service.
    ///
    /// Cloud control plane MUST NOT continue issuing GENERATION NUMBERS for this tenant once it
    /// has attempted to call this API. Failure to oblige to this rule may lead to S3 corruption.
    /// Think of the first attempt to call this API as a transfer of absolute authority over the
    /// tenant's source of generation numbers.
    ///
    /// The mode in this request coarse-grained control of tenants:
    /// - Call with mode Attached* to upsert the tenant.
    /// - Call with mode Secondary to either onboard a tenant without attaching it, or
    ///   to set an existing tenant to PolicyMode::Secondary
    /// - Call with mode Detached to switch to PolicyMode::Detached
    pub(crate) async fn tenant_location_config(
        &self,
        tenant_shard_id: TenantShardId,
        req: TenantLocationConfigRequest,
    ) -> Result<TenantLocationConfigResponse, ApiError> {
        // We require an exclusive lock, because we are updating both persistent and in-memory state
        let _tenant_lock = self
            .tenant_op_locks
            .exclusive(tenant_shard_id.tenant_id)
            .await;

        if !tenant_shard_id.is_unsharded() {
            return Err(ApiError::BadRequest(anyhow::anyhow!(
                "This API is for importing single-sharded or unsharded tenants"
            )));
        }

        // First check if this is a creation or an update
        let create_or_update = self.tenant_location_config_prepare(tenant_shard_id.tenant_id, req);

        let mut result = TenantLocationConfigResponse {
            shards: Vec::new(),
            stripe_size: None,
        };
        let waiters = match create_or_update {
            TenantCreateOrUpdate::Create(create_req) => {
                let (create_resp, waiters) = self.do_tenant_create(create_req).await?;
                result.shards = create_resp
                    .shards
                    .into_iter()
                    .map(|s| TenantShardLocation {
                        node_id: s.node_id,
                        shard_id: s.shard_id,
                    })
                    .collect();
                waiters
            }
            TenantCreateOrUpdate::Update(updates) => {
                // Persist updates
                // Ordering: write to the database before applying changes in-memory, so that
                // we will not appear time-travel backwards on a restart.
                let mut schedule_context = ScheduleContext::default();
                for ShardUpdate {
                    tenant_shard_id,
                    placement_policy,
                    tenant_config,
                    generation,
                } in &updates
                {
                    self.persistence
                        .update_tenant_shard(
                            TenantFilter::Shard(*tenant_shard_id),
                            Some(placement_policy.clone()),
                            Some(tenant_config.clone()),
                            *generation,
                            None,
                        )
                        .await?;
                }

                // Apply updates in-memory
                let mut waiters = Vec::new();
                {
                    let mut locked = self.inner.write().unwrap();
                    let (nodes, tenants, scheduler) = locked.parts_mut();

                    for ShardUpdate {
                        tenant_shard_id,
                        placement_policy,
                        tenant_config,
                        generation: update_generation,
                    } in updates
                    {
                        let Some(shard) = tenants.get_mut(&tenant_shard_id) else {
                            tracing::warn!("Shard {tenant_shard_id} removed while updating");
                            continue;
                        };

                        // Update stripe size
                        if result.stripe_size.is_none() && shard.shard.count.count() > 1 {
                            result.stripe_size = Some(shard.shard.stripe_size);
                        }

                        shard.policy = placement_policy;
                        shard.config = tenant_config;
                        if let Some(generation) = update_generation {
                            shard.generation = Some(generation);
                        }

                        shard.schedule(scheduler, &mut schedule_context)?;

                        let maybe_waiter = self.maybe_reconcile_shard(shard, nodes);
                        if let Some(waiter) = maybe_waiter {
                            waiters.push(waiter);
                        }

                        if let Some(node_id) = shard.intent.get_attached() {
                            result.shards.push(TenantShardLocation {
                                shard_id: tenant_shard_id,
                                node_id: *node_id,
                            })
                        }
                    }
                }
                waiters
            }
        };

        if let Err(e) = self.await_waiters(waiters, SHORT_RECONCILE_TIMEOUT).await {
            // Do not treat a reconcile error as fatal: we have already applied any requested
            // Intent changes, and the reconcile can fail for external reasons like unavailable
            // compute notification API.  In these cases, it is important that we do not
            // cause the cloud control plane to retry forever on this API.
            tracing::warn!(
                "Failed to reconcile after /location_config: {e}, returning success anyway"
            );
        }

        // Logging the full result is useful because it lets us cross-check what the cloud control
        // plane's tenant_shards table should contain.
        tracing::info!("Complete, returning {result:?}");

        Ok(result)
    }

    pub(crate) async fn tenant_config_set(&self, req: TenantConfigRequest) -> Result<(), ApiError> {
        // We require an exclusive lock, because we are updating persistent and in-memory state
        let _tenant_lock = self.tenant_op_locks.exclusive(req.tenant_id).await;

        let tenant_id = req.tenant_id;
        let config = req.config;

        self.persistence
            .update_tenant_shard(
                TenantFilter::Tenant(req.tenant_id),
                None,
                Some(config.clone()),
                None,
                None,
            )
            .await?;

        let waiters = {
            let mut waiters = Vec::new();
            let mut locked = self.inner.write().unwrap();
            let (nodes, tenants, _scheduler) = locked.parts_mut();
            for (_shard_id, shard) in tenants.range_mut(TenantShardId::tenant_range(tenant_id)) {
                shard.config = config.clone();
                if let Some(waiter) = self.maybe_reconcile_shard(shard, nodes) {
                    waiters.push(waiter);
                }
            }
            waiters
        };

        if let Err(e) = self.await_waiters(waiters, SHORT_RECONCILE_TIMEOUT).await {
            // Treat this as success because we have stored the configuration.  If e.g.
            // a node was unavailable at this time, it should not stop us accepting a
            // configuration change.
            tracing::warn!(%tenant_id, "Accepted configuration update but reconciliation failed: {e}");
        }

        Ok(())
    }

    pub(crate) fn tenant_config_get(
        &self,
        tenant_id: TenantId,
    ) -> Result<HashMap<&str, serde_json::Value>, ApiError> {
        let config = {
            let locked = self.inner.read().unwrap();

            match locked
                .tenants
                .range(TenantShardId::tenant_range(tenant_id))
                .next()
            {
                Some((_tenant_shard_id, shard)) => shard.config.clone(),
                None => {
                    return Err(ApiError::NotFound(
                        anyhow::anyhow!("Tenant not found").into(),
                    ))
                }
            }
        };

        // Unlike the pageserver, we do not have a set of global defaults: the config is
        // entirely per-tenant.  Therefore the distinction between `tenant_specific_overrides`
        // and `effective_config` in the response is meaningless, but we retain that syntax
        // in order to remain compatible with the pageserver API.

        let response = HashMap::from([
            (
                "tenant_specific_overrides",
                serde_json::to_value(&config)
                    .context("serializing tenant specific overrides")
                    .map_err(ApiError::InternalServerError)?,
            ),
            (
                "effective_config",
                serde_json::to_value(&config)
                    .context("serializing effective config")
                    .map_err(ApiError::InternalServerError)?,
            ),
        ]);

        Ok(response)
    }

    pub(crate) async fn tenant_time_travel_remote_storage(
        &self,
        time_travel_req: &TenantTimeTravelRequest,
        tenant_id: TenantId,
        timestamp: Cow<'_, str>,
        done_if_after: Cow<'_, str>,
    ) -> Result<(), ApiError> {
        let _tenant_lock = self.tenant_op_locks.exclusive(tenant_id).await;

        let node = {
            let locked = self.inner.read().unwrap();
            // Just a sanity check to prevent misuse: the API expects that the tenant is fully
            // detached everywhere, and nothing writes to S3 storage. Here, we verify that,
            // but only at the start of the process, so it's really just to prevent operator
            // mistakes.
            for (shard_id, shard) in locked.tenants.range(TenantShardId::tenant_range(tenant_id)) {
                if shard.intent.get_attached().is_some() || !shard.intent.get_secondary().is_empty()
                {
                    return Err(ApiError::InternalServerError(anyhow::anyhow!(
                        "We want tenant to be attached in shard with tenant_shard_id={shard_id}"
                    )));
                }
                let maybe_attached = shard
                    .observed
                    .locations
                    .iter()
                    .filter_map(|(node_id, observed_location)| {
                        observed_location
                            .conf
                            .as_ref()
                            .map(|loc| (node_id, observed_location, loc.mode))
                    })
                    .find(|(_, _, mode)| *mode != LocationConfigMode::Detached);
                if let Some((node_id, _observed_location, mode)) = maybe_attached {
                    return Err(ApiError::InternalServerError(anyhow::anyhow!("We observed attached={mode:?} tenant in node_id={node_id} shard with tenant_shard_id={shard_id}")));
                }
            }
            let scheduler = &locked.scheduler;
            // Right now we only perform the operation on a single node without parallelization
            // TODO fan out the operation to multiple nodes for better performance
            let node_id = scheduler.schedule_shard(&[], &ScheduleContext::default())?;
            let node = locked
                .nodes
                .get(&node_id)
                .expect("Pageservers may not be deleted while lock is active");
            node.clone()
        };

        // The shard count is encoded in the remote storage's URL, so we need to handle all historically used shard counts
        let mut counts = time_travel_req
            .shard_counts
            .iter()
            .copied()
            .collect::<HashSet<_>>()
            .into_iter()
            .collect::<Vec<_>>();
        counts.sort_unstable();

        for count in counts {
            let shard_ids = (0..count.count())
                .map(|i| TenantShardId {
                    tenant_id,
                    shard_number: ShardNumber(i),
                    shard_count: count,
                })
                .collect::<Vec<_>>();
            for tenant_shard_id in shard_ids {
                let client = PageserverClient::new(
                    node.get_id(),
                    node.base_url(),
                    self.config.jwt_token.as_deref(),
                );

                tracing::info!("Doing time travel recovery for shard {tenant_shard_id}",);

                client
                        .tenant_time_travel_remote_storage(
                            tenant_shard_id,
                            &timestamp,
                            &done_if_after,
                        )
                        .await
                        .map_err(|e| {
                            ApiError::InternalServerError(anyhow::anyhow!(
                                "Error doing time travel recovery for shard {tenant_shard_id} on node {}: {e}",
                                node
                            ))
                        })?;
            }
        }
        Ok(())
    }

    pub(crate) async fn tenant_secondary_download(
        &self,
        tenant_id: TenantId,
        wait: Option<Duration>,
    ) -> Result<(StatusCode, SecondaryProgress), ApiError> {
        let _tenant_lock = self.tenant_op_locks.shared(tenant_id).await;

        // Acquire lock and yield the collection of shard-node tuples which we will send requests onward to
        let targets = {
            let locked = self.inner.read().unwrap();
            let mut targets = Vec::new();

            for (tenant_shard_id, shard) in
                locked.tenants.range(TenantShardId::tenant_range(tenant_id))
            {
                for node_id in shard.intent.get_secondary() {
                    let node = locked
                        .nodes
                        .get(node_id)
                        .expect("Pageservers may not be deleted while referenced");

                    targets.push((*tenant_shard_id, node.clone()));
                }
            }
            targets
        };

        // Issue concurrent requests to all shards' locations
        let mut futs = FuturesUnordered::new();
        for (tenant_shard_id, node) in targets {
            let client = PageserverClient::new(
                node.get_id(),
                node.base_url(),
                self.config.jwt_token.as_deref(),
            );
            futs.push(async move {
                let result = client
                    .tenant_secondary_download(tenant_shard_id, wait)
                    .await;
                (result, node, tenant_shard_id)
            })
        }

        // Handle any errors returned by pageservers.  This includes cases like this request racing with
        // a scheduling operation, such that the tenant shard we're calling doesn't exist on that pageserver any more, as
        // well as more general cases like 503s, 500s, or timeouts.
        let mut aggregate_progress = SecondaryProgress::default();
        let mut aggregate_status: Option<StatusCode> = None;
        let mut error: Option<mgmt_api::Error> = None;
        while let Some((result, node, tenant_shard_id)) = futs.next().await {
            match result {
                Err(e) => {
                    // Secondary downloads are always advisory: if something fails, we nevertheless report success, so that whoever
                    // is calling us will proceed with whatever migration they're doing, albeit with a slightly less warm cache
                    // than they had hoped for.
                    tracing::warn!("Secondary download error from pageserver {node}: {e}",);
                    error = Some(e)
                }
                Ok((status_code, progress)) => {
                    tracing::info!(%tenant_shard_id, "Shard status={status_code} progress: {progress:?}");
                    aggregate_progress.layers_downloaded += progress.layers_downloaded;
                    aggregate_progress.layers_total += progress.layers_total;
                    aggregate_progress.bytes_downloaded += progress.bytes_downloaded;
                    aggregate_progress.bytes_total += progress.bytes_total;
                    aggregate_progress.heatmap_mtime =
                        std::cmp::max(aggregate_progress.heatmap_mtime, progress.heatmap_mtime);
                    aggregate_status = match aggregate_status {
                        None => Some(status_code),
                        Some(StatusCode::OK) => Some(status_code),
                        Some(cur) => {
                            // Other status codes (e.g. 202) -- do not overwrite.
                            Some(cur)
                        }
                    };
                }
            }
        }

        // If any of the shards return 202, indicate our result as 202.
        match aggregate_status {
            None => {
                match error {
                    Some(e) => {
                        // No successes, and an error: surface it
                        Err(ApiError::Conflict(format!("Error from pageserver: {e}")))
                    }
                    None => {
                        // No shards found
                        Err(ApiError::NotFound(
                            anyhow::anyhow!("Tenant {} not found", tenant_id).into(),
                        ))
                    }
                }
            }
            Some(aggregate_status) => Ok((aggregate_status, aggregate_progress)),
        }
    }

    pub(crate) async fn tenant_delete(&self, tenant_id: TenantId) -> Result<StatusCode, ApiError> {
        let _tenant_lock = self.tenant_op_locks.exclusive(tenant_id).await;

        self.ensure_attached_wait(tenant_id).await?;

        // TODO: refactor into helper
        let targets = {
            let locked = self.inner.read().unwrap();
            let mut targets = Vec::new();

            for (tenant_shard_id, shard) in
                locked.tenants.range(TenantShardId::tenant_range(tenant_id))
            {
                let node_id = shard.intent.get_attached().ok_or_else(|| {
                    ApiError::InternalServerError(anyhow::anyhow!("Shard not scheduled"))
                })?;
                let node = locked
                    .nodes
                    .get(&node_id)
                    .expect("Pageservers may not be deleted while referenced");

                targets.push((*tenant_shard_id, node.clone()));
            }
            targets
        };

        // Phase 1: delete on the pageservers
        let mut any_pending = false;
        for (tenant_shard_id, node) in targets {
            let client = PageserverClient::new(
                node.get_id(),
                node.base_url(),
                self.config.jwt_token.as_deref(),
            );
            // TODO: this, like many other places, requires proper retry handling for 503, timeout: those should not
            // surface immediately as an error to our caller.
            let status = client.tenant_delete(tenant_shard_id).await.map_err(|e| {
                ApiError::InternalServerError(anyhow::anyhow!(
                    "Error deleting shard {tenant_shard_id} on node {node}: {e}",
                ))
            })?;
            tracing::info!(
                "Shard {tenant_shard_id} on node {node}, delete returned {}",
                status
            );
            if status == StatusCode::ACCEPTED {
                any_pending = true;
            }
        }

        if any_pending {
            // Caller should call us again later.  When we eventually see 404s from
            // all the shards, we may proceed to delete our records of the tenant.
            tracing::info!(
                "Tenant {} has some shards pending deletion, returning 202",
                tenant_id
            );
            return Ok(StatusCode::ACCEPTED);
        }

        // Fall through: deletion of the tenant on pageservers is complete, we may proceed to drop
        // our in-memory state and database state.

        // Ordering: we delete persistent state first: if we then
        // crash, we will drop the in-memory state.

        // Drop persistent state.
        self.persistence.delete_tenant(tenant_id).await?;

        // Drop in-memory state
        {
            let mut locked = self.inner.write().unwrap();
            let (_nodes, tenants, scheduler) = locked.parts_mut();

            // Dereference Scheduler from shards before dropping them
            for (_tenant_shard_id, shard) in
                tenants.range_mut(TenantShardId::tenant_range(tenant_id))
            {
                shard.intent.clear(scheduler);
            }

            tenants.retain(|tenant_shard_id, _shard| tenant_shard_id.tenant_id != tenant_id);
            tracing::info!(
                "Deleted tenant {tenant_id}, now have {} tenants",
                locked.tenants.len()
            );
        };

        // Success is represented as 404, to imitate the existing pageserver deletion API
        Ok(StatusCode::NOT_FOUND)
    }

    /// Naming: this configures the storage controller's policies for a tenant, whereas [`Self::tenant_config_set`] is "set the TenantConfig"
    /// for a tenant.  The TenantConfig is passed through to pageservers, whereas this function modifies
    /// the tenant's policies (configuration) within the storage controller
    pub(crate) async fn tenant_update_policy(
        &self,
        tenant_id: TenantId,
        req: TenantPolicyRequest,
    ) -> Result<(), ApiError> {
        // We require an exclusive lock, because we are updating persistent and in-memory state
        let _tenant_lock = self.tenant_op_locks.exclusive(tenant_id).await;

        let TenantPolicyRequest {
            placement,
            scheduling,
        } = req;

        self.persistence
            .update_tenant_shard(
                TenantFilter::Tenant(tenant_id),
                placement.clone(),
                None,
                None,
                scheduling,
            )
            .await?;

        let mut schedule_context = ScheduleContext::default();
        let mut locked = self.inner.write().unwrap();
        let (nodes, tenants, scheduler) = locked.parts_mut();
        for (shard_id, shard) in tenants.range_mut(TenantShardId::tenant_range(tenant_id)) {
            if let Some(placement) = &placement {
                shard.policy = placement.clone();

                tracing::info!(tenant_id=%shard_id.tenant_id, shard_id=%shard_id.shard_slug(),
                               "Updated placement policy to {placement:?}");
            }

            if let Some(scheduling) = &scheduling {
                shard.set_scheduling_policy(*scheduling);

                tracing::info!(tenant_id=%shard_id.tenant_id, shard_id=%shard_id.shard_slug(),
                               "Updated scheduling policy to {scheduling:?}");
            }

            // In case scheduling is being switched back on, try it now.
            shard.schedule(scheduler, &mut schedule_context).ok();
            self.maybe_reconcile_shard(shard, nodes);
        }

        Ok(())
    }

    pub(crate) async fn tenant_timeline_create(
        &self,
        tenant_id: TenantId,
        mut create_req: TimelineCreateRequest,
    ) -> Result<TimelineInfo, ApiError> {
        tracing::info!(
            "Creating timeline {}/{}",
            tenant_id,
            create_req.new_timeline_id,
        );

        let _tenant_lock = self.tenant_op_locks.shared(tenant_id).await;

        self.ensure_attached_wait(tenant_id).await?;

        let mut targets = {
            let locked = self.inner.read().unwrap();
            let mut targets = Vec::new();

            for (tenant_shard_id, shard) in
                locked.tenants.range(TenantShardId::tenant_range(tenant_id))
            {
                let node_id = shard.intent.get_attached().ok_or_else(|| {
                    ApiError::InternalServerError(anyhow::anyhow!("Shard not scheduled"))
                })?;
                let node = locked
                    .nodes
                    .get(&node_id)
                    .expect("Pageservers may not be deleted while referenced");

                targets.push((*tenant_shard_id, node.clone()));
            }
            targets
        };

        if targets.is_empty() {
            return Err(ApiError::NotFound(
                anyhow::anyhow!("Tenant not found").into(),
            ));
        };
        let shard_zero = targets.remove(0);

        async fn create_one(
            tenant_shard_id: TenantShardId,
            node: Node,
            jwt: Option<String>,
            create_req: TimelineCreateRequest,
        ) -> Result<TimelineInfo, ApiError> {
            tracing::info!(
                "Creating timeline on shard {}/{}, attached to node {node}",
                tenant_shard_id,
                create_req.new_timeline_id,
            );
            let client = PageserverClient::new(node.get_id(), node.base_url(), jwt.as_deref());

            client
                .timeline_create(tenant_shard_id, &create_req)
                .await
                .map_err(|e| passthrough_api_error(&node, e))
        }

        // Because the caller might not provide an explicit LSN, we must do the creation first on a single shard, and then
        // use whatever LSN that shard picked when creating on subsequent shards.  We arbitrarily use shard zero as the shard
        // that will get the first creation request, and propagate the LSN to all the >0 shards.
        let timeline_info = create_one(
            shard_zero.0,
            shard_zero.1,
            self.config.jwt_token.clone(),
            create_req.clone(),
        )
        .await?;

        // Propagate the LSN that shard zero picked, if caller didn't provide one
        if create_req.ancestor_timeline_id.is_some() && create_req.ancestor_start_lsn.is_none() {
            create_req.ancestor_start_lsn = timeline_info.ancestor_lsn;
        }

        // Create timeline on remaining shards with number >0
        if !targets.is_empty() {
            // If we had multiple shards, issue requests for the remainder now.
            let jwt = self.config.jwt_token.clone();
            self.tenant_for_shards(targets, |tenant_shard_id: TenantShardId, node: Node| {
                let create_req = create_req.clone();
                Box::pin(create_one(tenant_shard_id, node, jwt.clone(), create_req))
            })
            .await?;
        }

        Ok(timeline_info)
    }

    /// Helper for concurrently calling a pageserver API on a number of shards, such as timeline creation.
    ///
    /// On success, the returned vector contains exactly the same number of elements as the input `locations`.
    async fn tenant_for_shards<F, R>(
        &self,
        locations: Vec<(TenantShardId, Node)>,
        mut req_fn: F,
    ) -> Result<Vec<R>, ApiError>
    where
        F: FnMut(
            TenantShardId,
            Node,
        )
            -> std::pin::Pin<Box<dyn futures::Future<Output = Result<R, ApiError>> + Send>>,
    {
        let mut futs = FuturesUnordered::new();
        let mut results = Vec::with_capacity(locations.len());

        for (tenant_shard_id, node) in locations {
            futs.push(req_fn(tenant_shard_id, node));
        }

        while let Some(r) = futs.next().await {
            results.push(r?);
        }

        Ok(results)
    }

    pub(crate) async fn tenant_timeline_delete(
        &self,
        tenant_id: TenantId,
        timeline_id: TimelineId,
    ) -> Result<StatusCode, ApiError> {
        tracing::info!("Deleting timeline {}/{}", tenant_id, timeline_id,);
        let _tenant_lock = self.tenant_op_locks.shared(tenant_id).await;

        self.ensure_attached_wait(tenant_id).await?;

        let mut targets = {
            let locked = self.inner.read().unwrap();
            let mut targets = Vec::new();

            for (tenant_shard_id, shard) in
                locked.tenants.range(TenantShardId::tenant_range(tenant_id))
            {
                let node_id = shard.intent.get_attached().ok_or_else(|| {
                    ApiError::InternalServerError(anyhow::anyhow!("Shard not scheduled"))
                })?;
                let node = locked
                    .nodes
                    .get(&node_id)
                    .expect("Pageservers may not be deleted while referenced");

                targets.push((*tenant_shard_id, node.clone()));
            }
            targets
        };

        if targets.is_empty() {
            return Err(ApiError::NotFound(
                anyhow::anyhow!("Tenant not found").into(),
            ));
        }
        let shard_zero = targets.remove(0);

        async fn delete_one(
            tenant_shard_id: TenantShardId,
            timeline_id: TimelineId,
            node: Node,
            jwt: Option<String>,
        ) -> Result<StatusCode, ApiError> {
            tracing::info!(
                "Deleting timeline on shard {tenant_shard_id}/{timeline_id}, attached to node {node}",
            );

            let client = PageserverClient::new(node.get_id(), node.base_url(), jwt.as_deref());
            client
                .timeline_delete(tenant_shard_id, timeline_id)
                .await
                .map_err(|e| {
                    ApiError::InternalServerError(anyhow::anyhow!(
                    "Error deleting timeline {timeline_id} on {tenant_shard_id} on node {node}: {e}",
                ))
                })
        }

        let statuses = self
            .tenant_for_shards(targets, |tenant_shard_id: TenantShardId, node: Node| {
                Box::pin(delete_one(
                    tenant_shard_id,
                    timeline_id,
                    node,
                    self.config.jwt_token.clone(),
                ))
            })
            .await?;

        // If any shards >0 haven't finished deletion yet, don't start deletion on shard zero
        if statuses.iter().any(|s| s != &StatusCode::NOT_FOUND) {
            return Ok(StatusCode::ACCEPTED);
        }

        // Delete shard zero last: this is not strictly necessary, but since a caller's GET on a timeline will be routed
        // to shard zero, it gives a more obvious behavior that a GET returns 404 once the deletion is done.
        let shard_zero_status = delete_one(
            shard_zero.0,
            timeline_id,
            shard_zero.1,
            self.config.jwt_token.clone(),
        )
        .await?;

        Ok(shard_zero_status)
    }

    /// When you need to send an HTTP request to the pageserver that holds shard0 of a tenant, this
    /// function looks up and returns node. If the tenant isn't found, returns Err(ApiError::NotFound)
    pub(crate) fn tenant_shard0_node(
        &self,
        tenant_id: TenantId,
    ) -> Result<(Node, TenantShardId), ApiError> {
        let locked = self.inner.read().unwrap();
        let Some((tenant_shard_id, shard)) = locked
            .tenants
            .range(TenantShardId::tenant_range(tenant_id))
            .next()
        else {
            return Err(ApiError::NotFound(
                anyhow::anyhow!("Tenant {tenant_id} not found").into(),
            ));
        };

        // TODO: should use the ID last published to compute_hook, rather than the intent: the intent might
        // point to somewhere we haven't attached yet.
        let Some(node_id) = shard.intent.get_attached() else {
            tracing::warn!(
                tenant_id=%tenant_shard_id.tenant_id, shard_id=%tenant_shard_id.shard_slug(),
                "Shard not scheduled (policy {:?}), cannot generate pass-through URL",
                shard.policy
            );
            return Err(ApiError::Conflict(
                "Cannot call timeline API on non-attached tenant".to_string(),
            ));
        };

        let Some(node) = locked.nodes.get(node_id) else {
            // This should never happen
            return Err(ApiError::InternalServerError(anyhow::anyhow!(
                "Shard refers to nonexistent node"
            )));
        };

        Ok((node.clone(), *tenant_shard_id))
    }

    pub(crate) fn tenant_locate(
        &self,
        tenant_id: TenantId,
    ) -> Result<TenantLocateResponse, ApiError> {
        let locked = self.inner.read().unwrap();
        tracing::info!("Locating shards for tenant {tenant_id}");

        let mut result = Vec::new();
        let mut shard_params: Option<ShardParameters> = None;

        for (tenant_shard_id, shard) in locked.tenants.range(TenantShardId::tenant_range(tenant_id))
        {
            let node_id =
                shard
                    .intent
                    .get_attached()
                    .ok_or(ApiError::BadRequest(anyhow::anyhow!(
                        "Cannot locate a tenant that is not attached"
                    )))?;

            let node = locked
                .nodes
                .get(&node_id)
                .expect("Pageservers may not be deleted while referenced");

            result.push(node.shard_location(*tenant_shard_id));

            match &shard_params {
                None => {
                    shard_params = Some(ShardParameters {
                        stripe_size: shard.shard.stripe_size,
                        count: shard.shard.count,
                    });
                }
                Some(params) => {
                    if params.stripe_size != shard.shard.stripe_size {
                        // This should never happen.  We enforce at runtime because it's simpler than
                        // adding an extra per-tenant data structure to store the things that should be the same
                        return Err(ApiError::InternalServerError(anyhow::anyhow!(
                            "Inconsistent shard stripe size parameters!"
                        )));
                    }
                }
            }
        }

        if result.is_empty() {
            return Err(ApiError::NotFound(
                anyhow::anyhow!("No shards for this tenant ID found").into(),
            ));
        }
        let shard_params = shard_params.expect("result is non-empty, therefore this is set");
        tracing::info!(
            "Located tenant {} with params {:?} on shards {}",
            tenant_id,
            shard_params,
            result
                .iter()
                .map(|s| format!("{:?}", s))
                .collect::<Vec<_>>()
                .join(",")
        );

        Ok(TenantLocateResponse {
            shards: result,
            shard_params,
        })
    }

    /// Returns None if the input iterator of shards does not include a shard with number=0
    fn tenant_describe_impl<'a>(
        &self,
        shards: impl Iterator<Item = &'a TenantShard>,
    ) -> Option<TenantDescribeResponse> {
        let mut shard_zero = None;
        let mut describe_shards = Vec::new();

        for shard in shards {
            if shard.tenant_shard_id.is_shard_zero() {
                shard_zero = Some(shard);
            }

            describe_shards.push(TenantDescribeResponseShard {
                tenant_shard_id: shard.tenant_shard_id,
                node_attached: *shard.intent.get_attached(),
                node_secondary: shard.intent.get_secondary().to_vec(),
                last_error: shard
                    .last_error
                    .lock()
                    .unwrap()
                    .as_ref()
                    .map(|e| format!("{e}"))
                    .unwrap_or("".to_string())
                    .clone(),
                is_reconciling: shard.reconciler.is_some(),
                is_pending_compute_notification: shard.pending_compute_notification,
                is_splitting: matches!(shard.splitting, SplitState::Splitting),
                scheduling_policy: *shard.get_scheduling_policy(),
            })
        }

        let shard_zero = shard_zero?;

        Some(TenantDescribeResponse {
            tenant_id: shard_zero.tenant_shard_id.tenant_id,
            shards: describe_shards,
            stripe_size: shard_zero.shard.stripe_size,
            policy: shard_zero.policy.clone(),
            config: shard_zero.config.clone(),
        })
    }

    pub(crate) fn tenant_describe(
        &self,
        tenant_id: TenantId,
    ) -> Result<TenantDescribeResponse, ApiError> {
        let locked = self.inner.read().unwrap();

        self.tenant_describe_impl(
            locked
                .tenants
                .range(TenantShardId::tenant_range(tenant_id))
                .map(|(_k, v)| v),
        )
        .ok_or_else(|| ApiError::NotFound(anyhow::anyhow!("Tenant {tenant_id} not found").into()))
    }

    pub(crate) fn tenant_list(&self) -> Vec<TenantDescribeResponse> {
        let locked = self.inner.read().unwrap();

        let mut result = Vec::new();
        for (_tenant_id, tenant_shards) in
            &locked.tenants.iter().group_by(|(id, _shard)| id.tenant_id)
        {
            result.push(
                self.tenant_describe_impl(tenant_shards.map(|(_k, v)| v))
                    .expect("Groups are always non-empty"),
            );
        }

        result
    }

    #[instrument(skip_all, fields(tenant_id=%op.tenant_id))]
    async fn abort_tenant_shard_split(
        &self,
        op: &TenantShardSplitAbort,
    ) -> Result<(), TenantShardSplitAbortError> {
        // Cleaning up a split:
        // - Parent shards are not destroyed during a split, just detached.
        // - Failed pageserver split API calls can leave the remote node with just the parent attached,
        //   just the children attached, or both.
        //
        // Therefore our work to do is to:
        // 1. Clean up storage controller's internal state to just refer to parents, no children
        // 2. Call out to pageservers to ensure that children are detached
        // 3. Call out to pageservers to ensure that parents are attached.
        //
        // Crash safety:
        // - If the storage controller stops running during this cleanup *after* clearing the splitting state
        //   from our database, then [`Self::startup_reconcile`] will regard child attachments as garbage
        //   and detach them.
        // - TODO: If the storage controller stops running during this cleanup *before* clearing the splitting state
        //   from our database, then we will re-enter this cleanup routine on startup.

        let TenantShardSplitAbort {
            tenant_id,
            new_shard_count,
            new_stripe_size,
            ..
        } = op;

        // First abort persistent state, if any exists.
        match self
            .persistence
            .abort_shard_split(*tenant_id, *new_shard_count)
            .await?
        {
            AbortShardSplitStatus::Aborted => {
                // Proceed to roll back any child shards created on pageservers
            }
            AbortShardSplitStatus::Complete => {
                // The split completed (we might hit that path if e.g. our database transaction
                // to write the completion landed in the database, but we dropped connection
                // before seeing the result).
                //
                // We must update in-memory state to reflect the successful split.
                self.tenant_shard_split_commit_inmem(
                    *tenant_id,
                    *new_shard_count,
                    *new_stripe_size,
                );
                return Ok(());
            }
        }

        // Clean up in-memory state, and accumulate the list of child locations that need detaching
        let detach_locations: Vec<(Node, TenantShardId)> = {
            let mut detach_locations = Vec::new();
            let mut locked = self.inner.write().unwrap();
            let (nodes, tenants, scheduler) = locked.parts_mut();

            for (tenant_shard_id, shard) in
                tenants.range_mut(TenantShardId::tenant_range(op.tenant_id))
            {
                if shard.shard.count == op.new_shard_count {
                    // Surprising: the phase of [`Self::do_tenant_shard_split`] which inserts child shards in-memory
                    // is infallible, so if we got an error we shouldn't have got that far.
                    tracing::warn!(
                        "During split abort, child shard {tenant_shard_id} found in-memory"
                    );
                    continue;
                }

                // Add the children of this shard to this list of things to detach
                if let Some(node_id) = shard.intent.get_attached() {
                    for child_id in tenant_shard_id.split(*new_shard_count) {
                        detach_locations.push((
                            nodes
                                .get(node_id)
                                .expect("Intent references nonexistent node")
                                .clone(),
                            child_id,
                        ));
                    }
                } else {
                    tracing::warn!(
                        "During split abort, shard {tenant_shard_id} has no attached location"
                    );
                }

                tracing::info!("Restoring parent shard {tenant_shard_id}");
                shard.splitting = SplitState::Idle;
                if let Err(e) = shard.schedule(scheduler, &mut ScheduleContext::default()) {
                    // If this shard can't be scheduled now (perhaps due to offline nodes or
                    // capacity issues), that must not prevent us rolling back a split.  In this
                    // case it should be eventually scheduled in the background.
                    tracing::warn!("Failed to schedule {tenant_shard_id} during shard abort: {e}")
                }

                self.maybe_reconcile_shard(shard, nodes);
            }

            // We don't expect any new_shard_count shards to exist here, but drop them just in case
            tenants.retain(|_id, s| s.shard.count != *new_shard_count);

            detach_locations
        };

        for (node, child_id) in detach_locations {
            if !node.is_available() {
                // An unavailable node cannot be cleaned up now: to avoid blocking forever, we will permit this, and
                // rely on the reconciliation that happens when a node transitions to Active to clean up. Since we have
                // removed child shards from our in-memory state and database, the reconciliation will implicitly remove
                // them from the node.
                tracing::warn!("Node {node} unavailable, can't clean up during split abort. It will be cleaned up when it is reactivated.");
                continue;
            }

            // Detach the remote child.  If the pageserver split API call is still in progress, this call will get
            // a 503 and retry, up to our limit.
            tracing::info!("Detaching {child_id} on {node}...");
            match node
                .with_client_retries(
                    |client| async move {
                        let config = LocationConfig {
                            mode: LocationConfigMode::Detached,
                            generation: None,
                            secondary_conf: None,
                            shard_number: child_id.shard_number.0,
                            shard_count: child_id.shard_count.literal(),
                            // Stripe size and tenant config don't matter when detaching
                            shard_stripe_size: 0,
                            tenant_conf: TenantConfig::default(),
                        };

                        client.location_config(child_id, config, None, false).await
                    },
                    &self.config.jwt_token,
                    1,
                    10,
                    Duration::from_secs(5),
                    &self.cancel,
                )
                .await
            {
                Some(Ok(_)) => {}
                Some(Err(e)) => {
                    // We failed to communicate with the remote node.  This is problematic: we may be
                    // leaving it with a rogue child shard.
                    tracing::warn!(
                        "Failed to detach child {child_id} from node {node} during abort"
                    );
                    return Err(e.into());
                }
                None => {
                    // Cancellation: we were shutdown or the node went offline. Shutdown is fine, we'll
                    // clean up on restart. The node going offline requires a retry.
                    return Err(TenantShardSplitAbortError::Unavailable);
                }
            };
        }

        tracing::info!("Successfully aborted split");
        Ok(())
    }

    /// Infallible final stage of [`Self::tenant_shard_split`]: update the contents
    /// of the tenant map to reflect the child shards that exist after the split.
    fn tenant_shard_split_commit_inmem(
        &self,
        tenant_id: TenantId,
        new_shard_count: ShardCount,
        new_stripe_size: Option<ShardStripeSize>,
    ) -> (
        TenantShardSplitResponse,
        Vec<(TenantShardId, NodeId, ShardStripeSize)>,
    ) {
        let mut response = TenantShardSplitResponse {
            new_shards: Vec::new(),
        };
        let mut child_locations = Vec::new();
        {
            let mut locked = self.inner.write().unwrap();

            let parent_ids = locked
                .tenants
                .range(TenantShardId::tenant_range(tenant_id))
                .map(|(shard_id, _)| *shard_id)
                .collect::<Vec<_>>();

            let (nodes, tenants, scheduler) = locked.parts_mut();
            for parent_id in parent_ids {
                let child_ids = parent_id.split(new_shard_count);

                let (pageserver, generation, policy, parent_ident, config) = {
                    let mut old_state = tenants
                        .remove(&parent_id)
                        .expect("It was present, we just split it");

                    // A non-splitting state is impossible, because [`Self::tenant_shard_split`] holds
                    // a TenantId lock and passes it through to [`TenantShardSplitAbort`] in case of cleanup:
                    // nothing else can clear this.
                    assert!(matches!(old_state.splitting, SplitState::Splitting));

                    let old_attached = old_state.intent.get_attached().unwrap();
                    old_state.intent.clear(scheduler);
                    let generation = old_state.generation.expect("Shard must have been attached");
                    (
                        old_attached,
                        generation,
                        old_state.policy,
                        old_state.shard,
                        old_state.config,
                    )
                };

                let mut schedule_context = ScheduleContext::default();
                for child in child_ids {
                    let mut child_shard = parent_ident;
                    child_shard.number = child.shard_number;
                    child_shard.count = child.shard_count;
                    if let Some(stripe_size) = new_stripe_size {
                        child_shard.stripe_size = stripe_size;
                    }

                    let mut child_observed: HashMap<NodeId, ObservedStateLocation> = HashMap::new();
                    child_observed.insert(
                        pageserver,
                        ObservedStateLocation {
                            conf: Some(attached_location_conf(
                                generation,
                                &child_shard,
                                &config,
                                matches!(policy, PlacementPolicy::Attached(n) if n > 0),
                            )),
                        },
                    );

                    let mut child_state = TenantShard::new(child, child_shard, policy.clone());
                    child_state.intent = IntentState::single(scheduler, Some(pageserver));
                    child_state.observed = ObservedState {
                        locations: child_observed,
                    };
                    child_state.generation = Some(generation);
                    child_state.config = config.clone();

                    // The child's TenantShard::splitting is intentionally left at the default value of Idle,
                    // as at this point in the split process we have succeeded and this part is infallible:
                    // we will never need to do any special recovery from this state.

                    child_locations.push((child, pageserver, child_shard.stripe_size));

                    if let Err(e) = child_state.schedule(scheduler, &mut schedule_context) {
                        // This is not fatal, because we've implicitly already got an attached
                        // location for the child shard.  Failure here just means we couldn't
                        // find a secondary (e.g. because cluster is overloaded).
                        tracing::warn!("Failed to schedule child shard {child}: {e}");
                    }
                    // In the background, attach secondary locations for the new shards
                    self.maybe_reconcile_shard(&mut child_state, nodes);

                    tenants.insert(child, child_state);
                    response.new_shards.push(child);
                }
            }

            (response, child_locations)
        }
    }

    pub(crate) async fn tenant_shard_split(
        &self,
        tenant_id: TenantId,
        split_req: TenantShardSplitRequest,
    ) -> Result<TenantShardSplitResponse, ApiError> {
        // TODO: return 503 if we get stuck waiting for this lock
        // (issue https://github.com/neondatabase/neon/issues/7108)
        let _tenant_lock = self.tenant_op_locks.exclusive(tenant_id).await;

        let new_shard_count = ShardCount::new(split_req.new_shard_count);
        let new_stripe_size = split_req.new_stripe_size;

        // Validate the request and construct parameters.  This phase is fallible, but does not require
        // rollback on errors, as it does no I/O and mutates no state.
        let shard_split_params = match self.prepare_tenant_shard_split(tenant_id, split_req)? {
            ShardSplitAction::NoOp(resp) => return Ok(resp),
            ShardSplitAction::Split(params) => params,
        };

        // Execute this split: this phase mutates state and does remote I/O on pageservers.  If it fails,
        // we must roll back.
        let r = self
            .do_tenant_shard_split(tenant_id, shard_split_params)
            .await;

        match r {
            Ok(r) => Ok(r),
            Err(e) => {
                // Split might be part-done, we must do work to abort it.
                tracing::warn!("Enqueuing background abort of split on {tenant_id}");
                self.abort_tx
                    .send(TenantShardSplitAbort {
                        tenant_id,
                        new_shard_count,
                        new_stripe_size,
                        _tenant_lock,
                    })
                    // Ignore error sending: that just means we're shutting down: aborts are ephemeral so it's fine to drop it.
                    .ok();
                Err(e)
            }
        }
    }

    fn prepare_tenant_shard_split(
        &self,
        tenant_id: TenantId,
        split_req: TenantShardSplitRequest,
    ) -> Result<ShardSplitAction, ApiError> {
        fail::fail_point!("shard-split-validation", |_| Err(ApiError::BadRequest(
            anyhow::anyhow!("failpoint")
        )));

        let mut policy = None;
        let mut config = None;
        let mut shard_ident = None;
        // Validate input, and calculate which shards we will create
        let (old_shard_count, targets) =
            {
                let locked = self.inner.read().unwrap();

                let pageservers = locked.nodes.clone();

                let mut targets = Vec::new();

                // In case this is a retry, count how many already-split shards we found
                let mut children_found = Vec::new();
                let mut old_shard_count = None;

                for (tenant_shard_id, shard) in
                    locked.tenants.range(TenantShardId::tenant_range(tenant_id))
                {
                    match shard.shard.count.count().cmp(&split_req.new_shard_count) {
                        Ordering::Equal => {
                            //  Already split this
                            children_found.push(*tenant_shard_id);
                            continue;
                        }
                        Ordering::Greater => {
                            return Err(ApiError::BadRequest(anyhow::anyhow!(
                                "Requested count {} but already have shards at count {}",
                                split_req.new_shard_count,
                                shard.shard.count.count()
                            )));
                        }
                        Ordering::Less => {
                            // Fall through: this shard has lower count than requested,
                            // is a candidate for splitting.
                        }
                    }

                    match old_shard_count {
                        None => old_shard_count = Some(shard.shard.count),
                        Some(old_shard_count) => {
                            if old_shard_count != shard.shard.count {
                                // We may hit this case if a caller asked for two splits to
                                // different sizes, before the first one is complete.
                                // e.g. 1->2, 2->4, where the 4 call comes while we have a mixture
                                // of shard_count=1 and shard_count=2 shards in the map.
                                return Err(ApiError::Conflict(
                                    "Cannot split, currently mid-split".to_string(),
                                ));
                            }
                        }
                    }
                    if policy.is_none() {
                        policy = Some(shard.policy.clone());
                    }
                    if shard_ident.is_none() {
                        shard_ident = Some(shard.shard);
                    }
                    if config.is_none() {
                        config = Some(shard.config.clone());
                    }

                    if tenant_shard_id.shard_count.count() == split_req.new_shard_count {
                        tracing::info!(
                            "Tenant shard {} already has shard count {}",
                            tenant_shard_id,
                            split_req.new_shard_count
                        );
                        continue;
                    }

                    let node_id = shard.intent.get_attached().ok_or(ApiError::BadRequest(
                        anyhow::anyhow!("Cannot split a tenant that is not attached"),
                    ))?;

                    let node = pageservers
                        .get(&node_id)
                        .expect("Pageservers may not be deleted while referenced");

                    targets.push(ShardSplitTarget {
                        parent_id: *tenant_shard_id,
                        node: node.clone(),
                        child_ids: tenant_shard_id
                            .split(ShardCount::new(split_req.new_shard_count)),
                    });
                }

                if targets.is_empty() {
                    if children_found.len() == split_req.new_shard_count as usize {
                        return Ok(ShardSplitAction::NoOp(TenantShardSplitResponse {
                            new_shards: children_found,
                        }));
                    } else {
                        // No shards found to split, and no existing children found: the
                        // tenant doesn't exist at all.
                        return Err(ApiError::NotFound(
                            anyhow::anyhow!("Tenant {} not found", tenant_id).into(),
                        ));
                    }
                }

                (old_shard_count, targets)
            };

        // unwrap safety: we would have returned above if we didn't find at least one shard to split
        let old_shard_count = old_shard_count.unwrap();
        let shard_ident = if let Some(new_stripe_size) = split_req.new_stripe_size {
            // This ShardIdentity will be used as the template for all children, so this implicitly
            // applies the new stripe size to the children.
            let mut shard_ident = shard_ident.unwrap();
            if shard_ident.count.count() > 1 && shard_ident.stripe_size != new_stripe_size {
                return Err(ApiError::BadRequest(anyhow::anyhow!("Attempted to change stripe size ({:?}->{new_stripe_size:?}) on a tenant with multiple shards", shard_ident.stripe_size)));
            }

            shard_ident.stripe_size = new_stripe_size;
            tracing::info!("applied  stripe size {}", shard_ident.stripe_size.0);
            shard_ident
        } else {
            shard_ident.unwrap()
        };
        let policy = policy.unwrap();
        let config = config.unwrap();

        Ok(ShardSplitAction::Split(ShardSplitParams {
            old_shard_count,
            new_shard_count: ShardCount::new(split_req.new_shard_count),
            new_stripe_size: split_req.new_stripe_size,
            targets,
            policy,
            config,
            shard_ident,
        }))
    }

    async fn do_tenant_shard_split(
        &self,
        tenant_id: TenantId,
        params: ShardSplitParams,
    ) -> Result<TenantShardSplitResponse, ApiError> {
        // FIXME: we have dropped self.inner lock, and not yet written anything to the database: another
        // request could occur here, deleting or mutating the tenant.  begin_shard_split checks that the
        // parent shards exist as expected, but it would be neater to do the above pre-checks within the
        // same database transaction rather than pre-check in-memory and then maybe-fail the database write.
        // (https://github.com/neondatabase/neon/issues/6676)

        let ShardSplitParams {
            old_shard_count,
            new_shard_count,
            new_stripe_size,
            mut targets,
            policy,
            config,
            shard_ident,
        } = params;

        // Drop any secondary locations: pageservers do not support splitting these, and in any case the
        // end-state for a split tenant will usually be to have secondary locations on different nodes.
        // The reconciliation calls in this block also implicitly cancel+barrier wrt any ongoing reconciliation
        // at the time of split.
        let waiters = {
            let mut locked = self.inner.write().unwrap();
            let mut waiters = Vec::new();
            let (nodes, tenants, scheduler) = locked.parts_mut();
            for target in &mut targets {
                let Some(shard) = tenants.get_mut(&target.parent_id) else {
                    // Paranoia check: this shouldn't happen: we have the oplock for this tenant ID.
                    return Err(ApiError::InternalServerError(anyhow::anyhow!(
                        "Shard {} not found",
                        target.parent_id
                    )));
                };

                if shard.intent.get_attached() != &Some(target.node.get_id()) {
                    // Paranoia check: this shouldn't happen: we have the oplock for this tenant ID.
                    return Err(ApiError::Conflict(format!(
                        "Shard {} unexpectedly rescheduled during split",
                        target.parent_id
                    )));
                }

                // Irrespective of PlacementPolicy, clear secondary locations from intent
                shard.intent.clear_secondary(scheduler);

                // Run Reconciler to execute detach fo secondary locations.
                if let Some(waiter) = self.maybe_reconcile_shard(shard, nodes) {
                    waiters.push(waiter);
                }
            }
            waiters
        };
        self.await_waiters(waiters, RECONCILE_TIMEOUT).await?;

        // Before creating any new child shards in memory or on the pageservers, persist them: this
        // enables us to ensure that we will always be able to clean up if something goes wrong.  This also
        // acts as the protection against two concurrent attempts to split: one of them will get a database
        // error trying to insert the child shards.
        let mut child_tsps = Vec::new();
        for target in &targets {
            let mut this_child_tsps = Vec::new();
            for child in &target.child_ids {
                let mut child_shard = shard_ident;
                child_shard.number = child.shard_number;
                child_shard.count = child.shard_count;

                tracing::info!(
                    "Create child shard persistence with stripe size {}",
                    shard_ident.stripe_size.0
                );

                this_child_tsps.push(TenantShardPersistence {
                    tenant_id: child.tenant_id.to_string(),
                    shard_number: child.shard_number.0 as i32,
                    shard_count: child.shard_count.literal() as i32,
                    shard_stripe_size: shard_ident.stripe_size.0 as i32,
                    // Note: this generation is a placeholder, [`Persistence::begin_shard_split`] will
                    // populate the correct generation as part of its transaction, to protect us
                    // against racing with changes in the state of the parent.
                    generation: None,
                    generation_pageserver: Some(target.node.get_id().0 as i64),
                    placement_policy: serde_json::to_string(&policy).unwrap(),
                    config: serde_json::to_string(&config).unwrap(),
                    splitting: SplitState::Splitting,

                    // Scheduling policies do not carry through to children
                    scheduling_policy: serde_json::to_string(&ShardSchedulingPolicy::default())
                        .unwrap(),
                });
            }

            child_tsps.push((target.parent_id, this_child_tsps));
        }

        if let Err(e) = self
            .persistence
            .begin_shard_split(old_shard_count, tenant_id, child_tsps)
            .await
        {
            match e {
                DatabaseError::Query(diesel::result::Error::DatabaseError(
                    DatabaseErrorKind::UniqueViolation,
                    _,
                )) => {
                    // Inserting a child shard violated a unique constraint: we raced with another call to
                    // this function
                    tracing::warn!("Conflicting attempt to split {tenant_id}: {e}");
                    return Err(ApiError::Conflict("Tenant is already splitting".into()));
                }
                _ => return Err(ApiError::InternalServerError(e.into())),
            }
        }
        fail::fail_point!("shard-split-post-begin", |_| Err(
            ApiError::InternalServerError(anyhow::anyhow!("failpoint"))
        ));

        // Now that I have persisted the splitting state, apply it in-memory.  This is infallible, so
        // callers may assume that if splitting is set in memory, then it was persisted, and if splitting
        // is not set in memory, then it was not persisted.
        {
            let mut locked = self.inner.write().unwrap();
            for target in &targets {
                if let Some(parent_shard) = locked.tenants.get_mut(&target.parent_id) {
                    parent_shard.splitting = SplitState::Splitting;
                    // Put the observed state to None, to reflect that it is indeterminate once we start the
                    // split operation.
                    parent_shard
                        .observed
                        .locations
                        .insert(target.node.get_id(), ObservedStateLocation { conf: None });
                }
            }
        }

        // TODO: issue split calls concurrently (this only matters once we're splitting
        // N>1 shards into M shards -- initially we're usually splitting 1 shard into N).

        for target in &targets {
            let ShardSplitTarget {
                parent_id,
                node,
                child_ids,
            } = target;
            let client = PageserverClient::new(
                node.get_id(),
                node.base_url(),
                self.config.jwt_token.as_deref(),
            );
            let response = client
                .tenant_shard_split(
                    *parent_id,
                    TenantShardSplitRequest {
                        new_shard_count: new_shard_count.literal(),
                        new_stripe_size,
                    },
                )
                .await
                .map_err(|e| ApiError::Conflict(format!("Failed to split {}: {}", parent_id, e)))?;

            fail::fail_point!("shard-split-post-remote", |_| Err(ApiError::Conflict(
                "failpoint".to_string()
            )));

            tracing::info!(
                "Split {} into {}",
                parent_id,
                response
                    .new_shards
                    .iter()
                    .map(|s| format!("{:?}", s))
                    .collect::<Vec<_>>()
                    .join(",")
            );

            if &response.new_shards != child_ids {
                // This should never happen: the pageserver should agree with us on how shard splits work.
                return Err(ApiError::InternalServerError(anyhow::anyhow!(
                    "Splitting shard {} resulted in unexpected IDs: {:?} (expected {:?})",
                    parent_id,
                    response.new_shards,
                    child_ids
                )));
            }
        }

        // TODO: if the pageserver restarted concurrently with our split API call,
        // the actual generation of the child shard might differ from the generation
        // we expect it to have.  In order for our in-database generation to end up
        // correct, we should carry the child generation back in the response and apply it here
        // in complete_shard_split (and apply the correct generation in memory)
        // (or, we can carry generation in the request and reject the request if
        //  it doesn't match, but that requires more retry logic on this side)

        self.persistence
            .complete_shard_split(tenant_id, old_shard_count)
            .await?;

        fail::fail_point!("shard-split-post-complete", |_| Err(
            ApiError::InternalServerError(anyhow::anyhow!("failpoint"))
        ));

        // Replace all the shards we just split with their children: this phase is infallible.
        let (response, child_locations) =
            self.tenant_shard_split_commit_inmem(tenant_id, new_shard_count, new_stripe_size);

        // Send compute notifications for all the new shards
        let mut failed_notifications = Vec::new();
        for (child_id, child_ps, stripe_size) in child_locations {
            if let Err(e) = self
                .compute_hook
                .notify(child_id, child_ps, stripe_size, &self.cancel)
                .await
            {
                tracing::warn!("Failed to update compute of {}->{} during split, proceeding anyway to complete split ({e})",
                        child_id, child_ps);
                failed_notifications.push(child_id);
            }
        }

        // If we failed any compute notifications, make a note to retry later.
        if !failed_notifications.is_empty() {
            let mut locked = self.inner.write().unwrap();
            for failed in failed_notifications {
                if let Some(shard) = locked.tenants.get_mut(&failed) {
                    shard.pending_compute_notification = true;
                }
            }
        }

        Ok(response)
    }

    pub(crate) async fn tenant_shard_migrate(
        &self,
        tenant_shard_id: TenantShardId,
        migrate_req: TenantShardMigrateRequest,
    ) -> Result<TenantShardMigrateResponse, ApiError> {
        let waiter = {
            let mut locked = self.inner.write().unwrap();
            let (nodes, tenants, scheduler) = locked.parts_mut();

            let Some(node) = nodes.get(&migrate_req.node_id) else {
                return Err(ApiError::BadRequest(anyhow::anyhow!(
                    "Node {} not found",
                    migrate_req.node_id
                )));
            };

            if !node.is_available() {
                // Warn but proceed: the caller may intend to manually adjust the placement of
                // a shard even if the node is down, e.g. if intervening during an incident.
                tracing::warn!("Migrating to unavailable node {node}");
            }

            let Some(shard) = tenants.get_mut(&tenant_shard_id) else {
                return Err(ApiError::NotFound(
                    anyhow::anyhow!("Tenant shard not found").into(),
                ));
            };

            if shard.intent.get_attached() == &Some(migrate_req.node_id) {
                // No-op case: we will still proceed to wait for reconciliation in case it is
                // incomplete from an earlier update to the intent.
                tracing::info!("Migrating: intent is unchanged {:?}", shard.intent);
            } else {
                let old_attached = *shard.intent.get_attached();

                match shard.policy {
                    PlacementPolicy::Attached(n) => {
                        // If our new attached node was a secondary, it no longer should be.
                        shard.intent.remove_secondary(scheduler, migrate_req.node_id);

                        // If we were already attached to something, demote that to a secondary
                        if let Some(old_attached) = old_attached {
                            if n > 0 {
                                // Remove other secondaries to make room for the location we'll demote
                                while shard.intent.get_secondary().len() >= n {
                                    shard.intent.pop_secondary(scheduler);
                                }

                                shard.intent.push_secondary(scheduler, old_attached);
                            }
                        }

                        shard.intent.set_attached(scheduler, Some(migrate_req.node_id));
                    }
                    PlacementPolicy::Secondary => {
                        shard.intent.clear(scheduler);
                        shard.intent.push_secondary(scheduler, migrate_req.node_id);
                    }
                    PlacementPolicy::Detached => {
                        return Err(ApiError::BadRequest(anyhow::anyhow!(
                            "Cannot migrate a tenant that is PlacementPolicy::Detached: configure it to an attached policy first"
                        )))
                    }
                }

                tracing::info!("Migrating: new intent {:?}", shard.intent);
                shard.sequence = shard.sequence.next();
            }

            self.maybe_reconcile_shard(shard, nodes)
        };

        if let Some(waiter) = waiter {
            waiter.wait_timeout(RECONCILE_TIMEOUT).await?;
        } else {
            tracing::info!("Migration is a no-op");
        }

        Ok(TenantShardMigrateResponse {})
    }

    /// This is for debug/support only: we simply drop all state for a tenant, without
    /// detaching or deleting it on pageservers.
    pub(crate) async fn tenant_drop(&self, tenant_id: TenantId) -> Result<(), ApiError> {
        self.persistence.delete_tenant(tenant_id).await?;

        let mut locked = self.inner.write().unwrap();
        let (_nodes, tenants, scheduler) = locked.parts_mut();
        let mut shards = Vec::new();
        for (tenant_shard_id, _) in tenants.range(TenantShardId::tenant_range(tenant_id)) {
            shards.push(*tenant_shard_id);
        }

        for shard_id in shards {
            if let Some(mut shard) = tenants.remove(&shard_id) {
                shard.intent.clear(scheduler);
            }
        }

        Ok(())
    }

    /// This is for debug/support only: assuming tenant data is already present in S3, we "create" a
    /// tenant with a very high generation number so that it will see the existing data.
    pub(crate) async fn tenant_import(
        &self,
        tenant_id: TenantId,
    ) -> Result<TenantCreateResponse, ApiError> {
        // Pick an arbitrary available pageserver to use for scanning the tenant in remote storage
        let maybe_node = {
            self.inner
                .read()
                .unwrap()
                .nodes
                .values()
                .find(|n| n.is_available())
                .cloned()
        };
        let Some(node) = maybe_node else {
            return Err(ApiError::BadRequest(anyhow::anyhow!("No nodes available")));
        };

        let client = PageserverClient::new(
            node.get_id(),
            node.base_url(),
            self.config.jwt_token.as_deref(),
        );

        let scan_result = client
            .tenant_scan_remote_storage(tenant_id)
            .await
            .map_err(|e| passthrough_api_error(&node, e))?;

        // A post-split tenant may contain a mixture of shard counts in remote storage: pick the highest count.
        let Some(shard_count) = scan_result
            .shards
            .iter()
            .map(|s| s.tenant_shard_id.shard_count)
            .max()
        else {
            return Err(ApiError::NotFound(
                anyhow::anyhow!("No shards found").into(),
            ));
        };

        // Ideally we would set each newly imported shard's generation independently, but for correctness it is sufficient
        // to
        let generation = scan_result
            .shards
            .iter()
            .map(|s| s.generation)
            .max()
            .expect("We already validated >0 shards");

        // FIXME: we have no way to recover the shard stripe size from contents of remote storage: this will
        // only work if they were using the default stripe size.
        let stripe_size = ShardParameters::DEFAULT_STRIPE_SIZE;

        let (response, waiters) = self
            .do_tenant_create(TenantCreateRequest {
                new_tenant_id: TenantShardId::unsharded(tenant_id),
                generation,

                shard_parameters: ShardParameters {
                    count: shard_count,
                    stripe_size,
                },
                placement_policy: Some(PlacementPolicy::Attached(0)), // No secondaries, for convenient debug/hacking

                // There is no way to know what the tenant's config was: revert to defaults
                config: TenantConfig::default(),
            })
            .await?;

        if let Err(e) = self.await_waiters(waiters, SHORT_RECONCILE_TIMEOUT).await {
            // Since this is a debug/support operation, all kinds of weird issues are possible (e.g. this
            // tenant doesn't exist in the control plane), so don't fail the request if it can't fully
            // reconcile, as reconciliation includes notifying compute.
            tracing::warn!(%tenant_id, "Reconcile not done yet while importing tenant ({e})");
        }

        Ok(response)
    }

    /// For debug/support: a full JSON dump of TenantShards.  Returns a response so that
    /// we don't have to make TenantShard clonable in the return path.
    pub(crate) fn tenants_dump(&self) -> Result<hyper::Response<hyper::Body>, ApiError> {
        let serialized = {
            let locked = self.inner.read().unwrap();
            let result = locked.tenants.values().collect::<Vec<_>>();
            serde_json::to_string(&result).map_err(|e| ApiError::InternalServerError(e.into()))?
        };

        hyper::Response::builder()
            .status(hyper::StatusCode::OK)
            .header(hyper::header::CONTENT_TYPE, "application/json")
            .body(hyper::Body::from(serialized))
            .map_err(|e| ApiError::InternalServerError(e.into()))
    }

    /// Check the consistency of in-memory state vs. persistent state, and check that the
    /// scheduler's statistics are up to date.
    ///
    /// These consistency checks expect an **idle** system.  If changes are going on while
    /// we run, then we can falsely indicate a consistency issue.  This is sufficient for end-of-test
    /// checks, but not suitable for running continuously in the background in the field.
    pub(crate) async fn consistency_check(&self) -> Result<(), ApiError> {
        let (mut expect_nodes, mut expect_shards) = {
            let locked = self.inner.read().unwrap();

            locked
                .scheduler
                .consistency_check(locked.nodes.values(), locked.tenants.values())
                .context("Scheduler checks")
                .map_err(ApiError::InternalServerError)?;

            let expect_nodes = locked
                .nodes
                .values()
                .map(|n| n.to_persistent())
                .collect::<Vec<_>>();

            let expect_shards = locked
                .tenants
                .values()
                .map(|t| t.to_persistent())
                .collect::<Vec<_>>();

            // This method can only validate the state of an idle system: if a reconcile is in
            // progress, fail out early to avoid giving false errors on state that won't match
            // between database and memory under a ReconcileResult is processed.
            for t in locked.tenants.values() {
                if t.reconciler.is_some() {
                    return Err(ApiError::InternalServerError(anyhow::anyhow!(
                        "Shard {} reconciliation in progress",
                        t.tenant_shard_id
                    )));
                }
            }

            (expect_nodes, expect_shards)
        };

        let mut nodes = self.persistence.list_nodes().await?;
        expect_nodes.sort_by_key(|n| n.node_id);
        nodes.sort_by_key(|n| n.node_id);

        if nodes != expect_nodes {
            tracing::error!("Consistency check failed on nodes.");
            tracing::error!(
                "Nodes in memory: {}",
                serde_json::to_string(&expect_nodes)
                    .map_err(|e| ApiError::InternalServerError(e.into()))?
            );
            tracing::error!(
                "Nodes in database: {}",
                serde_json::to_string(&nodes)
                    .map_err(|e| ApiError::InternalServerError(e.into()))?
            );
            return Err(ApiError::InternalServerError(anyhow::anyhow!(
                "Node consistency failure"
            )));
        }

        let mut shards = self.persistence.list_tenant_shards().await?;
        shards.sort_by_key(|tsp| (tsp.tenant_id.clone(), tsp.shard_number, tsp.shard_count));
        expect_shards.sort_by_key(|tsp| (tsp.tenant_id.clone(), tsp.shard_number, tsp.shard_count));

        if shards != expect_shards {
            tracing::error!("Consistency check failed on shards.");
            tracing::error!(
                "Shards in memory: {}",
                serde_json::to_string(&expect_shards)
                    .map_err(|e| ApiError::InternalServerError(e.into()))?
            );
            tracing::error!(
                "Shards in database: {}",
                serde_json::to_string(&shards)
                    .map_err(|e| ApiError::InternalServerError(e.into()))?
            );
            return Err(ApiError::InternalServerError(anyhow::anyhow!(
                "Shard consistency failure"
            )));
        }

        Ok(())
    }

    /// For debug/support: a JSON dump of the [`Scheduler`].  Returns a response so that
    /// we don't have to make TenantShard clonable in the return path.
    pub(crate) fn scheduler_dump(&self) -> Result<hyper::Response<hyper::Body>, ApiError> {
        let serialized = {
            let locked = self.inner.read().unwrap();
            serde_json::to_string(&locked.scheduler)
                .map_err(|e| ApiError::InternalServerError(e.into()))?
        };

        hyper::Response::builder()
            .status(hyper::StatusCode::OK)
            .header(hyper::header::CONTENT_TYPE, "application/json")
            .body(hyper::Body::from(serialized))
            .map_err(|e| ApiError::InternalServerError(e.into()))
    }

    /// This is for debug/support only: we simply drop all state for a tenant, without
    /// detaching or deleting it on pageservers.  We do not try and re-schedule any
    /// tenants that were on this node.
    ///
    /// TODO: proper node deletion API that unhooks things more gracefully
    pub(crate) async fn node_drop(&self, node_id: NodeId) -> Result<(), ApiError> {
        self.persistence.delete_node(node_id).await?;

        let mut locked = self.inner.write().unwrap();

        for shard in locked.tenants.values_mut() {
            shard.deref_node(node_id);
        }

        let mut nodes = (*locked.nodes).clone();
        nodes.remove(&node_id);
        locked.nodes = Arc::new(nodes);

        locked.scheduler.node_remove(node_id);

        Ok(())
    }

    pub(crate) async fn node_list(&self) -> Result<Vec<Node>, ApiError> {
        let nodes = {
            self.inner
                .read()
                .unwrap()
                .nodes
                .values()
                .cloned()
                .collect::<Vec<_>>()
        };

        Ok(nodes)
    }

    pub(crate) async fn node_register(
        &self,
        register_req: NodeRegisterRequest,
    ) -> Result<(), ApiError> {
        let _node_lock = self.node_op_locks.exclusive(register_req.node_id).await;

        // Pre-check for an already-existing node
        {
            let locked = self.inner.read().unwrap();
            if let Some(node) = locked.nodes.get(&register_req.node_id) {
                // Note that we do not do a total equality of the struct, because we don't require
                // the availability/scheduling states to agree for a POST to be idempotent.
                if node.registration_match(&register_req) {
                    tracing::info!(
                        "Node {} re-registered with matching address",
                        register_req.node_id
                    );
                    return Ok(());
                } else {
                    // TODO: decide if we want to allow modifying node addresses without removing and re-adding
                    // the node.  Safest/simplest thing is to refuse it, and usually we deploy with
                    // a fixed address through the lifetime of a node.
                    tracing::warn!(
                        "Node {} tried to register with different address",
                        register_req.node_id
                    );
                    return Err(ApiError::Conflict(
                        "Node is already registered with different address".to_string(),
                    ));
                }
            }
        }

        // We do not require that a node is actually online when registered (it will start life
        // with it's  availability set to Offline), but we _do_ require that its DNS record exists. We're
        // therefore not immune to asymmetric L3 connectivity issues, but we are protected against nodes
        // that register themselves with a broken DNS config.  We check only the HTTP hostname, because
        // the postgres hostname might only be resolvable to clients (e.g. if we're on a different VPC than clients).
        if tokio::net::lookup_host(format!(
            "{}:{}",
            register_req.listen_http_addr, register_req.listen_http_port
        ))
        .await
        .is_err()
        {
            // If we have a transient DNS issue, it's up to the caller to retry their registration.  Because
            // we can't robustly distinguish between an intermittent issue and a totally bogus DNS situation,
            // we return a soft 503 error, to encourage callers to retry past transient issues.
            return Err(ApiError::ResourceUnavailable(
                format!(
                    "Node {} tried to register with unknown DNS name '{}'",
                    register_req.node_id, register_req.listen_http_addr
                )
                .into(),
            ));
        }

        // Ordering: we must persist the new node _before_ adding it to in-memory state.
        // This ensures that before we use it for anything or expose it via any external
        // API, it is guaranteed to be available after a restart.
        let new_node = Node::new(
            register_req.node_id,
            register_req.listen_http_addr,
            register_req.listen_http_port,
            register_req.listen_pg_addr,
            register_req.listen_pg_port,
        );

        // TODO: idempotency if the node already exists in the database
        self.persistence.insert_node(&new_node).await?;

        let mut locked = self.inner.write().unwrap();
        let mut new_nodes = (*locked.nodes).clone();

        locked.scheduler.node_upsert(&new_node);
        new_nodes.insert(register_req.node_id, new_node);

        locked.nodes = Arc::new(new_nodes);

        tracing::info!(
            "Registered pageserver {}, now have {} pageservers",
            register_req.node_id,
            locked.nodes.len()
        );
        Ok(())
    }

    pub(crate) async fn node_configure(
        &self,
        node_id: NodeId,
        availability: Option<NodeAvailability>,
        scheduling: Option<NodeSchedulingPolicy>,
    ) -> Result<(), ApiError> {
        let _node_lock = self.node_op_locks.exclusive(node_id).await;

        if let Some(scheduling) = scheduling {
            // Scheduling is a persistent part of Node: we must write updates to the database before
            // applying them in memory
            self.persistence.update_node(node_id, scheduling).await?;
        }

        // If we're activating a node, then before setting it active we must reconcile any shard locations
        // on that node, in case it is out of sync, e.g. due to being unavailable during controller startup,
        // by calling [`Self::node_activate_reconcile`]
        //
        // The transition we calculate here remains valid later in the function because we hold the op lock on the node:
        // nothing else can mutate its availability while we run.
        let availability_transition = if let Some(input_availability) = availability {
            let (activate_node, availability_transition) = {
                let locked = self.inner.read().unwrap();
                let Some(node) = locked.nodes.get(&node_id) else {
                    return Err(ApiError::NotFound(
                        anyhow::anyhow!("Node {} not registered", node_id).into(),
                    ));
                };

                (
                    node.clone(),
                    node.get_availability_transition(input_availability),
                )
            };

            if matches!(availability_transition, AvailabilityTransition::ToActive) {
                self.node_activate_reconcile(activate_node, &_node_lock)
                    .await?;
            }
            availability_transition
        } else {
            AvailabilityTransition::Unchanged
        };

        // Apply changes from the request to our in-memory state for the Node
        let mut locked = self.inner.write().unwrap();
        let (nodes, tenants, scheduler) = locked.parts_mut();

        let mut new_nodes = (**nodes).clone();

        let Some(node) = new_nodes.get_mut(&node_id) else {
            return Err(ApiError::NotFound(
                anyhow::anyhow!("Node not registered").into(),
            ));
        };

        if let Some(availability) = &availability {
            node.set_availability(*availability);
        }

        if let Some(scheduling) = scheduling {
            node.set_scheduling(scheduling);

            // TODO: once we have a background scheduling ticker for fill/drain, kick it
            // to wake up and start working.
        }

        // Update the scheduler, in case the elegibility of the node for new shards has changed
        scheduler.node_upsert(node);

        let new_nodes = Arc::new(new_nodes);

        // Modify scheduling state for any Tenants that are affected by a change in the node's availability state.
        match availability_transition {
            AvailabilityTransition::ToOffline => {
                tracing::info!("Node {} transition to offline", node_id);
                let mut tenants_affected: usize = 0;

                for (tenant_shard_id, tenant_shard) in tenants {
                    if let Some(observed_loc) = tenant_shard.observed.locations.get_mut(&node_id) {
                        // When a node goes offline, we set its observed configuration to None, indicating unknown: we will
                        // not assume our knowledge of the node's configuration is accurate until it comes back online
                        observed_loc.conf = None;
                    }

                    if new_nodes.len() == 1 {
                        // Special case for single-node cluster: there is no point trying to reschedule
                        // any tenant shards: avoid doing so, in order to avoid spewing warnings about
                        // failures to schedule them.
                        continue;
                    }

                    if tenant_shard.intent.demote_attached(node_id) {
                        tenant_shard.sequence = tenant_shard.sequence.next();

                        // TODO: populate a ScheduleContext including all shards in the same tenant_id (only matters
                        // for tenants without secondary locations: if they have a secondary location, then this
                        // schedule() call is just promoting an existing secondary)
                        let mut schedule_context = ScheduleContext::default();

                        match tenant_shard.schedule(scheduler, &mut schedule_context) {
                            Err(e) => {
                                // It is possible that some tenants will become unschedulable when too many pageservers
                                // go offline: in this case there isn't much we can do other than make the issue observable.
                                // TODO: give TenantShard a scheduling error attribute to be queried later.
                                tracing::warn!(%tenant_shard_id, "Scheduling error when marking pageserver {} offline: {e}", node_id);
                            }
                            Ok(()) => {
                                if self
                                    .maybe_reconcile_shard(tenant_shard, &new_nodes)
                                    .is_some()
                                {
                                    tenants_affected += 1;
                                };
                            }
                        }
                    }
                }
                tracing::info!(
                    "Launched {} reconciler tasks for tenants affected by node {} going offline",
                    tenants_affected,
                    node_id
                )
            }
            AvailabilityTransition::ToActive => {
                tracing::info!("Node {} transition to active", node_id);
                // When a node comes back online, we must reconcile any tenant that has a None observed
                // location on the node.
                for tenant_shard in locked.tenants.values_mut() {
                    if let Some(observed_loc) = tenant_shard.observed.locations.get_mut(&node_id) {
                        if observed_loc.conf.is_none() {
                            self.maybe_reconcile_shard(tenant_shard, &new_nodes);
                        }
                    }
                }

                // TODO: in the background, we should balance work back onto this pageserver
            }
            AvailabilityTransition::Unchanged => {
                tracing::debug!("Node {} no change during config", node_id);
            }
        }

        locked.nodes = new_nodes;

        Ok(())
    }

    /// Helper for methods that will try and call pageserver APIs for
    /// a tenant, such as timeline CRUD: they cannot proceed unless the tenant
    /// is attached somewhere.
    fn ensure_attached_schedule(
        &self,
        mut locked: std::sync::RwLockWriteGuard<'_, ServiceState>,
        tenant_id: TenantId,
    ) -> Result<Vec<ReconcilerWaiter>, anyhow::Error> {
        let mut waiters = Vec::new();
        let (nodes, tenants, scheduler) = locked.parts_mut();

        let mut schedule_context = ScheduleContext::default();
        for (tenant_shard_id, shard) in tenants.range_mut(TenantShardId::tenant_range(tenant_id)) {
            shard.schedule(scheduler, &mut schedule_context)?;

            // The shard's policies may not result in an attached location being scheduled: this
            // is an error because our caller needs it attached somewhere.
            if shard.intent.get_attached().is_none() {
                return Err(anyhow::anyhow!(
                    "Tenant {tenant_id} not scheduled to be attached"
                ));
            };

            if shard.stably_attached().is_some() {
                // We do not require the shard to be totally up to date on reconciliation: we just require
                // that it has been attached on the intended node.   Other dirty state such as unattached secondary
                // locations, or compute hook notifications can be ignored.
                continue;
            }

            if let Some(waiter) = self.maybe_reconcile_shard(shard, nodes) {
                tracing::info!("Waiting for shard {tenant_shard_id} to reconcile, in order to ensure it is attached");
                waiters.push(waiter);
            }
        }
        Ok(waiters)
    }

    async fn ensure_attached_wait(&self, tenant_id: TenantId) -> Result<(), ApiError> {
        let ensure_waiters = {
            let locked = self.inner.write().unwrap();

            // Check if the tenant is splitting: in this case, even if it is attached,
            // we must act as if it is not: this blocks e.g. timeline creation/deletion
            // operations during the split.
            for (_shard_id, shard) in locked.tenants.range(TenantShardId::tenant_range(tenant_id)) {
                if !matches!(shard.splitting, SplitState::Idle) {
                    return Err(ApiError::ResourceUnavailable(
                        "Tenant shards are currently splitting".into(),
                    ));
                }
            }

            self.ensure_attached_schedule(locked, tenant_id)
                .map_err(ApiError::InternalServerError)?
        };

        let deadline = Instant::now().checked_add(Duration::from_secs(5)).unwrap();
        for waiter in ensure_waiters {
            let timeout = deadline.duration_since(Instant::now());
            waiter.wait_timeout(timeout).await?;
        }

        Ok(())
    }

    /// Wrap [`TenantShard`] reconciliation methods with acquisition of [`Gate`] and [`ReconcileUnits`],
    fn maybe_reconcile_shard(
        &self,
        shard: &mut TenantShard,
        nodes: &Arc<HashMap<NodeId, Node>>,
    ) -> Option<ReconcilerWaiter> {
        let reconcile_needed = shard.get_reconcile_needed(nodes);

        match reconcile_needed {
            ReconcileNeeded::No => return None,
            ReconcileNeeded::WaitExisting(waiter) => return Some(waiter),
            ReconcileNeeded::Yes => {
                // Fall through to try and acquire units for spawning reconciler
            }
        };

        let units = match self.reconciler_concurrency.clone().try_acquire_owned() {
            Ok(u) => ReconcileUnits::new(u),
            Err(_) => {
                tracing::info!(tenant_id=%shard.tenant_shard_id.tenant_id, shard_id=%shard.tenant_shard_id.shard_slug(),
                    "Concurrency limited: enqueued for reconcile later");
                if !shard.delayed_reconcile {
                    match self.delayed_reconcile_tx.try_send(shard.tenant_shard_id) {
                        Err(TrySendError::Closed(_)) => {
                            // Weird mid-shutdown case?
                        }
                        Err(TrySendError::Full(_)) => {
                            // It is safe to skip sending our ID in the channel: we will eventually get retried by the background reconcile task.
                            tracing::warn!(
                                "Many shards are waiting to reconcile: delayed_reconcile queue is full"
                            );
                        }
                        Ok(()) => {
                            shard.delayed_reconcile = true;
                        }
                    }
                }

                // We won't spawn a reconciler, but we will construct a waiter that waits for the shard's sequence
                // number to advance.  When this function is eventually called again and succeeds in getting units,
                // it will spawn a reconciler that makes this waiter complete.
                return Some(shard.future_reconcile_waiter());
            }
        };

        let Ok(gate_guard) = self.gate.enter() else {
            // Gate closed: we're shutting down, drop out.
            return None;
        };

        shard.spawn_reconciler(
            &self.result_tx,
            nodes,
            &self.compute_hook,
            &self.config,
            &self.persistence,
            units,
            gate_guard,
            &self.cancel,
        )
    }

    /// Check all tenants for pending reconciliation work, and reconcile those in need.
    /// Additionally, reschedule tenants that require it.
    ///
    /// Returns how many reconciliation tasks were started
    fn reconcile_all(&self) -> usize {
        let mut locked = self.inner.write().unwrap();
        let (nodes, tenants, _scheduler) = locked.parts_mut();
        let pageservers = nodes.clone();

        let mut schedule_context = ScheduleContext::default();

        let mut reconciles_spawned = 0;
        for (tenant_shard_id, shard) in tenants.iter_mut() {
            if tenant_shard_id.is_shard_zero() {
                schedule_context = ScheduleContext::default();
            }

            // Skip checking if this shard is already enqueued for reconciliation
            if shard.delayed_reconcile {
                continue;
            }

            // Eventual consistency: if an earlier reconcile job failed, and the shard is still
            // dirty, spawn another rone
            if self.maybe_reconcile_shard(shard, &pageservers).is_some() {
                reconciles_spawned += 1;
            }

            schedule_context.avoid(&shard.intent.all_pageservers());
        }

        reconciles_spawned
    }

    /// `optimize` in this context means identifying shards which have valid scheduled locations, but
    /// could be scheduled somewhere better:
    /// - Cutting over to a secondary if the node with the secondary is more lightly loaded
    ///    * e.g. after a node fails then recovers, to move some work back to it
    /// - Cutting over to a secondary if it improves the spread of shard attachments within a tenant
    ///    * e.g. after a shard split, the initial attached locations will all be on the node where
    ///      we did the split, but are probably better placed elsewhere.
    /// - Creating new secondary locations if it improves the spreading of a sharded tenant
    ///    * e.g. after a shard split, some locations will be on the same node (where the split
    ///     happened), and will probably be better placed elsewhere.
    ///
    /// To put it more briefly: whereas the scheduler respects soft constraints in a ScheduleContext at
    /// the time of scheduling, this function looks for cases where a better-scoring location is available
    /// according to those same soft constraints.
    fn optimize_all(&self) -> usize {
        let mut locked = self.inner.write().unwrap();
        let (nodes, tenants, scheduler) = locked.parts_mut();
        let pageservers = nodes.clone();

        let mut schedule_context = ScheduleContext::default();

        let mut reconciles_spawned = 0;

        let mut tenant_shards: Vec<&TenantShard> = Vec::new();

        // Limit on how many shards' optmizations each call to this function will execute.  Combined
        // with the frequency of background calls, this acts as an implicit rate limit that runs a small
        // trickle of optimizations in the background, rather than executing a large number in parallel
        // when a change occurs.
        const MAX_OPTIMIZATIONS_PER_PASS: usize = 2;

        let mut work = Vec::new();

        for (tenant_shard_id, shard) in tenants.iter() {
            if tenant_shard_id.is_shard_zero() {
                // Reset accumulators on the first shard in a tenant
                schedule_context = ScheduleContext::default();
                schedule_context.mode = ScheduleMode::Speculative;
                tenant_shards.clear();
            }

            if work.len() >= MAX_OPTIMIZATIONS_PER_PASS {
                break;
            }

            match shard.get_scheduling_policy() {
                ShardSchedulingPolicy::Active => {
                    // Ok to do optimization
                }
                ShardSchedulingPolicy::Essential
                | ShardSchedulingPolicy::Pause
                | ShardSchedulingPolicy::Stop => {
                    // Policy prevents optimizing this shard.
                    continue;
                }
            }

            // Accumulate the schedule context for all the shards in a tenant: we must have
            // the total view of all shards before we can try to optimize any of them.
            schedule_context.avoid(&shard.intent.all_pageservers());
            if let Some(attached) = shard.intent.get_attached() {
                schedule_context.push_attached(*attached);
            }
            tenant_shards.push(shard);

            // Once we have seen the last shard in the tenant, proceed to search across all shards
            // in the tenant for optimizations
            if shard.shard.number.0 == shard.shard.count.count() - 1 {
                if tenant_shards.iter().any(|s| s.reconciler.is_some()) {
                    // Do not start any optimizations while another change to the tenant is ongoing: this
                    // is not necessary for correctness, but simplifies operations and implicitly throttles
                    // optimization changes to happen in a "trickle" over time.
                    continue;
                }

                if tenant_shards.iter().any(|s| {
                    !matches!(s.splitting, SplitState::Idle)
                        || matches!(s.policy, PlacementPolicy::Detached)
                }) {
                    // Never attempt to optimize a tenant that is currently being split, or
                    // a tenant that is meant to be detached
                    continue;
                }

                // TODO: optimization calculations are relatively expensive: create some fast-path for
                // the common idle case (avoiding the search on tenants that we have recently checked)

                for shard in &tenant_shards {
                    if let Some(optimization) =
                        // If idle, maybe ptimize attachments: if a shard has a secondary location that is preferable to
                        // its primary location based on soft constraints, cut it over.
                        shard.optimize_attachment(nodes, &schedule_context)
                    {
                        work.push((shard.tenant_shard_id, optimization));
                        break;
                    } else if let Some(optimization) =
                        // If idle, maybe optimize secondary locations: if a shard has a secondary location that would be
                        // better placed on another node, based on ScheduleContext, then adjust it.  This
                        // covers cases like after a shard split, where we might have too many shards
                        // in the same tenant with secondary locations on the node where they originally split.
                        shard.optimize_secondary(scheduler, &schedule_context)
                    {
                        work.push((shard.tenant_shard_id, optimization));
                        break;
                    }

                    // TODO: extend this mechanism to prefer attaching on nodes with fewer attached
                    // tenants (i.e. extend schedule state to distinguish attached from secondary counts),
                    // for the total number of attachments on a node (not just within a tenant.)
                }
            }
        }

        for (tenant_shard_id, optimization) in work {
            let shard = tenants
                .get_mut(&tenant_shard_id)
                .expect("We held lock from place we got this ID");
            shard.apply_optimization(scheduler, optimization);

            if self.maybe_reconcile_shard(shard, &pageservers).is_some() {
                reconciles_spawned += 1;
            }
        }

        reconciles_spawned
    }

    /// Useful for tests: run whatever work a background [`Self::reconcile_all`] would have done, but
    /// also wait for any generated Reconcilers to complete.  Calling this until it returns zero should
    /// put the system into a quiescent state where future background reconciliations won't do anything.
    pub(crate) async fn reconcile_all_now(&self) -> Result<usize, ReconcileWaitError> {
        let reconciles_spawned = self.reconcile_all();
        if reconciles_spawned == 0 {
            // Only optimize when we are otherwise idle
            self.optimize_all();
        }

        let waiters = {
            let mut waiters = Vec::new();
            let locked = self.inner.read().unwrap();
            for (_tenant_shard_id, shard) in locked.tenants.iter() {
                if let Some(waiter) = shard.get_waiter() {
                    waiters.push(waiter);
                }
            }
            waiters
        };

        let waiter_count = waiters.len();
        match self.await_waiters(waiters, RECONCILE_TIMEOUT).await {
            Ok(()) => {}
            Err(ReconcileWaitError::Failed(_, reconcile_error))
                if matches!(*reconcile_error, ReconcileError::Cancel) =>
            {
                // Ignore reconciler cancel errors: this reconciler might have shut down
                // because some other change superceded it.  We will return a nonzero number,
                // so the caller knows they might have to call again to quiesce the system.
            }
            Err(e) => {
                return Err(e);
            }
        };

        tracing::info!(
            "{} reconciles in reconcile_all, {} waiters",
            reconciles_spawned,
            waiter_count
        );

        Ok(waiter_count)
    }

    pub async fn shutdown(&self) {
        // Note that this already stops processing any results from reconciles: so
        // we do not expect that our [`TenantShard`] objects will reach a neat
        // final state.
        self.cancel.cancel();

        // The cancellation tokens in [`crate::reconciler::Reconciler`] are children
        // of our cancellation token, so we do not need to explicitly cancel each of
        // them.

        // Background tasks and reconcilers hold gate guards: this waits for them all
        // to complete.
        self.gate.close().await;
    }
}<|MERGE_RESOLUTION|>--- conflicted
+++ resolved
@@ -1024,14 +1024,12 @@
 
         let (startup_completion, startup_complete) = utils::completion::channel();
 
-<<<<<<< HEAD
         // This channel is continuously consumed by process_results, so doesn't need to be very large.
         let (bg_compute_notify_result_tx, bg_compute_notify_result_rx) =
             tokio::sync::mpsc::channel(512);
-=======
+
         let (delayed_reconcile_tx, delayed_reconcile_rx) =
             tokio::sync::mpsc::channel(MAX_DELAYED_RECONCILES);
->>>>>>> b655c703
 
         let cancel = CancellationToken::new();
         let heartbeater = Heartbeater::new(
