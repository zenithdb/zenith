ARG REPOSITORY=neondatabase
ARG COMPUTE_IMAGE=compute-node-v14
ARG TAG=latest

FROM $REPOSITORY/${COMPUTE_IMAGE}:$TAG

ARG COMPUTE_IMAGE

USER root
RUN echo 'Acquire::Retries "5";' > /etc/apt/apt.conf.d/80-retries && \
    apt-get update &&       \
    apt-get install -y curl \
                       jq   \
                       netcat-openbsd
#This is required for the pg_hintplan test
<<<<<<< HEAD
RUN mkdir -p /ext-src/pg_hint_plan-src /postgres/contrib/file_fdw && chown postgres /ext-src/pg_hint_plan-src /postgres/contrib/file_fdw
=======
RUN mkdir -p /ext-src/pg_hint_plan-src && chown postgres /ext-src/pg_hint_plan-src
>>>>>>> 93714c4c

USER postgres<|MERGE_RESOLUTION|>--- conflicted
+++ resolved
@@ -13,10 +13,6 @@
                        jq   \
                        netcat-openbsd
 #This is required for the pg_hintplan test
-<<<<<<< HEAD
 RUN mkdir -p /ext-src/pg_hint_plan-src /postgres/contrib/file_fdw && chown postgres /ext-src/pg_hint_plan-src /postgres/contrib/file_fdw
-=======
-RUN mkdir -p /ext-src/pg_hint_plan-src && chown postgres /ext-src/pg_hint_plan-src
->>>>>>> 93714c4c
 
 USER postgres