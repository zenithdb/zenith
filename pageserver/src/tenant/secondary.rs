mod downloader;
pub mod heatmap;
mod heatmap_uploader;
mod scheduler;

use std::{sync::Arc, time::SystemTime};

use crate::{
    config::PageServerConf,
    disk_usage_eviction_task::DiskUsageEvictionInfo,
    task_mgr::{self, TaskKind, BACKGROUND_RUNTIME},
    virtual_file::MaybeFatalIo,
};

use self::{
    downloader::{downloader_task, SecondaryDetail},
    heatmap_uploader::heatmap_uploader_task,
};

use super::{
<<<<<<< HEAD
    config::{SecondaryLocationConfig, TenantConfOpt},
    mgr::TenantManager,
=======
    config::SecondaryLocationConfig, mgr::TenantManager,
    span::debug_assert_current_span_has_tenant_id, storage_layer::LayerFileName,
>>>>>>> 4b0204ed
};

use pageserver_api::{
    models,
    shard::{ShardIdentity, TenantShardId},
};
use remote_storage::GenericRemoteStorage;

use tokio_util::sync::CancellationToken;
use tracing::instrument;
use utils::{completion::Barrier, fs_ext, id::TimelineId, sync::gate::Gate};

enum DownloadCommand {
    Download(TenantShardId),
}
enum UploadCommand {
    Upload(TenantShardId),
}

impl UploadCommand {
    fn get_tenant_shard_id(&self) -> &TenantShardId {
        match self {
            Self::Upload(id) => id,
        }
    }
}

impl DownloadCommand {
    fn get_tenant_shard_id(&self) -> &TenantShardId {
        match self {
            Self::Download(id) => id,
        }
    }
}

struct CommandRequest<T> {
    payload: T,
    response_tx: tokio::sync::oneshot::Sender<CommandResponse>,
}

struct CommandResponse {
    result: anyhow::Result<()>,
}

// Whereas [`Tenant`] represents an attached tenant, this type represents the work
// we do for secondary tenant locations: where we are not serving clients or
// ingesting WAL, but we are maintaining a warm cache of layer files.
//
// This type is all about the _download_ path for secondary mode.  The upload path
// runs separately (see [`heatmap_uploader`]) while a regular attached `Tenant` exists.
//
// This structure coordinates TenantManager and SecondaryDownloader,
// so that the downloader can indicate which tenants it is currently
// operating on, and the manager can indicate when a particular
// secondary tenant should cancel any work in flight.
#[derive(Debug)]
pub(crate) struct SecondaryTenant {
    /// Carrying a tenant shard ID simplifies callers such as the downloader
    /// which need to organize many of these objects by ID.
    tenant_shard_id: TenantShardId,

    /// Cancellation token indicates to SecondaryDownloader that it should stop doing
    /// any work for this tenant at the next opportunity.
    pub(crate) cancel: CancellationToken,

    pub(crate) gate: Gate,

    // Secondary mode does not need the full shard identity or the TenantConfOpt.  However,
    // storing these enables us to report our full LocationConf, enabling convenient reconciliation
    // by the control plane (see [`Self::get_location_conf`])
    shard_identity: ShardIdentity,
    tenant_conf: std::sync::Mutex<TenantConfOpt>,

    detail: std::sync::Mutex<SecondaryDetail>,
}

impl SecondaryTenant {
    pub(crate) fn new(
        tenant_shard_id: TenantShardId,
        shard_identity: ShardIdentity,
        tenant_conf: TenantConfOpt,
        config: &SecondaryLocationConfig,
    ) -> Arc<Self> {
        Arc::new(Self {
            tenant_shard_id,
            // todo: shall we make this a descendent of the
            // main cancellation token, or is it sufficient that
            // on shutdown we walk the tenants and fire their
            // individual cancellations?
            cancel: CancellationToken::new(),
            gate: Gate::new(format!("SecondaryTenant {tenant_shard_id}")),

            shard_identity,
            tenant_conf: std::sync::Mutex::new(tenant_conf),

            detail: std::sync::Mutex::new(SecondaryDetail::new(config.clone())),
        })
    }

    pub(crate) async fn shutdown(&self) {
        self.cancel.cancel();

        // Wait for any secondary downloader work to complete
        self.gate.close().await;
    }

    pub(crate) fn set_config(&self, config: &SecondaryLocationConfig) {
        self.detail.lock().unwrap().config = config.clone();
    }

<<<<<<< HEAD
    pub(crate) fn set_tenant_conf(&self, config: &TenantConfOpt) {
        *(self.tenant_conf.lock().unwrap()) = *config;
    }

    fn get_tenant_shard_id(&self) -> &TenantShardId {
        &self.tenant_shard_id
    }

    /// For API access: generate a LocationConfig equivalent to the one that would be used to
    /// create a Tenant in the same state.  Do not use this in hot paths: it's for relatively
    /// rare external API calls, like a reconciliation at startup.
    pub(crate) fn get_location_conf(&self) -> models::LocationConfig {
        let conf = self.detail.lock().unwrap().config.clone();

        let conf = models::LocationConfigSecondary { warm: conf.warm };

        let tenant_conf = *self.tenant_conf.lock().unwrap();
        models::LocationConfig {
            mode: models::LocationConfigMode::Secondary,
            generation: None,
            secondary_conf: Some(conf),
            shard_number: self.tenant_shard_id.shard_number.0,
            shard_count: self.tenant_shard_id.shard_count.0,
            shard_stripe_size: self.shard_identity.stripe_size.0,
            tenant_conf: tenant_conf.into(),
=======
    pub(crate) fn get_tenant_shard_id(&self) -> &TenantShardId {
        &self.tenant_shard_id
    }

    pub(crate) fn get_layers_for_eviction(self: &Arc<Self>) -> DiskUsageEvictionInfo {
        self.detail.lock().unwrap().get_layers_for_eviction(self)
    }

    #[instrument(skip_all, fields(tenant_id=%self.tenant_shard_id.tenant_id, shard_id=%self.tenant_shard_id.shard_slug(), timeline_id=%timeline_id, name=%name))]
    pub(crate) async fn evict_layer(
        &self,
        conf: &PageServerConf,
        timeline_id: TimelineId,
        name: LayerFileName,
    ) {
        debug_assert_current_span_has_tenant_id();

        let _guard = match self.gate.enter() {
            Ok(g) => g,
            Err(_) => {
                tracing::debug!("Dropping layer evictions, secondary tenant shutting down",);
                return;
            }
        };

        let now = SystemTime::now();

        let path = conf
            .timeline_path(&self.tenant_shard_id, &timeline_id)
            .join(name.file_name());

        // We tolerate ENOENT, because between planning eviction and executing
        // it, the secondary downloader could have seen an updated heatmap that
        // resulted in a layer being deleted.
        // Other local I/O errors are process-fatal: these should never happen.
        tokio::fs::remove_file(path)
            .await
            .or_else(fs_ext::ignore_not_found)
            .fatal_err("Deleting layer during eviction");

        // Update the timeline's state.  This does not have to be synchronized with
        // the download process, because:
        // - If downloader is racing with us to remove a file (e.g. because it is
        //   removed from heatmap), then our mutual .remove() operations will both
        //   succeed.
        // - If downloader is racing with us to download the object (this would require
        //   multiple eviction iterations to race with multiple download iterations), then
        //   if we remove it from the state, the worst that happens is the downloader
        //   downloads it again before re-inserting, or we delete the file but it remains
        //   in the state map (in which case it will be downloaded if this secondary
        //   tenant transitions to attached and tries to access it)
        //
        // The important assumption here is that the secondary timeline state does not
        // have to 100% match what is on disk, because it's a best-effort warming
        // of the cache.
        let mut detail = self.detail.lock().unwrap();
        if let Some(timeline_detail) = detail.timelines.get_mut(&timeline_id) {
            timeline_detail.on_disk_layers.remove(&name);
            timeline_detail.evicted_at.insert(name, now);
>>>>>>> 4b0204ed
        }
    }
}

/// The SecondaryController is a pseudo-rpc client for administrative control of secondary mode downloads,
/// and heatmap uploads.  This is not a hot data path: it's primarily a hook for tests,
/// where we want to immediately upload/download for a particular tenant.  In normal operation
/// uploads & downloads are autonomous and not driven by this interface.
pub struct SecondaryController {
    upload_req_tx: tokio::sync::mpsc::Sender<CommandRequest<UploadCommand>>,
    download_req_tx: tokio::sync::mpsc::Sender<CommandRequest<DownloadCommand>>,
}

impl SecondaryController {
    async fn dispatch<T>(
        &self,
        queue: &tokio::sync::mpsc::Sender<CommandRequest<T>>,
        payload: T,
    ) -> anyhow::Result<()> {
        let (response_tx, response_rx) = tokio::sync::oneshot::channel();

        queue
            .send(CommandRequest {
                payload,
                response_tx,
            })
            .await
            .map_err(|_| anyhow::anyhow!("Receiver shut down"))?;

        let response = response_rx
            .await
            .map_err(|_| anyhow::anyhow!("Request dropped"))?;

        response.result
    }

    pub async fn upload_tenant(&self, tenant_shard_id: TenantShardId) -> anyhow::Result<()> {
        self.dispatch(&self.upload_req_tx, UploadCommand::Upload(tenant_shard_id))
            .await
    }
    pub async fn download_tenant(&self, tenant_shard_id: TenantShardId) -> anyhow::Result<()> {
        self.dispatch(
            &self.download_req_tx,
            DownloadCommand::Download(tenant_shard_id),
        )
        .await
    }
}

pub fn spawn_tasks(
    tenant_manager: Arc<TenantManager>,
    remote_storage: GenericRemoteStorage,
    background_jobs_can_start: Barrier,
    cancel: CancellationToken,
) -> SecondaryController {
    let mgr_clone = tenant_manager.clone();
    let storage_clone = remote_storage.clone();
    let cancel_clone = cancel.clone();
    let bg_jobs_clone = background_jobs_can_start.clone();

    let (download_req_tx, download_req_rx) =
        tokio::sync::mpsc::channel::<CommandRequest<DownloadCommand>>(16);
    let (upload_req_tx, upload_req_rx) =
        tokio::sync::mpsc::channel::<CommandRequest<UploadCommand>>(16);

    task_mgr::spawn(
        BACKGROUND_RUNTIME.handle(),
        TaskKind::SecondaryDownloads,
        None,
        None,
        "secondary tenant downloads",
        false,
        async move {
            downloader_task(
                mgr_clone,
                storage_clone,
                download_req_rx,
                bg_jobs_clone,
                cancel_clone,
            )
            .await;

            Ok(())
        },
    );

    task_mgr::spawn(
        BACKGROUND_RUNTIME.handle(),
        TaskKind::SecondaryUploads,
        None,
        None,
        "heatmap uploads",
        false,
        async move {
            heatmap_uploader_task(
                tenant_manager,
                remote_storage,
                upload_req_rx,
                background_jobs_can_start,
                cancel,
            )
            .await;

            Ok(())
        },
    );

    SecondaryController {
        download_req_tx,
        upload_req_tx,
    }
}

/// For running with remote storage disabled: a SecondaryController that is connected to nothing.
pub fn null_controller() -> SecondaryController {
    let (download_req_tx, _download_req_rx) =
        tokio::sync::mpsc::channel::<CommandRequest<DownloadCommand>>(16);
    let (upload_req_tx, _upload_req_rx) =
        tokio::sync::mpsc::channel::<CommandRequest<UploadCommand>>(16);
    SecondaryController {
        upload_req_tx,
        download_req_tx,
    }
}<|MERGE_RESOLUTION|>--- conflicted
+++ resolved
@@ -18,13 +18,10 @@
 };
 
 use super::{
-<<<<<<< HEAD
     config::{SecondaryLocationConfig, TenantConfOpt},
     mgr::TenantManager,
-=======
-    config::SecondaryLocationConfig, mgr::TenantManager,
-    span::debug_assert_current_span_has_tenant_id, storage_layer::LayerFileName,
->>>>>>> 4b0204ed
+    span::debug_assert_current_span_has_tenant_id,
+    storage_layer::LayerFileName,
 };
 
 use pageserver_api::{
@@ -135,13 +132,8 @@
         self.detail.lock().unwrap().config = config.clone();
     }
 
-<<<<<<< HEAD
     pub(crate) fn set_tenant_conf(&self, config: &TenantConfOpt) {
         *(self.tenant_conf.lock().unwrap()) = *config;
-    }
-
-    fn get_tenant_shard_id(&self) -> &TenantShardId {
-        &self.tenant_shard_id
     }
 
     /// For API access: generate a LocationConfig equivalent to the one that would be used to
@@ -161,7 +153,9 @@
             shard_count: self.tenant_shard_id.shard_count.0,
             shard_stripe_size: self.shard_identity.stripe_size.0,
             tenant_conf: tenant_conf.into(),
-=======
+        }
+    }
+
     pub(crate) fn get_tenant_shard_id(&self) -> &TenantShardId {
         &self.tenant_shard_id
     }
@@ -221,7 +215,6 @@
         if let Some(timeline_detail) = detail.timelines.get_mut(&timeline_id) {
             timeline_detail.on_disk_layers.remove(&name);
             timeline_detail.evicted_at.insert(name, now);
->>>>>>> 4b0204ed
         }
     }
 }
