from __future__ import annotations

import abc
import asyncio
import concurrent.futures
import filecmp
import json
import os
import re
import shutil
import subprocess
import threading
import time
import uuid
from collections import defaultdict
from collections.abc import Iterable, Iterator
from contextlib import closing, contextmanager
from dataclasses import dataclass
from datetime import datetime
from enum import Enum
from functools import cached_property
from pathlib import Path
from types import TracebackType
from typing import TYPE_CHECKING, cast
from urllib.parse import quote, urlparse

import asyncpg
import backoff
import httpx
import psycopg2
import psycopg2.sql
import pytest
import requests
import toml
from _pytest.config import Config
from _pytest.config.argparsing import Parser
from _pytest.fixtures import FixtureRequest

# Type-related stuff
from psycopg2.extensions import connection as PgConnection
from psycopg2.extensions import cursor as PgCursor
from psycopg2.extensions import make_dsn, parse_dsn
from urllib3.util.retry import Retry

from fixtures import overlayfs
from fixtures.auth_tokens import AuthKeys, TokenScope
from fixtures.common_types import (
    Lsn,
    NodeId,
    TenantId,
    TenantShardId,
    TimelineArchivalState,
    TimelineId,
)
from fixtures.endpoint.http import EndpointHttpClient
from fixtures.log_helper import log
from fixtures.metrics import Metrics, MetricsGetter, parse_metrics
from fixtures.neon_cli import NeonLocalCli, Pagectl
from fixtures.pageserver.allowed_errors import (
    DEFAULT_PAGESERVER_ALLOWED_ERRORS,
    DEFAULT_STORAGE_CONTROLLER_ALLOWED_ERRORS,
)
from fixtures.pageserver.common_types import LayerName, parse_layer_file_name
from fixtures.pageserver.http import (
    HistoricLayerInfo,
    PageserverHttpClient,
    ScanDisposableKeysResponse,
)
from fixtures.pageserver.utils import (
    wait_for_last_record_lsn,
)
from fixtures.paths import get_test_repo_dir, shared_snapshot_dir
from fixtures.pg_version import PgVersion
from fixtures.port_distributor import PortDistributor
from fixtures.remote_storage import (
    LocalFsStorage,
    MockS3Server,
    RemoteStorage,
    RemoteStorageKind,
    RemoteStorageUser,
    S3Storage,
    default_remote_storage,
    remote_storage_to_toml_dict,
)
from fixtures.safekeeper.http import SafekeeperHttpClient
from fixtures.safekeeper.utils import wait_walreceivers_absent
from fixtures.utils import (
    ATTACHMENT_NAME_REGEX,
    COMPONENT_BINARIES,
    allure_add_grafana_links,
    assert_no_errors,
    get_dir_size,
    print_gc_result,
    subprocess_capture,
    wait_until,
)
from fixtures.utils import AuxFileStore as AuxFileStore  # reexport

from .neon_api import NeonAPI, NeonApiEndpoint

if TYPE_CHECKING:
    from typing import (
        Any,
        Callable,
        Optional,
        TypeVar,
        Union,
    )

    from fixtures.paths import SnapshotDirLocked

    T = TypeVar("T")


"""
This file contains pytest fixtures. A fixture is a test resource that can be
summoned by placing its name in the test's arguments.

A fixture is created with the decorator @pytest.fixture decorator.
See docs: https://docs.pytest.org/en/6.2.x/fixture.html

There are several environment variables that can control the running of tests:
NEON_BIN, POSTGRES_DISTRIB_DIR, etc. See README.md for more information.

There's no need to import this file to use it. It should be declared as a plugin
inside conftest.py, and that makes it available to all tests.

Don't import functions from this file, or pytest will emit warnings. Instead
put directly-importable functions into utils.py or another separate file.
"""

Env = dict[str, str]

DEFAULT_BRANCH_NAME: str = "main"

BASE_PORT: int = 15000


@pytest.fixture(scope="session")
def neon_api_key() -> str:
    api_key = os.getenv("NEON_API_KEY")
    if not api_key:
        raise AssertionError("Set the NEON_API_KEY environment variable")

    return api_key


@pytest.fixture(scope="session")
def neon_api_base_url() -> str:
    return os.getenv("NEON_API_BASE_URL", "https://console-stage.neon.build/api/v2")


@pytest.fixture(scope="session")
def neon_api(neon_api_key: str, neon_api_base_url: str) -> NeonAPI:
    return NeonAPI(neon_api_key, neon_api_base_url)


@pytest.fixture(scope="session")
def worker_port_num():
    return (32768 - BASE_PORT) // int(os.environ.get("PYTEST_XDIST_WORKER_COUNT", "1"))


@pytest.fixture(scope="session")
def worker_seq_no(worker_id: str) -> int:
    # worker_id is a pytest-xdist fixture
    # it can be master or gw<number>
    # parse it to always get a number
    if worker_id == "master":
        return 0
    assert worker_id.startswith("gw")
    return int(worker_id[2:])


@pytest.fixture(scope="session")
def worker_base_port(worker_seq_no: int, worker_port_num: int) -> int:
    # so we divide ports in ranges of ports
    # so workers have disjoint set of ports for services
    return BASE_PORT + worker_seq_no * worker_port_num


@pytest.fixture(scope="session")
def port_distributor(worker_base_port: int, worker_port_num: int) -> PortDistributor:
    return PortDistributor(base_port=worker_base_port, port_number=worker_port_num)


@pytest.fixture(scope="session")
def run_id() -> Iterator[uuid.UUID]:
    yield uuid.uuid4()


@pytest.fixture(scope="session")
def mock_s3_server(port_distributor: PortDistributor) -> Iterator[MockS3Server]:
    mock_s3_server = MockS3Server(port_distributor.get_port())
    yield mock_s3_server
    mock_s3_server.kill()


class PgProtocol:
    """Reusable connection logic"""

    def __init__(self, **kwargs: Any):
        self.default_options = kwargs

    def connstr(self, **kwargs: Any) -> str:
        """
        Build a libpq connection string for the Postgres instance.
        """
        return str(make_dsn(**self.conn_options(**kwargs)))

    def conn_options(self, **kwargs: Any) -> dict[str, Any]:
        """
        Construct a dictionary of connection options from default values and extra parameters.
        An option can be dropped from the returning dictionary by None-valued extra parameter.
        """
        result = self.default_options.copy()
        if "dsn" in kwargs:
            result.update(parse_dsn(kwargs["dsn"]))
        result.update(kwargs)
        result = {k: v for k, v in result.items() if v is not None}

        # Individual statement timeout in seconds. 2 minutes should be
        # enough for our tests, but if you need a longer, you can
        # change it by calling "SET statement_timeout" after
        # connecting.
        options = result.get("options", "")
        if "statement_timeout" not in options:
            options = f"-cstatement_timeout=120s {options}"
        result["options"] = options
        return result

    # autocommit=True here by default because that's what we need most of the time
    def connect(self, autocommit: bool = True, **kwargs: Any) -> PgConnection:
        """
        Connect to the node.
        Returns psycopg2's connection object.
        This method passes all extra params to connstr.
        """
        conn: PgConnection = psycopg2.connect(**self.conn_options(**kwargs))

        # WARNING: this setting affects *all* tests!
        conn.autocommit = autocommit
        return conn

    @contextmanager
    def cursor(self, autocommit: bool = True, **kwargs: Any) -> Iterator[PgCursor]:
        """
        Shorthand for pg.connect().cursor().
        The cursor and connection are closed when the context is exited.
        """
        with closing(self.connect(autocommit=autocommit, **kwargs)) as conn:
            yield conn.cursor()

    async def connect_async(self, **kwargs: Any) -> asyncpg.Connection:
        """
        Connect to the node from async python.
        Returns asyncpg's connection object.
        """

        # asyncpg takes slightly different options than psycopg2. Try
        # to convert the defaults from the psycopg2 format.

        # The psycopg2 option 'dbname' is called 'database' is asyncpg
        conn_options = self.conn_options(**kwargs)
        if "dbname" in conn_options:
            conn_options["database"] = conn_options.pop("dbname")

        # Convert options='-c<key>=<val>' to server_settings
        if "options" in conn_options:
            options = conn_options.pop("options")
            for match in re.finditer(r"-c(\w*)=(\w*)", options):
                key = match.group(1)
                val = match.group(2)
                if "server_options" in conn_options:
                    conn_options["server_settings"].update({key: val})
                else:
                    conn_options["server_settings"] = {key: val}
        return await asyncpg.connect(**conn_options)

    def safe_psql(self, query: str, **kwargs: Any) -> list[tuple[Any, ...]]:
        """
        Execute query against the node and return all rows.
        This method passes all extra params to connstr.
        """
        return self.safe_psql_many([query], **kwargs)[0]

    def safe_psql_many(
        self, queries: Iterable[str], log_query=True, **kwargs: Any
    ) -> list[list[tuple[Any, ...]]]:
        """
        Execute queries against the node and return all rows.
        This method passes all extra params to connstr.
        """
        result: list[list[Any]] = []
        with closing(self.connect(**kwargs)) as conn:
            with conn.cursor() as cur:
                for query in queries:
                    if log_query:
                        log.info(f"Executing query: {query}")
                    cur.execute(query)

                    if cur.description is None:
                        result.append([])  # query didn't return data
                    else:
                        result.append(cur.fetchall())
        return result

    def safe_psql_scalar(self, query, log_query=True) -> Any:
        """
        Execute query returning single row with single column.
        """
        return self.safe_psql(query, log_query=log_query)[0][0]


class NeonEnvBuilder:
    """
    Builder object to create a Neon runtime environment

    You should use the `neon_env_builder` or `neon_simple_env` pytest
    fixture to create the NeonEnv object. That way, the repository is
    created in the right directory, based on the test name, and it's properly
    cleaned up after the test has finished.
    """

    def __init__(
        self,
        repo_dir: Path,
        port_distributor: PortDistributor,
        run_id: uuid.UUID,
        mock_s3_server: MockS3Server,
        neon_binpath: Path,
        compatibility_neon_binpath: Path,
        pg_distrib_dir: Path,
        compatibility_pg_distrib_dir: Path,
        pg_version: PgVersion,
        test_name: str,
        top_output_dir: Path,
        test_output_dir: Path,
        combination,
        test_overlay_dir: Optional[Path] = None,
        pageserver_remote_storage: Optional[RemoteStorage] = None,
        # toml that will be decomposed into `--config-override` flags during `pageserver --init`
        pageserver_config_override: Optional[str | Callable[[dict[str, Any]], None]] = None,
        num_safekeepers: int = 1,
        num_pageservers: int = 1,
        # Use non-standard SK ids to check for various parsing bugs
        safekeepers_id_start: int = 0,
        # fsync is disabled by default to make the tests go faster
        safekeepers_enable_fsync: bool = False,
        auth_enabled: bool = False,
        rust_log_override: Optional[str] = None,
        default_branch_name: str = DEFAULT_BRANCH_NAME,
        preserve_database_files: bool = False,
        initial_tenant: Optional[TenantId] = None,
        initial_timeline: Optional[TimelineId] = None,
        pageserver_virtual_file_io_engine: Optional[str] = None,
        pageserver_aux_file_policy: Optional[AuxFileStore] = None,
        pageserver_default_tenant_config_compaction_algorithm: Optional[dict[str, Any]] = None,
        safekeeper_extra_opts: Optional[list[str]] = None,
        storage_controller_port_override: Optional[int] = None,
        pageserver_virtual_file_io_mode: Optional[str] = None,
    ):
        self.repo_dir = repo_dir
        self.rust_log_override = rust_log_override
        self.port_distributor = port_distributor

        # Pageserver remote storage
        self.pageserver_remote_storage = pageserver_remote_storage
        # Safekeepers remote storage
        self.safekeepers_remote_storage: Optional[RemoteStorage] = None

        self.run_id = run_id
        self.mock_s3_server: MockS3Server = mock_s3_server
        self.pageserver_config_override = pageserver_config_override
        self.num_safekeepers = num_safekeepers
        self.num_pageservers = num_pageservers
        self.safekeepers_id_start = safekeepers_id_start
        self.safekeepers_enable_fsync = safekeepers_enable_fsync
        self.auth_enabled = auth_enabled
        self.default_branch_name = default_branch_name
        self.env: Optional[NeonEnv] = None
        self.keep_remote_storage_contents: bool = True
        self.neon_binpath = neon_binpath
        self.neon_local_binpath = neon_binpath
        self.pg_distrib_dir = pg_distrib_dir
        self.pg_version = pg_version
        self.preserve_database_files = preserve_database_files
        self.initial_tenant = initial_tenant or TenantId.generate()
        self.initial_timeline = initial_timeline or TimelineId.generate()
        self.enable_scrub_on_exit = True
        self.test_output_dir = test_output_dir
        self.test_overlay_dir = test_overlay_dir
        self.overlay_mounts_created_by_us: list[tuple[str, Path]] = []
        self.config_init_force: Optional[str] = None
        self.top_output_dir = top_output_dir
        self.control_plane_compute_hook_api: Optional[str] = None
        self.storage_controller_config: Optional[dict[Any, Any]] = None

        self.pageserver_virtual_file_io_engine: Optional[str] = pageserver_virtual_file_io_engine

        self.pageserver_default_tenant_config_compaction_algorithm: Optional[dict[str, Any]] = (
            pageserver_default_tenant_config_compaction_algorithm
        )
        if self.pageserver_default_tenant_config_compaction_algorithm is not None:
            log.debug(
                f"Overriding pageserver default compaction algorithm to {self.pageserver_default_tenant_config_compaction_algorithm}"
            )

        self.pageserver_aux_file_policy = pageserver_aux_file_policy

        self.safekeeper_extra_opts = safekeeper_extra_opts

        self.storage_controller_port_override = storage_controller_port_override

        self.pageserver_virtual_file_io_mode = pageserver_virtual_file_io_mode

        assert test_name.startswith(
            "test_"
        ), "Unexpectedly instantiated from outside a test function"
        self.test_name = test_name
        self.compatibility_neon_binpath = compatibility_neon_binpath
        self.compatibility_pg_distrib_dir = compatibility_pg_distrib_dir
        self.version_combination = combination
        self.mixdir = self.test_output_dir / "mixdir_neon"
        if self.version_combination is not None:
            assert (
                self.compatibility_neon_binpath is not None
            ), "the environment variable COMPATIBILITY_NEON_BIN is required when using mixed versions"
            assert (
                self.compatibility_pg_distrib_dir is not None
            ), "the environment variable COMPATIBILITY_POSTGRES_DISTRIB_DIR is required when using mixed versions"
            self.mixdir.mkdir(mode=0o755, exist_ok=True)
            self._mix_versions()

    def init_configs(self, default_remote_storage_if_missing: bool = True) -> NeonEnv:
        # Cannot create more than one environment from one builder
        assert self.env is None, "environment already initialized"
        if default_remote_storage_if_missing and self.pageserver_remote_storage is None:
            self.enable_pageserver_remote_storage(default_remote_storage())
        self.env = NeonEnv(self)
        return self.env

    def init_start(
        self,
        initial_tenant_conf: Optional[dict[str, Any]] = None,
        default_remote_storage_if_missing: bool = True,
        initial_tenant_shard_count: Optional[int] = None,
        initial_tenant_shard_stripe_size: Optional[int] = None,
    ) -> NeonEnv:
        """
        Default way to create and start NeonEnv. Also creates the initial_tenant with root initial_timeline.

        To avoid creating initial_tenant, call init_configs to setup the environment.

        Configuring pageserver with remote storage is now the default. There will be a warning if pageserver is created without one.
        """
        env = self.init_configs(default_remote_storage_if_missing=default_remote_storage_if_missing)
        env.start()

        # Prepare the default branch to start the postgres on later.
        # Pageserver itself does not create tenants and timelines, until started first and asked via HTTP API.
        log.debug(
            f"Services started, creating initial tenant {env.initial_tenant} and its initial timeline"
        )
        initial_tenant, initial_timeline = env.create_tenant(
            tenant_id=env.initial_tenant,
            conf=initial_tenant_conf,
            timeline_id=env.initial_timeline,
            shard_count=initial_tenant_shard_count,
            shard_stripe_size=initial_tenant_shard_stripe_size,
            aux_file_policy=self.pageserver_aux_file_policy,
        )
        assert env.initial_tenant == initial_tenant
        assert env.initial_timeline == initial_timeline
        log.info(f"Initial timeline {initial_tenant}/{initial_timeline} created successfully")

        return env

    def build_and_use_snapshot(
        self, global_ident: str, create_env_for_snapshot: Callable[[NeonEnvBuilder], NeonEnv]
    ) -> NeonEnv:
        if os.getenv("CI", "false") == "true":
            log.info("do not use snapshots in ephemeral CI environment")
            env = create_env_for_snapshot(self)
            env.stop(immediate=True, ps_assert_metric_no_errors=False)
            return env

        with shared_snapshot_dir(self.top_output_dir, global_ident) as snapshot_dir:
            if not snapshot_dir.is_initialized():
                self._build_and_use_snapshot_impl(snapshot_dir, create_env_for_snapshot)
                assert snapshot_dir.is_initialized()

            return self.from_repo_dir(snapshot_dir.path)

    def _build_and_use_snapshot_impl(
        self,
        snapshot_dir: SnapshotDirLocked,
        create_env_for_snapshot: Callable[[NeonEnvBuilder], NeonEnv],
    ):
        if snapshot_dir.path.exists():
            shutil.rmtree(snapshot_dir.path)

        if self.test_overlay_dir is not None:
            # Make repo_dir an overlayfs mount with lowerdir being the empty snapshot_dir.
            # When we're done filling up repo_dir, tear everything down, unmount the overlayfs, and use
            # the upperdir as the snapshot. This is equivalent to docker `FROM scratch`.
            assert not self.repo_dir.exists()
            assert self.repo_dir.parent.exists()
            snapshot_dir.path.mkdir()
            self.overlay_mount("create-snapshot-repo-dir", snapshot_dir.path, self.repo_dir)
            self.config_init_force = "empty-dir-ok"

        env = create_env_for_snapshot(self)
        assert self.env is not None
        assert self.env == env

        # shut down everything for snapshot
        env.stop(immediate=True, ps_assert_metric_no_errors=True)

        # TODO: all kinds of assertions to ensure the env is unused

        if self.test_overlay_dir is None:
            log.info("take snapshot by moving repo dir")
            env.repo_dir.rename(snapshot_dir.path)
        else:
            log.info("take snapshot by using overlayfs upperdir")
            self.overlay_unmount_and_move("create-snapshot-repo-dir", snapshot_dir.path)
            log.info("remove empty repo_dir (previously mountpoint) for snapshot overlay_mount")
            env.repo_dir.rmdir()
            # TODO from here on, we should be able to reset / goto top where snapshot_dir.is_initialized()
            log.info("make repo_dir an overlayfs mount of the snapshot we just created")
        assert not env.repo_dir.exists(), "both branches above should remove it"
        snapshot_dir.set_initialized()

        self.env = None  # so that from_repo_dir works again

    def from_repo_dir(
        self,
        repo_dir: Path,
    ) -> NeonEnv:
        """
        A simple method to import data into the current NeonEnvBuilder from a snapshot of a repo dir.
        """

        # Get the initial tenant and timeline from the snapshot config
        snapshot_config_toml = repo_dir / "config"
        with snapshot_config_toml.open("r") as f:
            snapshot_config = toml.load(f)

        self.initial_tenant = TenantId(snapshot_config["default_tenant_id"])
        self.initial_timeline = TimelineId(
            dict(snapshot_config["branch_name_mappings"][DEFAULT_BRANCH_NAME])[
                str(self.initial_tenant)
            ]
        )
        self.env = self.init_configs()

        for ps_dir in repo_dir.glob("pageserver_*"):
            tenants_from_dir = ps_dir / "tenants"
            tenants_to_dir = self.repo_dir / ps_dir.name / "tenants"

            if self.test_overlay_dir is None:
                log.info(
                    f"Copying pageserver tenants directory {tenants_from_dir} to {tenants_to_dir}"
                )
                shutil.copytree(tenants_from_dir, tenants_to_dir)
            else:
                log.info(
                    f"Creating overlayfs mount of pageserver tenants directory {tenants_from_dir} to {tenants_to_dir}"
                )
                self.overlay_mount(f"{ps_dir.name}:tenants", tenants_from_dir, tenants_to_dir)

        for sk_from_dir in (repo_dir / "safekeepers").glob("sk*"):
            sk_to_dir = self.repo_dir / "safekeepers" / sk_from_dir.name
            log.info(f"Copying safekeeper directory {sk_from_dir} to {sk_to_dir}")
            sk_to_dir.rmdir()
            shutil.copytree(sk_from_dir, sk_to_dir, ignore=shutil.ignore_patterns("*.log", "*.pid"))

        shutil.rmtree(self.repo_dir / "local_fs_remote_storage", ignore_errors=True)
        if self.test_overlay_dir is None:
            log.info("Copying local_fs_remote_storage directory from snapshot")
            shutil.copytree(
                repo_dir / "local_fs_remote_storage", self.repo_dir / "local_fs_remote_storage"
            )
        else:
            log.info("Creating overlayfs mount of local_fs_remote_storage directory from snapshot")
            self.overlay_mount(
                "local_fs_remote_storage",
                repo_dir / "local_fs_remote_storage",
                self.repo_dir / "local_fs_remote_storage",
            )

        # restore storage controller (the db is small, don't bother with overlayfs)
        storcon_db_from_dir = repo_dir / "storage_controller_db"
        storcon_db_to_dir = self.repo_dir / "storage_controller_db"
        log.info(f"Copying storage_controller_db from {storcon_db_from_dir} to {storcon_db_to_dir}")
        assert storcon_db_from_dir.is_dir()
        assert not storcon_db_to_dir.exists()

        def ignore_postgres_log(path: str, _names):
            if Path(path) == storcon_db_from_dir:
                return {"postgres.log"}
            return set()

        shutil.copytree(storcon_db_from_dir, storcon_db_to_dir, ignore=ignore_postgres_log)
        assert not (storcon_db_to_dir / "postgres.log").exists()
        # NB: neon_local rewrites postgresql.conf on each start based on neon_local config. No need to patch it.
        # However, in this new NeonEnv, the pageservers listen on different ports, and the storage controller
        # will currently reject re-attach requests from them because the NodeMetadata isn't identical.
        # So, from_repo_dir patches up the the storcon database.
        patch_script_path = self.repo_dir / "storage_controller_db.startup.sql"
        assert not patch_script_path.exists()
        patch_script = ""
        for ps in self.env.pageservers:
            patch_script += f"UPDATE nodes SET listen_http_port={ps.service_port.http}, listen_pg_port={ps.service_port.pg}  WHERE node_id = '{ps.id}';"
        patch_script_path.write_text(patch_script)

        # Update the config with info about tenants and timelines
        with (self.repo_dir / "config").open("r") as f:
            config = toml.load(f)

        config["default_tenant_id"] = snapshot_config["default_tenant_id"]
        config["branch_name_mappings"] = snapshot_config["branch_name_mappings"]

        # Update the config with new neon + postgres path in case of compat test
        config["pg_distrib_dir"] = str(self.pg_distrib_dir)
        config["neon_distrib_dir"] = str(self.neon_binpath)

        with (self.repo_dir / "config").open("w") as f:
            toml.dump(config, f)

        return self.env

    def _mix_versions(self):
        assert self.version_combination is not None, "version combination must be set"
        for component, paths in COMPONENT_BINARIES.items():
            directory = (
                self.neon_binpath
                if self.version_combination[component] == "new"
                else self.compatibility_neon_binpath
            )
            for filename in paths:
                destination = self.mixdir / filename
                destination.symlink_to(directory / filename)
        if self.version_combination["compute"] == "old":
            self.pg_distrib_dir = self.compatibility_pg_distrib_dir
        self.neon_binpath = self.mixdir

    def overlay_mount(self, ident: str, srcdir: Path, dstdir: Path):
        """
        Mount `srcdir` as an overlayfs mount at `dstdir`.
        The overlayfs `upperdir` and `workdir` will be placed in test_overlay_dir.
        """
        assert self.test_overlay_dir
        assert (
            self.test_output_dir in dstdir.parents
        )  # so that teardown & test_overlay_dir fixture work
        assert srcdir.is_dir()
        dstdir.mkdir(exist_ok=False, parents=False)
        ident_state_dir = self.test_overlay_dir / ident
        upper = ident_state_dir / "upper"
        work = ident_state_dir / "work"
        ident_state_dir.mkdir(
            exist_ok=False, parents=False
        )  # exists_ok=False also checks uniqueness in self.overlay_mounts
        upper.mkdir()
        work.mkdir()
        cmd = [
            "sudo",
            "mount",
            "-t",
            "overlay",
            "overlay",
            "-o",
            f"lowerdir={srcdir},upperdir={upper},workdir={work}",
            str(dstdir),
        ]
        log.info(f"Mounting overlayfs srcdir={srcdir} dstdir={dstdir}: {cmd}")
        subprocess_capture(
            self.test_output_dir, cmd, check=True, echo_stderr=True, echo_stdout=True
        )
        self.overlay_mounts_created_by_us.append((ident, dstdir))

    def _overlay_umount(self, mountpoint: Path):
        cmd = ["sudo", "umount", str(mountpoint)]
        assert mountpoint.is_mount()
        subprocess_capture(
            self.test_output_dir, cmd, check=True, echo_stderr=True, echo_stdout=True
        )

    def overlay_unmount_and_move(self, ident: str, dst: Path):
        """
        Unmount previously established overlayfs mount at `dstdir` and move the upperdir contents to `dst`.
        If `dst` is an empty directory, it gets replaced.
        Caller is responsible for ensuring the unmount will succeed, i.e., that there aren't any nested mounts.

        Raises exception if self.test_overlay_dir is None
        """
        assert self.test_overlay_dir is not None
        # not mutating state yet, make checks
        ident_state_dir = self.test_overlay_dir / ident
        assert ident_state_dir.is_dir()
        upper = ident_state_dir / "upper"
        work = ident_state_dir / "work"
        assert upper.is_dir()
        assert work.is_dir()
        assert (
            self.test_overlay_dir not in dst.parents
        ), "otherwise workdir cleanup below wouldn't work"
        # find index, still not mutating state
        idxmap = {
            existing_ident: idx
            for idx, (existing_ident, _) in enumerate(self.overlay_mounts_created_by_us)
        }
        idx = idxmap.get(ident)
        if idx is None:
            raise RuntimeError(f"cannot find mount for ident {ident}")

        if dst.is_dir():
            dst.rmdir()  # raises exception if not empty, which is what we want

        _, mountpoint = self.overlay_mounts_created_by_us.pop(idx)
        self._overlay_umount(mountpoint)
        upper.rename(dst)
        # we moved the upperdir, clean up workdir and then its parent ident_state_dir
        cmd = ["sudo", "rm", "-rf", str(work)]
        subprocess_capture(
            self.test_output_dir, cmd, check=True, echo_stderr=True, echo_stdout=True
        )
        ident_state_dir.rmdir()  # should be empty since we moved `upper` out

    def disable_scrub_on_exit(self):
        """
        Some tests intentionally leave the remote storage contents empty or corrupt,
        so it doesn't make sense to do the usual scrub at the end of the test.
        """
        self.enable_scrub_on_exit = False

    def overlay_cleanup_teardown(self):
        """
        Unmount the overlayfs mounts created by `self.overlay_mount()`.
        Supposed to be called during env teardown.
        """
        if self.test_overlay_dir is None:
            return
        while len(self.overlay_mounts_created_by_us) > 0:
            (ident, mountpoint) = self.overlay_mounts_created_by_us.pop()
            ident_state_dir = self.test_overlay_dir / ident
            log.info(
                f"Unmounting overlayfs mount created during setup for ident {ident} at {mountpoint}"
            )
            self._overlay_umount(mountpoint)
            log.info(
                f"Cleaning up overlayfs state dir (owned by root user) for ident {ident} at {ident_state_dir}"
            )
            cmd = ["sudo", "rm", "-rf", str(ident_state_dir)]
            subprocess_capture(
                self.test_output_dir, cmd, check=True, echo_stderr=True, echo_stdout=True
            )

        # assert all overlayfs mounts in our test directory are gone
        assert [] == list(overlayfs.iter_mounts_beneath(self.test_overlay_dir))

    def enable_pageserver_remote_storage(
        self,
        remote_storage_kind: RemoteStorageKind,
    ):
        assert self.pageserver_remote_storage is None, "remote storage is enabled already"
        ret = self._configure_and_create_remote_storage(
            remote_storage_kind, RemoteStorageUser.PAGESERVER
        )
        self.pageserver_remote_storage = ret

    def enable_safekeeper_remote_storage(self, kind: RemoteStorageKind):
        assert (
            self.safekeepers_remote_storage is None
        ), "safekeepers_remote_storage already configured"

        self.safekeepers_remote_storage = self._configure_and_create_remote_storage(
            kind, RemoteStorageUser.SAFEKEEPER
        )

    def _configure_and_create_remote_storage(
        self,
        kind: RemoteStorageKind,
        user: RemoteStorageUser,
        bucket_name: Optional[str] = None,
        bucket_region: Optional[str] = None,
    ) -> RemoteStorage:
        ret = kind.configure(
            self.repo_dir,
            self.mock_s3_server,
            str(self.run_id),
            self.test_name,
            user,
            bucket_name=bucket_name,
            bucket_region=bucket_region,
        )

        if kind == RemoteStorageKind.MOCK_S3:
            assert isinstance(ret, S3Storage)
            ret.client.create_bucket(Bucket=ret.bucket_name)
        elif kind == RemoteStorageKind.REAL_S3:
            assert isinstance(ret, S3Storage)
            assert ret.cleanup, "we should not leave files in REAL_S3"

        return ret

    def cleanup_local_storage(self):
        if self.preserve_database_files:
            return

        overlayfs_mounts = {mountpoint for _, mountpoint in self.overlay_mounts_created_by_us}

        directories_to_clean: list[Path] = []
        for test_entry in Path(self.repo_dir).glob("**/*"):
            if test_entry in overlayfs_mounts:
                continue
            for parent in test_entry.parents:
                if parent in overlayfs_mounts:
                    continue
            if test_entry.is_file():
                test_file = test_entry
                if ATTACHMENT_NAME_REGEX.fullmatch(test_file.name):
                    continue
                if SMALL_DB_FILE_NAME_REGEX.fullmatch(test_file.name):
                    continue
                log.debug(f"Removing large database {test_file} file")
                test_file.unlink()
            elif test_entry.is_dir():
                directories_to_clean.append(test_entry)

        for directory_to_clean in reversed(directories_to_clean):
            if not os.listdir(directory_to_clean):
                log.debug(f"Removing empty directory {directory_to_clean}")
                try:
                    directory_to_clean.rmdir()
                except Exception as e:
                    log.error(f"Error removing empty directory {directory_to_clean}: {e}")

    def cleanup_remote_storage(self):
        for x in [self.pageserver_remote_storage, self.safekeepers_remote_storage]:
            if isinstance(x, S3Storage):
                x.do_cleanup()

    def __enter__(self) -> NeonEnvBuilder:
        return self

    def __exit__(
        self,
        exc_type: Optional[type[BaseException]],
        exc_value: Optional[BaseException],
        traceback: Optional[TracebackType],
    ):
        # Stop all the nodes.
        if self.env:
            log.info("Cleaning up all storage and compute nodes")
            self.env.stop(
                immediate=False,
                # if the test threw an exception, don't check for errors
                # as a failing assertion would cause the cleanup below to fail
                ps_assert_metric_no_errors=(exc_type is None),
                # do not fail on endpoint errors to allow the rest of cleanup to proceed
                fail_on_endpoint_errors=False,
            )
            cleanup_error = None

            # If we are running with S3Storage (required by the scrubber), check that whatever the test
            # did does not generate any corruption
            if (
                isinstance(self.env.pageserver_remote_storage, S3Storage)
                and self.enable_scrub_on_exit
            ):
                try:
                    healthy, _ = self.env.storage_scrubber.scan_metadata()
                    if not healthy:
                        e = Exception("Remote storage metadata corrupted")
                        cleanup_error = e
                except Exception as e:
                    log.error(f"Error during remote storage scrub: {e}")
                    cleanup_error = e

            try:
                self.cleanup_remote_storage()
            except Exception as e:
                log.error(f"Error during remote storage cleanup: {e}")
                if cleanup_error is not None:
                    cleanup_error = e

            try:
                self.cleanup_local_storage()
            except Exception as e:
                log.error(f"Error during local storage cleanup: {e}")
                if cleanup_error is not None:
                    cleanup_error = e

            if cleanup_error is not None:
                raise cleanup_error

            for pageserver in self.env.pageservers:
                pageserver.assert_no_errors()

            for safekeeper in self.env.safekeepers:
                safekeeper.assert_no_errors()

            self.env.storage_controller.assert_no_errors()

            self.env.broker.assert_no_errors()

        try:
            self.overlay_cleanup_teardown()
        except Exception as e:
            log.error(f"Error cleaning up overlay state: {e}")
            if cleanup_error is not None:
                cleanup_error = e


class NeonEnv:
    """
    An object representing the Neon runtime environment. It consists of
    the page server, 0-N safekeepers, and the compute nodes.

    NeonEnv contains functions for stopping/starting nodes in the
    environment, checking their status, creating tenants, connecting to the
    nodes, creating and destroying compute nodes, etc. The page server and
    the safekeepers are considered fixed in the environment, you cannot
    create or destroy them after the environment is initialized. (That will
    likely change in the future, as we start supporting multiple page
    servers and adding/removing safekeepers on the fly).

    Some notable functions and fields in NeonEnv:

    endpoints - A factory object for creating postgres compute nodes.

    pageservers - An array containing objects representing the pageservers

    safekeepers - An array containing objects representing the safekeepers

    initial_tenant - tenant ID of the initial tenant created in the repository

    neon_cli - can be used to run the 'neon_local' CLI tool

    create_tenant() - initializes a new tenant and an initial empty timeline on it,
        returns the tenant and timeline id

    create_branch() - branch a new timeline from an existing one, returns
        the new timeline id

    create_timeline() - initializes a new timeline by running initdb, returns
        the new timeline id
    """

    BASE_PAGESERVER_ID = 1
    storage_controller: NeonStorageController | NeonProxiedStorageController

    def __init__(self, config: NeonEnvBuilder):
        self.repo_dir = config.repo_dir
        self.rust_log_override = config.rust_log_override
        self.port_distributor = config.port_distributor
        self.s3_mock_server = config.mock_s3_server
        self.endpoints = EndpointFactory(self)
        self.safekeepers: list[Safekeeper] = []
        self.pageservers: list[NeonPageserver] = []
        self.broker = NeonBroker(self)
        self.pageserver_remote_storage = config.pageserver_remote_storage
        self.safekeepers_remote_storage = config.safekeepers_remote_storage
        self.pg_version = config.pg_version
        # Binary path for pageserver, safekeeper, etc
        self.neon_binpath = config.neon_binpath
        # Binary path for neon_local test-specific binaries
        self.neon_local_binpath = config.neon_local_binpath
        if self.neon_local_binpath is None:
            self.neon_local_binpath = self.neon_binpath
        self.pg_distrib_dir = config.pg_distrib_dir
        self.endpoint_counter = 0
        self.storage_controller_config = config.storage_controller_config
        self.initial_tenant = config.initial_tenant
        self.initial_timeline = config.initial_timeline

        neon_local_env_vars = {}
        if self.rust_log_override is not None:
            neon_local_env_vars["RUST_LOG"] = self.rust_log_override
        self.neon_cli = NeonLocalCli(
            extra_env=neon_local_env_vars,
            binpath=self.neon_local_binpath,
            repo_dir=self.repo_dir,
            pg_distrib_dir=self.pg_distrib_dir,
        )

        pagectl_env_vars = {}
        if self.rust_log_override is not None:
            pagectl_env_vars["RUST_LOG"] = self.rust_log_override
        self.pagectl = Pagectl(extra_env=pagectl_env_vars, binpath=self.neon_binpath)

        # The URL for the pageserver to use as its control_plane_api config
        if config.storage_controller_port_override is not None:
            log.info(
                f"Using storage controller api override {config.storage_controller_port_override}"
            )

            self.storage_controller_port = config.storage_controller_port_override
            self.storage_controller = NeonProxiedStorageController(
                self, config.storage_controller_port_override, config.auth_enabled
            )
        else:
            # Find two adjacent ports for storage controller and its postgres DB.  This
            # loop would eventually throw from get_port() if we run out of ports (extremely
            # unlikely): usually we find two adjacent free ports on the first iteration.
            while True:
                storage_controller_port = self.port_distributor.get_port()
                storage_controller_pg_port = self.port_distributor.get_port()
                if storage_controller_pg_port == storage_controller_port + 1:
                    break

            self.storage_controller_port = storage_controller_port
            self.storage_controller = NeonStorageController(
                self, storage_controller_port, config.auth_enabled
            )

            log.info(
                f"Using generated control_plane_api: {self.storage_controller.upcall_api_endpoint()}"
            )

        self.storage_controller_api: str = self.storage_controller.api_root()
        self.control_plane_api: str = self.storage_controller.upcall_api_endpoint()

        # For testing this with a fake HTTP server, enable passing through a URL from config
        self.control_plane_compute_hook_api = config.control_plane_compute_hook_api

        self.pageserver_virtual_file_io_engine = config.pageserver_virtual_file_io_engine
        self.pageserver_aux_file_policy = config.pageserver_aux_file_policy
        self.pageserver_virtual_file_io_mode = config.pageserver_virtual_file_io_mode

        # Create the neon_local's `NeonLocalInitConf`
        cfg: dict[str, Any] = {
            "default_tenant_id": str(self.initial_tenant),
            "broker": {
                "listen_addr": self.broker.listen_addr(),
            },
            "safekeepers": [],
            "pageservers": [],
        }

        if self.control_plane_api is not None:
            cfg["control_plane_api"] = self.control_plane_api

        if self.control_plane_compute_hook_api is not None:
            cfg["control_plane_compute_hook_api"] = self.control_plane_compute_hook_api

        if self.storage_controller_config is not None:
            cfg["storage_controller"] = self.storage_controller_config

        # Create config for pageserver
        http_auth_type = "NeonJWT" if config.auth_enabled else "Trust"
        pg_auth_type = "NeonJWT" if config.auth_enabled else "Trust"
        for ps_id in range(
            self.BASE_PAGESERVER_ID, self.BASE_PAGESERVER_ID + config.num_pageservers
        ):
            pageserver_port = PageserverPort(
                pg=self.port_distributor.get_port(),
                http=self.port_distributor.get_port(),
            )

            ps_cfg: dict[str, Any] = {
                "id": ps_id,
                "listen_pg_addr": f"localhost:{pageserver_port.pg}",
                "listen_http_addr": f"localhost:{pageserver_port.http}",
                "pg_auth_type": pg_auth_type,
                "http_auth_type": http_auth_type,
                # Default which can be overriden with `NeonEnvBuilder.pageserver_config_override`
                "availability_zone": "us-east-2a",
            }
            if self.pageserver_virtual_file_io_engine is not None:
                ps_cfg["virtual_file_io_engine"] = self.pageserver_virtual_file_io_engine
            if config.pageserver_default_tenant_config_compaction_algorithm is not None:
                tenant_config = ps_cfg.setdefault("tenant_config", {})
                tenant_config["compaction_algorithm"] = (
                    config.pageserver_default_tenant_config_compaction_algorithm
                )

            if self.pageserver_remote_storage is not None:
                ps_cfg["remote_storage"] = remote_storage_to_toml_dict(
                    self.pageserver_remote_storage
                )

            if config.pageserver_config_override is not None:
                if callable(config.pageserver_config_override):
                    config.pageserver_config_override(ps_cfg)
                else:
                    assert isinstance(config.pageserver_config_override, str)
                    for o in config.pageserver_config_override.split(";"):
                        override = toml.loads(o)
                        for key, value in override.items():
                            ps_cfg[key] = value

            if self.pageserver_virtual_file_io_mode is not None:
                ps_cfg["virtual_file_io_mode"] = self.pageserver_virtual_file_io_mode

            # Create a corresponding NeonPageserver object
            self.pageservers.append(
                NeonPageserver(self, ps_id, port=pageserver_port, az_id=ps_cfg["availability_zone"])
            )
            cfg["pageservers"].append(ps_cfg)

        # Create config and a Safekeeper object for each safekeeper
        for i in range(1, config.num_safekeepers + 1):
            port = SafekeeperPort(
                pg=self.port_distributor.get_port(),
                pg_tenant_only=self.port_distributor.get_port(),
                http=self.port_distributor.get_port(),
            )
            id = config.safekeepers_id_start + i  # assign ids sequentially
            sk_cfg: dict[str, Any] = {
                "id": id,
                "pg_port": port.pg,
                "pg_tenant_only_port": port.pg_tenant_only,
                "http_port": port.http,
                "sync": config.safekeepers_enable_fsync,
            }
            if config.auth_enabled:
                sk_cfg["auth_enabled"] = True
            if self.safekeepers_remote_storage is not None:
                sk_cfg["remote_storage"] = (
                    self.safekeepers_remote_storage.to_toml_inline_table().strip()
                )
            self.safekeepers.append(
                Safekeeper(env=self, id=id, port=port, extra_opts=config.safekeeper_extra_opts)
            )
            cfg["safekeepers"].append(sk_cfg)

        # Scrubber instance for tests that use it, and for use during teardown checks
        self.storage_scrubber = StorageScrubber(self, log_dir=config.test_output_dir)

        log.info(f"Config: {cfg}")
        self.neon_cli.init(
            cfg,
            force=config.config_init_force,
        )

    def start(self, timeout_in_seconds: Optional[int] = None):
        # Storage controller starts first, so that pageserver /re-attach calls don't
        # bounce through retries on startup
        self.storage_controller.start(timeout_in_seconds=timeout_in_seconds)

        # Wait for storage controller readiness to prevent unnecessary post start-up
        # reconcile.
        self.storage_controller.wait_until_ready()

        # Start up broker, pageserver and all safekeepers
        futs = []
        with concurrent.futures.ThreadPoolExecutor(
            max_workers=2 + len(self.pageservers) + len(self.safekeepers)
        ) as executor:
            futs.append(
                executor.submit(lambda: self.broker.start() or None)
            )  # The `or None` is for the linter

            for pageserver in self.pageservers:
                futs.append(
                    executor.submit(
                        lambda ps=pageserver: ps.start(timeout_in_seconds=timeout_in_seconds)
                    )
                )

            for safekeeper in self.safekeepers:
                futs.append(
                    executor.submit(
                        lambda sk=safekeeper: sk.start(timeout_in_seconds=timeout_in_seconds)
                    )
                )

        for f in futs:
            f.result()

    def stop(self, immediate=False, ps_assert_metric_no_errors=False, fail_on_endpoint_errors=True):
        """
        After this method returns, there should be no child processes running.

        Unless of course, some stopping failed, in that case, all remaining child processes are leaked.
        """

        # the commonly failing components have special try-except behavior,
        # trying to get us to actually shutdown all processes over easier error
        # reporting.

        raise_later = None
        try:
            self.endpoints.stop_all(fail_on_endpoint_errors)
        except Exception as e:
            raise_later = e

        # Stop storage controller before pageservers: we don't want it to spuriously
        # detect a pageserver "failure" during test teardown
        self.storage_controller.stop(immediate=immediate)

        stop_later = []
        metric_errors = []

        for sk in self.safekeepers:
            sk.stop(immediate=immediate)
        for pageserver in self.pageservers:
            if ps_assert_metric_no_errors:
                try:
                    pageserver.assert_no_metric_errors()
                except Exception as e:
                    metric_errors.append(e)
                    log.error(f"metric validation failed on {pageserver.id}: {e}")
            try:
                pageserver.stop(immediate=immediate)
            except RuntimeError:
                stop_later.append(pageserver)
        self.broker.stop()

        # TODO: for nice logging we need python 3.11 ExceptionGroup
        for ps in stop_later:
            ps.stop(immediate=True)

        if raise_later is not None:
            raise raise_later

        for error in metric_errors:
            raise error

        if len(stop_later) > 0:
            raise RuntimeError(
                f"{len(stop_later)} out of {len(self.pageservers)} pageservers failed to stop gracefully"
            )

    @property
    def pageserver(self) -> NeonPageserver:
        """
        For tests that are naive to multiple pageservers: give them the 1st in the list, and
        assert that there is only one. Tests with multiple pageservers should always use
        get_pageserver with an explicit ID.
        """
        assert (
            len(self.pageservers) == 1
        ), "env.pageserver must only be used with single pageserver NeonEnv"
        return self.pageservers[0]

    def get_pageserver(self, id: Optional[int]) -> NeonPageserver:
        """
        Look up a pageserver by its node ID.

        As a convenience for tests that do not use multiple pageservers, passing None
        will yield the same default pageserver as `self.pageserver`.
        """

        if id is None:
            return self.pageserver

        for ps in self.pageservers:
            if ps.id == id:
                return ps

        raise RuntimeError(f"Pageserver with ID {id} not found")

    def get_tenant_pageserver(self, tenant_id: Union[TenantId, TenantShardId]):
        """
        Get the NeonPageserver where this tenant shard is currently attached, according
        to the storage controller.
        """
        meta = self.storage_controller.inspect(tenant_id)
        if meta is None:
            return None
        pageserver_id = meta[1]
        return self.get_pageserver(pageserver_id)

    def get_safekeeper_connstrs(self) -> str:
        """Get list of safekeeper endpoints suitable for safekeepers GUC"""
        return ",".join(f"localhost:{wa.port.pg}" for wa in self.safekeepers)

    def get_binary_version(self, binary_name: str) -> str:
        bin_pageserver = str(self.neon_binpath / binary_name)
        res = subprocess.run(
            [bin_pageserver, "--version"],
            check=True,
            text=True,
            capture_output=True,
        )
        return res.stdout

    @cached_property
    def auth_keys(self) -> AuthKeys:
        priv = (Path(self.repo_dir) / "auth_private_key.pem").read_text()
        return AuthKeys(priv=priv)

    def regenerate_keys_at(self, privkey_path: Path, pubkey_path: Path):
        # compare generate_auth_keys() in local_env.rs
        subprocess.run(
            ["openssl", "genpkey", "-algorithm", "ed25519", "-out", privkey_path],
            cwd=self.repo_dir,
            check=True,
        )

        subprocess.run(
            [
                "openssl",
                "pkey",
                "-in",
                privkey_path,
                "-pubout",
                "-out",
                pubkey_path,
            ],
            cwd=self.repo_dir,
            check=True,
        )
        del self.auth_keys

    def generate_endpoint_id(self) -> str:
        """
        Generate a unique endpoint ID
        """
        self.endpoint_counter += 1
        return "ep-" + str(self.endpoint_counter)

    def create_tenant(
        self,
        tenant_id: Optional[TenantId] = None,
        timeline_id: Optional[TimelineId] = None,
        conf: Optional[dict[str, Any]] = None,
        shard_count: Optional[int] = None,
        shard_stripe_size: Optional[int] = None,
        placement_policy: Optional[str] = None,
        set_default: bool = False,
        aux_file_policy: Optional[AuxFileStore] = None,
    ) -> tuple[TenantId, TimelineId]:
        """
        Creates a new tenant, returns its id and its initial timeline's id.
        """
        tenant_id = tenant_id or TenantId.generate()
        timeline_id = timeline_id or TimelineId.generate()

        self.neon_cli.tenant_create(
            tenant_id=tenant_id,
            timeline_id=timeline_id,
            pg_version=self.pg_version,
            conf=conf,
            shard_count=shard_count,
            shard_stripe_size=shard_stripe_size,
            placement_policy=placement_policy,
            set_default=set_default,
            aux_file_policy=aux_file_policy,
        )

        return tenant_id, timeline_id

    def config_tenant(self, tenant_id: Optional[TenantId], conf: dict[str, str]):
        """
        Update tenant config.
        """
        tenant_id = tenant_id or self.initial_tenant
        self.neon_cli.tenant_config(tenant_id, conf)

    def create_branch(
        self,
        new_branch_name: str = DEFAULT_BRANCH_NAME,
        tenant_id: Optional[TenantId] = None,
        ancestor_branch_name: Optional[str] = None,
        ancestor_start_lsn: Optional[Lsn] = None,
        new_timeline_id: Optional[TimelineId] = None,
    ) -> TimelineId:
        new_timeline_id = new_timeline_id or TimelineId.generate()
        tenant_id = tenant_id or self.initial_tenant

        self.neon_cli.timeline_branch(
            tenant_id, new_timeline_id, new_branch_name, ancestor_branch_name, ancestor_start_lsn
        )

        return new_timeline_id

    def create_timeline(
        self,
        new_branch_name: str,
        tenant_id: Optional[TenantId] = None,
        timeline_id: Optional[TimelineId] = None,
    ) -> TimelineId:
        timeline_id = timeline_id or TimelineId.generate()
        tenant_id = tenant_id or self.initial_tenant

        self.neon_cli.timeline_create(new_branch_name, tenant_id, timeline_id, self.pg_version)

        return timeline_id

    def create_timeline_raw(
        self,
        new_branch_name: str,
        req: dict[str, Any],
        tenant_id: Optional[TenantId] = None,
    ):
        tenant_id = tenant_id or self.initial_tenant

        self.neon_cli.timeline_create_pgdata_import(new_branch_name, tenant_id, req)


@pytest.fixture(scope="function")
def neon_simple_env(
    request: FixtureRequest,
    pytestconfig: Config,
    port_distributor: PortDistributor,
    mock_s3_server: MockS3Server,
    run_id: uuid.UUID,
    top_output_dir: Path,
    test_output_dir: Path,
    neon_binpath: Path,
    compatibility_neon_binpath: Path,
    pg_distrib_dir: Path,
    compatibility_pg_distrib_dir: Path,
    pg_version: PgVersion,
    pageserver_virtual_file_io_engine: str,
    pageserver_aux_file_policy: Optional[AuxFileStore],
    pageserver_default_tenant_config_compaction_algorithm: Optional[dict[str, Any]],
    pageserver_virtual_file_io_mode: Optional[str],
) -> Iterator[NeonEnv]:
    """
    Simple Neon environment, with no authentication and no safekeepers.

    This fixture will use RemoteStorageKind.LOCAL_FS with pageserver.
    """

    # Create the environment in the per-test output directory
    repo_dir = get_test_repo_dir(request, top_output_dir)
    combination = (
        request._pyfuncitem.callspec.params["combination"]
        if "combination" in request._pyfuncitem.callspec.params
        else None
    )

    with NeonEnvBuilder(
        top_output_dir=top_output_dir,
        repo_dir=repo_dir,
        port_distributor=port_distributor,
        mock_s3_server=mock_s3_server,
        neon_binpath=neon_binpath,
        compatibility_neon_binpath=compatibility_neon_binpath,
        pg_distrib_dir=pg_distrib_dir,
        compatibility_pg_distrib_dir=compatibility_pg_distrib_dir,
        pg_version=pg_version,
        run_id=run_id,
        preserve_database_files=cast(bool, pytestconfig.getoption("--preserve-database-files")),
        test_name=request.node.name,
        test_output_dir=test_output_dir,
        pageserver_virtual_file_io_engine=pageserver_virtual_file_io_engine,
        pageserver_aux_file_policy=pageserver_aux_file_policy,
        pageserver_default_tenant_config_compaction_algorithm=pageserver_default_tenant_config_compaction_algorithm,
        pageserver_virtual_file_io_mode=pageserver_virtual_file_io_mode,
        combination=combination,
    ) as builder:
        env = builder.init_start()

        yield env


@pytest.fixture(scope="function")
def neon_env_builder(
    pytestconfig: Config,
    test_output_dir: Path,
    port_distributor: PortDistributor,
    mock_s3_server: MockS3Server,
    neon_binpath: Path,
    compatibility_neon_binpath: Path,
    pg_distrib_dir: Path,
    compatibility_pg_distrib_dir: Path,
    pg_version: PgVersion,
    run_id: uuid.UUID,
    request: FixtureRequest,
    test_overlay_dir: Path,
    top_output_dir: Path,
    pageserver_virtual_file_io_engine: str,
    pageserver_default_tenant_config_compaction_algorithm: Optional[dict[str, Any]],
    pageserver_aux_file_policy: Optional[AuxFileStore],
    record_property: Callable[[str, object], None],
    pageserver_virtual_file_io_mode: Optional[str],
) -> Iterator[NeonEnvBuilder]:
    """
    Fixture to create a Neon environment for test.

    To use, define 'neon_env_builder' fixture in your test to get access to the
    builder object. Set properties on it to describe the environment.
    Finally, initialize and start up the environment by calling
    neon_env_builder.init_start().

    After the initialization, you can launch compute nodes by calling
    the functions in the 'env.endpoints' factory object, stop/start the
    nodes, etc.
    """

    # Create the environment in the test-specific output dir
    repo_dir = os.path.join(test_output_dir, "repo")
    combination = (
        request._pyfuncitem.callspec.params["combination"]
        if "combination" in request._pyfuncitem.callspec.params
        else None
    )

    # Return the builder to the caller
    with NeonEnvBuilder(
        top_output_dir=top_output_dir,
        repo_dir=Path(repo_dir),
        port_distributor=port_distributor,
        mock_s3_server=mock_s3_server,
        neon_binpath=neon_binpath,
        compatibility_neon_binpath=compatibility_neon_binpath,
        pg_distrib_dir=pg_distrib_dir,
        compatibility_pg_distrib_dir=compatibility_pg_distrib_dir,
        combination=combination,
        pg_version=pg_version,
        run_id=run_id,
        preserve_database_files=cast(bool, pytestconfig.getoption("--preserve-database-files")),
        pageserver_virtual_file_io_engine=pageserver_virtual_file_io_engine,
        test_name=request.node.name,
        test_output_dir=test_output_dir,
        test_overlay_dir=test_overlay_dir,
        pageserver_aux_file_policy=pageserver_aux_file_policy,
        pageserver_default_tenant_config_compaction_algorithm=pageserver_default_tenant_config_compaction_algorithm,
        pageserver_virtual_file_io_mode=pageserver_virtual_file_io_mode,
    ) as builder:
        yield builder
        # Propogate `preserve_database_files` to make it possible to use in other fixtures,
        # like `test_output_dir` fixture for attaching all database files to Allure report.
        record_property("preserve_database_files", builder.preserve_database_files)


@dataclass
class PageserverPort:
    pg: int
    http: int


class LogUtils:
    """
    A mixin class which provides utilities for inspecting the logs of a service.
    """

    def __init__(self, logfile: Path) -> None:
        self.logfile = logfile

    def assert_log_contains(
        self, pattern: str, offset: None | LogCursor = None
    ) -> tuple[str, LogCursor]:
        """Convenient for use inside wait_until()"""

        res = self.log_contains(pattern, offset=offset)
        assert res is not None
        return res

    def log_contains(
        self, pattern: str, offset: None | LogCursor = None
    ) -> Optional[tuple[str, LogCursor]]:
        """Check that the log contains a line that matches the given regex"""
        logfile = self.logfile
        if not logfile.exists():
            log.warning(f"Skipping log check: {logfile} does not exist")
            return None

        contains_re = re.compile(pattern)

        # XXX: Our rust logging machinery buffers the messages, so if you
        # call this function immediately after it's been logged, there is
        # no guarantee it is already present in the log file. This hasn't
        # been a problem in practice, our python tests are not fast enough
        # to hit that race condition.
        skip_until_line_no = 0 if offset is None else offset._line_no
        cur_line_no = 0
        with logfile.open("r") as f:
            for line in f:
                if cur_line_no < skip_until_line_no:
                    cur_line_no += 1
                    continue
                elif contains_re.search(line):
                    # found it!
                    cur_line_no += 1
                    return (line, LogCursor(cur_line_no))
                else:
                    cur_line_no += 1
        return None


class StorageControllerApiException(Exception):
    def __init__(self, message, status_code: int):
        super().__init__(message)
        self.message = message
        self.status_code = status_code


# See libs/pageserver_api/src/controller_api.rs
# for the rust definitions of the enums below
# TODO: Replace with `StrEnum` when we upgrade to python 3.11
class PageserverAvailability(str, Enum):
    ACTIVE = "Active"
    UNAVAILABLE = "Unavailable"
    OFFLINE = "Offline"


class PageserverSchedulingPolicy(str, Enum):
    ACTIVE = "Active"
    DRAINING = "Draining"
    FILLING = "Filling"
    PAUSE = "Pause"
    PAUSE_FOR_RESTART = "PauseForRestart"


class StorageControllerLeadershipStatus(str, Enum):
    LEADER = "leader"
    STEPPED_DOWN = "stepped_down"
    CANDIDATE = "candidate"


class NeonStorageController(MetricsGetter, LogUtils):
    def __init__(self, env: NeonEnv, port: int, auth_enabled: bool):
        self.env = env
        self.port: int = port
        self.api: str = f"http://127.0.0.1:{port}"
        self.running = False
        self.auth_enabled = auth_enabled
        self.allowed_errors: list[str] = DEFAULT_STORAGE_CONTROLLER_ALLOWED_ERRORS
        self.logfile = self.env.repo_dir / "storage_controller_1" / "storage_controller.log"

    def start(
        self,
        timeout_in_seconds: Optional[int] = None,
        instance_id: Optional[int] = None,
        base_port: Optional[int] = None,
    ):
        assert not self.running
        self.env.neon_cli.storage_controller_start(timeout_in_seconds, instance_id, base_port)
        self.running = True
        return self

    def stop(self, immediate: bool = False) -> NeonStorageController:
        if self.running:
            self.env.neon_cli.storage_controller_stop(immediate)
            self.running = False
        return self

    def upcall_api_endpoint(self) -> str:
        return f"{self.api}/upcall/v1"

    def api_root(self) -> str:
        return self.api

    @staticmethod
    def retryable_node_operation(op, ps_id, max_attempts, backoff):
        while max_attempts > 0:
            try:
                op(ps_id)
                return
            except StorageControllerApiException as e:
                max_attempts -= 1
                log.info(f"Operation failed ({max_attempts} attempts left): {e}")

                if max_attempts == 0:
                    raise e

                time.sleep(backoff)

    @staticmethod
    def raise_api_exception(res: requests.Response):
        try:
            res.raise_for_status()
        except requests.RequestException as e:
            try:
                msg = res.json()["msg"]
            except:  # noqa: E722
                msg = ""
            raise StorageControllerApiException(msg, res.status_code) from e

    def assert_no_errors(self):
        assert_no_errors(
            self.logfile,
            "storage_controller",
            self.allowed_errors,
        )

    def pageserver_api(self, *args, **kwargs) -> PageserverHttpClient:
        """
        The storage controller implements a subset of the pageserver REST API, for mapping
        per-tenant actions into per-shard actions (e.g. timeline creation).  Tests should invoke those
        functions via the HttpClient, as an implicit check that these APIs remain compatible.
        """
        auth_token = None
        if self.auth_enabled:
            auth_token = self.env.auth_keys.generate_token(scope=TokenScope.PAGE_SERVER_API)
        return PageserverHttpClient(self.port, lambda: True, auth_token, *args, **kwargs)

    def request(self, method, *args, **kwargs) -> requests.Response:
        resp = requests.request(method, *args, **kwargs)
        NeonStorageController.raise_api_exception(resp)

        return resp

    def headers(self, scope: Optional[TokenScope]) -> dict[str, str]:
        headers = {}
        if self.auth_enabled and scope is not None:
            jwt_token = self.env.auth_keys.generate_token(scope=scope)
            headers["Authorization"] = f"Bearer {jwt_token}"

        return headers

    def get_metrics(self) -> Metrics:
        res = self.request("GET", f"{self.api}/metrics")
        return parse_metrics(res.text)

    def ready(self) -> bool:
        status = None
        try:
            resp = self.request("GET", f"{self.api}/ready")
            status = resp.status_code
        except StorageControllerApiException as e:
            status = e.status_code

        if status == 503:
            return False
        elif status == 200:
            return True
        else:
            raise RuntimeError(f"Unexpected status {status} from readiness endpoint")

    def wait_until_ready(self):
        t1 = time.time()

        def storage_controller_ready():
            assert self.ready() is True

        wait_until(30, 1, storage_controller_ready)
        return time.time() - t1

    def attach_hook_issue(
        self,
        tenant_shard_id: Union[TenantId, TenantShardId],
        pageserver_id: int,
        generation_override: Optional[int] = None,
    ) -> int:
        body = {"tenant_shard_id": str(tenant_shard_id), "node_id": pageserver_id}
        if generation_override is not None:
            body["generation_override"] = generation_override

        response = self.request(
            "POST",
            f"{self.api}/debug/v1/attach-hook",
            json=body,
            headers=self.headers(TokenScope.ADMIN),
        )
        gen = response.json()["gen"]
        assert isinstance(gen, int)
        return gen

    def attach_hook_drop(self, tenant_shard_id: Union[TenantId, TenantShardId]):
        self.request(
            "POST",
            f"{self.api}/debug/v1/attach-hook",
            json={"tenant_shard_id": str(tenant_shard_id), "node_id": None},
            headers=self.headers(TokenScope.ADMIN),
        )

    def inspect(self, tenant_shard_id: Union[TenantId, TenantShardId]) -> Optional[tuple[int, int]]:
        """
        :return: 2-tuple of (generation, pageserver id), or None if unknown
        """
        response = self.request(
            "POST",
            f"{self.api}/debug/v1/inspect",
            json={"tenant_shard_id": str(tenant_shard_id)},
            headers=self.headers(TokenScope.ADMIN),
        )
        json = response.json()
        log.info(f"Response: {json}")
        if json["attachment"]:
            # Explicit int() to make python type linter happy
            return (int(json["attachment"][0]), int(json["attachment"][1]))
        else:
            return None

    def node_register(self, node: NeonPageserver):
        body = {
            "node_id": int(node.id),
            "listen_http_addr": "localhost",
            "listen_http_port": node.service_port.http,
            "listen_pg_addr": "localhost",
            "listen_pg_port": node.service_port.pg,
            "availability_zone_id": node.az_id,
        }
        log.info(f"node_register({body})")
        self.request(
            "POST",
            f"{self.api}/control/v1/node",
            json=body,
            headers=self.headers(TokenScope.ADMIN),
        )

    def node_delete(self, node_id):
        log.info(f"node_delete({node_id})")
        self.request(
            "DELETE",
            f"{self.api}/control/v1/node/{node_id}",
            headers=self.headers(TokenScope.ADMIN),
        )

    def node_drain(self, node_id):
        log.info(f"node_drain({node_id})")
        self.request(
            "PUT",
            f"{self.api}/control/v1/node/{node_id}/drain",
            headers=self.headers(TokenScope.ADMIN),
        )

    def cancel_node_drain(self, node_id):
        log.info(f"cancel_node_drain({node_id})")
        self.request(
            "DELETE",
            f"{self.api}/control/v1/node/{node_id}/drain",
            headers=self.headers(TokenScope.ADMIN),
        )

    def node_fill(self, node_id):
        log.info(f"node_fill({node_id})")
        self.request(
            "PUT",
            f"{self.api}/control/v1/node/{node_id}/fill",
            headers=self.headers(TokenScope.ADMIN),
        )

    def cancel_node_fill(self, node_id):
        log.info(f"cancel_node_fill({node_id})")
        self.request(
            "DELETE",
            f"{self.api}/control/v1/node/{node_id}/fill",
            headers=self.headers(TokenScope.ADMIN),
        )

    def node_status(self, node_id):
        response = self.request(
            "GET",
            f"{self.api}/control/v1/node/{node_id}",
            headers=self.headers(TokenScope.ADMIN),
        )
        return response.json()

    def get_leader(self):
        response = self.request(
            "GET",
            f"{self.api}/control/v1/leader",
            headers=self.headers(TokenScope.ADMIN),
        )
        return response.json()

    def node_list(self):
        response = self.request(
            "GET",
            f"{self.api}/control/v1/node",
            headers=self.headers(TokenScope.ADMIN),
        )
        return response.json()

    def tenant_list(self):
        response = self.request(
            "GET",
            f"{self.api}/debug/v1/tenant",
            headers=self.headers(TokenScope.ADMIN),
        )
        return response.json()

    def node_configure(self, node_id, body: dict[str, Any]):
        log.info(f"node_configure({node_id}, {body})")
        body["node_id"] = node_id
        self.request(
            "PUT",
            f"{self.api}/control/v1/node/{node_id}/config",
            json=body,
            headers=self.headers(TokenScope.ADMIN),
        )

    def tenant_create(
        self,
        tenant_id: TenantId,
        shard_count: Optional[int] = None,
        shard_stripe_size: Optional[int] = None,
        tenant_config: Optional[dict[Any, Any]] = None,
        placement_policy: Optional[Union[dict[Any, Any] | str]] = None,
    ):
        """
        Use this rather than pageserver_api() when you need to include shard parameters
        """
        body: dict[str, Any] = {"new_tenant_id": str(tenant_id)}

        if shard_count is not None:
            shard_params = {"count": shard_count}
            if shard_stripe_size is not None:
                shard_params["stripe_size"] = shard_stripe_size
            else:
                shard_params["stripe_size"] = 32768

            body["shard_parameters"] = shard_params

        if tenant_config is not None:
            for k, v in tenant_config.items():
                body[k] = v

        body["placement_policy"] = placement_policy

        response = self.request(
            "POST",
            f"{self.api}/v1/tenant",
            json=body,
            headers=self.headers(TokenScope.PAGE_SERVER_API),
        )
        response.raise_for_status()
        log.info(f"tenant_create success: {response.json()}")

    def locate(self, tenant_id: TenantId) -> list[dict[str, Any]]:
        """
        :return: list of {"shard_id": "", "node_id": int, "listen_pg_addr": str, "listen_pg_port": int, "listen_http_addr": str, "listen_http_port": int}
        """
        response = self.request(
            "GET",
            f"{self.api}/debug/v1/tenant/{tenant_id}/locate",
            headers=self.headers(TokenScope.ADMIN),
        )
        body = response.json()
        shards: list[dict[str, Any]] = body["shards"]
        return shards

    def tenant_describe(self, tenant_id: TenantId):
        """
        :return: list of {"shard_id": "", "node_id": int, "listen_pg_addr": str, "listen_pg_port": int, "listen_http_addr: str, "listen_http_port: int, preferred_az_id: str}
        """
        response = self.request(
            "GET",
            f"{self.api}/control/v1/tenant/{tenant_id}",
            headers=self.headers(TokenScope.ADMIN),
        )
        response.raise_for_status()
        return response.json()

    def nodes(self):
        """
        :return: list of {"id": ""}
        """
        response = self.request(
            "GET",
            f"{self.api}/control/v1/node",
            headers=self.headers(TokenScope.ADMIN),
        )
        response.raise_for_status()
        return response.json()

    def node_shards(self, node_id: NodeId):
        """
        :return: list of {"shard_id": "", "is_secondary": bool}
        """
        response = self.request(
            "GET",
            f"{self.api}/control/v1/node/{node_id}/shards",
            headers=self.headers(TokenScope.ADMIN),
        )
        response.raise_for_status()
        return response.json()

    def tenant_shard_split(
        self, tenant_id: TenantId, shard_count: int, shard_stripe_size: Optional[int] = None
    ) -> list[TenantShardId]:
        response = self.request(
            "PUT",
            f"{self.api}/control/v1/tenant/{tenant_id}/shard_split",
            json={"new_shard_count": shard_count, "new_stripe_size": shard_stripe_size},
            headers=self.headers(TokenScope.ADMIN),
        )
        body = response.json()
        log.info(f"tenant_shard_split success: {body}")
        shards: list[TenantShardId] = body["new_shards"]
        return shards

    def tenant_shard_migrate(self, tenant_shard_id: TenantShardId, dest_ps_id: int):
        self.request(
            "PUT",
            f"{self.api}/control/v1/tenant/{tenant_shard_id}/migrate",
            json={"tenant_shard_id": str(tenant_shard_id), "node_id": dest_ps_id},
            headers=self.headers(TokenScope.ADMIN),
        )
        log.info(f"Migrated tenant {tenant_shard_id} to pageserver {dest_ps_id}")
        assert self.env.get_tenant_pageserver(tenant_shard_id).id == dest_ps_id

    def tenant_policy_update(self, tenant_id: TenantId, body: dict[str, Any]):
        log.info(f"tenant_policy_update({tenant_id}, {body})")
        self.request(
            "PUT",
            f"{self.api}/control/v1/tenant/{tenant_id}/policy",
            json=body,
            headers=self.headers(TokenScope.ADMIN),
        )

    def tenant_import(self, tenant_id: TenantId):
        self.request(
            "POST",
            f"{self.api}/debug/v1/tenant/{tenant_id}/import",
            headers=self.headers(TokenScope.ADMIN),
        )

    def reconcile_all(self):
        r = self.request(
            "POST",
            f"{self.api}/debug/v1/reconcile_all",
            headers=self.headers(TokenScope.ADMIN),
        )
        r.raise_for_status()
        n = r.json()
        log.info(f"reconcile_all waited for {n} shards")
        return n

    def reconcile_until_idle(self, timeout_secs=30, max_interval=5):
        start_at = time.time()
        n = 1
        delay_sec = 0.1
        delay_max = max_interval
        while n > 0:
            n = self.reconcile_all()
            if n == 0:
                break
            elif time.time() - start_at > timeout_secs:
                raise RuntimeError("Timeout in reconcile_until_idle")
            else:
                # Don't call again right away: if we're waiting for many reconciles that
                # are blocked on the concurrency limit, it slows things down to call
                # reconcile_all frequently.
                time.sleep(delay_sec)
                delay_sec *= 2
                delay_sec = min(delay_sec, delay_max)

    def consistency_check(self):
        """
        Throw an exception if the service finds any inconsistencies in its state
        """
        self.request(
            "POST",
            f"{self.api}/debug/v1/consistency_check",
            headers=self.headers(TokenScope.ADMIN),
        )
        log.info("storage controller passed consistency check")

    def node_registered(self, node_id: int) -> bool:
        """
        Returns true if the storage controller can confirm
        it knows of pageserver with 'node_id'
        """
        try:
            self.node_status(node_id)
        except StorageControllerApiException as e:
            if e.status_code == 404:
                return False
            else:
                raise e

        return True

    def poll_node_status(
        self,
        node_id: int,
        desired_availability: Optional[PageserverAvailability],
        desired_scheduling_policy: Optional[PageserverSchedulingPolicy],
        max_attempts: int,
        backoff: float,
    ):
        """
        Poll the node status until it reaches 'desired_scheduling_policy' and 'desired_availability'
        or 'max_attempts' have been exhausted
        """
        log.info(
            f"Polling {node_id} for {desired_scheduling_policy} scheduling policy and {desired_availability} availability"
        )
        while max_attempts > 0:
            try:
                status = self.node_status(node_id)
                policy = status["scheduling"]
                availability = status["availability"]
                if (desired_scheduling_policy is None or policy == desired_scheduling_policy) and (
                    desired_availability is None or availability == desired_availability
                ):
                    return
                else:
                    max_attempts -= 1
                    log.info(
                        f"Status call returned {policy=} {availability=} ({max_attempts} attempts left)"
                    )

                    if max_attempts == 0:
                        raise AssertionError(
                            f"Status for {node_id=} did not reach {desired_scheduling_policy=} {desired_availability=}"
                        )

                    time.sleep(backoff)
            except StorageControllerApiException as e:
                max_attempts -= 1
                log.info(f"Status call failed ({max_attempts} retries left): {e}")

                if max_attempts == 0:
                    raise e

                time.sleep(backoff)

    def metadata_health_update(self, healthy: list[TenantShardId], unhealthy: list[TenantShardId]):
        body: dict[str, Any] = {
            "healthy_tenant_shards": [str(t) for t in healthy],
            "unhealthy_tenant_shards": [str(t) for t in unhealthy],
        }

        self.request(
            "POST",
            f"{self.api}/control/v1/metadata_health/update",
            json=body,
            headers=self.headers(TokenScope.SCRUBBER),
        )

    def metadata_health_list_unhealthy(self):
        response = self.request(
            "GET",
            f"{self.api}/control/v1/metadata_health/unhealthy",
            headers=self.headers(TokenScope.ADMIN),
        )
        return response.json()

    def metadata_health_list_outdated(self, duration: str):
        body: dict[str, Any] = {"not_scrubbed_for": duration}

        response = self.request(
            "POST",
            f"{self.api}/control/v1/metadata_health/outdated",
            json=body,
            headers=self.headers(TokenScope.ADMIN),
        )
        return response.json()

    def metadata_health_is_healthy(self, outdated_duration: str = "1h") -> bool:
        """Metadata is healthy if there is no unhealthy or outdated health records."""

        unhealthy = self.metadata_health_list_unhealthy()
        outdated = self.metadata_health_list_outdated(outdated_duration)

        healthy = (
            len(unhealthy["unhealthy_tenant_shards"]) == 0 and len(outdated["health_records"]) == 0
        )
        if not healthy:
            log.info(f"{unhealthy=}, {outdated=}")
        return healthy

    def step_down(self):
        log.info("Asking storage controller to step down")
        response = self.request(
            "PUT",
            f"{self.api}/control/v1/step_down",
            headers=self.headers(TokenScope.ADMIN),
        )

        response.raise_for_status()
        return response.json()

    def timeline_archival_config(
        self,
        tenant_id: TenantId,
        timeline_id: TimelineId,
        state: TimelineArchivalState,
    ):
        config = {"state": state.value}
        log.info(
            f"requesting timeline archival config {config} for tenant {tenant_id} and timeline {timeline_id}"
        )
        res = self.request(
            "PUT",
            f"{self.api}/v1/tenant/{tenant_id}/timeline/{timeline_id}/archival_config",
            json=config,
            headers=self.headers(TokenScope.ADMIN),
        )
        return res.json()

    def configure_failpoints(self, config_strings: tuple[str, str] | list[tuple[str, str]]):
        if isinstance(config_strings, tuple):
            pairs = [config_strings]
        else:
            pairs = config_strings

        log.info(f"Requesting config failpoints: {repr(pairs)}")

        res = self.request(
            "PUT",
            f"{self.api}/debug/v1/failpoints",
            json=[{"name": name, "actions": actions} for name, actions in pairs],
            headers=self.headers(TokenScope.ADMIN),
        )
        log.info(f"Got failpoints request response code {res.status_code}")
        res.raise_for_status()

    def get_tenants_placement(self) -> defaultdict[str, dict[str, Any]]:
        """
        Get the intent and observed placements of all tenants known to the storage controller.
        """
        tenants = self.tenant_list()

        tenant_placement: defaultdict[str, dict[str, Any]] = defaultdict(
            lambda: {
                "observed": {"attached": None, "secondary": []},
                "intent": {"attached": None, "secondary": []},
            }
        )

        for t in tenants:
            for node_id, loc_state in t["observed"]["locations"].items():
                if (
                    loc_state is not None
                    and "conf" in loc_state
                    and loc_state["conf"] is not None
                    and loc_state["conf"]["mode"]
                    in set(["AttachedSingle", "AttachedMulti", "AttachedStale"])
                ):
                    tenant_placement[t["tenant_shard_id"]]["observed"]["attached"] = int(node_id)

                if (
                    loc_state is not None
                    and "conf" in loc_state
                    and loc_state["conf"] is not None
                    and loc_state["conf"]["mode"] == "Secondary"
                ):
                    tenant_placement[t["tenant_shard_id"]]["observed"]["secondary"].append(
                        int(node_id)
                    )

            if "attached" in t["intent"]:
                tenant_placement[t["tenant_shard_id"]]["intent"]["attached"] = t["intent"][
                    "attached"
                ]

            if "secondary" in t["intent"]:
                tenant_placement[t["tenant_shard_id"]]["intent"]["secondary"] += t["intent"][
                    "secondary"
                ]

        return tenant_placement

    def warm_up_all_secondaries(self):
        log.info("Warming up all secondary locations")

        tenant_placement = self.get_tenants_placement()
        for tid, placement in tenant_placement.items():
            assert placement["observed"]["attached"] is not None
            primary_id = placement["observed"]["attached"]

            assert len(placement["observed"]["secondary"]) == 1
            secondary_id = placement["observed"]["secondary"][0]

            parsed_tid = TenantShardId.parse(tid)
            self.env.get_pageserver(primary_id).http_client().tenant_heatmap_upload(parsed_tid)
            self.env.get_pageserver(secondary_id).http_client().tenant_secondary_download(
                parsed_tid, wait_ms=250
            )

    def get_leadership_status(self) -> StorageControllerLeadershipStatus:
        metric_values = {}
        for status in StorageControllerLeadershipStatus:
            metric_value = self.get_metric_value(
                "storage_controller_leadership_status", filter={"status": status}
            )
            metric_values[status] = metric_value

        assert list(metric_values.values()).count(1) == 1

        for status, metric_value in metric_values.items():
            if metric_value == 1:
                return status

        raise AssertionError("unreachable")

    def on_safekeeper_deploy(self, id: int, body: dict[str, Any]):
        self.request(
            "POST",
            f"{self.api}/control/v1/safekeeper/{id}",
            headers=self.headers(TokenScope.ADMIN),
            json=body,
        )

    def get_safekeeper(self, id: int) -> Optional[dict[str, Any]]:
        try:
            response = self.request(
                "GET",
                f"{self.api}/control/v1/safekeeper/{id}",
                headers=self.headers(TokenScope.ADMIN),
            )
            json = response.json()
            assert isinstance(json, dict)
            return json
        except StorageControllerApiException as e:
            if e.status_code == 404:
                return None
            raise e

    def set_preferred_azs(self, preferred_azs: dict[TenantShardId, str]) -> list[TenantShardId]:
        response = self.request(
            "PUT",
            f"{self.api}/control/v1/preferred_azs",
            headers=self.headers(TokenScope.ADMIN),
            json={str(tid): az for tid, az in preferred_azs.items()},
        )

        response.raise_for_status()
        return [TenantShardId.parse(tid) for tid in response.json()["updated"]]

    def __enter__(self) -> NeonStorageController:
        return self

    def __exit__(
        self,
        exc_type: Optional[type[BaseException]],
        exc: Optional[BaseException],
        tb: Optional[TracebackType],
    ):
        self.stop(immediate=True)


class NeonProxiedStorageController(NeonStorageController):
    def __init__(self, env: NeonEnv, proxy_port: int, auth_enabled: bool):
        super().__init__(env, proxy_port, auth_enabled)
        self.instances: dict[int, dict[str, Any]] = {}

    def start(
        self,
        timeout_in_seconds: Optional[int] = None,
        instance_id: Optional[int] = None,
        base_port: Optional[int] = None,
    ):
        assert instance_id is not None and base_port is not None

        self.env.neon_cli.storage_controller_start(timeout_in_seconds, instance_id, base_port)
        self.instances[instance_id] = {"running": True}

        self.running = True
        return self

    def stop_instance(
        self, immediate: bool = False, instance_id: Optional[int] = None
    ) -> NeonStorageController:
        assert instance_id in self.instances
        if self.instances[instance_id]["running"]:
            self.env.neon_cli.storage_controller_stop(immediate, instance_id)
            self.instances[instance_id]["running"] = False

        self.running = any(meta["running"] for meta in self.instances.values())
        return self

    def stop(self, immediate: bool = False) -> NeonStorageController:
        for iid, details in self.instances.items():
            if details["running"]:
                self.env.neon_cli.storage_controller_stop(immediate, iid)
                self.instances[iid]["running"] = False

        self.running = False
        return self

    def assert_no_errors(self):
        for instance_id in self.instances.keys():
            assert_no_errors(
                self.env.repo_dir / f"storage_controller_{instance_id}" / "storage_controller.log",
                "storage_controller",
                self.allowed_errors,
            )

    def log_contains(
        self, pattern: str, offset: None | LogCursor = None
    ) -> Optional[tuple[str, LogCursor]]:
        raise NotImplementedError()


@dataclass
class LogCursor:
    _line_no: int


class NeonPageserver(PgProtocol, LogUtils):
    """
    An object representing a running pageserver.
    """

    TEMP_FILE_SUFFIX = "___temp"

    def __init__(self, env: NeonEnv, id: int, port: PageserverPort, az_id: str):
        super().__init__(host="localhost", port=port.pg, user="cloud_admin")
        self.env = env
        self.id = id
        self.az_id = az_id
        self.running = False
        self.service_port = port
        self.version = env.get_binary_version("pageserver")
        self.logfile = self.workdir / "pageserver.log"
        # After a test finishes, we will scrape the log to see if there are any
        # unexpected error messages. If your test expects an error, add it to
        # 'allowed_errors' in the test with something like:
        #
        # env.pageserver.allowed_errors.append(".*could not open garage door.*")
        #
        # The entries in the list are regular experessions.
        self.allowed_errors: list[str] = list(DEFAULT_PAGESERVER_ALLOWED_ERRORS)

    def timeline_dir(
        self,
        tenant_shard_id: Union[TenantId, TenantShardId],
        timeline_id: Optional[TimelineId] = None,
    ) -> Path:
        """Get a timeline directory's path based on the repo directory of the test environment"""
        if timeline_id is None:
            return self.tenant_dir(tenant_shard_id) / "timelines"
        return self.tenant_dir(tenant_shard_id) / "timelines" / str(timeline_id)

    def tenant_dir(
        self,
        tenant_shard_id: Optional[Union[TenantId, TenantShardId]] = None,
    ) -> Path:
        """Get a tenant directory's path based on the repo directory of the test environment"""
        if tenant_shard_id is None:
            return self.workdir / "tenants"
        return self.workdir / "tenants" / str(tenant_shard_id)

    @property
    def config_toml_path(self) -> Path:
        return self.workdir / "pageserver.toml"

    def edit_config_toml(self, edit_fn: Callable[[dict[str, Any]], T]) -> T:
        """
        Edit the pageserver's config toml file in place.
        """
        path = self.config_toml_path
        with open(path) as f:
            config = toml.load(f)
        res = edit_fn(config)
        with open(path, "w") as f:
            toml.dump(config, f)
        return res

    def patch_config_toml_nonrecursive(self, patch: dict[str, Any]) -> dict[str, Any]:
        """
        Non-recursively merge the given `patch` dict into the existing config toml, using `dict.update()`.
        Returns the replaced values.
        If there was no previous value, the key is mapped to None.
        This allows to restore the original value by calling this method with the returned dict.
        """
        replacements = {}

        def doit(config: dict[str, Any]):
            while len(patch) > 0:
                key, new = patch.popitem()
                old = config.get(key, None)
                config[key] = new
                replacements[key] = old

        self.edit_config_toml(doit)
        return replacements

    def start(
        self,
        extra_env_vars: Optional[dict[str, str]] = None,
        timeout_in_seconds: Optional[int] = None,
    ) -> NeonPageserver:
        """
        Start the page server.
        `overrides` allows to add some config to this pageserver start.
        Returns self.
        """
        assert self.running is False

        storage = self.env.pageserver_remote_storage
        if isinstance(storage, S3Storage):
            s3_env_vars = storage.access_env_vars()
            extra_env_vars = (extra_env_vars or {}) | s3_env_vars
        self.env.neon_cli.pageserver_start(
            self.id, extra_env_vars=extra_env_vars, timeout_in_seconds=timeout_in_seconds
        )
        self.running = True

        if self.env.storage_controller.running and self.env.storage_controller.node_registered(
            self.id
        ):
            self.env.storage_controller.poll_node_status(
                self.id, PageserverAvailability.ACTIVE, None, max_attempts=200, backoff=0.1
            )

        return self

    def stop(self, immediate: bool = False) -> NeonPageserver:
        """
        Stop the page server.
        Returns self.
        """
        if self.running:
            self.env.neon_cli.pageserver_stop(self.id, immediate)
            self.running = False
        return self

    def restart(
        self,
        immediate: bool = False,
        timeout_in_seconds: Optional[int] = None,
    ):
        """
        High level wrapper for restart: restarts the process, and waits for
        tenant state to stabilize.
        """
        self.stop(immediate=immediate)
        self.start(timeout_in_seconds=timeout_in_seconds)
        self.quiesce_tenants()

    def quiesce_tenants(self):
        """
        Wait for all tenants to enter a stable state (Active or Broken)

        Call this after restarting the pageserver, or after attaching a tenant,
        to ensure that it is ready for use.
        """

        stable_states = {"Active", "Broken"}

        client = self.http_client()

        def complete():
            log.info("Checking tenants...")
            tenants = client.tenant_list()
            log.info(f"Tenant list: {tenants}...")
            any_unstable = any((t["state"]["slug"] not in stable_states) for t in tenants)
            if any_unstable:
                for t in tenants:
                    log.info(f"Waiting for tenant {t['id']} in state {t['state']['slug']}")
            log.info(f"any_unstable={any_unstable}")
            assert not any_unstable

        wait_until(20, 0.5, complete)

    def __enter__(self) -> NeonPageserver:
        return self

    def __exit__(
        self,
        exc_type: Optional[type[BaseException]],
        exc: Optional[BaseException],
        tb: Optional[TracebackType],
    ):
        self.stop(immediate=True)

    def is_testing_enabled_or_skip(self):
        if '"testing"' not in self.version:
            pytest.skip("pageserver was built without 'testing' feature")

    def http_client(
        self, auth_token: Optional[str] = None, retries: Optional[Retry] = None
    ) -> PageserverHttpClient:
        return PageserverHttpClient(
            port=self.service_port.http,
            auth_token=auth_token,
            is_testing_enabled_or_skip=self.is_testing_enabled_or_skip,
            retries=retries,
        )

    @property
    def workdir(self) -> Path:
        return self.env.repo_dir / f"pageserver_{self.id}"

    def assert_no_errors(self):
        assert_no_errors(
            self.workdir / "pageserver.log", f"pageserver_{self.id}", self.allowed_errors
        )

    def assert_no_metric_errors(self):
        """
        Certain metrics should _always_ be zero: they track conditions that indicate a bug.
        """
        if not self.running:
            log.info(f"Skipping metrics check on pageserver {self.id}, it is not running")
            return

        for metric in [
            "pageserver_tenant_manager_unexpected_errors_total",
            "pageserver_deletion_queue_unexpected_errors_total",
        ]:
            value = self.http_client().get_metric_value(metric)
            assert value == 0, f"Nonzero {metric} == {value}"

    def tenant_attach(
        self,
        tenant_id: TenantId,
        config: None | dict[str, Any] = None,
        generation: Optional[int] = None,
        override_storage_controller_generation: bool = False,
    ):
        """
        Tenant attachment passes through here to acquire a generation number before proceeding
        to call into the pageserver HTTP client.
        """
        client = self.http_client()
        if generation is None:
            generation = self.env.storage_controller.attach_hook_issue(tenant_id, self.id)
        elif override_storage_controller_generation:
            generation = self.env.storage_controller.attach_hook_issue(
                tenant_id, self.id, generation
            )
        return client.tenant_attach(
            tenant_id,
            generation,
            config,
        )

    def tenant_detach(self, tenant_id: TenantId):
        self.env.storage_controller.attach_hook_drop(tenant_id)

        client = self.http_client()
        return client.tenant_detach(tenant_id)

    def tenant_location_configure(self, tenant_id: TenantId, config: dict[str, Any], **kwargs):
        if config["mode"].startswith("Attached") and "generation" not in config:
            config["generation"] = self.env.storage_controller.attach_hook_issue(tenant_id, self.id)

        client = self.http_client()
        return client.tenant_location_conf(tenant_id, config, **kwargs)

    def read_tenant_location_conf(
        self, tenant_shard_id: Union[TenantId, TenantShardId]
    ) -> dict[str, Any]:
        path = self.tenant_dir(tenant_shard_id) / "config-v1"
        log.info(f"Reading location conf from {path}")
        bytes = open(path).read()
        try:
            decoded: dict[str, Any] = toml.loads(bytes)
            return decoded
        except:
            log.error(f"Failed to decode LocationConf, raw content ({len(bytes)} bytes): {bytes}")
            raise

    def tenant_create(
        self,
        tenant_id: TenantId,
        conf: Optional[dict[str, Any]] = None,
        auth_token: Optional[str] = None,
        generation: Optional[int] = None,
    ) -> TenantId:
        if generation is None:
            generation = self.env.storage_controller.attach_hook_issue(tenant_id, self.id)
        client = self.http_client(auth_token=auth_token)

        conf = conf or {}

        client.tenant_location_conf(
            tenant_id,
            {
                "mode": "AttachedSingle",
                "generation": generation,
                "tenant_conf": conf,
                "secondary_conf": None,
            },
        )
        return tenant_id

    def list_layers(
        self, tenant_id: Union[TenantId, TenantShardId], timeline_id: TimelineId
    ) -> list[Path]:
        """
        Inspect local storage on a pageserver to discover which layer files are present.

        :return: list of relative paths to layers, from the timeline root.
        """
        timeline_path = self.timeline_dir(tenant_id, timeline_id)

        def relative(p: Path) -> Path:
            return p.relative_to(timeline_path)

        return sorted(
            list(
                map(
                    relative,
                    filter(
                        lambda path: path.name != "metadata"
                        and "ephemeral" not in path.name
                        and "temp" not in path.name,
                        timeline_path.glob("*"),
                    ),
                )
            )
        )

    def layer_exists(
        self, tenant_id: TenantId, timeline_id: TimelineId, layer_name: LayerName
    ) -> bool:
        layers = self.list_layers(tenant_id, timeline_id)
        return layer_name in [parse_layer_file_name(p.name) for p in layers]

    def timeline_scan_no_disposable_keys(
        self, tenant_shard_id: TenantShardId, timeline_id: TimelineId
    ) -> TimelineAssertNoDisposableKeysResult:
<<<<<<< HEAD
=======
        """
        Scan all keys in all layers of the tenant/timeline for disposable keys.
        Disposable keys are keys that are present in a layer referenced by the shard
        but are not going to be accessed by the shard.
        For example, after shard split, the child shards will reference the parent's layer
        files until new data is ingested and/or compaction rewrites the layers.
        """

>>>>>>> 411fe5e9
        ps_http = self.http_client()
        tally = ScanDisposableKeysResponse(0, 0)
        per_layer = []
        with concurrent.futures.ThreadPoolExecutor(max_workers=5) as executor:
            futs = []
            shard_layer_map = ps_http.layer_map_info(tenant_shard_id, timeline_id)
            for layer in shard_layer_map.historic_layers:

                def do_layer(
                    shard_ps_http: PageserverHttpClient,
                    tenant_shard_id: TenantShardId,
                    timeline_id: TimelineId,
                    layer: HistoricLayerInfo,
                ) -> tuple[HistoricLayerInfo, ScanDisposableKeysResponse]:
                    return (
                        layer,
                        shard_ps_http.timeline_layer_scan_disposable_keys(
                            tenant_shard_id, timeline_id, layer.layer_file_name
                        ),
                    )

                futs.append(executor.submit(do_layer, ps_http, tenant_shard_id, timeline_id, layer))
            for fut in futs:
                layer, result = fut.result()
                tally += result
                per_layer.append((layer, result))
        return TimelineAssertNoDisposableKeysResult(tally, per_layer)


@dataclass
class TimelineAssertNoDisposableKeysResult:
    tally: ScanDisposableKeysResponse
    per_layer: list[tuple[HistoricLayerInfo, ScanDisposableKeysResponse]]


class PgBin:
    """A helper class for executing postgres binaries"""

    def __init__(self, log_dir: Path, pg_distrib_dir: Path, pg_version: PgVersion):
        self.log_dir = log_dir
        self.pg_version = pg_version
        self.pg_bin_path = pg_distrib_dir / pg_version.v_prefixed / "bin"
        self.pg_lib_dir = pg_distrib_dir / pg_version.v_prefixed / "lib"
        self.env = os.environ.copy()
        self.env["LD_LIBRARY_PATH"] = str(self.pg_lib_dir)

    def _fixpath(self, command: list[str]):
        if "/" not in str(command[0]):
            command[0] = str(self.pg_bin_path / command[0])

    def _build_env(self, env_add: Optional[Env]) -> Env:
        if env_add is None:
            return self.env
        env = self.env.copy()
        env.update(env_add)
        return env

    def _log_env(self, env: dict[str, str]) -> None:
        env_s = {}
        for k, v in env.items():
            if k.startswith("PG") and k != "PGPASSWORD":
                env_s[k] = v
        log.debug(f"Environment: {env_s}")

    def run_nonblocking(
        self,
        command: list[str],
        env: Optional[Env] = None,
        cwd: Optional[Union[str, Path]] = None,
    ) -> subprocess.Popen[Any]:
        """
        Run one of the postgres binaries, not waiting for it to finish

        The command should be in list form, e.g. ['pgbench', '-p', '55432']

        All the necessary environment variables will be set.

        If the first argument (the command name) doesn't include a path (no '/'
        characters present), then it will be edited to include the correct path.

        If you want stdout/stderr captured to files, use `run_capture` instead.
        """
        self._fixpath(command)
        log.info(f"Running command '{' '.join(command)}'")
        env = self._build_env(env)
        self._log_env(env)
        return subprocess.Popen(command, env=env, cwd=cwd, stdout=subprocess.PIPE, text=True)

    def run(
        self,
        command: list[str],
        env: Optional[Env] = None,
        cwd: Optional[Union[str, Path]] = None,
    ) -> None:
        """
        Run one of the postgres binaries, waiting for it to finish

        The command should be in list form, e.g. ['pgbench', '-p', '55432']

        All the necessary environment variables will be set.

        If the first argument (the command name) doesn't include a path (no '/'
        characters present), then it will be edited to include the correct path.

        If you want stdout/stderr captured to files, use `run_capture` instead.
        """
        proc = self.run_nonblocking(command, env, cwd)
        proc.wait()
        if proc.returncode != 0:
            raise subprocess.CalledProcessError(proc.returncode, proc.args)

    def run_capture(
        self,
        command: list[str],
        env: Optional[Env] = None,
        cwd: Optional[str] = None,
        with_command_header=True,
        **popen_kwargs: Any,
    ) -> str:
        """
        Run one of the postgres binaries, with stderr and stdout redirected to a file.

        This is just like `run`, but for chatty programs. Returns basepath for files
        with captured output.
        """

        self._fixpath(command)
        log.info(f"Running command '{' '.join(command)}'")
        env = self._build_env(env)
        self._log_env(env)
        base_path, _, _ = subprocess_capture(
            self.log_dir,
            command,
            env=env,
            cwd=cwd,
            check=True,
            with_command_header=with_command_header,
            **popen_kwargs,
        )
        return base_path

    def get_pg_controldata_checkpoint_lsn(self, pgdata: Path) -> Lsn:
        """
        Run pg_controldata on given datadir and extract checkpoint lsn.
        """

        pg_controldata_path = self.pg_bin_path / "pg_controldata"
        cmd = f"{pg_controldata_path} -D {pgdata}"
        result = subprocess.run(cmd, capture_output=True, text=True, shell=True)
        checkpoint_lsn = re.findall(
            "Latest checkpoint location:\\s+([0-9A-F]+/[0-9A-F]+)", result.stdout
        )[0]
        log.info(f"last checkpoint at {checkpoint_lsn}")
        return Lsn(checkpoint_lsn)

    def take_fullbackup(
        self,
        pageserver: NeonPageserver,
        tenant: TenantId,
        timeline: TimelineId,
        lsn: Lsn,
        output: Path,
    ):
        """
        Request fullbackup from pageserver, store it at 'output'.
        """
        cmd = [
            "psql",
            "--no-psqlrc",
            pageserver.connstr(),
            "-c",
            f"fullbackup {tenant} {timeline} {lsn}",
            "-o",
            str(output),
        ]
        self.run_capture(cmd)


@pytest.fixture(scope="function")
def pg_bin(test_output_dir: Path, pg_distrib_dir: Path, pg_version: PgVersion) -> PgBin:
    """pg_bin.run() can be used to execute Postgres client binaries, like psql or pg_dump"""

    return PgBin(test_output_dir, pg_distrib_dir, pg_version)


# TODO make port an optional argument
class VanillaPostgres(PgProtocol):
    def __init__(self, pgdatadir: Path, pg_bin: PgBin, port: int, init: bool = True):
        super().__init__(host="localhost", port=port, dbname="postgres")
        self.pgdatadir = pgdatadir
        self.pg_bin = pg_bin
        self.running = False
        if init:
            self.pg_bin.run_capture(["initdb", "--pgdata", str(pgdatadir)])
        self.configure([f"port = {port}\n"])

    def enable_tls(self):
        assert not self.running
        # generate self-signed certificate
        subprocess.run(
            [
                "openssl",
                "req",
                "-new",
                "-x509",
                "-days",
                "365",
                "-nodes",
                "-text",
                "-out",
                self.pgdatadir / "server.crt",
                "-keyout",
                self.pgdatadir / "server.key",
                "-subj",
                "/CN=localhost",
            ]
        )
        # configure postgresql.conf
        self.configure(
            [
                "ssl = on",
                "ssl_cert_file = 'server.crt'",
                "ssl_key_file = 'server.key'",
            ]
        )

    def configure(self, options: list[str]):
        """Append lines into postgresql.conf file."""
        assert not self.running
        with open(os.path.join(self.pgdatadir, "postgresql.conf"), "a") as conf_file:
            conf_file.write("\n".join(options))
            conf_file.write("\n")

    def edit_hba(self, hba: list[str]):
        """Prepend hba lines into pg_hba.conf file."""
        assert not self.running
        with open(os.path.join(self.pgdatadir, "pg_hba.conf"), "r+") as conf_file:
            data = conf_file.read()
            conf_file.seek(0)
            conf_file.write("\n".join(hba) + "\n")
            conf_file.write(data)

    def start(self, log_path: Optional[str] = None):
        assert not self.running
        self.running = True

        log_path = log_path or os.path.join(self.pgdatadir, "pg.log")

        self.pg_bin.run_capture(
            ["pg_ctl", "-w", "-D", str(self.pgdatadir), "-l", log_path, "start"]
        )

    def stop(self):
        assert self.running
        self.running = False
        self.pg_bin.run_capture(["pg_ctl", "-w", "-D", str(self.pgdatadir), "stop"])

    def get_subdir_size(self, subdir: Path) -> int:
        """Return size of pgdatadir subdirectory in bytes."""
        return get_dir_size(self.pgdatadir / subdir)

    def __enter__(self) -> VanillaPostgres:
        return self

    def __exit__(
        self,
        exc_type: Optional[type[BaseException]],
        exc: Optional[BaseException],
        tb: Optional[TracebackType],
    ):
        if self.running:
            self.stop()


@pytest.fixture(scope="function")
def vanilla_pg(
    test_output_dir: Path,
    port_distributor: PortDistributor,
    pg_distrib_dir: Path,
    pg_version: PgVersion,
) -> Iterator[VanillaPostgres]:
    pgdatadir = test_output_dir / "pgdata-vanilla"
    pg_bin = PgBin(test_output_dir, pg_distrib_dir, pg_version)
    port = port_distributor.get_port()
    with VanillaPostgres(pgdatadir, pg_bin, port) as vanilla_pg:
        vanilla_pg.configure(["shared_preload_libraries='neon_rmgr'"])
        yield vanilla_pg


class RemotePostgres(PgProtocol):
    def __init__(self, pg_bin: PgBin, remote_connstr: str):
        super().__init__(**parse_dsn(remote_connstr))
        self.pg_bin = pg_bin
        # The remote server is assumed to be running already
        self.running = True

    def configure(self, options: list[str]):
        raise Exception("cannot change configuration of remote Posgres instance")

    def start(self):
        raise Exception("cannot start a remote Postgres instance")

    def stop(self):
        raise Exception("cannot stop a remote Postgres instance")

    def get_subdir_size(self, subdir) -> int:
        # TODO: Could use the server's Generic File Access functions if superuser.
        # See https://www.postgresql.org/docs/14/functions-admin.html#FUNCTIONS-ADMIN-GENFILE
        raise Exception("cannot get size of a Postgres instance")

    def __enter__(self) -> RemotePostgres:
        return self

    def __exit__(
        self,
        exc_type: Optional[type[BaseException]],
        exc: Optional[BaseException],
        tb: Optional[TracebackType],
    ):
        # do nothing
        pass


@pytest.fixture(scope="function")
def benchmark_project_pub(neon_api: NeonAPI, pg_version: PgVersion) -> NeonApiEndpoint:
    project_id = os.getenv("BENCHMARK_PROJECT_ID_PUB")
    return NeonApiEndpoint(neon_api, pg_version, project_id)


@pytest.fixture(scope="function")
def benchmark_project_sub(neon_api: NeonAPI, pg_version: PgVersion) -> NeonApiEndpoint:
    project_id = os.getenv("BENCHMARK_PROJECT_ID_SUB")
    return NeonApiEndpoint(neon_api, pg_version, project_id)


@pytest.fixture(scope="function")
def remote_pg(
    test_output_dir: Path, pg_distrib_dir: Path, pg_version: PgVersion
) -> Iterator[RemotePostgres]:
    pg_bin = PgBin(test_output_dir, pg_distrib_dir, pg_version)

    connstr = os.getenv("BENCHMARK_CONNSTR")
    if connstr is None:
        raise ValueError("no connstr provided, use BENCHMARK_CONNSTR environment variable")

    host = parse_dsn(connstr).get("host", "")
    is_neon = host.endswith(".neon.build")

    start_ms = int(datetime.utcnow().timestamp() * 1000)
    with RemotePostgres(pg_bin, connstr) as remote_pg:
        if is_neon:
            timeline_id = TimelineId(remote_pg.safe_psql("SHOW neon.timeline_id")[0][0])

        yield remote_pg

    end_ms = int(datetime.utcnow().timestamp() * 1000)
    if is_neon:
        # Add 10s margin to the start and end times
        allure_add_grafana_links(
            host,
            timeline_id,
            start_ms - 10_000,
            end_ms + 10_000,
        )


class PSQL:
    """
    Helper class to make it easier to run psql in the proxy tests.
    Copied and modified from PSQL from cloud/tests_e2e/common/psql.py
    """

    path: str
    database_url: str

    def __init__(
        self,
        path: str = "psql",
        host: str = "127.0.0.1",
        port: int = 5432,
    ):
        search_path = None
        if (d := os.getenv("POSTGRES_DISTRIB_DIR")) is not None and (
            v := os.getenv("DEFAULT_PG_VERSION")
        ) is not None:
            search_path = Path(d) / f"v{v}" / "bin"

        full_path = shutil.which(path, path=search_path)
        assert full_path is not None

        self.path = full_path
        self.database_url = f"postgres://{host}:{port}/main?options=project%3Dgeneric-project-name"

    async def run(self, query: Optional[str] = None) -> asyncio.subprocess.Process:
        run_args = [self.path, "--no-psqlrc", "--quiet", "--tuples-only", self.database_url]
        if query is not None:
            run_args += ["--command", query]

        log.info(f"Run psql: {subprocess.list2cmdline(run_args)}")
        return await asyncio.create_subprocess_exec(
            *run_args,
            stdout=subprocess.PIPE,
            stderr=subprocess.PIPE,
            env={"LC_ALL": "C", **os.environ},  # one locale to rule them all
        )


class NeonProxy(PgProtocol):
    link_auth_uri: str = "http://dummy-uri"

    class AuthBackend(abc.ABC):
        """All auth backends must inherit from this class"""

        @property
        def default_conn_url(self) -> Optional[str]:
            return None

        @abc.abstractmethod
        def extra_args(self) -> list[str]:
            pass

    class Link(AuthBackend):
        def extra_args(self) -> list[str]:
            return [
                # Link auth backend params
                *["--auth-backend", "link"],
                *["--uri", NeonProxy.link_auth_uri],
                *["--allow-self-signed-compute", "true"],
            ]

    class Console(AuthBackend):
        def __init__(self, endpoint: str, fixed_rate_limit: Optional[int] = None):
            self.endpoint = endpoint
            self.fixed_rate_limit = fixed_rate_limit

        def extra_args(self) -> list[str]:
            args = [
                # Console auth backend params
                *["--auth-backend", "console"],
                *["--auth-endpoint", self.endpoint],
                *["--sql-over-http-pool-opt-in", "false"],
            ]
            if self.fixed_rate_limit is not None:
                args += [
                    *["--disable-dynamic-rate-limiter", "false"],
                    *["--rate-limit-algorithm", "aimd"],
                    *["--initial-limit", str(1)],
                    *["--rate-limiter-timeout", "1s"],
                    *["--aimd-min-limit", "0"],
                    *["--aimd-increase-by", "1"],
                    *["--wake-compute-cache", "size=0"],  # Disable cache to test rate limiter.
                ]
            return args

    @dataclass(frozen=True)
    class Postgres(AuthBackend):
        pg_conn_url: str

        @property
        def default_conn_url(self) -> Optional[str]:
            return self.pg_conn_url

        def extra_args(self) -> list[str]:
            return [
                # Postgres auth backend params
                *["--auth-backend", "postgres"],
                *["--auth-endpoint", self.pg_conn_url],
            ]

    def __init__(
        self,
        neon_binpath: Path,
        test_output_dir: Path,
        proxy_port: int,
        http_port: int,
        mgmt_port: int,
        external_http_port: int,
        auth_backend: NeonProxy.AuthBackend,
        metric_collection_endpoint: Optional[str] = None,
        metric_collection_interval: Optional[str] = None,
    ):
        host = "127.0.0.1"
        domain = "proxy.localtest.me"  # resolves to 127.0.0.1
        super().__init__(dsn=auth_backend.default_conn_url, host=domain, port=proxy_port)

        self.domain = domain
        self.host = host
        self.http_port = http_port
        self.external_http_port = external_http_port
        self.neon_binpath = neon_binpath
        self.test_output_dir = test_output_dir
        self.proxy_port = proxy_port
        self.mgmt_port = mgmt_port
        self.auth_backend = auth_backend
        self.metric_collection_endpoint = metric_collection_endpoint
        self.metric_collection_interval = metric_collection_interval
        self.http_timeout_seconds = 15
        self._popen: Optional[subprocess.Popen[bytes]] = None

    def start(self) -> NeonProxy:
        assert self._popen is None

        # generate key of it doesn't exist
        crt_path = self.test_output_dir / "proxy.crt"
        key_path = self.test_output_dir / "proxy.key"

        if not key_path.exists():
            r = subprocess.run(
                [
                    "openssl",
                    "req",
                    "-new",
                    "-x509",
                    "-days",
                    "365",
                    "-nodes",
                    "-text",
                    "-out",
                    str(crt_path),
                    "-keyout",
                    str(key_path),
                    "-subj",
                    "/CN=*.localtest.me",
                    "-addext",
                    "subjectAltName = DNS:*.localtest.me",
                ]
            )
            assert r.returncode == 0

        args = [
            str(self.neon_binpath / "proxy"),
            *["--http", f"{self.host}:{self.http_port}"],
            *["--proxy", f"{self.host}:{self.proxy_port}"],
            *["--mgmt", f"{self.host}:{self.mgmt_port}"],
            *["--wss", f"{self.host}:{self.external_http_port}"],
            *["--sql-over-http-timeout", f"{self.http_timeout_seconds}s"],
            *["-c", str(crt_path)],
            *["-k", str(key_path)],
            *self.auth_backend.extra_args(),
        ]

        if (
            self.metric_collection_endpoint is not None
            and self.metric_collection_interval is not None
        ):
            args += [
                *["--metric-collection-endpoint", self.metric_collection_endpoint],
                *["--metric-collection-interval", self.metric_collection_interval],
            ]

        logfile = open(self.test_output_dir / "proxy.log", "w")
        self._popen = subprocess.Popen(args, stdout=logfile, stderr=logfile)
        self._wait_until_ready()
        return self

    # Sends SIGTERM to the proxy if it has been started
    def terminate(self):
        if self._popen:
            self._popen.terminate()

    # Waits for proxy to exit if it has been opened with a default timeout of
    # two seconds. Raises subprocess.TimeoutExpired if the proxy does not exit in time.
    def wait_for_exit(self, timeout=2):
        if self._popen:
            self._popen.wait(timeout=timeout)

    @backoff.on_exception(backoff.expo, requests.exceptions.RequestException, max_time=10)
    def _wait_until_ready(self):
        assert (
            self._popen and self._popen.poll() is None
        ), "Proxy exited unexpectedly. Check test log."
        requests.get(f"http://{self.host}:{self.http_port}/v1/status")

    def http_query(self, query, args, **kwargs):
        # TODO maybe use default values if not provided
        user = quote(kwargs["user"])
        password = quote(kwargs["password"])
        expected_code = kwargs.get("expected_code")
        timeout = kwargs.get("timeout")

        log.info(f"Executing http query: {query}")

        connstr = f"postgresql://{user}:{password}@{self.domain}:{self.proxy_port}/postgres"
        response = requests.post(
            f"https://{self.domain}:{self.external_http_port}/sql",
            data=json.dumps({"query": query, "params": args}),
            headers={
                "Content-Type": "application/sql",
                "Neon-Connection-String": connstr,
                "Neon-Pool-Opt-In": "true",
            },
            verify=str(self.test_output_dir / "proxy.crt"),
            timeout=timeout,
        )

        if expected_code is not None:
            assert response.status_code == expected_code, f"response: {response.json()}"
        return response.json()

    async def http2_query(self, query, args, **kwargs):
        # TODO maybe use default values if not provided
        user = kwargs["user"]
        password = kwargs["password"]
        expected_code = kwargs.get("expected_code")

        log.info(f"Executing http2 query: {query}")

        connstr = f"postgresql://{user}:{password}@{self.domain}:{self.proxy_port}/postgres"
        async with httpx.AsyncClient(
            http2=True, verify=str(self.test_output_dir / "proxy.crt")
        ) as client:
            response = await client.post(
                f"https://{self.domain}:{self.external_http_port}/sql",
                json={"query": query, "params": args},
                headers={
                    "Content-Type": "application/sql",
                    "Neon-Connection-String": connstr,
                    "Neon-Pool-Opt-In": "true",
                },
            )
            assert response.http_version == "HTTP/2"

            if expected_code is not None:
                assert response.status_code == expected_code, f"response: {response.json()}"
            return response.json()

    def get_metrics(self) -> str:
        request_result = requests.get(f"http://{self.host}:{self.http_port}/metrics")
        return request_result.text

    @staticmethod
    def get_session_id(uri_prefix, uri_line):
        assert uri_prefix in uri_line

        url_parts = urlparse(uri_line)
        psql_session_id = url_parts.path[1:]
        assert psql_session_id.isalnum(), "session_id should only contain alphanumeric chars"

        return psql_session_id

    @staticmethod
    async def find_auth_link(link_auth_uri, proc):
        for _ in range(100):
            line = (await proc.stderr.readline()).decode("utf-8").strip()
            log.info(f"psql line: {line}")
            if link_auth_uri in line:
                log.info(f"SUCCESS, found auth url: {line}")
                return line

    def __enter__(self) -> NeonProxy:
        return self

    def __exit__(
        self,
        exc_type: Optional[type[BaseException]],
        exc: Optional[BaseException],
        tb: Optional[TracebackType],
    ):
        if self._popen is not None:
            self._popen.terminate()
            try:
                self._popen.wait(timeout=5)
            except subprocess.TimeoutExpired:
                log.warning("failed to gracefully terminate proxy; killing")
                self._popen.kill()

    @staticmethod
    async def activate_link_auth(
        local_vanilla_pg, proxy_with_metric_collector, psql_session_id, create_user=True
    ):
        pg_user = "proxy"

        if create_user:
            log.info("creating a new user for link auth test")
            local_vanilla_pg.enable_tls()
            local_vanilla_pg.start()
            local_vanilla_pg.safe_psql(f"create user {pg_user} with login superuser")

        db_info = json.dumps(
            {
                "session_id": psql_session_id,
                "result": {
                    "Success": {
                        "host": local_vanilla_pg.default_options["host"],
                        "port": local_vanilla_pg.default_options["port"],
                        "dbname": local_vanilla_pg.default_options["dbname"],
                        "user": pg_user,
                        "aux": {
                            "project_id": "test_project_id",
                            "endpoint_id": "test_endpoint_id",
                            "branch_id": "test_branch_id",
                        },
                    }
                },
            }
        )

        log.info("sending session activation message")
        psql = await PSQL(
            host=proxy_with_metric_collector.host,
            port=proxy_with_metric_collector.mgmt_port,
        ).run(db_info)
        assert psql.stdout is not None
        out = (await psql.stdout.read()).decode("utf-8").strip()
        assert out == "ok"


@pytest.fixture(scope="function")
def link_proxy(
    port_distributor: PortDistributor, neon_binpath: Path, test_output_dir: Path
) -> Iterator[NeonProxy]:
    """Neon proxy that routes through link auth."""

    http_port = port_distributor.get_port()
    proxy_port = port_distributor.get_port()
    mgmt_port = port_distributor.get_port()
    external_http_port = port_distributor.get_port()

    with NeonProxy(
        neon_binpath=neon_binpath,
        test_output_dir=test_output_dir,
        proxy_port=proxy_port,
        http_port=http_port,
        mgmt_port=mgmt_port,
        external_http_port=external_http_port,
        auth_backend=NeonProxy.Link(),
    ) as proxy:
        proxy.start()
        yield proxy


@pytest.fixture(scope="function")
def static_proxy(
    vanilla_pg: VanillaPostgres,
    port_distributor: PortDistributor,
    neon_binpath: Path,
    test_output_dir: Path,
) -> Iterator[NeonProxy]:
    """Neon proxy that routes directly to vanilla postgres."""

    port = vanilla_pg.default_options["port"]
    host = vanilla_pg.default_options["host"]
    dbname = vanilla_pg.default_options["dbname"]
    auth_endpoint = f"postgres://proxy:password@{host}:{port}/{dbname}"

    # For simplicity, we use the same user for both `--auth-endpoint` and `safe_psql`
    vanilla_pg.start()
    vanilla_pg.safe_psql("create user proxy with login superuser password 'password'")
    vanilla_pg.safe_psql("CREATE SCHEMA IF NOT EXISTS neon_control_plane")
    vanilla_pg.safe_psql(
        "CREATE TABLE neon_control_plane.endpoints (endpoint_id VARCHAR(255) PRIMARY KEY, allowed_ips VARCHAR(255))"
    )

    proxy_port = port_distributor.get_port()
    mgmt_port = port_distributor.get_port()
    http_port = port_distributor.get_port()
    external_http_port = port_distributor.get_port()

    with NeonProxy(
        neon_binpath=neon_binpath,
        test_output_dir=test_output_dir,
        proxy_port=proxy_port,
        http_port=http_port,
        mgmt_port=mgmt_port,
        external_http_port=external_http_port,
        auth_backend=NeonProxy.Postgres(auth_endpoint),
    ) as proxy:
        proxy.start()
        yield proxy


class Endpoint(PgProtocol, LogUtils):
    """An object representing a Postgres compute endpoint managed by the control plane."""

    def __init__(
        self,
        env: NeonEnv,
        tenant_id: TenantId,
        pg_port: int,
        http_port: int,
        check_stop_result: bool = True,
    ):
        super().__init__(host="localhost", port=pg_port, user="cloud_admin", dbname="postgres")
        self.env = env
        self.branch_name: Optional[str] = None  # dubious
        self.endpoint_id: Optional[str] = None  # dubious, see asserts below
        self.pgdata_dir: Optional[Path] = None  # Path to computenode PGDATA
        self.tenant_id = tenant_id
        self.pg_port = pg_port
        self.http_port = http_port
        self.check_stop_result = check_stop_result
        # passed to endpoint create and endpoint reconfigure
        self.active_safekeepers: list[int] = list(map(lambda sk: sk.id, env.safekeepers))
        # path to conf is <repo_dir>/endpoints/<endpoint_id>/pgdata/postgresql.conf

        # Semaphore is set to 1 when we start, and acquire'd back to zero when we stop
        #
        # We use a semaphore rather than a bool so that racing calls to stop() don't
        # try and stop the same process twice, as stop() is called by test teardown and
        # potentially by some __del__ chains in other threads.
        self._running = threading.Semaphore(0)

    def http_client(
        self, auth_token: Optional[str] = None, retries: Optional[Retry] = None
    ) -> EndpointHttpClient:
        return EndpointHttpClient(
            port=self.http_port,
        )

    def create(
        self,
        branch_name: str,
        endpoint_id: Optional[str] = None,
        hot_standby: bool = False,
        lsn: Optional[Lsn] = None,
        config_lines: Optional[list[str]] = None,
        pageserver_id: Optional[int] = None,
        allow_multiple: bool = False,
    ) -> Endpoint:
        """
        Create a new Postgres endpoint.
        Returns self.
        """

        if not config_lines:
            config_lines = []

        endpoint_id = endpoint_id or self.env.generate_endpoint_id()
        self.endpoint_id = endpoint_id
        self.branch_name = branch_name

        self.env.neon_cli.endpoint_create(
            branch_name,
            endpoint_id=self.endpoint_id,
            tenant_id=self.tenant_id,
            lsn=lsn,
            hot_standby=hot_standby,
            pg_port=self.pg_port,
            http_port=self.http_port,
            pg_version=self.env.pg_version,
            pageserver_id=pageserver_id,
            allow_multiple=allow_multiple,
        )
        path = Path("endpoints") / self.endpoint_id / "pgdata"
        self.pgdata_dir = self.env.repo_dir / path
        self.logfile = self.endpoint_path() / "compute.log"

        config_lines = config_lines or []

        # set small 'max_replication_write_lag' to enable backpressure
        # and make tests more stable.
        config_lines = ["max_replication_write_lag=15MB"] + config_lines

        self.config(config_lines)

        return self

    def start(
        self,
        remote_ext_config: Optional[str] = None,
        pageserver_id: Optional[int] = None,
        safekeepers: Optional[list[int]] = None,
        allow_multiple: bool = False,
        basebackup_request_tries: Optional[int] = None,
    ) -> Endpoint:
        """
        Start the Postgres instance.
        Returns self.
        """

        assert self.endpoint_id is not None

        # If `safekeepers` is not None, they are remember them as active and use
        # in the following commands.
        if safekeepers is not None:
            self.active_safekeepers = safekeepers

        self.env.neon_cli.endpoint_start(
            self.endpoint_id,
            safekeepers=self.active_safekeepers,
            remote_ext_config=remote_ext_config,
            pageserver_id=pageserver_id,
            allow_multiple=allow_multiple,
            basebackup_request_tries=basebackup_request_tries,
        )
        self._running.release(1)

        return self

    def endpoint_path(self) -> Path:
        """Path to endpoint directory"""
        assert self.endpoint_id
        path = Path("endpoints") / self.endpoint_id
        return self.env.repo_dir / path

    def pg_data_dir_path(self) -> Path:
        """Path to Postgres data directory"""
        return self.endpoint_path() / "pgdata"

    def pg_xact_dir_path(self) -> Path:
        """Path to pg_xact dir"""
        return self.pg_data_dir_path() / "pg_xact"

    def pg_twophase_dir_path(self) -> Path:
        """Path to pg_twophase dir"""
        return self.pg_data_dir_path() / "pg_twophase"

    def config_file_path(self) -> Path:
        """Path to the postgresql.conf in the endpoint directory (not the one in pgdata)"""
        return self.endpoint_path() / "postgresql.conf"

    def config(self, lines: list[str]) -> Endpoint:
        """
        Add lines to postgresql.conf.
        Lines should be an array of valid postgresql.conf rows.
        Returns self.
        """

        with open(self.config_file_path(), "a") as conf:
            for line in lines:
                conf.write(line)
                conf.write("\n")

        return self

    def edit_hba(self, hba: list[str]):
        """Prepend hba lines into pg_hba.conf file."""
        with open(os.path.join(self.pg_data_dir_path(), "pg_hba.conf"), "r+") as conf_file:
            data = conf_file.read()
            conf_file.seek(0)
            conf_file.write("\n".join(hba) + "\n")
            conf_file.write(data)

        if self.is_running():
            self.safe_psql("SELECT pg_reload_conf()")

    def is_running(self):
        return self._running._value > 0

    def reconfigure(
        self, pageserver_id: Optional[int] = None, safekeepers: Optional[list[int]] = None
    ):
        assert self.endpoint_id is not None
        # If `safekeepers` is not None, they are remember them as active and use
        # in the following commands.
        if safekeepers is not None:
            self.active_safekeepers = safekeepers
        self.env.neon_cli.endpoint_reconfigure(
            self.endpoint_id, self.tenant_id, pageserver_id, self.active_safekeepers
        )

    def respec(self, **kwargs: Any) -> None:
        """Update the endpoint.json file used by control_plane."""
        # Read config
        config_path = os.path.join(self.endpoint_path(), "endpoint.json")
        with open(config_path) as f:
            data_dict: dict[str, Any] = json.load(f)

        # Write it back updated
        with open(config_path, "w") as file:
            log.info(json.dumps(dict(data_dict, **kwargs)))
            json.dump(dict(data_dict, **kwargs), file, indent=4)

    # Please note: Migrations only run if pg_skip_catalog_updates is false
    def wait_for_migrations(self, num_migrations: int = 11):
        with self.cursor() as cur:

            def check_migrations_done():
                cur.execute("SELECT id FROM neon_migration.migration_id")
                migration_id: int = cur.fetchall()[0][0]
                assert migration_id >= num_migrations

            wait_until(20, 0.5, check_migrations_done)

    # Mock the extension part of spec passed from control plane for local testing
    # endpooint.rs adds content of this file as a part of the spec.json
    def create_remote_extension_spec(self, spec: dict[str, Any]):
        """Create a remote extension spec file for the endpoint."""
        remote_extensions_spec_path = os.path.join(
            self.endpoint_path(), "remote_extensions_spec.json"
        )

        with open(remote_extensions_spec_path, "w") as file:
            json.dump(spec, file, indent=4)

    def stop(
        self,
        mode: str = "fast",
        sks_wait_walreceiver_gone: Optional[tuple[list[Safekeeper], TimelineId]] = None,
    ) -> Endpoint:
        """
        Stop the Postgres instance if it's running.

        Because test teardown might try and stop an endpoint concurrently with
        test code stopping the endpoint, this method is thread safe

        If sks_wait_walreceiever_gone is not None, wait for the safekeepers in
        this list to have no walreceivers, i.e. compute endpoint connection be
        gone. When endpoint is stopped in immediate mode and started again this
        avoids race of old connection delivering some data after
        sync-safekeepers check, which makes basebackup unusable. TimelineId is
        needed because endpoint doesn't know it.

        A better solution would be bump term when sync-safekeepers is skipped on
        start, see #9079.

        Returns self.
        """

        running = self._running.acquire(blocking=False)
        if running:
            assert self.endpoint_id is not None
            self.env.neon_cli.endpoint_stop(
                self.endpoint_id, check_return_code=self.check_stop_result, mode=mode
            )

        if sks_wait_walreceiver_gone is not None:
            for sk in sks_wait_walreceiver_gone[0]:
                cli = sk.http_client()
                wait_walreceivers_absent(cli, self.tenant_id, sks_wait_walreceiver_gone[1])

        return self

    def stop_and_destroy(self, mode: str = "immediate") -> Endpoint:
        """
        Stop the Postgres instance, then destroy the endpoint.
        Returns self.
        """

        running = self._running.acquire(blocking=False)
        if running:
            assert self.endpoint_id is not None
            self.env.neon_cli.endpoint_stop(
                self.endpoint_id, True, check_return_code=self.check_stop_result, mode=mode
            )
            self.endpoint_id = None

        return self

    def create_start(
        self,
        branch_name: str,
        endpoint_id: Optional[str] = None,
        hot_standby: bool = False,
        lsn: Optional[Lsn] = None,
        config_lines: Optional[list[str]] = None,
        remote_ext_config: Optional[str] = None,
        pageserver_id: Optional[int] = None,
        allow_multiple: bool = False,
        basebackup_request_tries: Optional[int] = None,
    ) -> Endpoint:
        """
        Create an endpoint, apply config, and start Postgres.
        Returns self.
        """

        self.create(
            branch_name=branch_name,
            endpoint_id=endpoint_id,
            config_lines=config_lines,
            hot_standby=hot_standby,
            lsn=lsn,
            pageserver_id=pageserver_id,
            allow_multiple=allow_multiple,
        ).start(
            remote_ext_config=remote_ext_config,
            pageserver_id=pageserver_id,
            allow_multiple=allow_multiple,
            basebackup_request_tries=basebackup_request_tries,
        )

        return self

    def __enter__(self) -> Endpoint:
        return self

    def __exit__(
        self,
        exc_type: Optional[type[BaseException]],
        exc: Optional[BaseException],
        tb: Optional[TracebackType],
    ):
        self.stop()

    # Checkpoints running endpoint and returns pg_wal size in MB.
    def get_pg_wal_size(self):
        log.info(f'checkpointing at LSN {self.safe_psql("select pg_current_wal_lsn()")[0][0]}')
        self.safe_psql("checkpoint")
        assert self.pgdata_dir is not None  # please mypy
        return get_dir_size(self.pgdata_dir / "pg_wal") / 1024 / 1024

    def clear_shared_buffers(self, cursor: Optional[Any] = None):
        """
        Best-effort way to clear postgres buffers. Pinned buffers will not be 'cleared.'

        Might also clear LFC.
        """
        if cursor is not None:
            cursor.execute("select clear_buffer_cache()")
        else:
            self.safe_psql("select clear_buffer_cache()")


class EndpointFactory:
    """An object representing multiple compute endpoints."""

    def __init__(self, env: NeonEnv):
        self.env = env
        self.num_instances: int = 0
        self.endpoints: list[Endpoint] = []

    def create_start(
        self,
        branch_name: str,
        endpoint_id: Optional[str] = None,
        tenant_id: Optional[TenantId] = None,
        lsn: Optional[Lsn] = None,
        hot_standby: bool = False,
        config_lines: Optional[list[str]] = None,
        remote_ext_config: Optional[str] = None,
        pageserver_id: Optional[int] = None,
        basebackup_request_tries: Optional[int] = None,
    ) -> Endpoint:
        ep = Endpoint(
            self.env,
            tenant_id=tenant_id or self.env.initial_tenant,
            pg_port=self.env.port_distributor.get_port(),
            http_port=self.env.port_distributor.get_port(),
        )
        self.num_instances += 1
        self.endpoints.append(ep)

        return ep.create_start(
            branch_name=branch_name,
            endpoint_id=endpoint_id,
            hot_standby=hot_standby,
            config_lines=config_lines,
            lsn=lsn,
            remote_ext_config=remote_ext_config,
            pageserver_id=pageserver_id,
            basebackup_request_tries=basebackup_request_tries,
        )

    def create(
        self,
        branch_name: str,
        endpoint_id: Optional[str] = None,
        tenant_id: Optional[TenantId] = None,
        lsn: Optional[Lsn] = None,
        hot_standby: bool = False,
        config_lines: Optional[list[str]] = None,
        pageserver_id: Optional[int] = None,
    ) -> Endpoint:
        ep = Endpoint(
            self.env,
            tenant_id=tenant_id or self.env.initial_tenant,
            pg_port=self.env.port_distributor.get_port(),
            http_port=self.env.port_distributor.get_port(),
        )

        endpoint_id = endpoint_id or self.env.generate_endpoint_id()

        self.num_instances += 1
        self.endpoints.append(ep)

        return ep.create(
            branch_name=branch_name,
            endpoint_id=endpoint_id,
            lsn=lsn,
            hot_standby=hot_standby,
            config_lines=config_lines,
            pageserver_id=pageserver_id,
        )

    def stop_all(self, fail_on_error=True) -> EndpointFactory:
        exception = None
        for ep in self.endpoints:
            try:
                ep.stop()
            except Exception as e:
                log.error(f"Failed to stop endpoint {ep.endpoint_id}: {e}")
                exception = e

        if fail_on_error and exception is not None:
            raise exception

        return self

    def new_replica(
        self, origin: Endpoint, endpoint_id: str, config_lines: Optional[list[str]] = None
    ):
        branch_name = origin.branch_name
        assert origin in self.endpoints
        assert branch_name is not None

        return self.create(
            branch_name=branch_name,
            endpoint_id=endpoint_id,
            tenant_id=origin.tenant_id,
            lsn=None,
            hot_standby=True,
            config_lines=config_lines,
        )

    def new_replica_start(
        self, origin: Endpoint, endpoint_id: str, config_lines: Optional[list[str]] = None
    ):
        branch_name = origin.branch_name
        assert origin in self.endpoints
        assert branch_name is not None

        return self.create_start(
            branch_name=branch_name,
            endpoint_id=endpoint_id,
            tenant_id=origin.tenant_id,
            lsn=None,
            hot_standby=True,
            config_lines=config_lines,
        )


@dataclass
class SafekeeperPort:
    pg: int
    pg_tenant_only: int
    http: int


@dataclass
class Safekeeper(LogUtils):
    """An object representing a running safekeeper daemon."""

    env: NeonEnv
    port: SafekeeperPort
    id: int
    running: bool = False

    def __init__(
        self,
        env: NeonEnv,
        port: SafekeeperPort,
        id: int,
        running: bool = False,
        extra_opts: Optional[list[str]] = None,
    ):
        self.env = env
        self.port = port
        self.id = id
        self.running = running
        self.logfile = Path(self.data_dir) / f"safekeeper-{id}.log"

        if extra_opts is None:
            # Testing defaults: enable everything, and set short timeouts so that background
            # work will happen during short tests.
            # **Note**: Any test that explicitly sets extra_opts will not get these defaults.
            extra_opts = [
                "--enable-offload",
                "--delete-offloaded-wal",
                "--partial-backup-timeout",
                "10s",
                "--control-file-save-interval",
                "1s",
                "--eviction-min-resident",
                "10s",
            ]

        self.extra_opts = extra_opts

    def start(
        self, extra_opts: Optional[list[str]] = None, timeout_in_seconds: Optional[int] = None
    ) -> Safekeeper:
        if extra_opts is None:
            # Apply either the extra_opts passed in, or the ones from our constructor: we do not merge the two.
            extra_opts = self.extra_opts

        assert self.running is False

        s3_env_vars = None
        if isinstance(self.env.safekeepers_remote_storage, S3Storage):
            s3_env_vars = self.env.safekeepers_remote_storage.access_env_vars()

        self.env.neon_cli.safekeeper_start(
            self.id,
            extra_opts=extra_opts,
            timeout_in_seconds=timeout_in_seconds,
            extra_env_vars=s3_env_vars,
        )
        self.running = True
        # wait for wal acceptor start by checking its status
        started_at = time.time()
        while True:
            try:
                with self.http_client() as http_cli:
                    http_cli.check_status()
            except Exception as e:
                elapsed = time.time() - started_at
                if elapsed > 3:
                    raise RuntimeError(
                        f"timed out waiting {elapsed:.0f}s for wal acceptor start: {e}"
                    ) from e
                time.sleep(0.5)
            else:
                break  # success
        return self

    def stop(self, immediate: bool = False) -> Safekeeper:
        self.env.neon_cli.safekeeper_stop(self.id, immediate)
        self.running = False
        return self

    def assert_no_errors(self):
        assert not self.log_contains("manager task finished prematurely")
        assert not self.log_contains("error while acquiring WalResidentTimeline guard")
        assert not self.log_contains("timeout while acquiring WalResidentTimeline guard")

    def append_logical_message(
        self, tenant_id: TenantId, timeline_id: TimelineId, request: dict[str, Any]
    ) -> dict[str, Any]:
        """
        Send JSON_CTRL query to append LogicalMessage to WAL and modify
        safekeeper state. It will construct LogicalMessage from provided
        prefix and message, and then will write it to WAL.
        """

        # "replication=0" hacks psycopg not to send additional queries
        # on startup, see https://github.com/psycopg/psycopg2/pull/482
        token = self.env.auth_keys.generate_tenant_token(tenant_id)
        connstr = f"host=localhost port={self.port.pg} password={token} replication=0 options='-c timeline_id={timeline_id} tenant_id={tenant_id}'"

        with closing(psycopg2.connect(connstr)) as conn:
            # server doesn't support transactions
            conn.autocommit = True
            with conn.cursor() as cur:
                request_json = json.dumps(request)
                log.info(f"JSON_CTRL request on port {self.port.pg}: {request_json}")
                cur.execute("JSON_CTRL " + request_json)
                all = cur.fetchall()
                log.info(f"JSON_CTRL response: {all[0][0]}")
                res = json.loads(all[0][0])
                assert isinstance(res, dict)
                return res

    def http_client(
        self, auth_token: Optional[str] = None, gen_sk_wide_token: bool = True
    ) -> SafekeeperHttpClient:
        """
        When auth_token is None but gen_sk_wide is True creates safekeeper wide
        token, which is a reasonable default.
        """
        if auth_token is None and gen_sk_wide_token:
            auth_token = self.env.auth_keys.generate_safekeeper_token()
        is_testing_enabled = '"testing"' in self.env.get_binary_version("safekeeper")
        return SafekeeperHttpClient(
            port=self.port.http, auth_token=auth_token, is_testing_enabled=is_testing_enabled
        )

    def get_timeline_start_lsn(self, tenant_id: TenantId, timeline_id: TimelineId) -> Lsn:
        timeline_status = self.http_client().timeline_status(tenant_id, timeline_id)
        timeline_start_lsn = timeline_status.timeline_start_lsn
        log.info(f"sk {self.id} timeline start LSN: {timeline_start_lsn}")
        return timeline_start_lsn

    def get_flush_lsn(self, tenant_id: TenantId, timeline_id: TimelineId) -> Lsn:
        timeline_status = self.http_client().timeline_status(tenant_id, timeline_id)
        flush_lsn = timeline_status.flush_lsn
        log.info(f"sk {self.id} flush LSN: {flush_lsn}")
        return flush_lsn

    def pull_timeline(
        self, srcs: list[Safekeeper], tenant_id: TenantId, timeline_id: TimelineId
    ) -> dict[str, Any]:
        """
        pull_timeline from srcs to self.
        """
        src_https = [f"http://localhost:{sk.port.http}" for sk in srcs]
        res = self.http_client().pull_timeline(
            {"tenant_id": str(tenant_id), "timeline_id": str(timeline_id), "http_hosts": src_https}
        )
        src_ids = [sk.id for sk in srcs]
        log.info(f"finished pulling timeline from {src_ids} to {self.id}")
        return res

    @property
    def data_dir(self) -> Path:
        return self.env.repo_dir / "safekeepers" / f"sk{self.id}"

    def timeline_dir(self, tenant_id, timeline_id) -> Path:
        return self.data_dir / str(tenant_id) / str(timeline_id)

    # list partial uploaded segments of this safekeeper. Works only for
    # RemoteStorageKind.LOCAL_FS.
    def list_uploaded_segments(self, tenant_id: TenantId, timeline_id: TimelineId):
        tline_path = (
            self.env.repo_dir
            / "local_fs_remote_storage"
            / "safekeeper"
            / str(tenant_id)
            / str(timeline_id)
        )
        assert isinstance(self.env.safekeepers_remote_storage, LocalFsStorage)
        segs = self._list_segments_in_dir(
            tline_path, lambda name: ".metadata" not in name and ".___temp" not in name
        )
        mysegs = [s for s in segs if f"sk{self.id}" in s]
        return mysegs

    def list_segments(self, tenant_id, timeline_id) -> list[str]:
        """
        Get list of segment names of the given timeline.
        """
        tli_dir = self.timeline_dir(tenant_id, timeline_id)
        return self._list_segments_in_dir(
            tli_dir, lambda name: not name.startswith("safekeeper.control")
        )

    def _list_segments_in_dir(self, path: Path, keep_filter: Callable[[str], bool]) -> list[str]:
        segments = []
        for _, _, filenames in os.walk(path):
            segments.extend([f for f in filenames if keep_filter(f)])
        segments.sort()
        return segments

    def checkpoint_up_to(
        self, tenant_id: TenantId, timeline_id: TimelineId, lsn: Lsn, wait_wal_removal=True
    ):
        """
        Assuming pageserver(s) uploaded to s3 up to `lsn`,
        1) wait for remote_consistent_lsn and wal_backup_lsn on safekeeper to reach it.
        2) checkpoint timeline on safekeeper, which should remove WAL before this LSN; optionally wait for that.
        """
        client = self.http_client()

        target_segment_file = lsn.segment_name()

        def are_segments_removed():
            segments = self.list_segments(tenant_id, timeline_id)
            log.info(
                f"waiting for all segments before {target_segment_file} to be removed from sk {self.id}, current segments: {segments}"
            )
            assert all(target_segment_file <= s for s in segments)

        def are_lsns_advanced():
            stat = client.timeline_status(tenant_id, timeline_id)
            log.info(
                f"waiting for remote_consistent_lsn and backup_lsn on sk {self.id} to reach {lsn}, currently remote_consistent_lsn={stat.remote_consistent_lsn}, backup_lsn={stat.backup_lsn}"
            )
            assert stat.remote_consistent_lsn >= lsn and stat.backup_lsn >= lsn.segment_lsn()

        # xxx: max wait is long because we might be waiting for reconnection from
        # pageserver to this safekeeper
        wait_until(30, 1, are_lsns_advanced)
        client.checkpoint(tenant_id, timeline_id)
        if wait_wal_removal:
            wait_until(30, 1, are_segments_removed)

    def wait_until_paused(self, failpoint: str):
        msg = f"at failpoint {failpoint}"

        def paused():
            log.info(f"waiting for hitting failpoint {failpoint}")
            self.assert_log_contains(msg)

        wait_until(20, 0.5, paused)


class NeonBroker(LogUtils):
    """An object managing storage_broker instance"""

    def __init__(self, env: NeonEnv):
        super().__init__(logfile=env.repo_dir / "storage_broker.log")
        self.env = env
        self.port: int = self.env.port_distributor.get_port()
        self.running = False

    def start(
        self,
        timeout_in_seconds: Optional[int] = None,
    ):
        assert not self.running
        self.env.neon_cli.storage_broker_start(timeout_in_seconds)
        self.running = True
        return self

    def stop(self):
        if self.running:
            self.env.neon_cli.storage_broker_stop()
            self.running = False
        return self

    def listen_addr(self):
        return f"127.0.0.1:{self.port}"

    def client_url(self):
        return f"http://{self.listen_addr()}"

    def assert_no_errors(self):
        assert_no_errors(self.logfile, "storage_controller", [])


# TODO: Replace with `StrEnum` when we upgrade to python 3.11
class NodeKind(str, Enum):
    PAGESERVER = "pageserver"
    SAFEKEEPER = "safekeeper"


class StorageScrubber:
    def __init__(self, env: NeonEnv, log_dir: Path):
        self.env = env
        self.log_dir = log_dir

    def scrubber_cli(
        self, args: list[str], timeout, extra_env: Optional[dict[str, str]] = None
    ) -> str:
        assert isinstance(self.env.pageserver_remote_storage, S3Storage)
        s3_storage = self.env.pageserver_remote_storage

        env = {
            "REGION": s3_storage.bucket_region,
            "BUCKET": s3_storage.bucket_name,
            "BUCKET_PREFIX": s3_storage.prefix_in_bucket,
            "RUST_LOG": "INFO",
            "PAGESERVER_DISABLE_FILE_LOGGING": "1",
        }
        env.update(s3_storage.access_env_vars())

        if s3_storage.endpoint is not None:
            env.update({"AWS_ENDPOINT_URL": s3_storage.endpoint})

        if extra_env is not None:
            env.update(extra_env)

        base_args = [
            str(self.env.neon_binpath / "storage_scrubber"),
            f"--controller-api={self.env.storage_controller.api_root()}",
        ]
        args = base_args + args

        log.info(f"Invoking scrubber command {args} with env: {env}")
        (output_path, stdout, status_code) = subprocess_capture(
            self.log_dir,
            args,
            env=env,
            check=True,
            capture_stdout=True,
            timeout=timeout,
        )
        if status_code:
            log.warning(f"Scrub command {args} failed")
            log.warning(f"Scrub environment: {env}")
            log.warning(f"Output at: {output_path}")

            raise RuntimeError(f"Scrubber failed while running {args}")

        assert stdout is not None
        return stdout

    def scan_metadata_safekeeper(
        self,
        timeline_lsns: list[dict[str, Any]],
        cloud_admin_api_url: str,
        cloud_admin_api_token: str,
    ) -> tuple[bool, Any]:
        extra_env = {
            "CLOUD_ADMIN_API_URL": cloud_admin_api_url,
            "CLOUD_ADMIN_API_TOKEN": cloud_admin_api_token,
        }
        return self.scan_metadata(
            node_kind=NodeKind.SAFEKEEPER, timeline_lsns=timeline_lsns, extra_env=extra_env
        )

    def scan_metadata(
        self,
        post_to_storage_controller: bool = False,
        node_kind: NodeKind = NodeKind.PAGESERVER,
        timeline_lsns: Optional[list[dict[str, Any]]] = None,
        extra_env: Optional[dict[str, str]] = None,
    ) -> tuple[bool, Any]:
        """
        Returns the health status and the metadata summary.
        """
        args = ["scan-metadata", "--node-kind", node_kind.value, "--json"]
        if post_to_storage_controller:
            args.append("--post")
        if timeline_lsns is not None:
            args.append("--timeline-lsns")
            args.append(json.dumps(timeline_lsns))
        stdout = self.scrubber_cli(args, timeout=30, extra_env=extra_env)

        try:
            summary = json.loads(stdout)
            # summary does not contain "with_warnings" if node_kind is the safekeeper
            no_warnings = "with_warnings" not in summary or not summary["with_warnings"]
            healthy = not summary["with_errors"] and no_warnings
            return healthy, summary
        except:
            log.error("Failed to decode JSON output from `scan-metadata`.  Dumping stdout:")
            log.error(stdout)
            raise

    def tenant_snapshot(self, tenant_id: TenantId, output_path: Path):
        stdout = self.scrubber_cli(
            ["tenant-snapshot", "--tenant-id", str(tenant_id), "--output-path", str(output_path)],
            timeout=30,
        )
        log.info(f"tenant-snapshot output: {stdout}")

    def pageserver_physical_gc(
        self,
        min_age_secs: int,
        tenant_ids: Optional[list[TenantId]] = None,
        mode: Optional[str] = None,
    ):
        args = ["pageserver-physical-gc", "--min-age", f"{min_age_secs}s"]

        if tenant_ids is None:
            tenant_ids = []

        for tenant_id in tenant_ids:
            args.extend(["--tenant-id", str(tenant_id)])

        if mode is not None:
            args.extend(["--mode", mode])

        stdout = self.scrubber_cli(
            args,
            timeout=30,
        )
        try:
            return json.loads(stdout)
        except:
            log.error(
                "Failed to decode JSON output from `pageserver-physical_gc`.  Dumping stdout:"
            )
            log.error(stdout)
            raise


def pytest_addoption(parser: Parser):
    parser.addoption(
        "--preserve-database-files",
        action="store_true",
        default=False,
        help="Preserve timeline files after the test suite is over",
    )


SMALL_DB_FILE_NAME_REGEX: re.Pattern[str] = re.compile(
    r"config-v1|heatmap-v1|metadata|.+\.(?:toml|pid|json|sql|conf)"
)


SKIP_DIRS = frozenset(
    (
        "pg_wal",
        "pg_stat",
        "pg_stat_tmp",
        "pg_subtrans",
        "pg_logical",
        "pg_replslot/wal_proposer_slot",
    )
)

SKIP_FILES = frozenset(
    (
        "pg_internal.init",
        "pg.log",
        "zenith.signal",
        "pg_hba.conf",
        "postgresql.conf",
        "postmaster.opts",
        "postmaster.pid",
        "pg_control",
        "pg_dynshmem",
    )
)


def should_skip_dir(dirname: str) -> bool:
    return dirname in SKIP_DIRS


def should_skip_file(filename: str) -> bool:
    if filename in SKIP_FILES:
        return True
    # check for temp table files according to https://www.postgresql.org/docs/current/storage-file-layout.html
    # i e "tBBB_FFF"
    if not filename.startswith("t"):
        return False

    tmp_name = filename[1:].split("_")
    if len(tmp_name) != 2:
        return False

    try:
        list(map(int, tmp_name))
    except:  # noqa: E722
        return False
    return True


#
# Test helpers
#
def list_files_to_compare(pgdata_dir: Path) -> list[str]:
    pgdata_files = []
    for root, _dirs, filenames in os.walk(pgdata_dir):
        for filename in filenames:
            rel_dir = os.path.relpath(root, pgdata_dir)
            # Skip some dirs and files we don't want to compare
            if should_skip_dir(rel_dir) or should_skip_file(filename):
                continue
            rel_file = os.path.join(rel_dir, filename)
            pgdata_files.append(rel_file)

    pgdata_files.sort()
    log.info(pgdata_files)
    return pgdata_files


# pg is the existing and running compute node, that we want to compare with a basebackup
def check_restored_datadir_content(
    test_output_dir: Path,
    env: NeonEnv,
    endpoint: Endpoint,
    ignored_files: Optional[list[str]] = None,
):
    pg_bin = PgBin(test_output_dir, env.pg_distrib_dir, env.pg_version)

    # Get the timeline ID. We need it for the 'basebackup' command
    timeline_id = TimelineId(endpoint.safe_psql("SHOW neon.timeline_id")[0][0])

    # stop postgres to ensure that files won't change
    endpoint.stop()

    # Read the shutdown checkpoint's LSN
    checkpoint_lsn = pg_bin.get_pg_controldata_checkpoint_lsn(endpoint.pg_data_dir_path())

    # Take a basebackup from pageserver
    restored_dir_path = env.repo_dir / f"{endpoint.endpoint_id}_restored_datadir"
    restored_dir_path.mkdir(exist_ok=True)

    psql_path = os.path.join(pg_bin.pg_bin_path, "psql")

    pageserver_id = env.storage_controller.locate(endpoint.tenant_id)[0]["node_id"]
    cmd = rf"""
        {psql_path}                                    \
            --no-psqlrc                                \
            postgres://localhost:{env.get_pageserver(pageserver_id).service_port.pg}  \
            -c 'basebackup {endpoint.tenant_id} {timeline_id} {checkpoint_lsn}'  \
         | tar -x -C {restored_dir_path}
    """

    # Set LD_LIBRARY_PATH in the env properly, otherwise we may use the wrong libpq.
    # PgBin sets it automatically, but here we need to pipe psql output to the tar command.
    psql_env = {"LD_LIBRARY_PATH": pg_bin.pg_lib_dir}
    result = subprocess.run(cmd, env=psql_env, capture_output=True, text=True, shell=True)

    # Print captured stdout/stderr if basebackup cmd failed.
    if result.returncode != 0:
        log.error("Basebackup shell command failed with:")
        log.error(result.stdout)
        log.error(result.stderr)
    assert result.returncode == 0

    # list files we're going to compare
    assert endpoint.pgdata_dir
    pgdata_files = list_files_to_compare(Path(endpoint.pgdata_dir))

    restored_files = list_files_to_compare(restored_dir_path)

    if pgdata_files != restored_files:
        # filter pg_xact and multixact files which are downloaded on demand
        pgdata_files = [
            f
            for f in pgdata_files
            if not f.startswith("pg_xact") and not f.startswith("pg_multixact")
        ]

    if ignored_files:
        pgdata_files = [f for f in pgdata_files if f not in ignored_files]
        restored_files = [f for f in restored_files if f not in ignored_files]

    # check that file sets are equal
    assert pgdata_files == restored_files

    # compare content of the files
    # filecmp returns (match, mismatch, error) lists
    # We've already filtered all mismatching files in list_files_to_compare(),
    # so here expect that the content is identical
    (match, mismatch, error) = filecmp.cmpfiles(
        endpoint.pgdata_dir, restored_dir_path, pgdata_files, shallow=False
    )
    log.info(f"filecmp result mismatch and error lists:\n\t mismatch={mismatch}\n\t error={error}")

    for f in mismatch:
        f1 = os.path.join(endpoint.pgdata_dir, f)
        f2 = os.path.join(restored_dir_path, f)
        stdout_filename = f"{f2}.filediff"

        with open(stdout_filename, "w") as stdout_f:
            subprocess.run(f"xxd -b {f1} > {f1}.hex ", shell=True)
            subprocess.run(f"xxd -b {f2} > {f2}.hex ", shell=True)

            cmd = f"diff {f1}.hex {f2}.hex"
            subprocess.run([cmd], stdout=stdout_f, shell=True)

    assert (mismatch, error) == ([], [])


def logical_replication_sync(subscriber: PgProtocol, publisher: PgProtocol) -> Lsn:
    """Wait logical replication subscriber to sync with publisher."""
    publisher_lsn = Lsn(publisher.safe_psql("SELECT pg_current_wal_flush_lsn()")[0][0])
    while True:
        res = subscriber.safe_psql("select latest_end_lsn from pg_catalog.pg_stat_subscription")[0][
            0
        ]
        if res:
            log.info(f"subscriber_lsn={res}")
            subscriber_lsn = Lsn(res)
            log.info(f"Subscriber LSN={subscriber_lsn}, publisher LSN={ publisher_lsn}")
            if subscriber_lsn >= publisher_lsn:
                return subscriber_lsn
        time.sleep(0.5)


def tenant_get_shards(
    env: NeonEnv, tenant_id: TenantId, pageserver_id: Optional[int] = None
) -> list[tuple[TenantShardId, NeonPageserver]]:
    """
    Helper for when you want to talk to one or more pageservers, and the
    caller _might_ have specified a pageserver, or they might leave it to
    us to figure out the shards for a tenant.

    If the caller provides `pageserver_id`, it will be used for all shards, even
    if the shard is indicated by storage controller to be on some other pageserver.

    Caller should over the response to apply their per-pageserver action to
    each shard
    """
    if pageserver_id is not None:
        override_pageserver = [p for p in env.pageservers if p.id == pageserver_id][0]
    else:
        override_pageserver = None

    if len(env.pageservers) > 1:
        return [
            (
                TenantShardId.parse(s["shard_id"]),
                override_pageserver or env.get_pageserver(s["node_id"]),
            )
            for s in env.storage_controller.locate(tenant_id)
        ]
    else:
        # Assume an unsharded tenant
        return [(TenantShardId(tenant_id, 0, 0), override_pageserver or env.pageserver)]


def wait_replica_caughtup(primary: Endpoint, secondary: Endpoint):
    primary_lsn = Lsn(
        primary.safe_psql_scalar("SELECT pg_current_wal_flush_lsn()", log_query=False)
    )
    while True:
        secondary_lsn = Lsn(
            secondary.safe_psql_scalar("SELECT pg_last_wal_replay_lsn()", log_query=False)
        )
        caught_up = secondary_lsn >= primary_lsn
        log.info(f"caughtup={caught_up}, primary_lsn={primary_lsn}, secondary_lsn={secondary_lsn}")
        if caught_up:
            return
        time.sleep(1)


def log_replica_lag(primary: Endpoint, secondary: Endpoint):
    last_replay_lsn = Lsn(
        secondary.safe_psql_scalar("SELECT pg_last_wal_replay_lsn()", log_query=False)
    )
    primary_lsn = Lsn(
        primary.safe_psql_scalar("SELECT pg_current_wal_flush_lsn()", log_query=False)
    )
    lag = primary_lsn - last_replay_lsn
    log.info(f"primary_lsn={primary_lsn}, replay_lsn={last_replay_lsn}, lag={lag}")


def wait_for_last_flush_lsn(
    env: NeonEnv,
    endpoint: Endpoint,
    tenant: TenantId,
    timeline: TimelineId,
    pageserver_id: Optional[int] = None,
    auth_token: Optional[str] = None,
) -> Lsn:
    """Wait for pageserver to catch up the latest flush LSN, returns the last observed lsn."""

    shards = tenant_get_shards(env, tenant, pageserver_id)

    last_flush_lsn = Lsn(endpoint.safe_psql("SELECT pg_current_wal_flush_lsn()")[0][0])

    results = []
    for tenant_shard_id, pageserver in shards:
        log.info(
            f"wait_for_last_flush_lsn: waiting for {last_flush_lsn} on shard {tenant_shard_id} on pageserver {pageserver.id})"
        )
        waited = wait_for_last_record_lsn(
            pageserver.http_client(auth_token=auth_token), tenant_shard_id, timeline, last_flush_lsn
        )

        assert waited >= last_flush_lsn
        results.append(waited)

    # Return the lowest LSN that has been ingested by all shards
    return min(results)


def flush_ep_to_pageserver(
    env: NeonEnv,
    ep: Endpoint,
    tenant: TenantId,
    timeline: TimelineId,
    pageserver_id: Optional[int] = None,
) -> Lsn:
    """
    Stop endpoint and wait until all committed WAL reaches the pageserver
    (last_record_lsn). This is for use by tests which want everything written so
    far to reach pageserver *and* expecting that no more data will arrive until
    endpoint starts again, so unlike wait_for_last_flush_lsn it polls
    safekeepers instead of compute to learn LSN.

    Returns the catch up LSN.
    """
    ep.stop()

    commit_lsn: Lsn = Lsn(0)
    # In principle in the absense of failures polling single sk would be enough.
    for sk in env.safekeepers:
        client = sk.http_client()
        # wait until compute connections are gone
        wait_walreceivers_absent(client, tenant, timeline)
        commit_lsn = max(client.get_commit_lsn(tenant, timeline), commit_lsn)

    # Note: depending on WAL filtering implementation, probably most shards
    # won't be able to reach commit_lsn (unless gaps are also ack'ed), so this
    # is broken in sharded case.
    shards = tenant_get_shards(env, tenant, pageserver_id)
    for tenant_shard_id, pageserver in shards:
        log.info(
            f"flush_ep_to_pageserver: waiting for {commit_lsn} on shard {tenant_shard_id} on pageserver {pageserver.id})"
        )
        waited = wait_for_last_record_lsn(
            pageserver.http_client(), tenant_shard_id, timeline, commit_lsn
        )

        assert waited >= commit_lsn

    return commit_lsn


def wait_for_wal_insert_lsn(
    env: NeonEnv,
    endpoint: Endpoint,
    tenant: TenantId,
    timeline: TimelineId,
    pageserver_id: Optional[int] = None,
) -> Lsn:
    """Wait for pageserver to catch up the latest flush LSN, returns the last observed lsn."""
    last_flush_lsn = Lsn(endpoint.safe_psql("SELECT pg_current_wal_insert_lsn()")[0][0])
    result = None
    for tenant_shard_id, pageserver in tenant_get_shards(env, tenant, pageserver_id):
        shard_r = wait_for_last_record_lsn(
            pageserver.http_client(), tenant_shard_id, timeline, last_flush_lsn
        )
        if result is None:
            result = shard_r

    assert result is not None
    return result


def fork_at_current_lsn(
    env: NeonEnv,
    endpoint: Endpoint,
    new_branch_name: str,
    ancestor_branch_name: str,
    tenant_id: Optional[TenantId] = None,
) -> TimelineId:
    """
    Create new branch at the last LSN of an existing branch.
    The "last LSN" is taken from the given Postgres instance. The pageserver will wait for all the
    the WAL up to that LSN to arrive in the pageserver before creating the branch.
    """
    current_lsn = endpoint.safe_psql("SELECT pg_current_wal_lsn()")[0][0]
    return env.create_branch(
        new_branch_name=new_branch_name,
        tenant_id=tenant_id,
        ancestor_branch_name=ancestor_branch_name,
        ancestor_start_lsn=current_lsn,
    )


def import_timeline_from_vanilla_postgres(
    test_output_dir: Path,
    env: NeonEnv,
    pg_bin: PgBin,
    tenant_id: TenantId,
    timeline_id: TimelineId,
    branch_name: str,
    vanilla_pg_connstr: str,
):
    """
    Create a new timeline, by importing an existing PostgreSQL cluster.

    This works by taking a physical backup of the running PostgreSQL cluster, and importing that.
    """

    # Take backup of the existing PostgreSQL server with pg_basebackup
    basebackup_dir = test_output_dir / "basebackup"
    base_tar = basebackup_dir / "base.tar"
    wal_tar = basebackup_dir / "pg_wal.tar"
    os.mkdir(basebackup_dir)
    pg_bin.run(
        [
            "pg_basebackup",
            "-F",
            "tar",
            "-d",
            vanilla_pg_connstr,
            "-D",
            str(basebackup_dir),
        ]
    )

    # Extract start_lsn and end_lsn form the backup manifest file
    with open(os.path.join(basebackup_dir, "backup_manifest")) as f:
        manifest = json.load(f)
        start_lsn = Lsn(manifest["WAL-Ranges"][0]["Start-LSN"])
        end_lsn = Lsn(manifest["WAL-Ranges"][0]["End-LSN"])

    # Import the backup tarballs into the pageserver
    env.neon_cli.timeline_import(
        tenant_id=tenant_id,
        timeline_id=timeline_id,
        new_branch_name=branch_name,
        base_lsn=start_lsn,
        base_tarfile=base_tar,
        end_lsn=end_lsn,
        wal_tarfile=wal_tar,
        pg_version=env.pg_version,
    )
    wait_for_last_record_lsn(env.pageserver.http_client(), tenant_id, timeline_id, end_lsn)


def last_flush_lsn_upload(
    env: NeonEnv,
    endpoint: Endpoint,
    tenant_id: TenantId,
    timeline_id: TimelineId,
    pageserver_id: Optional[int] = None,
    auth_token: Optional[str] = None,
) -> Lsn:
    """
    Wait for pageserver to catch to the latest flush LSN of given endpoint,
    checkpoint pageserver, and wait for it to be uploaded (remote_consistent_lsn
    reaching flush LSN).
    """
    last_flush_lsn = wait_for_last_flush_lsn(
        env, endpoint, tenant_id, timeline_id, pageserver_id=pageserver_id, auth_token=auth_token
    )
    shards = tenant_get_shards(env, tenant_id, pageserver_id)
    for tenant_shard_id, pageserver in shards:
        ps_http = pageserver.http_client(auth_token=auth_token)
        wait_for_last_record_lsn(ps_http, tenant_shard_id, timeline_id, last_flush_lsn)
        ps_http.timeline_checkpoint(tenant_shard_id, timeline_id, wait_until_uploaded=True)
    return last_flush_lsn


def parse_project_git_version_output(s: str) -> str:
    """
    Parses the git commit hash out of the --version output supported at least by neon_local.

    The information is generated by utils::project_git_version!
    """
    res = re.search(r"git(-env)?:([0-9a-fA-F]{8,40})(-\S+)?", s)
    if res and (commit := res.group(2)):
        return commit

    raise ValueError(f"unable to parse --version output: '{s}'")


def generate_uploads_and_deletions(
    env: NeonEnv,
    *,
    init: bool = True,
    tenant_id: Optional[TenantId] = None,
    timeline_id: Optional[TimelineId] = None,
    data: Optional[str] = None,
    pageserver: NeonPageserver,
):
    """
    Using the environment's default tenant + timeline, generate a load pattern
    that results in some uploads and some deletions to remote storage.
    """

    if tenant_id is None:
        tenant_id = env.initial_tenant
    assert tenant_id is not None

    if timeline_id is None:
        timeline_id = env.initial_timeline
    assert timeline_id is not None

    ps_http = pageserver.http_client()

    with env.endpoints.create_start(
        "main", tenant_id=tenant_id, pageserver_id=pageserver.id
    ) as endpoint:
        if init:
            endpoint.safe_psql("CREATE TABLE foo (id INTEGER PRIMARY KEY, val text)")
            last_flush_lsn_upload(
                env, endpoint, tenant_id, timeline_id, pageserver_id=pageserver.id
            )

        def churn(data):
            endpoint.safe_psql_many(
                [
                    f"""
                INSERT INTO foo (id, val)
                SELECT g, '{data}'
                FROM generate_series(1, 200) g
                ON CONFLICT (id) DO UPDATE
                SET val = EXCLUDED.val
                """,
                    # to ensure that GC can actually remove some layers
                    "VACUUM foo",
                ]
            )
            assert tenant_id is not None
            assert timeline_id is not None
            # We are waiting for uploads as well as local flush, in order to avoid leaving the system
            # in a state where there are "future layers" in remote storage that will generate deletions
            # after a restart.
            last_flush_lsn_upload(
                env, endpoint, tenant_id, timeline_id, pageserver_id=pageserver.id
            )

        # Compaction should generate some GC-elegible layers
        for i in range(0, 2):
            churn(f"{i if data is None else data}")

        gc_result = ps_http.timeline_gc(tenant_id, timeline_id, 0)
        print_gc_result(gc_result)
        assert gc_result["layers_removed"] > 0

        # Stop endpoint and flush all data to pageserver, then checkpoint it: this
        # ensures that the pageserver is in a fully idle state: there will be no more
        # background ingest, no more uploads pending, and therefore no non-determinism
        # in subsequent actions like pageserver restarts.
        flush_ep_to_pageserver(env, endpoint, tenant_id, timeline_id, pageserver.id)
        ps_http.timeline_checkpoint(tenant_id, timeline_id, wait_until_uploaded=True)<|MERGE_RESOLUTION|>--- conflicted
+++ resolved
@@ -2687,8 +2687,6 @@
     def timeline_scan_no_disposable_keys(
         self, tenant_shard_id: TenantShardId, timeline_id: TimelineId
     ) -> TimelineAssertNoDisposableKeysResult:
-<<<<<<< HEAD
-=======
         """
         Scan all keys in all layers of the tenant/timeline for disposable keys.
         Disposable keys are keys that are present in a layer referenced by the shard
@@ -2697,7 +2695,6 @@
         files until new data is ingested and/or compaction rewrites the layers.
         """
 
->>>>>>> 411fe5e9
         ps_http = self.http_client()
         tally = ScanDisposableKeysResponse(0, 0)
         per_layer = []
