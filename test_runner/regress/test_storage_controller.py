--- conflicted
+++ resolved
@@ -1610,8 +1610,7 @@
 
     env.storage_controller.cancel_node_drain(ps_id_to_drain)
 
-<<<<<<< HEAD
-    poll_node_status(env, ps_id_to_drain, "Active", max_attempts=6, backoff=2)
+    env.storage_controller.poll_node_status(ps_id_to_drain, "Active", max_attempts=6, backoff=2)
 
 
 @pytest.mark.parametrize("while_offline", [True, False])
@@ -1699,7 +1698,4 @@
     env.storage_controller.start()
     assert victim.id not in [n["id"] for n in env.storage_controller.node_list()]
     env.storage_controller.reconcile_all()  # FIXME: workaround for optimizations happening on startup, see FIXME above.
-    env.storage_controller.consistency_check()
-=======
-    env.storage_controller.poll_node_status(ps_id_to_drain, "Active", max_attempts=6, backoff=2)
->>>>>>> fe13fccd
+    env.storage_controller.consistency_check()