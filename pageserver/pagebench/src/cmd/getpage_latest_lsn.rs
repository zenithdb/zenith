--- conflicted
+++ resolved
@@ -115,7 +115,6 @@
     )
     .await?;
 
-<<<<<<< HEAD
     #[derive(serde::Deserialize)]
     struct KeyspaceCacheDe {
         tag: Vec<TenantTimelineId>,
@@ -206,54 +205,6 @@
         }
         all_ranges
     };
-=======
-    let mut js = JoinSet::new();
-    for timeline in &timelines {
-        js.spawn({
-            let mgmt_api_client = Arc::clone(&mgmt_api_client);
-            let timeline = *timeline;
-            async move {
-                let partitioning = mgmt_api_client
-                    .keyspace(timeline.tenant_id, timeline.timeline_id)
-                    .await?;
-                let lsn = partitioning.at_lsn;
-                let start = Instant::now();
-                let mut filtered = KeySpaceAccum::new();
-                // let's hope this is inlined and vectorized...
-                // TODO: turn this loop into a is_rel_block_range() function.
-                for r in partitioning.keys.ranges.iter() {
-                    let mut i = r.start;
-                    while i != r.end {
-                        if is_rel_block_key(&i) {
-                            filtered.add_key(i);
-                        }
-                        i = i.next();
-                    }
-                }
-                let filtered = filtered.to_keyspace();
-                let filter_duration = start.elapsed();
-
-                anyhow::Ok((
-                    filter_duration,
-                    filtered.ranges.into_iter().map(move |r| KeyRange {
-                        timeline,
-                        timeline_lsn: lsn,
-                        start: r.start.to_i128(),
-                        end: r.end.to_i128(),
-                    }),
-                ))
-            }
-        });
-    }
-    let mut total_filter_duration = Duration::from_secs(0);
-    let mut all_ranges: Vec<KeyRange> = Vec::new();
-    while let Some(res) = js.join_next().await {
-        let (filter_duration, range) = res.unwrap().unwrap();
-        all_ranges.extend(range);
-        total_filter_duration += filter_duration;
-    }
-    info!("filter duration: {}", total_filter_duration.as_secs_f64());
->>>>>>> 551f0cc0
 
     let live_stats = Arc::new(LiveStats::default());
 
@@ -311,7 +262,6 @@
                 )
                 .unwrap();
 
-<<<<<<< HEAD
                 start_work_barrier.wait().await;
 
                 loop {
@@ -324,24 +274,6 @@
                             key_to_rel_block(key).expect("we filter non-rel-block keys out above");
                         (
                             r.timeline,
-=======
-                Box::pin(async move {
-                    let mut ticker = tokio::time::interval(period);
-                    ticker.set_missed_tick_behavior(
-                        /* TODO review this choice */
-                        tokio::time::MissedTickBehavior::Burst,
-                    );
-                    loop {
-                        ticker.tick().await;
-                        let req = {
-                            let mut rng = rand::thread_rng();
-                            let r = &ranges[weights.sample(&mut rng)];
-                            let key: i128 = rng.gen_range(r.start..r.end);
-                            let key = repository::Key::from_i128(key);
-                            assert!(is_rel_block_key(&key));
-                            let (rel_tag, block_no) = key_to_rel_block(key)
-                                .expect("we filter non-rel-block keys out above");
->>>>>>> 551f0cc0
                             PagestreamGetPageRequest {
                                 latest: rng.gen_bool(args.req_latest_probability),
                                 lsn: r.timeline_lsn,
@@ -386,6 +318,7 @@
                                 let r = &ranges[weights.sample(&mut rng)];
                                 let key: i128 = rng.gen_range(r.start..r.end);
                                 let key = repository::Key::from_i128(key);
+                            assert!(is_rel_block_key(&key));
                                 assert!(is_rel_block_key(&key));
                                 let (rel_tag, block_no) = key_to_rel_block(key)
                                     .expect("we filter non-rel-block keys out above");
