--- conflicted
+++ resolved
@@ -234,22 +234,15 @@
 #[cfg(test)]
 mod tests {
     use super::*;
-<<<<<<< HEAD
-    use crate::tenant::block_io::BlockReaderRef;
+    use crate::{context::DownloadBehavior, task_mgr::TaskKind, tenant::block_io::BlockReaderRef};
     use camino::Utf8PathBuf;
-=======
-    use crate::{context::DownloadBehavior, task_mgr::TaskKind, tenant::block_io::BlockReaderRef};
->>>>>>> 1d98d3e4
     use rand::{Rng, SeedableRng};
 
     async fn round_trip_test<const BUFFERED: bool>(blobs: &[Vec<u8>]) -> Result<(), Error> {
         let temp_dir = tempfile::tempdir()?;
         let path = temp_dir.path().join("file");
-<<<<<<< HEAD
         let pathbuf = Utf8PathBuf::from_path_buf(path).expect("non-Unicode path");
-=======
         let ctx = RequestContext::new(TaskKind::UnitTest, DownloadBehavior::Error);
->>>>>>> 1d98d3e4
 
         // Write part (in block to drop the file)
         let mut offsets = Vec::new();
