--- conflicted
+++ resolved
@@ -9,16 +9,7 @@
     StatusResponse, TenantConfigRequest, TenantCreateRequest, TenantCreateResponse, TenantInfo,
     TimelineCreateRequest, TimelineInfo,
 };
-<<<<<<< HEAD
-use crate::layered_repository::LayeredTimeline;
-use crate::pgdatadir_mapping::DatadirTimeline;
-use crate::repository::{Repository, Timeline};
-=======
-use crate::layered_repository::{metadata::TimelineMetadata, Timeline};
-use crate::repository::{LocalTimelineState, RepositoryTimeline};
-use crate::storage_sync;
-use crate::storage_sync::index::{RemoteIndex, RemoteTimeline};
->>>>>>> d48177d0
+use crate::layered_repository::Timeline;
 use crate::tenant_config::TenantConfOpt;
 use crate::{config::PageServerConf, tenant_mgr, timelines};
 use utils::{
@@ -70,13 +61,8 @@
 
 // Helper functions to construct a LocalTimelineInfo struct for a timeline
 
-<<<<<<< HEAD
 fn build_timeline_info(
-    timeline: &Arc<LayeredTimeline>,
-=======
-fn local_timeline_info_from_loaded_timeline(
     timeline: &Timeline,
->>>>>>> d48177d0
     include_non_incremental_logical_size: bool,
     include_non_incremental_physical_size: bool,
 ) -> anyhow::Result<TimelineInfo> {
@@ -128,73 +114,6 @@
     Ok(info)
 }
 
-<<<<<<< HEAD
-=======
-fn local_timeline_info_from_unloaded_timeline(metadata: &TimelineMetadata) -> LocalTimelineInfo {
-    LocalTimelineInfo {
-        ancestor_timeline_id: metadata.ancestor_timeline(),
-        ancestor_lsn: {
-            match metadata.ancestor_lsn() {
-                Lsn(0) => None,
-                lsn @ Lsn(_) => Some(lsn),
-            }
-        },
-        disk_consistent_lsn: metadata.disk_consistent_lsn(),
-        last_record_lsn: metadata.disk_consistent_lsn(),
-        prev_record_lsn: metadata.prev_record_lsn(),
-        latest_gc_cutoff_lsn: metadata.latest_gc_cutoff_lsn(),
-        timeline_state: LocalTimelineState::Unloaded,
-        current_logical_size: None,
-        current_physical_size: None,
-        current_logical_size_non_incremental: None,
-        current_physical_size_non_incremental: None,
-        wal_source_connstr: None,
-        last_received_msg_lsn: None,
-        last_received_msg_ts: None,
-    }
-}
-
-fn local_timeline_info_from_repo_timeline(
-    repo_timeline: &RepositoryTimeline<Timeline>,
-    include_non_incremental_logical_size: bool,
-    include_non_incremental_physical_size: bool,
-) -> anyhow::Result<LocalTimelineInfo> {
-    match repo_timeline {
-        RepositoryTimeline::Loaded(timeline) => local_timeline_info_from_loaded_timeline(
-            timeline,
-            include_non_incremental_logical_size,
-            include_non_incremental_physical_size,
-        ),
-        RepositoryTimeline::Unloaded { metadata } => {
-            Ok(local_timeline_info_from_unloaded_timeline(metadata))
-        }
-    }
-}
-
-fn list_local_timelines(
-    tenant_id: ZTenantId,
-    include_non_incremental_logical_size: bool,
-    include_non_incremental_physical_size: bool,
-) -> Result<Vec<(ZTimelineId, LocalTimelineInfo)>> {
-    let repo = tenant_mgr::get_repository_for_tenant(tenant_id)
-        .with_context(|| format!("Failed to get repo for tenant {}", tenant_id))?;
-    let repo_timelines = repo.list_timelines();
-
-    let mut local_timeline_info = Vec::with_capacity(repo_timelines.len());
-    for (timeline_id, repository_timeline) in repo_timelines {
-        local_timeline_info.push((
-            timeline_id,
-            local_timeline_info_from_repo_timeline(
-                &repository_timeline,
-                include_non_incremental_logical_size,
-                include_non_incremental_physical_size,
-            )?,
-        ))
-    }
-    Ok(local_timeline_info)
-}
-
->>>>>>> d48177d0
 // healthcheck handler
 async fn status_handler(request: Request<Body>) -> Result<Response<Body>, ApiError> {
     let config = get_config(&request);
