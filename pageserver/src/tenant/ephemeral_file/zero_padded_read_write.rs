--- conflicted
+++ resolved
@@ -27,7 +27,7 @@
     },
 };
 
-const TAIL_SZ: usize = PAGE_SZ;
+const TAIL_SZ: usize = 64 * 1024;
 
 /// See module-level comment.
 pub struct RW<W: OwnedAsyncWriter> {
@@ -42,13 +42,6 @@
     ServedFromZeroPaddedMutableTail { buffer: &'a [u8; PAGE_SZ] },
 }
 
-<<<<<<< HEAD
-impl RW {
-    const TAIL_SZ: usize = 64 * 1024;
-
-    pub fn new(file: VirtualFile) -> Self {
-        let bytes_flushed_tracker = owned_buffers_io::util::size_tracking_writer::Writer::new(file);
-=======
 impl<W> RW<W>
 where
     W: OwnedAsyncWriter,
@@ -56,7 +49,6 @@
     pub fn new(writer: W) -> Self {
         let bytes_flushed_tracker =
             owned_buffers_io::util::size_tracking_writer::Writer::new(writer);
->>>>>>> 01ffe9ee
         let buffered_writer = owned_buffers_io::write::BufferedWriter::new(
             bytes_flushed_tracker,
             zero_padded::Buffer::default(),
