use std::io::Write;
use std::net::TcpStream;
use std::path::PathBuf;
use std::process::Command;
use std::sync::Arc;
use std::time::Duration;
use std::{io, result, thread};

use anyhow::bail;
use nix::errno::Errno;
use nix::sys::signal::{kill, Signal};
use nix::unistd::Pid;
use postgres::Config;
use reqwest::blocking::{Client, RequestBuilder, Response};
use reqwest::{IntoUrl, Method};
use safekeeper::http::models::TimelineCreateRequest;
use thiserror::Error;
use utils::{
    connstring::connection_address,
    http::error::HttpErrorBody,
<<<<<<< HEAD
    zid::{ZNodeId, TenantId, ZTimelineId},
=======
    zid::{NodeId, ZTenantId, ZTimelineId},
>>>>>>> c584d90b
};

use crate::local_env::{LocalEnv, SafekeeperConf};
use crate::storage::PageServerNode;
use crate::{fill_rust_env_vars, read_pidfile};

#[derive(Error, Debug)]
pub enum SafekeeperHttpError {
    #[error("Reqwest error: {0}")]
    Transport(#[from] reqwest::Error),

    #[error("Error: {0}")]
    Response(String),
}

type Result<T> = result::Result<T, SafekeeperHttpError>;

pub trait ResponseErrorMessageExt: Sized {
    fn error_from_body(self) -> Result<Self>;
}

impl ResponseErrorMessageExt for Response {
    fn error_from_body(self) -> Result<Self> {
        let status = self.status();
        if !(status.is_client_error() || status.is_server_error()) {
            return Ok(self);
        }

        // reqwest do not export it's error construction utility functions, so lets craft the message ourselves
        let url = self.url().to_owned();
        Err(SafekeeperHttpError::Response(
            match self.json::<HttpErrorBody>() {
                Ok(err_body) => format!("Error: {}", err_body.msg),
                Err(_) => format!("Http error ({}) at {url}.", status.as_u16()),
            },
        ))
    }
}

//
// Control routines for safekeeper.
//
// Used in CLI and tests.
//
#[derive(Debug)]
pub struct SafekeeperNode {
    pub id: NodeId,

    pub conf: SafekeeperConf,

    pub pg_connection_config: Config,
    pub env: LocalEnv,
    pub http_client: Client,
    pub http_base_url: String,

    pub pageserver: Arc<PageServerNode>,
}

impl SafekeeperNode {
    pub fn from_env(env: &LocalEnv, conf: &SafekeeperConf) -> SafekeeperNode {
        let pageserver = Arc::new(PageServerNode::from_env(env));

        SafekeeperNode {
            id: conf.id,
            conf: conf.clone(),
            pg_connection_config: Self::safekeeper_connection_config(conf.pg_port),
            env: env.clone(),
            http_client: Client::new(),
            http_base_url: format!("http://127.0.0.1:{}/v1", conf.http_port),
            pageserver,
        }
    }

    /// Construct libpq connection string for connecting to this safekeeper.
    fn safekeeper_connection_config(port: u16) -> Config {
        // TODO safekeeper authentication not implemented yet
        format!("postgresql://no_user@127.0.0.1:{}/no_db", port)
            .parse()
            .unwrap()
    }

    pub fn datadir_path_by_id(env: &LocalEnv, sk_id: NodeId) -> PathBuf {
        env.safekeeper_data_dir(format!("sk{}", sk_id).as_ref())
    }

    pub fn datadir_path(&self) -> PathBuf {
        SafekeeperNode::datadir_path_by_id(&self.env, self.id)
    }

    pub fn pid_file(&self) -> PathBuf {
        self.datadir_path().join("safekeeper.pid")
    }

    pub fn start(&self) -> anyhow::Result<()> {
        print!(
            "Starting safekeeper at '{}' in '{}'",
            connection_address(&self.pg_connection_config),
            self.datadir_path().display()
        );
        io::stdout().flush().unwrap();

        let listen_pg = format!("127.0.0.1:{}", self.conf.pg_port);
        let listen_http = format!("127.0.0.1:{}", self.conf.http_port);

        let mut cmd = Command::new(self.env.safekeeper_bin()?);
        fill_rust_env_vars(
            cmd.args(&["-D", self.datadir_path().to_str().unwrap()])
                .args(&["--id", self.id.to_string().as_ref()])
                .args(&["--listen-pg", &listen_pg])
                .args(&["--listen-http", &listen_http])
                .args(&["--recall", "1 second"])
                .arg("--daemonize"),
        );
        if !self.conf.sync {
            cmd.arg("--no-sync");
        }

        let comma_separated_endpoints = self.env.etcd_broker.comma_separated_endpoints();
        if !comma_separated_endpoints.is_empty() {
            cmd.args(&["--broker-endpoints", &comma_separated_endpoints]);
        }
        if let Some(prefix) = self.env.etcd_broker.broker_etcd_prefix.as_deref() {
            cmd.args(&["--broker-etcd-prefix", prefix]);
        }

        if !cmd.status()?.success() {
            bail!(
                "Safekeeper failed to start. See '{}' for details.",
                self.datadir_path().join("safekeeper.log").display()
            );
        }

        // It takes a while for the safekeeper to start up. Wait until it is
        // open for business.
        const RETRIES: i8 = 15;
        for retries in 1..RETRIES {
            match self.check_status() {
                Ok(_) => {
                    println!("\nSafekeeper started");
                    return Ok(());
                }
                Err(err) => {
                    match err {
                        SafekeeperHttpError::Transport(err) => {
                            if err.is_connect() && retries < 5 {
                                print!(".");
                                io::stdout().flush().unwrap();
                            } else {
                                if retries == 5 {
                                    println!() // put a line break after dots for second message
                                }
                                println!(
                                    "Safekeeper not responding yet, err {} retrying ({})...",
                                    err, retries
                                );
                            }
                        }
                        SafekeeperHttpError::Response(msg) => {
                            bail!("safekeeper failed to start: {} ", msg)
                        }
                    }
                    thread::sleep(Duration::from_secs(1));
                }
            }
        }
        bail!("safekeeper failed to start in {} seconds", RETRIES);
    }

    ///
    /// Stop the server.
    ///
    /// If 'immediate' is true, we use SIGQUIT, killing the process immediately.
    /// Otherwise we use SIGTERM, triggering a clean shutdown
    ///
    /// If the server is not running, returns success
    ///
    pub fn stop(&self, immediate: bool) -> anyhow::Result<()> {
        let pid_file = self.pid_file();
        if !pid_file.exists() {
            println!("Safekeeper {} is already stopped", self.id);
            return Ok(());
        }
        let pid = read_pidfile(&pid_file)?;
        let pid = Pid::from_raw(pid);

        let sig = if immediate {
            print!("Stopping safekeeper {} immediately..", self.id);
            Signal::SIGQUIT
        } else {
            print!("Stopping safekeeper {} gracefully..", self.id);
            Signal::SIGTERM
        };
        io::stdout().flush().unwrap();
        match kill(pid, sig) {
            Ok(_) => (),
            Err(Errno::ESRCH) => {
                println!(
                    "Safekeeper with pid {} does not exist, but a PID file was found",
                    pid
                );
                return Ok(());
            }
            Err(err) => bail!(
                "Failed to send signal to safekeeper with pid {}: {}",
                pid,
                err.desc()
            ),
        }

        let address = connection_address(&self.pg_connection_config);

        // TODO Remove this "timeout" and handle it on caller side instead.
        // Shutting down may take a long time,
        // if safekeeper flushes a lot of data
        let mut tcp_stopped = false;
        for _ in 0..100 {
            if !tcp_stopped {
                if let Err(err) = TcpStream::connect(&address) {
                    tcp_stopped = true;
                    if err.kind() != io::ErrorKind::ConnectionRefused {
                        eprintln!("\nSafekeeper connection failed with error: {err}");
                    }
                }
            }
            if tcp_stopped {
                // Also check status on the HTTP port
                match self.check_status() {
                    Err(SafekeeperHttpError::Transport(err)) if err.is_connect() => {
                        println!("done!");
                        return Ok(());
                    }
                    Err(err) => {
                        eprintln!("\nSafekeeper status check failed with error: {err}");
                        return Ok(());
                    }
                    Ok(()) => {
                        // keep waiting
                    }
                }
            }
            print!(".");
            io::stdout().flush().unwrap();
            thread::sleep(Duration::from_secs(1));
        }

        bail!("Failed to stop safekeeper with pid {}", pid);
    }

    fn http_request<U: IntoUrl>(&self, method: Method, url: U) -> RequestBuilder {
        // TODO: authentication
        //if self.env.auth_type == AuthType::ZenithJWT {
        //    builder = builder.bearer_auth(&self.env.safekeeper_auth_token)
        //}
        self.http_client.request(method, url)
    }

    pub fn check_status(&self) -> Result<()> {
        self.http_request(Method::GET, format!("{}/{}", self.http_base_url, "status"))
            .send()?
            .error_from_body()?;
        Ok(())
    }

    pub fn timeline_create(
        &self,
        tenant_id: TenantId,
        timeline_id: ZTimelineId,
        peer_ids: Vec<NodeId>,
    ) -> Result<()> {
        Ok(self
            .http_request(
                Method::POST,
                format!("{}/{}", self.http_base_url, "timeline"),
            )
            .json(&TimelineCreateRequest {
                tenant_id,
                timeline_id,
                peer_ids,
            })
            .send()?
            .error_from_body()?
            .json()?)
    }
}<|MERGE_RESOLUTION|>--- conflicted
+++ resolved
@@ -18,11 +18,7 @@
 use utils::{
     connstring::connection_address,
     http::error::HttpErrorBody,
-<<<<<<< HEAD
-    zid::{ZNodeId, TenantId, ZTimelineId},
-=======
-    zid::{NodeId, ZTenantId, ZTimelineId},
->>>>>>> c584d90b
+    zid::{NodeId, TenantId, ZTimelineId},
 };
 
 use crate::local_env::{LocalEnv, SafekeeperConf};
