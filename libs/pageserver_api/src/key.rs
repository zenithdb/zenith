--- conflicted
+++ resolved
@@ -560,11 +560,7 @@
 // switch (and generally it likely should be optional), so ignore these.
 #[inline(always)]
 pub fn is_inherited_key(key: Key) -> bool {
-<<<<<<< HEAD
-    key != AUX_FILES_KEY && key.field1 != AUX_KEY_PREFIX
-=======
     !NON_INHERITED_RANGE.contains(&key)
->>>>>>> 8426fb88
 }
 
 #[inline(always)]
