from __future__ import annotations

import abc
import asyncio
import concurrent.futures
import filecmp
import json
import os
import re
import shutil
import subprocess
import tempfile
import textwrap
import threading
import time
import uuid
from contextlib import ExitStack, closing, contextmanager
from dataclasses import dataclass
from datetime import datetime
from enum import Enum
from fcntl import LOCK_EX, LOCK_UN, flock
from functools import cached_property, partial
from itertools import chain, product
from pathlib import Path
from types import TracebackType
from typing import Any, Callable, Dict, Iterator, List, Optional, Tuple, Type, Union, cast
from urllib.parse import quote, urlparse

import asyncpg
import backoff
import httpx
import jwt
import psycopg2
import pytest
import requests
import toml
from _pytest.config import Config
from _pytest.config.argparsing import Parser
from _pytest.fixtures import FixtureRequest

# Type-related stuff
from psycopg2.extensions import connection as PgConnection
from psycopg2.extensions import cursor as PgCursor
from psycopg2.extensions import make_dsn, parse_dsn
from typing_extensions import Literal
from urllib3.util.retry import Retry

from fixtures import overlayfs
from fixtures.broker import NeonBroker
from fixtures.log_helper import log
from fixtures.metrics import Metrics, MetricsGetter, parse_metrics
from fixtures.pageserver.allowed_errors import (
    DEFAULT_PAGESERVER_ALLOWED_ERRORS,
    DEFAULT_STORAGE_CONTROLLER_ALLOWED_ERRORS,
)
from fixtures.pageserver.http import PageserverHttpClient
from fixtures.pageserver.types import IndexPartDump
from fixtures.pageserver.utils import (
    wait_for_last_record_lsn,
    wait_for_upload,
)
from fixtures.pg_version import PgVersion
from fixtures.port_distributor import PortDistributor
from fixtures.remote_storage import (
    MockS3Server,
    RemoteStorage,
    RemoteStorageKind,
    RemoteStorageUser,
    S3Storage,
    default_remote_storage,
    remote_storage_to_toml_inline_table,
)
from fixtures.safekeeper.http import SafekeeperHttpClient
from fixtures.safekeeper.utils import are_walreceivers_absent
from fixtures.types import Lsn, TenantId, TenantShardId, TimelineId
from fixtures.utils import (
    ATTACHMENT_NAME_REGEX,
    allure_add_grafana_links,
    allure_attach_from_dir,
    assert_no_errors,
    get_self_dir,
    subprocess_capture,
    wait_until,
)

"""
This file contains pytest fixtures. A fixture is a test resource that can be
summoned by placing its name in the test's arguments.

A fixture is created with the decorator @pytest.fixture decorator.
See docs: https://docs.pytest.org/en/6.2.x/fixture.html

There are several environment variables that can control the running of tests:
NEON_BIN, POSTGRES_DISTRIB_DIR, etc. See README.md for more information.

There's no need to import this file to use it. It should be declared as a plugin
inside conftest.py, and that makes it available to all tests.

Don't import functions from this file, or pytest will emit warnings. Instead
put directly-importable functions into utils.py or another separate file.
"""

Env = Dict[str, str]

DEFAULT_OUTPUT_DIR: str = "test_output"
DEFAULT_BRANCH_NAME: str = "main"

BASE_PORT: int = 15000


@pytest.fixture(scope="session")
def base_dir() -> Iterator[Path]:
    # find the base directory (currently this is the git root)
    base_dir = get_self_dir().parent.parent
    log.info(f"base_dir is {base_dir}")

    yield base_dir


@pytest.fixture(scope="function")
def neon_binpath(base_dir: Path, build_type: str) -> Iterator[Path]:
    if os.getenv("REMOTE_ENV"):
        # we are in remote env and do not have neon binaries locally
        # this is the case for benchmarks run on self-hosted runner
        return

    # Find the neon binaries.
    if env_neon_bin := os.environ.get("NEON_BIN"):
        binpath = Path(env_neon_bin)
    else:
        binpath = base_dir / "target" / build_type
    log.info(f"neon_binpath is {binpath}")

    if not (binpath / "pageserver").exists():
        raise Exception(f"neon binaries not found at '{binpath}'")

    yield binpath


@pytest.fixture(scope="function")
def pg_distrib_dir(base_dir: Path) -> Iterator[Path]:
    if env_postgres_bin := os.environ.get("POSTGRES_DISTRIB_DIR"):
        distrib_dir = Path(env_postgres_bin).resolve()
    else:
        distrib_dir = base_dir / "pg_install"

    log.info(f"pg_distrib_dir is {distrib_dir}")
    yield distrib_dir


@pytest.fixture(scope="session")
def top_output_dir(base_dir: Path) -> Iterator[Path]:
    # Compute the top-level directory for all tests.
    if env_test_output := os.environ.get("TEST_OUTPUT"):
        output_dir = Path(env_test_output).resolve()
    else:
        output_dir = base_dir / DEFAULT_OUTPUT_DIR
    output_dir.mkdir(exist_ok=True)

    log.info(f"top_output_dir is {output_dir}")
    yield output_dir


@pytest.fixture(scope="function")
def versioned_pg_distrib_dir(pg_distrib_dir: Path, pg_version: PgVersion) -> Iterator[Path]:
    versioned_dir = pg_distrib_dir / pg_version.v_prefixed

    psql_bin_path = versioned_dir / "bin/psql"
    postgres_bin_path = versioned_dir / "bin/postgres"

    if os.getenv("REMOTE_ENV"):
        # When testing against a remote server, we only need the client binary.
        if not psql_bin_path.exists():
            raise Exception(f"psql not found at '{psql_bin_path}'")
    else:
        if not postgres_bin_path.exists():
            raise Exception(f"postgres not found at '{postgres_bin_path}'")

    log.info(f"versioned_pg_distrib_dir is {versioned_dir}")
    yield versioned_dir


def shareable_scope(fixture_name: str, config: Config) -> Literal["session", "function"]:
    """Return either session of function scope, depending on TEST_SHARED_FIXTURES envvar.

    This function can be used as a scope like this:
    @pytest.fixture(scope=shareable_scope)
    def myfixture(...)
       ...
    """
    scope: Literal["session", "function"]

    if os.environ.get("TEST_SHARED_FIXTURES") is None:
        # Create the environment in the per-test output directory
        scope = "function"
    elif (
        os.environ.get("BUILD_TYPE") is not None
        and os.environ.get("DEFAULT_PG_VERSION") is not None
    ):
        scope = "session"
    else:
        pytest.fail(
            "Shared environment(TEST_SHARED_FIXTURES) requires BUILD_TYPE and DEFAULT_PG_VERSION to be set",
            pytrace=False,
        )

    return scope


@pytest.fixture(scope="session")
def worker_port_num():
    return (32768 - BASE_PORT) // int(os.environ.get("PYTEST_XDIST_WORKER_COUNT", "1"))


@pytest.fixture(scope="session")
def worker_seq_no(worker_id: str) -> int:
    # worker_id is a pytest-xdist fixture
    # it can be master or gw<number>
    # parse it to always get a number
    if worker_id == "master":
        return 0
    assert worker_id.startswith("gw")
    return int(worker_id[2:])


@pytest.fixture(scope="session")
def worker_base_port(worker_seq_no: int, worker_port_num: int) -> int:
    # so we divide ports in ranges of ports
    # so workers have disjoint set of ports for services
    return BASE_PORT + worker_seq_no * worker_port_num


def get_dir_size(path: str) -> int:
    """Return size in bytes."""
    totalbytes = 0
    for root, _dirs, files in os.walk(path):
        for name in files:
            totalbytes += os.path.getsize(os.path.join(root, name))

    return totalbytes


@pytest.fixture(scope="session")
def port_distributor(worker_base_port: int, worker_port_num: int) -> PortDistributor:
    return PortDistributor(base_port=worker_base_port, port_number=worker_port_num)


@pytest.fixture(scope="function")
def default_broker(
    port_distributor: PortDistributor,
    test_output_dir: Path,
    neon_binpath: Path,
) -> Iterator[NeonBroker]:
    # multiple pytest sessions could get launched in parallel, get them different ports/datadirs
    client_port = port_distributor.get_port()
    broker_logfile = test_output_dir / "repo" / "storage_broker.log"

    broker = NeonBroker(logfile=broker_logfile, port=client_port, neon_binpath=neon_binpath)
    yield broker
    broker.stop()


@pytest.fixture(scope="session")
def run_id() -> Iterator[uuid.UUID]:
    yield uuid.uuid4()


@pytest.fixture(scope="session")
def mock_s3_server(port_distributor: PortDistributor) -> Iterator[MockS3Server]:
    mock_s3_server = MockS3Server(port_distributor.get_port())
    yield mock_s3_server
    mock_s3_server.kill()


class PgProtocol:
    """Reusable connection logic"""

    def __init__(self, **kwargs: Any):
        self.default_options = kwargs

    def connstr(self, **kwargs: Any) -> str:
        """
        Build a libpq connection string for the Postgres instance.
        """
        return str(make_dsn(**self.conn_options(**kwargs)))

    def conn_options(self, **kwargs: Any) -> Dict[str, Any]:
        """
        Construct a dictionary of connection options from default values and extra parameters.
        An option can be dropped from the returning dictionary by None-valued extra parameter.
        """
        result = self.default_options.copy()
        if "dsn" in kwargs:
            result.update(parse_dsn(kwargs["dsn"]))
        result.update(kwargs)
        result = {k: v for k, v in result.items() if v is not None}

        # Individual statement timeout in seconds. 2 minutes should be
        # enough for our tests, but if you need a longer, you can
        # change it by calling "SET statement_timeout" after
        # connecting.
        options = result.get("options", "")
        if "statement_timeout" not in options:
            options = f"-cstatement_timeout=120s {options}"
        result["options"] = options
        return result

    # autocommit=True here by default because that's what we need most of the time
    def connect(self, autocommit: bool = True, **kwargs: Any) -> PgConnection:
        """
        Connect to the node.
        Returns psycopg2's connection object.
        This method passes all extra params to connstr.
        """
        conn: PgConnection = psycopg2.connect(**self.conn_options(**kwargs))

        # WARNING: this setting affects *all* tests!
        conn.autocommit = autocommit
        return conn

    @contextmanager
    def cursor(self, autocommit: bool = True, **kwargs: Any) -> Iterator[PgCursor]:
        """
        Shorthand for pg.connect().cursor().
        The cursor and connection are closed when the context is exited.
        """
        with closing(self.connect(autocommit=autocommit, **kwargs)) as conn:
            yield conn.cursor()

    async def connect_async(self, **kwargs: Any) -> asyncpg.Connection:
        """
        Connect to the node from async python.
        Returns asyncpg's connection object.
        """

        # asyncpg takes slightly different options than psycopg2. Try
        # to convert the defaults from the psycopg2 format.

        # The psycopg2 option 'dbname' is called 'database' is asyncpg
        conn_options = self.conn_options(**kwargs)
        if "dbname" in conn_options:
            conn_options["database"] = conn_options.pop("dbname")

        # Convert options='-c<key>=<val>' to server_settings
        if "options" in conn_options:
            options = conn_options.pop("options")
            for match in re.finditer(r"-c(\w*)=(\w*)", options):
                key = match.group(1)
                val = match.group(2)
                if "server_options" in conn_options:
                    conn_options["server_settings"].update({key: val})
                else:
                    conn_options["server_settings"] = {key: val}
        return await asyncpg.connect(**conn_options)

    def safe_psql(self, query: str, **kwargs: Any) -> List[Tuple[Any, ...]]:
        """
        Execute query against the node and return all rows.
        This method passes all extra params to connstr.
        """
        return self.safe_psql_many([query], **kwargs)[0]

    def safe_psql_many(
        self, queries: List[str], log_query=True, **kwargs: Any
    ) -> List[List[Tuple[Any, ...]]]:
        """
        Execute queries against the node and return all rows.
        This method passes all extra params to connstr.
        """
        result: List[List[Any]] = []
        with closing(self.connect(**kwargs)) as conn:
            with conn.cursor() as cur:
                for query in queries:
                    if log_query:
                        log.info(f"Executing query: {query}")
                    cur.execute(query)

                    if cur.description is None:
                        result.append([])  # query didn't return data
                    else:
                        result.append(cur.fetchall())
        return result

    def safe_psql_scalar(self, query, log_query=True) -> Any:
        """
        Execute query returning single row with single column.
        """
        return self.safe_psql(query, log_query=log_query)[0][0]


@dataclass
class AuthKeys:
    priv: str

    def generate_token(self, *, scope: TokenScope, **token_data: Any) -> str:
        token_data = {key: str(val) for key, val in token_data.items()}
        token = jwt.encode({"scope": scope, **token_data}, self.priv, algorithm="EdDSA")
        # cast(Any, self.priv)

        # jwt.encode can return 'bytes' or 'str', depending on Python version or type
        # hinting or something (not sure what). If it returned 'bytes', convert it to 'str'
        # explicitly.
        if isinstance(token, bytes):
            token = token.decode()

        return token

    def generate_pageserver_token(self) -> str:
        return self.generate_token(scope=TokenScope.PAGE_SERVER_API)

    def generate_safekeeper_token(self) -> str:
        return self.generate_token(scope=TokenScope.SAFEKEEPER_DATA)

    # generate token giving access to only one tenant
    def generate_tenant_token(self, tenant_id: TenantId) -> str:
        return self.generate_token(scope=TokenScope.TENANT, tenant_id=str(tenant_id))


# TODO: Replace with `StrEnum` when we upgrade to python 3.11
class TokenScope(str, Enum):
    ADMIN = "admin"
    PAGE_SERVER_API = "pageserverapi"
    GENERATIONS_API = "generations_api"
    SAFEKEEPER_DATA = "safekeeperdata"
    TENANT = "tenant"


class NeonEnvBuilder:
    """
    Builder object to create a Neon runtime environment

    You should use the `neon_env_builder` or `neon_simple_env` pytest
    fixture to create the NeonEnv object. That way, the repository is
    created in the right directory, based on the test name, and it's properly
    cleaned up after the test has finished.
    """

    def __init__(
        self,
        repo_dir: Path,
        port_distributor: PortDistributor,
        broker: NeonBroker,
        run_id: uuid.UUID,
        mock_s3_server: MockS3Server,
        neon_binpath: Path,
        pg_distrib_dir: Path,
        pg_version: PgVersion,
        test_name: str,
        top_output_dir: Path,
        test_output_dir: Path,
        test_overlay_dir: Optional[Path] = None,
        pageserver_remote_storage: Optional[RemoteStorage] = None,
        # toml that will be decomposed into `--config-override` flags during `pageserver --init`
        pageserver_config_override: Optional[str] = None,
        num_safekeepers: int = 1,
        num_pageservers: int = 1,
        # Use non-standard SK ids to check for various parsing bugs
        safekeepers_id_start: int = 0,
        # fsync is disabled by default to make the tests go faster
        safekeepers_enable_fsync: bool = False,
        auth_enabled: bool = False,
        rust_log_override: Optional[str] = None,
        default_branch_name: str = DEFAULT_BRANCH_NAME,
        preserve_database_files: bool = False,
        initial_tenant: Optional[TenantId] = None,
        initial_timeline: Optional[TimelineId] = None,
        pageserver_virtual_file_io_engine: Optional[str] = None,
    ):
        self.repo_dir = repo_dir
        self.rust_log_override = rust_log_override
        self.port_distributor = port_distributor

        # Pageserver remote storage
        self.pageserver_remote_storage = pageserver_remote_storage
        # Safekeepers remote storage
        self.safekeepers_remote_storage: Optional[RemoteStorage] = None

        self.broker = broker
        self.run_id = run_id
        self.mock_s3_server: MockS3Server = mock_s3_server
        self.pageserver_config_override = pageserver_config_override
        self.num_safekeepers = num_safekeepers
        self.num_pageservers = num_pageservers
        self.safekeepers_id_start = safekeepers_id_start
        self.safekeepers_enable_fsync = safekeepers_enable_fsync
        self.auth_enabled = auth_enabled
        self.default_branch_name = default_branch_name
        self.env: Optional[NeonEnv] = None
        self.keep_remote_storage_contents: bool = True
        self.neon_binpath = neon_binpath
        self.pg_distrib_dir = pg_distrib_dir
        self.pg_version = pg_version
        self.preserve_database_files = preserve_database_files
        self.initial_tenant = initial_tenant or TenantId.generate()
        self.initial_timeline = initial_timeline or TimelineId.generate()
        self.scrub_on_exit = False
        self.test_output_dir = test_output_dir
        self.test_overlay_dir = test_overlay_dir
        self.overlay_mounts_created_by_us: List[Tuple[str, Path]] = []
        self.config_init_force: Optional[str] = None
        self.top_output_dir = top_output_dir
        self.control_plane_compute_hook_api: Optional[str] = None
        self.storage_controller_config: Optional[dict[Any, Any]] = None

        self.pageserver_virtual_file_io_engine: Optional[str] = pageserver_virtual_file_io_engine

        self.pageserver_get_vectored_impl: Optional[str] = None
        if os.getenv("PAGESERVER_GET_VECTORED_IMPL", "") == "vectored":
            self.pageserver_get_vectored_impl = "vectored"
            log.debug('Overriding pageserver get_vectored_impl config to "vectored"')

        self.pageserver_get_impl: Optional[str] = None
        if os.getenv("PAGESERVER_GET_IMPL", "") == "vectored":
            self.pageserver_get_impl = "vectored"
            log.debug('Overriding pageserver get_impl config to "vectored"')

        self.pageserver_validate_vectored_get: Optional[bool] = None
        if (validate := os.getenv("PAGESERVER_VALIDATE_VEC_GET")) is not None:
            self.pageserver_validate_vectored_get = bool(validate)
            log.debug(f'Overriding pageserver validate_vectored_get config to "{validate}"')

        assert test_name.startswith(
            "test_"
        ), "Unexpectedly instantiated from outside a test function"
        self.test_name = test_name

    def init_configs(self, default_remote_storage_if_missing: bool = True) -> NeonEnv:
        # Cannot create more than one environment from one builder
        assert self.env is None, "environment already initialized"
        if default_remote_storage_if_missing and self.pageserver_remote_storage is None:
            self.enable_pageserver_remote_storage(default_remote_storage())
        self.env = NeonEnv(self)
        return self.env

    def start(self):
        assert self.env is not None, "environment is not already initialized, call init() first"
        self.env.start()

    def init_start(
        self,
        initial_tenant_conf: Optional[Dict[str, Any]] = None,
        default_remote_storage_if_missing: bool = True,
        initial_tenant_shard_count: Optional[int] = None,
        initial_tenant_shard_stripe_size: Optional[int] = None,
    ) -> NeonEnv:
        """
        Default way to create and start NeonEnv. Also creates the initial_tenant with root initial_timeline.

        To avoid creating initial_tenant, call init_configs to setup the environment.

        Configuring pageserver with remote storage is now the default. There will be a warning if pageserver is created without one.
        """
        env = self.init_configs(default_remote_storage_if_missing=default_remote_storage_if_missing)
        self.start()

        # Prepare the default branch to start the postgres on later.
        # Pageserver itself does not create tenants and timelines, until started first and asked via HTTP API.
        log.debug(
            f"Services started, creating initial tenant {env.initial_tenant} and its initial timeline"
        )
        initial_tenant, initial_timeline = env.neon_cli.create_tenant(
            tenant_id=env.initial_tenant,
            conf=initial_tenant_conf,
            timeline_id=env.initial_timeline,
            shard_count=initial_tenant_shard_count,
            shard_stripe_size=initial_tenant_shard_stripe_size,
        )
        assert env.initial_tenant == initial_tenant
        assert env.initial_timeline == initial_timeline
        log.info(f"Initial timeline {initial_tenant}/{initial_timeline} created successfully")

        return env

    def build_and_use_snapshot(
        self, global_ident: str, create_env_for_snapshot: Callable[[NeonEnvBuilder], NeonEnv]
    ) -> NeonEnv:
        if os.getenv("CI", "false") == "true":
            log.info("do not use snapshots in ephemeral CI environment")
            env = create_env_for_snapshot(self)
            env.stop(immediate=True, ps_assert_metric_no_errors=False)
            return env

        with shared_snapshot_dir(self.top_output_dir, global_ident) as snapshot_dir:
            if not snapshot_dir.is_initialized():
                self._build_and_use_snapshot_impl(snapshot_dir, create_env_for_snapshot)
                assert snapshot_dir.is_initialized()

            return self.from_repo_dir(snapshot_dir.path)

    def _build_and_use_snapshot_impl(
        self,
        snapshot_dir: SnapshotDirLocked,
        create_env_for_snapshot: Callable[[NeonEnvBuilder], NeonEnv],
    ):
        if snapshot_dir.path.exists():
            shutil.rmtree(snapshot_dir.path)

        if self.test_overlay_dir is not None:
            # Make repo_dir an overlayfs mount with lowerdir being the empty snapshot_dir.
            # When we're done filling up repo_dir, tear everything down, unmount the overlayfs, and use
            # the upperdir as the snapshot. This is equivalent to docker `FROM scratch`.
            assert not self.repo_dir.exists()
            assert self.repo_dir.parent.exists()
            snapshot_dir.path.mkdir()
            self.overlay_mount("create-snapshot-repo-dir", snapshot_dir.path, self.repo_dir)
            self.config_init_force = "empty-dir-ok"

        env = create_env_for_snapshot(self)
        assert self.env is not None
        assert self.env == env

        # shut down everything for snapshot
        env.stop(immediate=True, ps_assert_metric_no_errors=True)

        # TODO: all kinds of assertions to ensure the env is unused

        if self.test_overlay_dir is None:
            log.info("take snapshot by moving repo dir")
            env.repo_dir.rename(snapshot_dir.path)
        else:
            log.info("take snapshot by using overlayfs upperdir")
            self.overlay_unmount_and_move("create-snapshot-repo-dir", snapshot_dir.path)
            log.info("remove empty repo_dir (previously mountpoint) for snapshot overlay_mount")
            env.repo_dir.rmdir()
            # TODO from here on, we should be able to reset / goto top where snapshot_dir.is_initialized()
            log.info("make repo_dir an overlayfs mount of the snapshot we just created")
        assert not env.repo_dir.exists(), "both branches above should remove it"
        snapshot_dir.set_initialized()

        self.env = None  # so that from_repo_dir works again

    def from_repo_dir(
        self,
        repo_dir: Path,
        neon_binpath: Optional[Path] = None,
        pg_distrib_dir: Optional[Path] = None,
    ) -> NeonEnv:
        """
        A simple method to import data into the current NeonEnvBuilder from a snapshot of a repo dir.
        """

        # Setting custom `neon_binpath` and `pg_distrib_dir` is useful for compatibility tests
        self.neon_binpath = neon_binpath or self.neon_binpath
        self.pg_distrib_dir = pg_distrib_dir or self.pg_distrib_dir

        # Get the initial tenant and timeline from the snapshot config
        snapshot_config_toml = repo_dir / "config"
        with snapshot_config_toml.open("r") as f:
            snapshot_config = toml.load(f)

        self.initial_tenant = TenantId(snapshot_config["default_tenant_id"])
        self.initial_timeline = TimelineId(
            dict(snapshot_config["branch_name_mappings"][DEFAULT_BRANCH_NAME])[
                str(self.initial_tenant)
            ]
        )
        self.env = self.init_configs()

        for ps_dir in repo_dir.glob("pageserver_*"):
            tenants_from_dir = ps_dir / "tenants"
            tenants_to_dir = self.repo_dir / ps_dir.name / "tenants"

            if self.test_overlay_dir is None:
                log.info(
                    f"Copying pageserver tenants directory {tenants_from_dir} to {tenants_to_dir}"
                )
                shutil.copytree(tenants_from_dir, tenants_to_dir)
            else:
                log.info(
                    f"Creating overlayfs mount of pageserver tenants directory {tenants_from_dir} to {tenants_to_dir}"
                )
                self.overlay_mount(f"{ps_dir.name}:tenants", tenants_from_dir, tenants_to_dir)

        for sk_from_dir in (repo_dir / "safekeepers").glob("sk*"):
            sk_to_dir = self.repo_dir / "safekeepers" / sk_from_dir.name
            log.info(f"Copying safekeeper directory {sk_from_dir} to {sk_to_dir}")
            sk_to_dir.rmdir()
            shutil.copytree(sk_from_dir, sk_to_dir, ignore=shutil.ignore_patterns("*.log", "*.pid"))

        shutil.rmtree(self.repo_dir / "local_fs_remote_storage", ignore_errors=True)
        if self.test_overlay_dir is None:
            log.info("Copying local_fs_remote_storage directory from snapshot")
            shutil.copytree(
                repo_dir / "local_fs_remote_storage", self.repo_dir / "local_fs_remote_storage"
            )
        else:
            log.info("Creating overlayfs mount of local_fs_remote_storage directory from snapshot")
            self.overlay_mount(
                "local_fs_remote_storage",
                repo_dir / "local_fs_remote_storage",
                self.repo_dir / "local_fs_remote_storage",
            )

        if (attachments_json := Path(repo_dir / "attachments.json")).exists():
            shutil.copyfile(attachments_json, self.repo_dir / attachments_json.name)

        # Update the config with info about tenants and timelines
        with (self.repo_dir / "config").open("r") as f:
            config = toml.load(f)

        config["default_tenant_id"] = snapshot_config["default_tenant_id"]
        config["branch_name_mappings"] = snapshot_config["branch_name_mappings"]

        with (self.repo_dir / "config").open("w") as f:
            toml.dump(config, f)

        return self.env

    def overlay_mount(self, ident: str, srcdir: Path, dstdir: Path):
        """
        Mount `srcdir` as an overlayfs mount at `dstdir`.
        The overlayfs `upperdir` and `workdir` will be placed in test_overlay_dir.
        """
        assert self.test_overlay_dir
        assert (
            self.test_output_dir in dstdir.parents
        )  # so that teardown & test_overlay_dir fixture work
        assert srcdir.is_dir()
        dstdir.mkdir(exist_ok=False, parents=False)
        ident_state_dir = self.test_overlay_dir / ident
        upper = ident_state_dir / "upper"
        work = ident_state_dir / "work"
        ident_state_dir.mkdir(
            exist_ok=False, parents=False
        )  # exists_ok=False also checks uniqueness in self.overlay_mounts
        upper.mkdir()
        work.mkdir()
        cmd = [
            "sudo",
            "mount",
            "-t",
            "overlay",
            "overlay",
            "-o",
            f"lowerdir={srcdir},upperdir={upper},workdir={work}",
            str(dstdir),
        ]
        log.info(f"Mounting overlayfs srcdir={srcdir} dstdir={dstdir}: {cmd}")
        subprocess_capture(
            self.test_output_dir, cmd, check=True, echo_stderr=True, echo_stdout=True
        )
        self.overlay_mounts_created_by_us.append((ident, dstdir))

    def _overlay_umount(self, mountpoint: Path):
        cmd = ["sudo", "umount", str(mountpoint)]
        assert mountpoint.is_mount()
        subprocess_capture(
            self.test_output_dir, cmd, check=True, echo_stderr=True, echo_stdout=True
        )

    def overlay_unmount_and_move(self, ident: str, dst: Path):
        """
        Unmount previously established overlayfs mount at `dstdir` and move the upperdir contents to `dst`.
        If `dst` is an empty directory, it gets replaced.
        Caller is responsible for ensuring the unmount will succeed, i.e., that there aren't any nested mounts.

        Raises exception if self.test_overlay_dir is None
        """
        assert self.test_overlay_dir is not None
        # not mutating state yet, make checks
        ident_state_dir = self.test_overlay_dir / ident
        assert ident_state_dir.is_dir()
        upper = ident_state_dir / "upper"
        work = ident_state_dir / "work"
        assert upper.is_dir()
        assert work.is_dir()
        assert (
            self.test_overlay_dir not in dst.parents
        ), "otherwise workdir cleanup below wouldn't work"
        # find index, still not mutating state
        idxmap = {
            existing_ident: idx
            for idx, (existing_ident, _) in enumerate(self.overlay_mounts_created_by_us)
        }
        idx = idxmap.get(ident)
        if idx is None:
            raise RuntimeError(f"cannot find mount for ident {ident}")

        if dst.is_dir():
            dst.rmdir()  # raises exception if not empty, which is what we want

        _, mountpoint = self.overlay_mounts_created_by_us.pop(idx)
        self._overlay_umount(mountpoint)
        upper.rename(dst)
        # we moved the upperdir, clean up workdir and then its parent ident_state_dir
        cmd = ["sudo", "rm", "-rf", str(work)]
        subprocess_capture(
            self.test_output_dir, cmd, check=True, echo_stderr=True, echo_stdout=True
        )
        ident_state_dir.rmdir()  # should be empty since we moved `upper` out

    def overlay_cleanup_teardown(self):
        """
        Unmount the overlayfs mounts created by `self.overlay_mount()`.
        Supposed to be called during env teardown.
        """
        if self.test_overlay_dir is None:
            return
        while len(self.overlay_mounts_created_by_us) > 0:
            (ident, mountpoint) = self.overlay_mounts_created_by_us.pop()
            ident_state_dir = self.test_overlay_dir / ident
            log.info(
                f"Unmounting overlayfs mount created during setup for ident {ident} at {mountpoint}"
            )
            self._overlay_umount(mountpoint)
            log.info(
                f"Cleaning up overlayfs state dir (owned by root user) for ident {ident} at {ident_state_dir}"
            )
            cmd = ["sudo", "rm", "-rf", str(ident_state_dir)]
            subprocess_capture(
                self.test_output_dir, cmd, check=True, echo_stderr=True, echo_stdout=True
            )

        # assert all overlayfs mounts in our test directory are gone
        assert [] == list(overlayfs.iter_mounts_beneath(self.test_overlay_dir))

    def enable_scrub_on_exit(self):
        """
        Call this if you would like the fixture to automatically run
        s3_scrubber at the end of the test, as a bidirectional test
        that the scrubber is working properly, and that the code within
        the test didn't produce any invalid remote state.
        """

        if not isinstance(self.pageserver_remote_storage, S3Storage):
            # The scrubber can't talk to e.g. LocalFS -- it needs
            # an HTTP endpoint (mock is fine) to connect to.
            raise RuntimeError(
                "Cannot scrub with remote_storage={self.pageserver_remote_storage}, require an S3 endpoint"
            )

        self.scrub_on_exit = True

    def enable_pageserver_remote_storage(
        self,
        remote_storage_kind: RemoteStorageKind,
    ):
        assert self.pageserver_remote_storage is None, "remote storage is enabled already"
        ret = self._configure_and_create_remote_storage(
            remote_storage_kind, RemoteStorageUser.PAGESERVER
        )
        self.pageserver_remote_storage = ret

    def enable_safekeeper_remote_storage(self, kind: RemoteStorageKind):
        assert (
            self.safekeepers_remote_storage is None
        ), "safekeepers_remote_storage already configured"

        self.safekeepers_remote_storage = self._configure_and_create_remote_storage(
            kind, RemoteStorageUser.SAFEKEEPER
        )

    def _configure_and_create_remote_storage(
        self,
        kind: RemoteStorageKind,
        user: RemoteStorageUser,
        bucket_name: Optional[str] = None,
        bucket_region: Optional[str] = None,
    ) -> RemoteStorage:
        ret = kind.configure(
            self.repo_dir,
            self.mock_s3_server,
            str(self.run_id),
            self.test_name,
            user,
            bucket_name=bucket_name,
            bucket_region=bucket_region,
        )

        if kind == RemoteStorageKind.MOCK_S3:
            assert isinstance(ret, S3Storage)
            ret.client.create_bucket(Bucket=ret.bucket_name)
        elif kind == RemoteStorageKind.REAL_S3:
            assert isinstance(ret, S3Storage)
            assert ret.cleanup, "we should not leave files in REAL_S3"

        return ret

    def cleanup_local_storage(self):
        if self.preserve_database_files:
            return

        overlayfs_mounts = {mountpoint for _, mountpoint in self.overlay_mounts_created_by_us}

        directories_to_clean: List[Path] = []
        for test_entry in Path(self.repo_dir).glob("**/*"):
            if test_entry in overlayfs_mounts:
                continue
            for parent in test_entry.parents:
                if parent in overlayfs_mounts:
                    continue
            if test_entry.is_file():
                test_file = test_entry
                if ATTACHMENT_NAME_REGEX.fullmatch(test_file.name):
                    continue
                if SMALL_DB_FILE_NAME_REGEX.fullmatch(test_file.name):
                    continue
                log.debug(f"Removing large database {test_file} file")
                test_file.unlink()
            elif test_entry.is_dir():
                directories_to_clean.append(test_entry)

        for directory_to_clean in reversed(directories_to_clean):
            if not os.listdir(directory_to_clean):
                log.debug(f"Removing empty directory {directory_to_clean}")
                directory_to_clean.rmdir()

    def cleanup_remote_storage(self):
        for x in [self.pageserver_remote_storage, self.safekeepers_remote_storage]:
            if isinstance(x, S3Storage):
                x.do_cleanup()

    def __enter__(self) -> "NeonEnvBuilder":
        return self

    def __exit__(
        self,
        exc_type: Optional[Type[BaseException]],
        exc_value: Optional[BaseException],
        traceback: Optional[TracebackType],
    ):
        # Stop all the nodes.
        if self.env:
            log.info("Cleaning up all storage and compute nodes")
            self.env.stop(
                immediate=True,
                # if the test threw an exception, don't check for errors
                # as a failing assertion would cause the cleanup below to fail
                ps_assert_metric_no_errors=(exc_type is None),
            )
            cleanup_error = None

            if self.scrub_on_exit:
                try:
                    S3Scrubber(self).scan_metadata()
                except Exception as e:
                    log.error(f"Error during remote storage scrub: {e}")
                    cleanup_error = e

            try:
                self.cleanup_remote_storage()
            except Exception as e:
                log.error(f"Error during remote storage cleanup: {e}")
                if cleanup_error is not None:
                    cleanup_error = e

            try:
                self.cleanup_local_storage()
            except Exception as e:
                log.error(f"Error during local storage cleanup: {e}")
                if cleanup_error is not None:
                    cleanup_error = e

            if cleanup_error is not None:
                raise cleanup_error

            for pageserver in self.env.pageservers:
                pageserver.assert_no_errors()

            self.env.storage_controller.assert_no_errors()

        try:
            self.overlay_cleanup_teardown()
        except Exception as e:
            log.error(f"Error cleaning up overlay state: {e}")
            if cleanup_error is not None:
                cleanup_error = e


class NeonEnv:
    """
    An object representing the Neon runtime environment. It consists of
    the page server, 0-N safekeepers, and the compute nodes.

    NeonEnv contains functions for stopping/starting nodes in the
    environment, checking their status, creating tenants, connecting to the
    nodes, creating and destroying compute nodes, etc. The page server and
    the safekeepers are considered fixed in the environment, you cannot
    create or destroy them after the environment is initialized. (That will
    likely change in the future, as we start supporting multiple page
    servers and adding/removing safekeepers on the fly).

    Some notable functions and fields in NeonEnv:

    postgres - A factory object for creating postgres compute nodes.

    pageservers - An array containing objects representing the pageservers

    safekeepers - An array containing objects representing the safekeepers

    pg_bin - pg_bin.run() can be used to execute Postgres client binaries,
        like psql or pg_dump

    initial_tenant - tenant ID of the initial tenant created in the repository

    neon_cli - can be used to run the 'neon' CLI tool

    create_tenant() - initializes a new tenant in the page server, returns
        the tenant id
    """

    BASE_PAGESERVER_ID = 1

    def __init__(self, config: NeonEnvBuilder):
        self.repo_dir = config.repo_dir
        self.rust_log_override = config.rust_log_override
        self.port_distributor = config.port_distributor
        self.s3_mock_server = config.mock_s3_server
        self.neon_cli = NeonCli(env=self)
        self.pagectl = Pagectl(env=self)
        self.endpoints = EndpointFactory(self)
        self.safekeepers: List[Safekeeper] = []
        self.pageservers: List[NeonPageserver] = []
        self.broker = config.broker
        self.pageserver_remote_storage = config.pageserver_remote_storage
        self.safekeepers_remote_storage = config.safekeepers_remote_storage
        self.pg_version = config.pg_version
        # Binary path for pageserver, safekeeper, etc
        self.neon_binpath = config.neon_binpath
        # Binary path for neon_local test-specific binaries: may be overridden
        # after construction for compat testing
        self.neon_local_binpath = config.neon_binpath
        self.pg_distrib_dir = config.pg_distrib_dir
        self.endpoint_counter = 0
        self.storage_controller_config = config.storage_controller_config

        # generate initial tenant ID here instead of letting 'neon init' generate it,
        # so that we don't need to dig it out of the config file afterwards.
        self.initial_tenant = config.initial_tenant
        self.initial_timeline = config.initial_timeline

        # Find two adjacent ports for storage controller and its postgres DB.  This
        # loop would eventually throw from get_port() if we run out of ports (extremely
        # unlikely): usually we find two adjacent free ports on the first iteration.
        while True:
            self.storage_controller_port = self.port_distributor.get_port()
            storage_controller_pg_port = self.port_distributor.get_port()
            if storage_controller_pg_port == self.storage_controller_port + 1:
                break

        # The URL for the pageserver to use as its control_plane_api config
        self.control_plane_api: str = f"http://127.0.0.1:{self.storage_controller_port}/upcall/v1"
        # The base URL of the storage controller
        self.storage_controller_api: str = f"http://127.0.0.1:{self.storage_controller_port}"

        # For testing this with a fake HTTP server, enable passing through a URL from config
        self.control_plane_compute_hook_api = config.control_plane_compute_hook_api

        self.storage_controller: NeonStorageController = NeonStorageController(
            self, config.auth_enabled
        )

        self.pageserver_virtual_file_io_engine = config.pageserver_virtual_file_io_engine

        # Create a config file corresponding to the options
        cfg: Dict[str, Any] = {
            "default_tenant_id": str(self.initial_tenant),
            "broker": {
                "listen_addr": self.broker.listen_addr(),
            },
            "pageservers": [],
            "safekeepers": [],
        }

        if self.control_plane_api is not None:
            cfg["control_plane_api"] = self.control_plane_api

        if self.control_plane_compute_hook_api is not None:
            cfg["control_plane_compute_hook_api"] = self.control_plane_compute_hook_api

        if self.storage_controller_config is not None:
            cfg["storage_controller"] = self.storage_controller_config

        # Create config for pageserver
        http_auth_type = "NeonJWT" if config.auth_enabled else "Trust"
        pg_auth_type = "NeonJWT" if config.auth_enabled else "Trust"
        for ps_id in range(
            self.BASE_PAGESERVER_ID, self.BASE_PAGESERVER_ID + config.num_pageservers
        ):
            pageserver_port = PageserverPort(
                pg=self.port_distributor.get_port(),
                http=self.port_distributor.get_port(),
            )

            ps_cfg: Dict[str, Any] = {
                "id": ps_id,
                "listen_pg_addr": f"localhost:{pageserver_port.pg}",
                "listen_http_addr": f"localhost:{pageserver_port.http}",
                "pg_auth_type": pg_auth_type,
                "http_auth_type": http_auth_type,
            }
            if self.pageserver_virtual_file_io_engine is not None:
                ps_cfg["virtual_file_io_engine"] = self.pageserver_virtual_file_io_engine
            if config.pageserver_get_vectored_impl is not None:
                ps_cfg["get_vectored_impl"] = config.pageserver_get_vectored_impl
            if config.pageserver_get_impl is not None:
                ps_cfg["get_impl"] = config.pageserver_get_impl
            if config.pageserver_validate_vectored_get is not None:
                ps_cfg["validate_vectored_get"] = config.pageserver_validate_vectored_get

            # Create a corresponding NeonPageserver object
            self.pageservers.append(
                NeonPageserver(
                    self,
                    ps_id,
                    port=pageserver_port,
                )
            )
            cfg["pageservers"].append(ps_cfg)

        # Create config and a Safekeeper object for each safekeeper
        for i in range(1, config.num_safekeepers + 1):
            port = SafekeeperPort(
                pg=self.port_distributor.get_port(),
                pg_tenant_only=self.port_distributor.get_port(),
                http=self.port_distributor.get_port(),
            )
            id = config.safekeepers_id_start + i  # assign ids sequentially
            sk_cfg: Dict[str, Any] = {
                "id": id,
                "pg_port": port.pg,
                "pg_tenant_only_port": port.pg_tenant_only,
                "http_port": port.http,
                "sync": config.safekeepers_enable_fsync,
            }
            if config.auth_enabled:
                sk_cfg["auth_enabled"] = True
            if self.safekeepers_remote_storage is not None:
                sk_cfg["remote_storage"] = self.safekeepers_remote_storage.to_toml_inline_table()
            self.safekeepers.append(Safekeeper(env=self, id=id, port=port))
            cfg["safekeepers"].append(sk_cfg)

        log.info(f"Config: {cfg}")
        self.neon_cli.init(
            cfg,
            force=config.config_init_force,
            pageserver_config_override=config.pageserver_config_override,
        )

    def start(self):
        # Storage controller starts first, so that pageserver /re-attach calls don't
        # bounce through retries on startup
        self.storage_controller.start()

        # Wait for storage controller readiness to prevent unnecessary post start-up
        # reconcile.
        self.storage_controller.wait_until_ready()

        # Start up broker, pageserver and all safekeepers
        futs = []
        with concurrent.futures.ThreadPoolExecutor(
            max_workers=2 + len(self.pageservers) + len(self.safekeepers)
        ) as executor:
            futs.append(
                executor.submit(lambda: self.broker.try_start() or None)
            )  # The `or None` is for the linter

            for pageserver in self.pageservers:
                futs.append(executor.submit(lambda ps=pageserver: ps.start()))

            for safekeeper in self.safekeepers:
                futs.append(executor.submit(lambda sk=safekeeper: sk.start()))

        for f in futs:
            f.result()

    def stop(self, immediate=False, ps_assert_metric_no_errors=False):
        """
        After this method returns, there should be no child processes running.
        """
        self.endpoints.stop_all()

        # Stop storage controller before pageservers: we don't want it to spuriously
        # detect a pageserver "failure" during test teardown
        self.storage_controller.stop(immediate=immediate)

        for sk in self.safekeepers:
            sk.stop(immediate=immediate)
        for pageserver in self.pageservers:
            if ps_assert_metric_no_errors:
                pageserver.assert_no_metric_errors()
            pageserver.stop(immediate=immediate)
        self.broker.stop(immediate=immediate)

    @property
    def pageserver(self) -> NeonPageserver:
        """
        For tests that are naive to multiple pageservers: give them the 1st in the list, and
        assert that there is only one. Tests with multiple pageservers should always use
        get_pageserver with an explicit ID.
        """
        assert (
            len(self.pageservers) == 1
        ), "env.pageserver must only be used with single pageserver NeonEnv"
        return self.pageservers[0]

    def get_pageserver(self, id: Optional[int]) -> NeonPageserver:
        """
        Look up a pageserver by its node ID.

        As a convenience for tests that do not use multiple pageservers, passing None
        will yield the same default pageserver as `self.pageserver`.
        """

        if id is None:
            return self.pageserver

        for ps in self.pageservers:
            if ps.id == id:
                return ps

        raise RuntimeError(f"Pageserver with ID {id} not found")

    def get_tenant_pageserver(self, tenant_id: Union[TenantId, TenantShardId]):
        """
        Get the NeonPageserver where this tenant shard is currently attached, according
        to the storage controller.
        """
        meta = self.storage_controller.inspect(tenant_id)
        if meta is None:
            return None
        pageserver_id = meta[1]
        return self.get_pageserver(pageserver_id)

    def get_safekeeper_connstrs(self) -> str:
        """Get list of safekeeper endpoints suitable for safekeepers GUC"""
        return ",".join(f"localhost:{wa.port.pg}" for wa in self.safekeepers)

    def get_binary_version(self, binary_name: str) -> str:
        bin_pageserver = str(self.neon_binpath / binary_name)
        res = subprocess.run(
            [bin_pageserver, "--version"],
            check=True,
            universal_newlines=True,
            stdout=subprocess.PIPE,
            stderr=subprocess.PIPE,
        )
        return res.stdout

    @cached_property
    def auth_keys(self) -> AuthKeys:
        priv = (Path(self.repo_dir) / "auth_private_key.pem").read_text()
        return AuthKeys(priv=priv)

    def regenerate_keys_at(self, privkey_path: Path, pubkey_path: Path):
        # compare generate_auth_keys() in local_env.rs
        subprocess.run(
            ["openssl", "genpkey", "-algorithm", "ed25519", "-out", privkey_path],
            cwd=self.repo_dir,
            check=True,
        )

        subprocess.run(
            [
                "openssl",
                "pkey",
                "-in",
                privkey_path,
                "-pubout",
                "-out",
                pubkey_path,
            ],
            cwd=self.repo_dir,
            check=True,
        )
        del self.auth_keys

    def generate_endpoint_id(self) -> str:
        """
        Generate a unique endpoint ID
        """
        self.endpoint_counter += 1
        return "ep-" + str(self.endpoint_counter)


@pytest.fixture(scope=shareable_scope)
def _shared_simple_env(
    request: FixtureRequest,
    pytestconfig: Config,
    port_distributor: PortDistributor,
    mock_s3_server: MockS3Server,
    default_broker: NeonBroker,
    run_id: uuid.UUID,
    top_output_dir: Path,
    test_output_dir: Path,
    neon_binpath: Path,
    pg_distrib_dir: Path,
    pg_version: PgVersion,
    pageserver_virtual_file_io_engine: str,
) -> Iterator[NeonEnv]:
    """
    # Internal fixture backing the `neon_simple_env` fixture. If TEST_SHARED_FIXTURES
     is set, this is shared by all tests using `neon_simple_env`.

    This fixture will use RemoteStorageKind.LOCAL_FS with pageserver.
    """

    if os.environ.get("TEST_SHARED_FIXTURES") is None:
        # Create the environment in the per-test output directory
        repo_dir = get_test_repo_dir(request, top_output_dir)
    else:
        # We're running shared fixtures. Share a single directory.
        repo_dir = top_output_dir / "shared_repo"
        shutil.rmtree(repo_dir, ignore_errors=True)

    with NeonEnvBuilder(
        top_output_dir=top_output_dir,
        repo_dir=repo_dir,
        port_distributor=port_distributor,
        broker=default_broker,
        mock_s3_server=mock_s3_server,
        neon_binpath=neon_binpath,
        pg_distrib_dir=pg_distrib_dir,
        pg_version=pg_version,
        run_id=run_id,
        preserve_database_files=pytestconfig.getoption("--preserve-database-files"),
        test_name=request.node.name,
        test_output_dir=test_output_dir,
        pageserver_virtual_file_io_engine=pageserver_virtual_file_io_engine,
    ) as builder:
        env = builder.init_start()

        # For convenience in tests, create a branch from the freshly-initialized cluster.
        env.neon_cli.create_branch("empty", ancestor_branch_name=DEFAULT_BRANCH_NAME)

        yield env


@pytest.fixture(scope="function")
def neon_simple_env(_shared_simple_env: NeonEnv) -> Iterator[NeonEnv]:
    """
    Simple Neon environment, with no authentication and no safekeepers.

    If TEST_SHARED_FIXTURES environment variable is set, we reuse the same
    environment for all tests that use 'neon_simple_env', keeping the
    page server and safekeepers running. Any compute nodes are stopped after
    each the test, however.
    """
    yield _shared_simple_env

    _shared_simple_env.endpoints.stop_all()


@pytest.fixture(scope="function")
def neon_env_builder(
    pytestconfig: Config,
    test_output_dir: Path,
    port_distributor: PortDistributor,
    mock_s3_server: MockS3Server,
    neon_binpath: Path,
    pg_distrib_dir: Path,
    pg_version: PgVersion,
    default_broker: NeonBroker,
    run_id: uuid.UUID,
    request: FixtureRequest,
    test_overlay_dir: Path,
    top_output_dir: Path,
    pageserver_virtual_file_io_engine: str,
) -> Iterator[NeonEnvBuilder]:
    """
    Fixture to create a Neon environment for test.

    To use, define 'neon_env_builder' fixture in your test to get access to the
    builder object. Set properties on it to describe the environment.
    Finally, initialize and start up the environment by calling
    neon_env_builder.init_start().

    After the initialization, you can launch compute nodes by calling
    the functions in the 'env.endpoints' factory object, stop/start the
    nodes, etc.
    """

    # Create the environment in the test-specific output dir
    repo_dir = os.path.join(test_output_dir, "repo")

    # Return the builder to the caller
    with NeonEnvBuilder(
        top_output_dir=top_output_dir,
        repo_dir=Path(repo_dir),
        port_distributor=port_distributor,
        mock_s3_server=mock_s3_server,
        neon_binpath=neon_binpath,
        pg_distrib_dir=pg_distrib_dir,
        pg_version=pg_version,
        broker=default_broker,
        run_id=run_id,
        preserve_database_files=pytestconfig.getoption("--preserve-database-files"),
        pageserver_virtual_file_io_engine=pageserver_virtual_file_io_engine,
        test_name=request.node.name,
        test_output_dir=test_output_dir,
        test_overlay_dir=test_overlay_dir,
    ) as builder:
        yield builder


@dataclass
class PageserverPort:
    pg: int
    http: int


CREATE_TIMELINE_ID_EXTRACTOR: re.Pattern = re.compile(  # type: ignore[type-arg]
    r"^Created timeline '(?P<timeline_id>[^']+)'", re.MULTILINE
)
TIMELINE_DATA_EXTRACTOR: re.Pattern = re.compile(  # type: ignore[type-arg]
    r"\s?(?P<branch_name>[^\s]+)\s\[(?P<timeline_id>[^\]]+)\]", re.MULTILINE
)


class AbstractNeonCli(abc.ABC):
    """
    A typed wrapper around an arbitrary Neon CLI tool.
    Supports a way to run arbitrary command directly via CLI.
    Do not use directly, use specific subclasses instead.
    """

    def __init__(self, env: NeonEnv):
        self.env = env

    COMMAND: str = cast(str, None)  # To be overwritten by the derived class.

    def raw_cli(
        self,
        arguments: List[str],
        extra_env_vars: Optional[Dict[str, str]] = None,
        check_return_code=True,
        timeout=None,
        local_binpath=False,
    ) -> "subprocess.CompletedProcess[str]":
        """
        Run the command with the specified arguments.

        Arguments must be in list form, e.g. ['pg', 'create']

        Return both stdout and stderr, which can be accessed as

        >>> result = env.neon_cli.raw_cli(...)
        >>> assert result.stderr == ""
        >>> log.info(result.stdout)

        If `check_return_code`, on non-zero exit code logs failure and raises.

        If `local_binpath` is true, then we are invoking a test utility
        """

        assert isinstance(arguments, list)
        assert isinstance(self.COMMAND, str)

        if local_binpath:
            # Test utility
            bin_neon = str(self.env.neon_local_binpath / self.COMMAND)
        else:
            # Normal binary
            bin_neon = str(self.env.neon_binpath / self.COMMAND)

        args = [bin_neon] + arguments
        log.info('Running command "{}"'.format(" ".join(args)))

        env_vars = os.environ.copy()
        env_vars["NEON_REPO_DIR"] = str(self.env.repo_dir)
        env_vars["POSTGRES_DISTRIB_DIR"] = str(self.env.pg_distrib_dir)
        if self.env.rust_log_override is not None:
            env_vars["RUST_LOG"] = self.env.rust_log_override
        for extra_env_key, extra_env_value in (extra_env_vars or {}).items():
            env_vars[extra_env_key] = extra_env_value

        # Pass coverage settings
        var = "LLVM_PROFILE_FILE"
        val = os.environ.get(var)
        if val:
            env_vars[var] = val

        # Intercept CalledProcessError and print more info
        try:
            res = subprocess.run(
                args,
                env=env_vars,
                check=False,
                universal_newlines=True,
                stdout=subprocess.PIPE,
                stderr=subprocess.PIPE,
                timeout=timeout,
            )
        except subprocess.TimeoutExpired as e:
            if e.stderr:
                stderr = e.stderr.decode(errors="replace")
            else:
                stderr = ""

            if e.stdout:
                stdout = e.stdout.decode(errors="replace")
            else:
                stdout = ""

            log.warn(f"CLI timeout: stderr={stderr}, stdout={stdout}")
            raise

        indent = "  "
        if not res.returncode:
            stripped = res.stdout.strip()
            lines = stripped.splitlines()
            if len(lines) < 2:
                log.debug(f"Run {res.args} success: {stripped}")
            else:
                log.debug("Run %s success:\n%s" % (res.args, textwrap.indent(stripped, indent)))
        elif check_return_code:
            # this way command output will be in recorded and shown in CI in failure message
            indent = indent * 2
            msg = textwrap.dedent(
                """\
            Run %s failed:
              stdout:
            %s
              stderr:
            %s
            """
            )
            msg = msg % (
                res.args,
                textwrap.indent(res.stdout.strip(), indent),
                textwrap.indent(res.stderr.strip(), indent),
            )
            log.info(msg)
            raise RuntimeError(msg) from subprocess.CalledProcessError(
                res.returncode, res.args, res.stdout, res.stderr
            )
        return res


class NeonCli(AbstractNeonCli):
    """
    A typed wrapper around the `neon` CLI tool.
    Supports main commands via typed methods and a way to run arbitrary command directly via CLI.
    """

    COMMAND = "neon_local"

    def raw_cli(self, *args, **kwargs) -> subprocess.CompletedProcess[str]:
        kwargs["local_binpath"] = True
        return super().raw_cli(*args, **kwargs)

    def create_tenant(
        self,
        tenant_id: Optional[TenantId] = None,
        timeline_id: Optional[TimelineId] = None,
        conf: Optional[Dict[str, Any]] = None,
        shard_count: Optional[int] = None,
        shard_stripe_size: Optional[int] = None,
        placement_policy: Optional[str] = None,
        set_default: bool = False,
    ) -> Tuple[TenantId, TimelineId]:
        """
        Creates a new tenant, returns its id and its initial timeline's id.
        """
        tenant_id = tenant_id or TenantId.generate()
        timeline_id = timeline_id or TimelineId.generate()

        args = [
            "tenant",
            "create",
            "--tenant-id",
            str(tenant_id),
            "--timeline-id",
            str(timeline_id),
            "--pg-version",
            self.env.pg_version,
        ]
        if conf is not None:
            args.extend(
                chain.from_iterable(
                    product(["-c"], (f"{key}:{value}" for key, value in conf.items()))
                )
            )
        if set_default:
            args.append("--set-default")

        if shard_count is not None:
            args.extend(["--shard-count", str(shard_count)])

        if shard_stripe_size is not None:
            args.extend(["--shard-stripe-size", str(shard_stripe_size)])

        if placement_policy is not None:
            args.extend(["--placement-policy", str(placement_policy)])

        res = self.raw_cli(args)
        res.check_returncode()
        return tenant_id, timeline_id

    def import_tenant(self, tenant_id: TenantId):
        args = ["tenant", "import", "--tenant-id", str(tenant_id)]
        res = self.raw_cli(args)
        res.check_returncode()

    def set_default(self, tenant_id: TenantId):
        """
        Update default tenant for future operations that require tenant_id.
        """
        res = self.raw_cli(["tenant", "set-default", "--tenant-id", str(tenant_id)])
        res.check_returncode()

    def config_tenant(self, tenant_id: TenantId, conf: Dict[str, str]):
        """
        Update tenant config.
        """

        args = ["tenant", "config", "--tenant-id", str(tenant_id)]
        if conf is not None:
            args.extend(
                chain.from_iterable(
                    product(["-c"], (f"{key}:{value}" for key, value in conf.items()))
                )
            )

        res = self.raw_cli(args)
        res.check_returncode()

    def list_tenants(self) -> "subprocess.CompletedProcess[str]":
        res = self.raw_cli(["tenant", "list"])
        res.check_returncode()
        return res

    def create_timeline(
        self,
        new_branch_name: str,
        tenant_id: Optional[TenantId] = None,
        timeline_id: Optional[TimelineId] = None,
    ) -> TimelineId:
        cmd = [
            "timeline",
            "create",
            "--branch-name",
            new_branch_name,
            "--tenant-id",
            str(tenant_id or self.env.initial_tenant),
            "--pg-version",
            self.env.pg_version,
        ]

        if timeline_id is not None:
            cmd.extend(["--timeline-id", str(timeline_id)])

        res = self.raw_cli(cmd)
        res.check_returncode()

        matches = CREATE_TIMELINE_ID_EXTRACTOR.search(res.stdout)

        created_timeline_id = None
        if matches is not None:
            created_timeline_id = matches.group("timeline_id")

        return TimelineId(str(created_timeline_id))

    def create_branch(
        self,
        new_branch_name: str = DEFAULT_BRANCH_NAME,
        ancestor_branch_name: Optional[str] = None,
        tenant_id: Optional[TenantId] = None,
        ancestor_start_lsn: Optional[Lsn] = None,
    ) -> TimelineId:
        cmd = [
            "timeline",
            "branch",
            "--branch-name",
            new_branch_name,
            "--tenant-id",
            str(tenant_id or self.env.initial_tenant),
        ]
        if ancestor_branch_name is not None:
            cmd.extend(["--ancestor-branch-name", ancestor_branch_name])
        if ancestor_start_lsn is not None:
            cmd.extend(["--ancestor-start-lsn", str(ancestor_start_lsn)])

        res = self.raw_cli(cmd)
        res.check_returncode()

        matches = CREATE_TIMELINE_ID_EXTRACTOR.search(res.stdout)

        created_timeline_id = None
        if matches is not None:
            created_timeline_id = matches.group("timeline_id")

        if created_timeline_id is None:
            raise Exception("could not find timeline id after `neon timeline create` invocation")
        else:
            return TimelineId(str(created_timeline_id))

    def list_timelines(self, tenant_id: Optional[TenantId] = None) -> List[Tuple[str, TimelineId]]:
        """
        Returns a list of (branch_name, timeline_id) tuples out of parsed `neon timeline list` CLI output.
        """

        # main [b49f7954224a0ad25cc0013ea107b54b]
        # ┣━ @0/16B5A50: test_cli_branch_list_main [20f98c79111b9015d84452258b7d5540]
        res = self.raw_cli(
            ["timeline", "list", "--tenant-id", str(tenant_id or self.env.initial_tenant)]
        )
        timelines_cli = sorted(
            map(
                lambda branch_and_id: (branch_and_id[0], TimelineId(branch_and_id[1])),
                TIMELINE_DATA_EXTRACTOR.findall(res.stdout),
            )
        )
        return timelines_cli

    def init(
        self,
        config: Dict[str, Any],
        force: Optional[str] = None,
        pageserver_config_override: Optional[str] = None,
    ) -> "subprocess.CompletedProcess[str]":
        remote_storage = self.env.pageserver_remote_storage

        ps_config = {}
        if remote_storage is not None:
            remote_storage_toml_table = remote_storage_to_toml_inline_table(remote_storage)
            ps_config["remote_storage"] = remote_storage_toml_table

        if pageserver_config_override is not None:
            for o in pageserver_config_override.split(";"):
                override = toml.loads(o)
                for key, value in override.items():
                    ps_config[key] = value

        with ExitStack() as stack:
            ps_config_file = stack.enter_context(tempfile.NamedTemporaryFile(mode="w+"))
            ps_config_file.write(toml.dumps(ps_config))
            ps_config_file.flush()

            neon_local_config = stack.enter_context(tempfile.NamedTemporaryFile(mode="w+"))
            neon_local_config.write(toml.dumps(config))
            neon_local_config.flush()

            cmd = [
                "init",
                f"--config={neon_local_config.name}",
                "--pg-version",
                self.env.pg_version,
                f"--pageserver-config={ps_config_file.name}",
            ]

            if force is not None:
                cmd.extend(["--force", force])

<<<<<<< HEAD
=======
            remote_storage = self.env.pageserver_remote_storage

            if remote_storage is not None:
                remote_storage_toml_table = remote_storage_to_toml_inline_table(remote_storage)

                cmd.append(
                    f"--pageserver-config-override=remote_storage={remote_storage_toml_table}"
                )

            if pageserver_config_override is not None:
                cmd += [
                    f"--pageserver-config-override={o.strip()}"
                    for o in pageserver_config_override.split(";")
                ]

>>>>>>> ac7dc821
            s3_env_vars = None
            if isinstance(remote_storage, S3Storage):
                s3_env_vars = remote_storage.access_env_vars()
            res = self.raw_cli(cmd, extra_env_vars=s3_env_vars)
            res.check_returncode()
        return res

    def storage_controller_start(self):
        cmd = ["storage_controller", "start"]
        return self.raw_cli(cmd)

    def storage_controller_stop(self, immediate: bool):
        cmd = ["storage_controller", "stop"]
        if immediate:
            cmd.extend(["-m", "immediate"])
        return self.raw_cli(cmd)

    def pageserver_start(
        self,
        id: int,
        extra_env_vars: Optional[Dict[str, str]] = None,
    ) -> "subprocess.CompletedProcess[str]":
        start_args = ["pageserver", "start", f"--id={id}"]
        storage = self.env.pageserver_remote_storage

        if isinstance(storage, S3Storage):
            s3_env_vars = storage.access_env_vars()
            extra_env_vars = (extra_env_vars or {}) | s3_env_vars

        return self.raw_cli(start_args, extra_env_vars=extra_env_vars)

    def pageserver_stop(self, id: int, immediate=False) -> "subprocess.CompletedProcess[str]":
        cmd = ["pageserver", "stop", f"--id={id}"]
        if immediate:
            cmd.extend(["-m", "immediate"])

        log.info(f"Stopping pageserver with {cmd}")
        return self.raw_cli(cmd)

    def safekeeper_start(
        self, id: int, extra_opts: Optional[List[str]] = None
    ) -> "subprocess.CompletedProcess[str]":
        s3_env_vars = None
        if isinstance(self.env.safekeepers_remote_storage, S3Storage):
            s3_env_vars = self.env.safekeepers_remote_storage.access_env_vars()

        if extra_opts is not None:
            extra_opts = [f"-e={opt}" for opt in extra_opts]
        else:
            extra_opts = []
        return self.raw_cli(
            ["safekeeper", "start", str(id), *extra_opts], extra_env_vars=s3_env_vars
        )

    def safekeeper_stop(
        self, id: Optional[int] = None, immediate=False
    ) -> "subprocess.CompletedProcess[str]":
        args = ["safekeeper", "stop"]
        if id is not None:
            args.append(str(id))
        if immediate:
            args.extend(["-m", "immediate"])
        return self.raw_cli(args)

    def endpoint_create(
        self,
        branch_name: str,
        pg_port: int,
        http_port: int,
        endpoint_id: Optional[str] = None,
        tenant_id: Optional[TenantId] = None,
        hot_standby: bool = False,
        lsn: Optional[Lsn] = None,
        pageserver_id: Optional[int] = None,
        allow_multiple=False,
    ) -> "subprocess.CompletedProcess[str]":
        args = [
            "endpoint",
            "create",
            "--tenant-id",
            str(tenant_id or self.env.initial_tenant),
            "--branch-name",
            branch_name,
            "--pg-version",
            self.env.pg_version,
        ]
        if lsn is not None:
            args.extend(["--lsn", str(lsn)])
        if pg_port is not None:
            args.extend(["--pg-port", str(pg_port)])
        if http_port is not None:
            args.extend(["--http-port", str(http_port)])
        if endpoint_id is not None:
            args.append(endpoint_id)
        if hot_standby:
            args.extend(["--hot-standby", "true"])
        if pageserver_id is not None:
            args.extend(["--pageserver-id", str(pageserver_id)])
        if allow_multiple:
            args.extend(["--allow-multiple"])

        res = self.raw_cli(args)
        res.check_returncode()
        return res

    def endpoint_start(
        self,
        endpoint_id: str,
        safekeepers: Optional[List[int]] = None,
        remote_ext_config: Optional[str] = None,
        pageserver_id: Optional[int] = None,
        allow_multiple=False,
    ) -> "subprocess.CompletedProcess[str]":
        args = [
            "endpoint",
            "start",
        ]
        if remote_ext_config is not None:
            args.extend(["--remote-ext-config", remote_ext_config])

        if safekeepers is not None:
            args.extend(["--safekeepers", (",".join(map(str, safekeepers)))])
        if endpoint_id is not None:
            args.append(endpoint_id)
        if pageserver_id is not None:
            args.extend(["--pageserver-id", str(pageserver_id)])
        if allow_multiple:
            args.extend(["--allow-multiple"])

        res = self.raw_cli(args)
        res.check_returncode()
        return res

    def endpoint_reconfigure(
        self,
        endpoint_id: str,
        tenant_id: Optional[TenantId] = None,
        pageserver_id: Optional[int] = None,
        check_return_code=True,
    ) -> "subprocess.CompletedProcess[str]":
        args = ["endpoint", "reconfigure", endpoint_id]
        if tenant_id is not None:
            args.extend(["--tenant-id", str(tenant_id)])
        if pageserver_id is not None:
            args.extend(["--pageserver-id", str(pageserver_id)])
        return self.raw_cli(args, check_return_code=check_return_code)

    def endpoint_stop(
        self,
        endpoint_id: str,
        destroy=False,
        check_return_code=True,
        mode: Optional[str] = None,
    ) -> "subprocess.CompletedProcess[str]":
        args = [
            "endpoint",
            "stop",
        ]
        if destroy:
            args.append("--destroy")
        if mode is not None:
            args.append(f"--mode={mode}")
        if endpoint_id is not None:
            args.append(endpoint_id)

        return self.raw_cli(args, check_return_code=check_return_code)

    def map_branch(
        self, name: str, tenant_id: TenantId, timeline_id: TimelineId
    ) -> "subprocess.CompletedProcess[str]":
        """
        Map tenant id and timeline id to a neon_local branch name. They do not have to exist.
        Usually needed when creating branches via PageserverHttpClient and not neon_local.

        After creating a name mapping, you can use EndpointFactory.create_start
        with this registered branch name.
        """
        args = [
            "mappings",
            "map",
            "--branch-name",
            name,
            "--tenant-id",
            str(tenant_id),
            "--timeline-id",
            str(timeline_id),
        ]

        return self.raw_cli(args, check_return_code=True)

    def start(self, check_return_code=True) -> "subprocess.CompletedProcess[str]":
        return self.raw_cli(["start"], check_return_code=check_return_code)

    def stop(self, check_return_code=True) -> "subprocess.CompletedProcess[str]":
        return self.raw_cli(["stop"], check_return_code=check_return_code)


class WalCraft(AbstractNeonCli):
    """
    A typed wrapper around the `wal_craft` CLI tool.
    Supports main commands via typed methods and a way to run arbitrary command directly via CLI.
    """

    COMMAND = "wal_craft"

    def postgres_config(self) -> List[str]:
        res = self.raw_cli(["print-postgres-config"])
        res.check_returncode()
        return res.stdout.split("\n")

    def in_existing(self, type: str, connection: str) -> None:
        res = self.raw_cli(["in-existing", type, connection])
        res.check_returncode()


class ComputeCtl(AbstractNeonCli):
    """
    A typed wrapper around the `compute_ctl` CLI tool.
    """

    COMMAND = "compute_ctl"


class Pagectl(AbstractNeonCli):
    """
    A typed wrapper around the `pagectl` utility CLI tool.
    """

    COMMAND = "pagectl"

    def dump_index_part(self, path: Path) -> IndexPartDump:
        res = self.raw_cli(["index-part", "dump", str(path)])
        res.check_returncode()
        parsed = json.loads(res.stdout)
        return IndexPartDump.from_json(parsed)


class LogUtils:
    """
    A mixin class which provides utilities for inspecting the logs of a service.
    """

    def __init__(self, logfile: Path) -> None:
        self.logfile = logfile

    def assert_log_contains(
        self, pattern: str, offset: None | LogCursor = None
    ) -> Tuple[str, LogCursor]:
        """Convenient for use inside wait_until()"""

        res = self.log_contains(pattern, offset=offset)
        assert res is not None
        return res

    def log_contains(
        self, pattern: str, offset: None | LogCursor = None
    ) -> Optional[Tuple[str, LogCursor]]:
        """Check that the log contains a line that matches the given regex"""
        logfile = self.logfile
        if not logfile.exists():
            log.warning(f"Skipping log check: {logfile} does not exist")
            return None

        contains_re = re.compile(pattern)

        # XXX: Our rust logging machinery buffers the messages, so if you
        # call this function immediately after it's been logged, there is
        # no guarantee it is already present in the log file. This hasn't
        # been a problem in practice, our python tests are not fast enough
        # to hit that race condition.
        skip_until_line_no = 0 if offset is None else offset._line_no
        cur_line_no = 0
        with logfile.open("r") as f:
            for line in f:
                if cur_line_no < skip_until_line_no:
                    cur_line_no += 1
                    continue
                elif contains_re.search(line):
                    # found it!
                    cur_line_no += 1
                    return (line, LogCursor(cur_line_no))
                else:
                    cur_line_no += 1
        return None


class StorageControllerApiException(Exception):
    def __init__(self, message, status_code: int):
        super().__init__(message)
        self.message = message
        self.status_code = status_code


class NeonStorageController(MetricsGetter, LogUtils):
    def __init__(self, env: NeonEnv, auth_enabled: bool):
        self.env = env
        self.running = False
        self.auth_enabled = auth_enabled
        self.allowed_errors: list[str] = DEFAULT_STORAGE_CONTROLLER_ALLOWED_ERRORS
        self.logfile = self.workdir / "storage_controller.log"

    def start(self):
        assert not self.running
        self.env.neon_cli.storage_controller_start()
        self.running = True
        return self

    def stop(self, immediate: bool = False) -> "NeonStorageController":
        if self.running:
            self.env.neon_cli.storage_controller_stop(immediate)
            self.running = False
        return self

    @staticmethod
    def raise_api_exception(res: requests.Response):
        try:
            res.raise_for_status()
        except requests.RequestException as e:
            try:
                msg = res.json()["msg"]
            except:  # noqa: E722
                msg = ""
            raise StorageControllerApiException(msg, res.status_code) from e

    def assert_no_errors(self):
        assert_no_errors(
            self.env.repo_dir / "storage_controller.log", "storage_controller", self.allowed_errors
        )

    def pageserver_api(self) -> PageserverHttpClient:
        """
        The storage controller implements a subset of the pageserver REST API, for mapping
        per-tenant actions into per-shard actions (e.g. timeline creation).  Tests should invoke those
        functions via the HttpClient, as an implicit check that these APIs remain compatible.
        """
        auth_token = None
        if self.auth_enabled:
            auth_token = self.env.auth_keys.generate_token(scope=TokenScope.PAGE_SERVER_API)
        return PageserverHttpClient(self.env.storage_controller_port, lambda: True, auth_token)

    def request(self, method, *args, **kwargs) -> requests.Response:
        resp = requests.request(method, *args, **kwargs)
        NeonStorageController.raise_api_exception(resp)

        return resp

    def headers(self, scope: Optional[TokenScope]) -> Dict[str, str]:
        headers = {}
        if self.auth_enabled and scope is not None:
            jwt_token = self.env.auth_keys.generate_token(scope=scope)
            headers["Authorization"] = f"Bearer {jwt_token}"

        return headers

    def get_metrics(self) -> Metrics:
        res = self.request("GET", f"{self.env.storage_controller_api}/metrics")
        return parse_metrics(res.text)

    def ready(self) -> bool:
        status = None
        try:
            resp = self.request("GET", f"{self.env.storage_controller_api}/ready")
            status = resp.status_code
        except StorageControllerApiException as e:
            status = e.status_code

        if status == 503:
            return False
        elif status == 200:
            return True
        else:
            raise RuntimeError(f"Unexpected status {status} from readiness endpoint")

    def wait_until_ready(self):
        t1 = time.time()

        def storage_controller_ready():
            assert self.ready() is True

        wait_until(30, 1, storage_controller_ready)
        return time.time() - t1

    def attach_hook_issue(
        self, tenant_shard_id: Union[TenantId, TenantShardId], pageserver_id: int
    ) -> int:
        response = self.request(
            "POST",
            f"{self.env.storage_controller_api}/debug/v1/attach-hook",
            json={"tenant_shard_id": str(tenant_shard_id), "node_id": pageserver_id},
            headers=self.headers(TokenScope.ADMIN),
        )
        gen = response.json()["gen"]
        assert isinstance(gen, int)
        return gen

    def attach_hook_drop(self, tenant_shard_id: Union[TenantId, TenantShardId]):
        self.request(
            "POST",
            f"{self.env.storage_controller_api}/debug/v1/attach-hook",
            json={"tenant_shard_id": str(tenant_shard_id), "node_id": None},
            headers=self.headers(TokenScope.ADMIN),
        )

    def inspect(self, tenant_shard_id: Union[TenantId, TenantShardId]) -> Optional[tuple[int, int]]:
        """
        :return: 2-tuple of (generation, pageserver id), or None if unknown
        """
        response = self.request(
            "POST",
            f"{self.env.storage_controller_api}/debug/v1/inspect",
            json={"tenant_shard_id": str(tenant_shard_id)},
            headers=self.headers(TokenScope.ADMIN),
        )
        json = response.json()
        log.info(f"Response: {json}")
        if json["attachment"]:
            # Explicit int() to make python type linter happy
            return (int(json["attachment"][0]), int(json["attachment"][1]))
        else:
            return None

    def node_register(self, node: NeonPageserver):
        body = {
            "node_id": int(node.id),
            "listen_http_addr": "localhost",
            "listen_http_port": node.service_port.http,
            "listen_pg_addr": "localhost",
            "listen_pg_port": node.service_port.pg,
        }
        log.info(f"node_register({body})")
        self.request(
            "POST",
            f"{self.env.storage_controller_api}/control/v1/node",
            json=body,
            headers=self.headers(TokenScope.ADMIN),
        )

    def node_list(self):
        response = self.request(
            "GET",
            f"{self.env.storage_controller_api}/control/v1/node",
            headers=self.headers(TokenScope.ADMIN),
        )
        return response.json()

    def tenant_list(self):
        response = self.request(
            "GET",
            f"{self.env.storage_controller_api}/debug/v1/tenant",
            headers=self.headers(TokenScope.ADMIN),
        )
        return response.json()

    def node_configure(self, node_id, body: dict[str, Any]):
        log.info(f"node_configure({node_id}, {body})")
        body["node_id"] = node_id
        self.request(
            "PUT",
            f"{self.env.storage_controller_api}/control/v1/node/{node_id}/config",
            json=body,
            headers=self.headers(TokenScope.ADMIN),
        )

    def tenant_create(
        self,
        tenant_id: TenantId,
        shard_count: Optional[int] = None,
        shard_stripe_size: Optional[int] = None,
        tenant_config: Optional[Dict[Any, Any]] = None,
        placement_policy: Optional[Union[Dict[Any, Any] | str]] = None,
    ):
        """
        Use this rather than pageserver_api() when you need to include shard parameters
        """
        body: Dict[str, Any] = {"new_tenant_id": str(tenant_id)}

        if shard_count is not None:
            shard_params = {"count": shard_count}
            if shard_stripe_size is not None:
                shard_params["stripe_size"] = shard_stripe_size
            else:
                shard_params["stripe_size"] = 32768

            body["shard_parameters"] = shard_params

        if tenant_config is not None:
            for k, v in tenant_config.items():
                body[k] = v

        body["placement_policy"] = placement_policy

        response = self.request(
            "POST",
            f"{self.env.storage_controller_api}/v1/tenant",
            json=body,
            headers=self.headers(TokenScope.PAGE_SERVER_API),
        )
        response.raise_for_status()
        log.info(f"tenant_create success: {response.json()}")

    def locate(self, tenant_id: TenantId) -> list[dict[str, Any]]:
        """
        :return: list of {"shard_id": "", "node_id": int, "listen_pg_addr": str, "listen_pg_port": int, "listen_http_addr: str, "listen_http_port: int}
        """
        response = self.request(
            "GET",
            f"{self.env.storage_controller_api}/debug/v1/tenant/{tenant_id}/locate",
            headers=self.headers(TokenScope.ADMIN),
        )
        body = response.json()
        shards: list[dict[str, Any]] = body["shards"]
        return shards

    def tenant_describe(self, tenant_id: TenantId):
        """
        :return: list of {"shard_id": "", "node_id": int, "listen_pg_addr": str, "listen_pg_port": int, "listen_http_addr: str, "listen_http_port: int}
        """
        response = self.request(
            "GET",
            f"{self.env.storage_controller_api}/control/v1/tenant/{tenant_id}",
            headers=self.headers(TokenScope.ADMIN),
        )
        response.raise_for_status()
        return response.json()

    def tenant_shard_split(
        self, tenant_id: TenantId, shard_count: int, shard_stripe_size: Optional[int] = None
    ) -> list[TenantShardId]:
        response = self.request(
            "PUT",
            f"{self.env.storage_controller_api}/control/v1/tenant/{tenant_id}/shard_split",
            json={"new_shard_count": shard_count, "new_stripe_size": shard_stripe_size},
            headers=self.headers(TokenScope.ADMIN),
        )
        body = response.json()
        log.info(f"tenant_shard_split success: {body}")
        shards: list[TenantShardId] = body["new_shards"]
        return shards

    def tenant_shard_migrate(self, tenant_shard_id: TenantShardId, dest_ps_id: int):
        self.request(
            "PUT",
            f"{self.env.storage_controller_api}/control/v1/tenant/{tenant_shard_id}/migrate",
            json={"tenant_shard_id": str(tenant_shard_id), "node_id": dest_ps_id},
            headers=self.headers(TokenScope.ADMIN),
        )
        log.info(f"Migrated tenant {tenant_shard_id} to pageserver {dest_ps_id}")
        assert self.env.get_tenant_pageserver(tenant_shard_id).id == dest_ps_id

    def tenant_policy_update(self, tenant_id: TenantId, body: dict[str, Any]):
        log.info(f"tenant_policy_update({tenant_id}, {body})")
        self.request(
            "PUT",
            f"{self.env.storage_controller_api}/control/v1/tenant/{tenant_id}/policy",
            json=body,
            headers=self.headers(TokenScope.ADMIN),
        )

    def tenant_import(self, tenant_id: TenantId):
        self.request(
            "POST",
            f"{self.env.storage_controller_api}/debug/v1/tenant/{tenant_id}/import",
            headers=self.headers(TokenScope.ADMIN),
        )

    def reconcile_all(self):
        r = self.request(
            "POST",
            f"{self.env.storage_controller_api}/debug/v1/reconcile_all",
            headers=self.headers(TokenScope.ADMIN),
        )
        r.raise_for_status()
        n = r.json()
        log.info(f"reconcile_all waited for {n} shards")
        return n

    def reconcile_until_idle(self, timeout_secs=30):
        start_at = time.time()
        n = 1
        delay_sec = 0.5
        delay_max = 5
        while n > 0:
            n = self.reconcile_all()
            if n == 0:
                break
            elif time.time() - start_at > timeout_secs:
                raise RuntimeError("Timeout in reconcile_until_idle")
            else:
                # Don't call again right away: if we're waiting for many reconciles that
                # are blocked on the concurrency limit, it slows things down to call
                # reconcile_all frequently.
                time.sleep(delay_sec)
                delay_sec *= 2
                delay_sec = min(delay_sec, delay_max)

    def consistency_check(self):
        """
        Throw an exception if the service finds any inconsistencies in its state
        """
        self.request(
            "POST",
            f"{self.env.storage_controller_api}/debug/v1/consistency_check",
            headers=self.headers(TokenScope.ADMIN),
        )
        log.info("storage controller passed consistency check")

    def configure_failpoints(self, config_strings: Tuple[str, str] | List[Tuple[str, str]]):
        if isinstance(config_strings, tuple):
            pairs = [config_strings]
        else:
            pairs = config_strings

        log.info(f"Requesting config failpoints: {repr(pairs)}")

        res = self.request(
            "PUT",
            f"{self.env.storage_controller_api}/debug/v1/failpoints",
            json=[{"name": name, "actions": actions} for name, actions in pairs],
            headers=self.headers(TokenScope.ADMIN),
        )
        log.info(f"Got failpoints request response code {res.status_code}")
        res.raise_for_status()

    @property
    def workdir(self) -> Path:
        return self.env.repo_dir

    def __enter__(self) -> "NeonStorageController":
        return self

    def __exit__(
        self,
        exc_type: Optional[Type[BaseException]],
        exc: Optional[BaseException],
        tb: Optional[TracebackType],
    ):
        self.stop(immediate=True)


@dataclass
class LogCursor:
    _line_no: int


class NeonPageserver(PgProtocol, LogUtils):
    """
    An object representing a running pageserver.
    """

    TEMP_FILE_SUFFIX = "___temp"

    def __init__(self, env: NeonEnv, id: int, port: PageserverPort):
        super().__init__(host="localhost", port=port.pg, user="cloud_admin")
        self.env = env
        self.id = id
        self.running = False
        self.service_port = port
        self.version = env.get_binary_version("pageserver")
        self.logfile = self.workdir / "pageserver.log"
        # After a test finishes, we will scrape the log to see if there are any
        # unexpected error messages. If your test expects an error, add it to
        # 'allowed_errors' in the test with something like:
        #
        # env.pageserver.allowed_errors.append(".*could not open garage door.*")
        #
        # The entries in the list are regular experessions.
        self.allowed_errors: List[str] = list(DEFAULT_PAGESERVER_ALLOWED_ERRORS)

    def timeline_dir(
        self,
        tenant_shard_id: Union[TenantId, TenantShardId],
        timeline_id: Optional[TimelineId] = None,
    ) -> Path:
        """Get a timeline directory's path based on the repo directory of the test environment"""
        if timeline_id is None:
            return self.tenant_dir(tenant_shard_id) / "timelines"
        return self.tenant_dir(tenant_shard_id) / "timelines" / str(timeline_id)

    def tenant_dir(
        self,
        tenant_shard_id: Optional[Union[TenantId, TenantShardId]] = None,
    ) -> Path:
        """Get a tenant directory's path based on the repo directory of the test environment"""
        if tenant_shard_id is None:
            return self.workdir / "tenants"
        return self.workdir / "tenants" / str(tenant_shard_id)

    @property
    def config_toml_path(self) -> Path:
        return self.workdir / "pageserver.toml"

    def edit_config_toml(self, edit_fn: Callable[[Dict[str, Any]], None]):
        """
        Edit the pageserver's config toml file in place.
        """
        path = self.config_toml_path
        with open(path, "r") as f:
            config = toml.load(f)
        edit_fn(config)
        with open(path, "w") as f:
            toml.dump(config, f)

    def patch_config_toml_nonrecursive(self, patch: Dict[str, Any]) -> Dict[str, Any]:
        """
        Non-recursively merge the given `patch` dict into the existing config toml, using `dict.update()`.
        Returns the replaced values.
        If there was no previous value, the key is mapped to None.
        This allows to restore the original value by calling this method with the returned dict.
        """
        replacements = {}

        def doit(config: Dict[str, Any]):
            while len(patch) > 0:
                key, new = patch.popitem()
                old = config.get(key, None)
                config[key] = new
                replacements[key] = old

        self.edit_config_toml(doit)
        return replacements

    def start(
        self,
        extra_env_vars: Optional[Dict[str, str]] = None,
    ) -> "NeonPageserver":
        """
        Start the page server.
        `overrides` allows to add some config to this pageserver start.
        Returns self.
        """
        assert self.running is False

        self.env.neon_cli.pageserver_start(self.id, extra_env_vars=extra_env_vars)
        self.running = True
        return self

    def stop(self, immediate: bool = False) -> "NeonPageserver":
        """
        Stop the page server.
        Returns self.
        """
        if self.running:
            self.env.neon_cli.pageserver_stop(self.id, immediate)
            self.running = False
        return self

    def restart(self, immediate: bool = False):
        """
        High level wrapper for restart: restarts the process, and waits for
        tenant state to stabilize.
        """
        self.stop(immediate=immediate)
        self.start()
        self.quiesce_tenants()

    def quiesce_tenants(self):
        """
        Wait for all tenants to enter a stable state (Active or Broken)

        Call this after restarting the pageserver, or after attaching a tenant,
        to ensure that it is ready for use.
        """

        stable_states = {"Active", "Broken"}

        client = self.http_client()

        def complete():
            log.info("Checking tenants...")
            tenants = client.tenant_list()
            log.info(f"Tenant list: {tenants}...")
            any_unstable = any((t["state"]["slug"] not in stable_states) for t in tenants)
            if any_unstable:
                for t in tenants:
                    log.info(f"Waiting for tenant {t['id']} in state {t['state']['slug']}")
            log.info(f"any_unstable={any_unstable}")
            assert not any_unstable

        wait_until(20, 0.5, complete)

    def __enter__(self) -> "NeonPageserver":
        return self

    def __exit__(
        self,
        exc_type: Optional[Type[BaseException]],
        exc: Optional[BaseException],
        tb: Optional[TracebackType],
    ):
        self.stop(immediate=True)

    def is_testing_enabled_or_skip(self):
        if '"testing"' not in self.version:
            pytest.skip("pageserver was built without 'testing' feature")

    def http_client(
        self, auth_token: Optional[str] = None, retries: Optional[Retry] = None
    ) -> PageserverHttpClient:
        return PageserverHttpClient(
            port=self.service_port.http,
            auth_token=auth_token,
            is_testing_enabled_or_skip=self.is_testing_enabled_or_skip,
            retries=retries,
        )

    @property
    def workdir(self) -> Path:
        return self.env.repo_dir / f"pageserver_{self.id}"

    def assert_no_errors(self):
        assert_no_errors(
            self.workdir / "pageserver.log", f"pageserver_{self.id}", self.allowed_errors
        )

    def assert_no_metric_errors(self):
        """
        Certain metrics should _always_ be zero: they track conditions that indicate a bug.
        """
        if not self.running:
            log.info(f"Skipping metrics check on pageserver {self.id}, it is not running")
            return

        for metric in [
            "pageserver_tenant_manager_unexpected_errors_total",
            "pageserver_deletion_queue_unexpected_errors_total",
        ]:
            value = self.http_client().get_metric_value(metric)
            assert value == 0, f"Nonzero {metric} == {value}"

    def tenant_attach(
        self,
        tenant_id: TenantId,
        config: None | Dict[str, Any] = None,
        config_null: bool = False,
        generation: Optional[int] = None,
    ):
        """
        Tenant attachment passes through here to acquire a generation number before proceeding
        to call into the pageserver HTTP client.
        """
        client = self.http_client()
        if generation is None:
            generation = self.env.storage_controller.attach_hook_issue(tenant_id, self.id)
        return client.tenant_attach(
            tenant_id,
            config,
            config_null,
            generation=generation,
        )

    def tenant_detach(self, tenant_id: TenantId):
        self.env.storage_controller.attach_hook_drop(tenant_id)

        client = self.http_client()
        return client.tenant_detach(tenant_id)

    def tenant_location_configure(self, tenant_id: TenantId, config: dict[str, Any], **kwargs):
        if config["mode"].startswith("Attached") and "generation" not in config:
            config["generation"] = self.env.storage_controller.attach_hook_issue(tenant_id, self.id)

        client = self.http_client()
        return client.tenant_location_conf(tenant_id, config, **kwargs)

    def read_tenant_location_conf(
        self, tenant_shard_id: Union[TenantId, TenantShardId]
    ) -> dict[str, Any]:
        path = self.tenant_dir(tenant_shard_id) / "config-v1"
        log.info(f"Reading location conf from {path}")
        bytes = open(path, "r").read()
        try:
            decoded: dict[str, Any] = toml.loads(bytes)
            return decoded
        except:
            log.error(f"Failed to decode LocationConf, raw content ({len(bytes)} bytes): {bytes}")
            raise

    def tenant_create(
        self,
        tenant_id: TenantId,
        conf: Optional[Dict[str, Any]] = None,
        auth_token: Optional[str] = None,
        generation: Optional[int] = None,
    ) -> TenantId:
        if generation is None:
            generation = self.env.storage_controller.attach_hook_issue(tenant_id, self.id)
        client = self.http_client(auth_token=auth_token)
        return client.tenant_create(tenant_id, conf, generation=generation)

    def tenant_load(self, tenant_id: TenantId):
        client = self.http_client()
        return client.tenant_load(
            tenant_id, generation=self.env.storage_controller.attach_hook_issue(tenant_id, self.id)
        )


class PgBin:
    """A helper class for executing postgres binaries"""

    def __init__(self, log_dir: Path, pg_distrib_dir: Path, pg_version: PgVersion):
        self.log_dir = log_dir
        self.pg_version = pg_version
        self.pg_bin_path = pg_distrib_dir / pg_version.v_prefixed / "bin"
        self.pg_lib_dir = pg_distrib_dir / pg_version.v_prefixed / "lib"
        self.env = os.environ.copy()
        self.env["LD_LIBRARY_PATH"] = str(self.pg_lib_dir)

    def _fixpath(self, command: List[str]):
        if "/" not in str(command[0]):
            command[0] = str(self.pg_bin_path / command[0])

    def _build_env(self, env_add: Optional[Env]) -> Env:
        if env_add is None:
            return self.env
        env = self.env.copy()
        env.update(env_add)
        return env

    def run(self, command: List[str], env: Optional[Env] = None, cwd: Optional[str] = None):
        """
        Run one of the postgres binaries.

        The command should be in list form, e.g. ['pgbench', '-p', '55432']

        All the necessary environment variables will be set.

        If the first argument (the command name) doesn't include a path (no '/'
        characters present), then it will be edited to include the correct path.

        If you want stdout/stderr captured to files, use `run_capture` instead.
        """

        self._fixpath(command)
        log.info(f"Running command '{' '.join(command)}'")
        env = self._build_env(env)
        subprocess.run(command, env=env, cwd=cwd, check=True)

    def run_capture(
        self,
        command: List[str],
        env: Optional[Env] = None,
        cwd: Optional[str] = None,
        with_command_header=True,
        **popen_kwargs: Any,
    ) -> str:
        """
        Run one of the postgres binaries, with stderr and stdout redirected to a file.

        This is just like `run`, but for chatty programs. Returns basepath for files
        with captured output.
        """

        self._fixpath(command)
        log.info(f"Running command '{' '.join(command)}'")
        env = self._build_env(env)
        base_path, _, _ = subprocess_capture(
            self.log_dir,
            command,
            env=env,
            cwd=cwd,
            check=True,
            with_command_header=with_command_header,
            **popen_kwargs,
        )
        return base_path

    def get_pg_controldata_checkpoint_lsn(self, pgdata: str) -> Lsn:
        """
        Run pg_controldata on given datadir and extract checkpoint lsn.
        """

        pg_controldata_path = os.path.join(self.pg_bin_path, "pg_controldata")
        cmd = f"{pg_controldata_path} -D {pgdata}"
        result = subprocess.run(cmd, capture_output=True, text=True, shell=True)
        checkpoint_lsn = re.findall(
            "Latest checkpoint location:\\s+([0-9A-F]+/[0-9A-F]+)", result.stdout
        )[0]
        log.info(f"last checkpoint at {checkpoint_lsn}")
        return Lsn(checkpoint_lsn)


@pytest.fixture(scope="function")
def pg_bin(test_output_dir: Path, pg_distrib_dir: Path, pg_version: PgVersion) -> PgBin:
    return PgBin(test_output_dir, pg_distrib_dir, pg_version)


# TODO make port an optional argument
class VanillaPostgres(PgProtocol):
    def __init__(self, pgdatadir: Path, pg_bin: PgBin, port: int, init: bool = True):
        super().__init__(host="localhost", port=port, dbname="postgres")
        self.pgdatadir = pgdatadir
        self.pg_bin = pg_bin
        self.running = False
        if init:
            self.pg_bin.run_capture(["initdb", "-D", str(pgdatadir)])
        self.configure([f"port = {port}\n"])

    def enable_tls(self):
        assert not self.running
        # generate self-signed certificate
        subprocess.run(
            [
                "openssl",
                "req",
                "-new",
                "-x509",
                "-days",
                "365",
                "-nodes",
                "-text",
                "-out",
                self.pgdatadir / "server.crt",
                "-keyout",
                self.pgdatadir / "server.key",
                "-subj",
                "/CN=localhost",
            ]
        )
        # configure postgresql.conf
        self.configure(
            [
                "ssl = on",
                "ssl_cert_file = 'server.crt'",
                "ssl_key_file = 'server.key'",
            ]
        )

    def configure(self, options: List[str]):
        """Append lines into postgresql.conf file."""
        assert not self.running
        with open(os.path.join(self.pgdatadir, "postgresql.conf"), "a") as conf_file:
            conf_file.write("\n".join(options))

    def edit_hba(self, hba: List[str]):
        """Prepend hba lines into pg_hba.conf file."""
        assert not self.running
        with open(os.path.join(self.pgdatadir, "pg_hba.conf"), "r+") as conf_file:
            data = conf_file.read()
            conf_file.seek(0)
            conf_file.write("\n".join(hba) + "\n")
            conf_file.write(data)

    def start(self, log_path: Optional[str] = None):
        assert not self.running
        self.running = True

        log_path = log_path or os.path.join(self.pgdatadir, "pg.log")

        self.pg_bin.run_capture(
            ["pg_ctl", "-w", "-D", str(self.pgdatadir), "-l", log_path, "start"]
        )

    def stop(self):
        assert self.running
        self.running = False
        self.pg_bin.run_capture(["pg_ctl", "-w", "-D", str(self.pgdatadir), "stop"])

    def get_subdir_size(self, subdir) -> int:
        """Return size of pgdatadir subdirectory in bytes."""
        return get_dir_size(os.path.join(self.pgdatadir, subdir))

    def __enter__(self) -> "VanillaPostgres":
        return self

    def __exit__(
        self,
        exc_type: Optional[Type[BaseException]],
        exc: Optional[BaseException],
        tb: Optional[TracebackType],
    ):
        if self.running:
            self.stop()


@pytest.fixture(scope="function")
def vanilla_pg(
    test_output_dir: Path,
    port_distributor: PortDistributor,
    pg_distrib_dir: Path,
    pg_version: PgVersion,
) -> Iterator[VanillaPostgres]:
    pgdatadir = test_output_dir / "pgdata-vanilla"
    pg_bin = PgBin(test_output_dir, pg_distrib_dir, pg_version)
    port = port_distributor.get_port()
    with VanillaPostgres(pgdatadir, pg_bin, port) as vanilla_pg:
        yield vanilla_pg


class RemotePostgres(PgProtocol):
    def __init__(self, pg_bin: PgBin, remote_connstr: str):
        super().__init__(**parse_dsn(remote_connstr))
        self.pg_bin = pg_bin
        # The remote server is assumed to be running already
        self.running = True

    def configure(self, options: List[str]):
        raise Exception("cannot change configuration of remote Posgres instance")

    def start(self):
        raise Exception("cannot start a remote Postgres instance")

    def stop(self):
        raise Exception("cannot stop a remote Postgres instance")

    def get_subdir_size(self, subdir) -> int:
        # TODO: Could use the server's Generic File Access functions if superuser.
        # See https://www.postgresql.org/docs/14/functions-admin.html#FUNCTIONS-ADMIN-GENFILE
        raise Exception("cannot get size of a Postgres instance")

    def __enter__(self) -> "RemotePostgres":
        return self

    def __exit__(
        self,
        exc_type: Optional[Type[BaseException]],
        exc: Optional[BaseException],
        tb: Optional[TracebackType],
    ):
        # do nothing
        pass


@pytest.fixture(scope="function")
def remote_pg(
    test_output_dir: Path, pg_distrib_dir: Path, pg_version: PgVersion
) -> Iterator[RemotePostgres]:
    pg_bin = PgBin(test_output_dir, pg_distrib_dir, pg_version)

    connstr = os.getenv("BENCHMARK_CONNSTR")
    if connstr is None:
        raise ValueError("no connstr provided, use BENCHMARK_CONNSTR environment variable")

    host = parse_dsn(connstr).get("host", "")
    is_neon = host.endswith(".neon.build")

    start_ms = int(datetime.utcnow().timestamp() * 1000)
    with RemotePostgres(pg_bin, connstr) as remote_pg:
        if is_neon:
            timeline_id = TimelineId(remote_pg.safe_psql("SHOW neon.timeline_id")[0][0])

        yield remote_pg

    end_ms = int(datetime.utcnow().timestamp() * 1000)
    if is_neon:
        # Add 10s margin to the start and end times
        allure_add_grafana_links(
            host,
            timeline_id,
            start_ms - 10_000,
            end_ms + 10_000,
        )


class PSQL:
    """
    Helper class to make it easier to run psql in the proxy tests.
    Copied and modified from PSQL from cloud/tests_e2e/common/psql.py
    """

    path: str
    database_url: str

    def __init__(
        self,
        path: str = "psql",
        host: str = "127.0.0.1",
        port: int = 5432,
    ):
        assert shutil.which(path)

        self.path = path
        self.database_url = f"postgres://{host}:{port}/main?options=project%3Dgeneric-project-name"

    async def run(self, query: Optional[str] = None) -> asyncio.subprocess.Process:
        run_args = [self.path, "--no-psqlrc", "--quiet", "--tuples-only", self.database_url]
        if query is not None:
            run_args += ["--command", query]

        log.info(f"Run psql: {subprocess.list2cmdline(run_args)}")
        return await asyncio.create_subprocess_exec(
            *run_args,
            stdout=subprocess.PIPE,
            stderr=subprocess.PIPE,
            env={"LC_ALL": "C", **os.environ},  # one locale to rule them all
        )


class NeonProxy(PgProtocol):
    link_auth_uri: str = "http://dummy-uri"

    class AuthBackend(abc.ABC):
        """All auth backends must inherit from this class"""

        @property
        def default_conn_url(self) -> Optional[str]:
            return None

        @abc.abstractmethod
        def extra_args(self) -> list[str]:
            pass

    class Link(AuthBackend):
        def extra_args(self) -> list[str]:
            return [
                # Link auth backend params
                *["--auth-backend", "link"],
                *["--uri", NeonProxy.link_auth_uri],
                *["--allow-self-signed-compute", "true"],
            ]

    class Console(AuthBackend):
        def __init__(self, endpoint: str, fixed_rate_limit: Optional[int] = None):
            self.endpoint = endpoint
            self.fixed_rate_limit = fixed_rate_limit

        def extra_args(self) -> list[str]:
            args = [
                # Console auth backend params
                *["--auth-backend", "console"],
                *["--auth-endpoint", self.endpoint],
                *["--sql-over-http-pool-opt-in", "false"],
            ]
            if self.fixed_rate_limit is not None:
                args += [
                    *["--disable-dynamic-rate-limiter", "false"],
                    *["--rate-limit-algorithm", "aimd"],
                    *["--initial-limit", str(1)],
                    *["--rate-limiter-timeout", "1s"],
                    *["--aimd-min-limit", "0"],
                    *["--aimd-increase-by", "1"],
                    *["--wake-compute-cache", "size=0"],  # Disable cache to test rate limiter.
                ]
            return args

    @dataclass(frozen=True)
    class Postgres(AuthBackend):
        pg_conn_url: str

        @property
        def default_conn_url(self) -> Optional[str]:
            return self.pg_conn_url

        def extra_args(self) -> list[str]:
            return [
                # Postgres auth backend params
                *["--auth-backend", "postgres"],
                *["--auth-endpoint", self.pg_conn_url],
            ]

    def __init__(
        self,
        neon_binpath: Path,
        test_output_dir: Path,
        proxy_port: int,
        http_port: int,
        mgmt_port: int,
        external_http_port: int,
        auth_backend: NeonProxy.AuthBackend,
        metric_collection_endpoint: Optional[str] = None,
        metric_collection_interval: Optional[str] = None,
    ):
        host = "127.0.0.1"
        domain = "proxy.localtest.me"  # resolves to 127.0.0.1
        super().__init__(dsn=auth_backend.default_conn_url, host=domain, port=proxy_port)

        self.domain = domain
        self.host = host
        self.http_port = http_port
        self.external_http_port = external_http_port
        self.neon_binpath = neon_binpath
        self.test_output_dir = test_output_dir
        self.proxy_port = proxy_port
        self.mgmt_port = mgmt_port
        self.auth_backend = auth_backend
        self.metric_collection_endpoint = metric_collection_endpoint
        self.metric_collection_interval = metric_collection_interval
        self.http_timeout_seconds = 15
        self._popen: Optional[subprocess.Popen[bytes]] = None

    def start(self) -> NeonProxy:
        assert self._popen is None

        # generate key of it doesn't exist
        crt_path = self.test_output_dir / "proxy.crt"
        key_path = self.test_output_dir / "proxy.key"

        if not key_path.exists():
            r = subprocess.run(
                [
                    "openssl",
                    "req",
                    "-new",
                    "-x509",
                    "-days",
                    "365",
                    "-nodes",
                    "-text",
                    "-out",
                    str(crt_path),
                    "-keyout",
                    str(key_path),
                    "-subj",
                    "/CN=*.localtest.me",
                    "-addext",
                    "subjectAltName = DNS:*.localtest.me",
                ]
            )
            assert r.returncode == 0

        args = [
            str(self.neon_binpath / "proxy"),
            *["--http", f"{self.host}:{self.http_port}"],
            *["--proxy", f"{self.host}:{self.proxy_port}"],
            *["--mgmt", f"{self.host}:{self.mgmt_port}"],
            *["--wss", f"{self.host}:{self.external_http_port}"],
            *["--sql-over-http-timeout", f"{self.http_timeout_seconds}s"],
            *["-c", str(crt_path)],
            *["-k", str(key_path)],
            *self.auth_backend.extra_args(),
        ]

        if (
            self.metric_collection_endpoint is not None
            and self.metric_collection_interval is not None
        ):
            args += [
                *["--metric-collection-endpoint", self.metric_collection_endpoint],
                *["--metric-collection-interval", self.metric_collection_interval],
            ]

        logfile = open(self.test_output_dir / "proxy.log", "w")
        self._popen = subprocess.Popen(args, stdout=logfile, stderr=logfile)
        self._wait_until_ready()
        return self

    # Sends SIGTERM to the proxy if it has been started
    def terminate(self):
        if self._popen:
            self._popen.terminate()

    # Waits for proxy to exit if it has been opened with a default timeout of
    # two seconds. Raises subprocess.TimeoutExpired if the proxy does not exit in time.
    def wait_for_exit(self, timeout=2):
        if self._popen:
            self._popen.wait(timeout=2)

    @backoff.on_exception(backoff.expo, requests.exceptions.RequestException, max_time=10)
    def _wait_until_ready(self):
        requests.get(f"http://{self.host}:{self.http_port}/v1/status")

    def http_query(self, query, args, **kwargs):
        # TODO maybe use default values if not provided
        user = quote(kwargs["user"])
        password = quote(kwargs["password"])
        expected_code = kwargs.get("expected_code")
        timeout = kwargs.get("timeout")

        log.info(f"Executing http query: {query}")

        connstr = f"postgresql://{user}:{password}@{self.domain}:{self.proxy_port}/postgres"
        response = requests.post(
            f"https://{self.domain}:{self.external_http_port}/sql",
            data=json.dumps({"query": query, "params": args}),
            headers={
                "Content-Type": "application/sql",
                "Neon-Connection-String": connstr,
                "Neon-Pool-Opt-In": "true",
            },
            verify=str(self.test_output_dir / "proxy.crt"),
            timeout=timeout,
        )

        if expected_code is not None:
            assert response.status_code == expected_code, f"response: {response.json()}"
        return response.json()

    async def http2_query(self, query, args, **kwargs):
        # TODO maybe use default values if not provided
        user = kwargs["user"]
        password = kwargs["password"]
        expected_code = kwargs.get("expected_code")

        log.info(f"Executing http2 query: {query}")

        connstr = f"postgresql://{user}:{password}@{self.domain}:{self.proxy_port}/postgres"
        async with httpx.AsyncClient(
            http2=True, verify=str(self.test_output_dir / "proxy.crt")
        ) as client:
            response = await client.post(
                f"https://{self.domain}:{self.external_http_port}/sql",
                json={"query": query, "params": args},
                headers={
                    "Content-Type": "application/sql",
                    "Neon-Connection-String": connstr,
                    "Neon-Pool-Opt-In": "true",
                },
            )
            assert response.http_version == "HTTP/2"

            if expected_code is not None:
                assert response.status_code == expected_code, f"response: {response.json()}"
            return response.json()

    def get_metrics(self) -> str:
        request_result = requests.get(f"http://{self.host}:{self.http_port}/metrics")
        return request_result.text

    @staticmethod
    def get_session_id(uri_prefix, uri_line):
        assert uri_prefix in uri_line

        url_parts = urlparse(uri_line)
        psql_session_id = url_parts.path[1:]
        assert psql_session_id.isalnum(), "session_id should only contain alphanumeric chars"

        return psql_session_id

    @staticmethod
    async def find_auth_link(link_auth_uri, proc):
        for _ in range(100):
            line = (await proc.stderr.readline()).decode("utf-8").strip()
            log.info(f"psql line: {line}")
            if link_auth_uri in line:
                log.info(f"SUCCESS, found auth url: {line}")
                return line

    def __enter__(self) -> NeonProxy:
        return self

    def __exit__(
        self,
        exc_type: Optional[Type[BaseException]],
        exc: Optional[BaseException],
        tb: Optional[TracebackType],
    ):
        if self._popen is not None:
            self._popen.terminate()
            try:
                self._popen.wait(timeout=5)
            except subprocess.TimeoutExpired:
                log.warning("failed to gracefully terminate proxy; killing")
                self._popen.kill()

    @staticmethod
    async def activate_link_auth(
        local_vanilla_pg, proxy_with_metric_collector, psql_session_id, create_user=True
    ):
        pg_user = "proxy"

        if create_user:
            log.info("creating a new user for link auth test")
            local_vanilla_pg.enable_tls()
            local_vanilla_pg.start()
            local_vanilla_pg.safe_psql(f"create user {pg_user} with login superuser")

        db_info = json.dumps(
            {
                "session_id": psql_session_id,
                "result": {
                    "Success": {
                        "host": local_vanilla_pg.default_options["host"],
                        "port": local_vanilla_pg.default_options["port"],
                        "dbname": local_vanilla_pg.default_options["dbname"],
                        "user": pg_user,
                        "aux": {
                            "project_id": "test_project_id",
                            "endpoint_id": "test_endpoint_id",
                            "branch_id": "test_branch_id",
                        },
                    }
                },
            }
        )

        log.info("sending session activation message")
        psql = await PSQL(
            host=proxy_with_metric_collector.host,
            port=proxy_with_metric_collector.mgmt_port,
        ).run(db_info)
        assert psql.stdout is not None
        out = (await psql.stdout.read()).decode("utf-8").strip()
        assert out == "ok"


@pytest.fixture(scope="function")
def link_proxy(
    port_distributor: PortDistributor, neon_binpath: Path, test_output_dir: Path
) -> Iterator[NeonProxy]:
    """Neon proxy that routes through link auth."""

    http_port = port_distributor.get_port()
    proxy_port = port_distributor.get_port()
    mgmt_port = port_distributor.get_port()
    external_http_port = port_distributor.get_port()

    with NeonProxy(
        neon_binpath=neon_binpath,
        test_output_dir=test_output_dir,
        proxy_port=proxy_port,
        http_port=http_port,
        mgmt_port=mgmt_port,
        external_http_port=external_http_port,
        auth_backend=NeonProxy.Link(),
    ) as proxy:
        proxy.start()
        yield proxy


@pytest.fixture(scope="function")
def static_proxy(
    vanilla_pg: VanillaPostgres,
    port_distributor: PortDistributor,
    neon_binpath: Path,
    test_output_dir: Path,
) -> Iterator[NeonProxy]:
    """Neon proxy that routes directly to vanilla postgres."""

    port = vanilla_pg.default_options["port"]
    host = vanilla_pg.default_options["host"]
    dbname = vanilla_pg.default_options["dbname"]
    auth_endpoint = f"postgres://proxy:password@{host}:{port}/{dbname}"

    # require password for 'http_auth' user
    vanilla_pg.edit_hba([f"host {dbname} http_auth {host} password"])

    # For simplicity, we use the same user for both `--auth-endpoint` and `safe_psql`
    vanilla_pg.start()
    vanilla_pg.safe_psql("create user proxy with login superuser password 'password'")
    vanilla_pg.safe_psql("CREATE SCHEMA IF NOT EXISTS neon_control_plane")
    vanilla_pg.safe_psql(
        "CREATE TABLE neon_control_plane.endpoints (endpoint_id VARCHAR(255) PRIMARY KEY, allowed_ips VARCHAR(255))"
    )

    proxy_port = port_distributor.get_port()
    mgmt_port = port_distributor.get_port()
    http_port = port_distributor.get_port()
    external_http_port = port_distributor.get_port()

    with NeonProxy(
        neon_binpath=neon_binpath,
        test_output_dir=test_output_dir,
        proxy_port=proxy_port,
        http_port=http_port,
        mgmt_port=mgmt_port,
        external_http_port=external_http_port,
        auth_backend=NeonProxy.Postgres(auth_endpoint),
    ) as proxy:
        proxy.start()
        yield proxy


class Endpoint(PgProtocol):
    """An object representing a Postgres compute endpoint managed by the control plane."""

    def __init__(
        self,
        env: NeonEnv,
        tenant_id: TenantId,
        pg_port: int,
        http_port: int,
        check_stop_result: bool = True,
    ):
        super().__init__(host="localhost", port=pg_port, user="cloud_admin", dbname="postgres")
        self.env = env
        self.running = False
        self.branch_name: Optional[str] = None  # dubious
        self.endpoint_id: Optional[str] = None  # dubious, see asserts below
        self.pgdata_dir: Optional[str] = None  # Path to computenode PGDATA
        self.tenant_id = tenant_id
        self.pg_port = pg_port
        self.http_port = http_port
        self.check_stop_result = check_stop_result
        self.active_safekeepers: List[int] = list(map(lambda sk: sk.id, env.safekeepers))
        # path to conf is <repo_dir>/endpoints/<endpoint_id>/pgdata/postgresql.conf

    def create(
        self,
        branch_name: str,
        endpoint_id: Optional[str] = None,
        hot_standby: bool = False,
        lsn: Optional[Lsn] = None,
        config_lines: Optional[List[str]] = None,
        pageserver_id: Optional[int] = None,
        allow_multiple: bool = False,
    ) -> "Endpoint":
        """
        Create a new Postgres endpoint.
        Returns self.
        """

        if not config_lines:
            config_lines = []

        endpoint_id = endpoint_id or self.env.generate_endpoint_id()
        self.endpoint_id = endpoint_id
        self.branch_name = branch_name

        self.env.neon_cli.endpoint_create(
            branch_name,
            endpoint_id=self.endpoint_id,
            tenant_id=self.tenant_id,
            lsn=lsn,
            hot_standby=hot_standby,
            pg_port=self.pg_port,
            http_port=self.http_port,
            pageserver_id=pageserver_id,
            allow_multiple=allow_multiple,
        )
        path = Path("endpoints") / self.endpoint_id / "pgdata"
        self.pgdata_dir = os.path.join(self.env.repo_dir, path)

        config_lines = config_lines or []

        # set small 'max_replication_write_lag' to enable backpressure
        # and make tests more stable.
        config_lines = ["max_replication_write_lag=15MB"] + config_lines

        config_lines = ["neon.primary_is_running=on"] + config_lines
        self.config(config_lines)

        return self

    def start(
        self,
        remote_ext_config: Optional[str] = None,
        pageserver_id: Optional[int] = None,
        allow_multiple: bool = False,
    ) -> "Endpoint":
        """
        Start the Postgres instance.
        Returns self.
        """

        assert self.endpoint_id is not None

        log.info(f"Starting postgres endpoint {self.endpoint_id}")

        self.env.neon_cli.endpoint_start(
            self.endpoint_id,
            safekeepers=self.active_safekeepers,
            remote_ext_config=remote_ext_config,
            pageserver_id=pageserver_id,
            allow_multiple=allow_multiple,
        )
        self.running = True

        return self

    def endpoint_path(self) -> Path:
        """Path to endpoint directory"""
        assert self.endpoint_id
        path = Path("endpoints") / self.endpoint_id
        return self.env.repo_dir / path

    def pg_data_dir_path(self) -> str:
        """Path to Postgres data directory"""
        return os.path.join(self.endpoint_path(), "pgdata")

    def pg_xact_dir_path(self) -> str:
        """Path to pg_xact dir"""
        return os.path.join(self.pg_data_dir_path(), "pg_xact")

    def pg_twophase_dir_path(self) -> str:
        """Path to pg_twophase dir"""
        return os.path.join(self.pg_data_dir_path(), "pg_twophase")

    def config_file_path(self) -> str:
        """Path to the postgresql.conf in the endpoint directory (not the one in pgdata)"""
        return os.path.join(self.endpoint_path(), "postgresql.conf")

    def config(self, lines: List[str]) -> "Endpoint":
        """
        Add lines to postgresql.conf.
        Lines should be an array of valid postgresql.conf rows.
        Returns self.
        """

        with open(self.config_file_path(), "a") as conf:
            for line in lines:
                conf.write(line)
                conf.write("\n")

        return self

    def edit_hba(self, hba: List[str]):
        """Prepend hba lines into pg_hba.conf file."""
        with open(os.path.join(self.pg_data_dir_path(), "pg_hba.conf"), "r+") as conf_file:
            data = conf_file.read()
            conf_file.seek(0)
            conf_file.write("\n".join(hba) + "\n")
            conf_file.write(data)

        if self.running:
            self.safe_psql("SELECT pg_reload_conf()")

    def reconfigure(self, pageserver_id: Optional[int] = None):
        assert self.endpoint_id is not None
        self.env.neon_cli.endpoint_reconfigure(self.endpoint_id, self.tenant_id, pageserver_id)

    def respec(self, **kwargs):
        """Update the endpoint.json file used by control_plane."""
        # Read config
        config_path = os.path.join(self.endpoint_path(), "endpoint.json")
        with open(config_path, "r") as f:
            data_dict = json.load(f)

        # Write it back updated
        with open(config_path, "w") as file:
            log.info(json.dumps(dict(data_dict, **kwargs)))
            json.dump(dict(data_dict, **kwargs), file, indent=4)

    # Please note: Migrations only run if pg_skip_catalog_updates is false
    def wait_for_migrations(self):
        with self.cursor() as cur:

            def check_migrations_done():
                cur.execute("SELECT id FROM neon_migration.migration_id")
                migration_id = cur.fetchall()[0][0]
                assert migration_id != 0

            wait_until(20, 0.5, check_migrations_done)

    # Mock the extension part of spec passed from control plane for local testing
    # endpooint.rs adds content of this file as a part of the spec.json
    def create_remote_extension_spec(self, spec: dict[str, Any]):
        """Create a remote extension spec file for the endpoint."""
        remote_extensions_spec_path = os.path.join(
            self.endpoint_path(), "remote_extensions_spec.json"
        )

        with open(remote_extensions_spec_path, "w") as file:
            json.dump(spec, file, indent=4)

    def stop(self, mode: str = "fast") -> "Endpoint":
        """
        Stop the Postgres instance if it's running.
        Returns self.
        """

        if self.running:
            assert self.endpoint_id is not None
            self.env.neon_cli.endpoint_stop(
                self.endpoint_id, check_return_code=self.check_stop_result, mode=mode
            )
            self.running = False

        return self

    def stop_and_destroy(self, mode: str = "immediate") -> "Endpoint":
        """
        Stop the Postgres instance, then destroy the endpoint.
        Returns self.
        """

        assert self.endpoint_id is not None
        self.env.neon_cli.endpoint_stop(
            self.endpoint_id, True, check_return_code=self.check_stop_result, mode=mode
        )
        self.endpoint_id = None
        self.running = False

        return self

    def create_start(
        self,
        branch_name: str,
        endpoint_id: Optional[str] = None,
        hot_standby: bool = False,
        lsn: Optional[Lsn] = None,
        config_lines: Optional[List[str]] = None,
        remote_ext_config: Optional[str] = None,
        pageserver_id: Optional[int] = None,
        allow_multiple=False,
    ) -> "Endpoint":
        """
        Create an endpoint, apply config, and start Postgres.
        Returns self.
        """

        started_at = time.time()

        self.create(
            branch_name=branch_name,
            endpoint_id=endpoint_id,
            config_lines=config_lines,
            hot_standby=hot_standby,
            lsn=lsn,
            pageserver_id=pageserver_id,
            allow_multiple=allow_multiple,
        ).start(
            remote_ext_config=remote_ext_config,
            pageserver_id=pageserver_id,
            allow_multiple=allow_multiple,
        )

        log.info(f"Postgres startup took {time.time() - started_at} seconds")

        return self

    def __enter__(self) -> "Endpoint":
        return self

    def __exit__(
        self,
        exc_type: Optional[Type[BaseException]],
        exc: Optional[BaseException],
        tb: Optional[TracebackType],
    ):
        self.stop()

    # Checkpoints running endpoint and returns pg_wal size in MB.
    def get_pg_wal_size(self):
        log.info(f'checkpointing at LSN {self.safe_psql("select pg_current_wal_lsn()")[0][0]}')
        self.safe_psql("checkpoint")
        assert self.pgdata_dir is not None  # please mypy
        return get_dir_size(os.path.join(self.pgdata_dir, "pg_wal")) / 1024 / 1024


class EndpointFactory:
    """An object representing multiple compute endpoints."""

    def __init__(self, env: NeonEnv):
        self.env = env
        self.num_instances: int = 0
        self.endpoints: List[Endpoint] = []

    def create_start(
        self,
        branch_name: str,
        endpoint_id: Optional[str] = None,
        tenant_id: Optional[TenantId] = None,
        lsn: Optional[Lsn] = None,
        hot_standby: bool = False,
        config_lines: Optional[List[str]] = None,
        remote_ext_config: Optional[str] = None,
        pageserver_id: Optional[int] = None,
    ) -> Endpoint:
        ep = Endpoint(
            self.env,
            tenant_id=tenant_id or self.env.initial_tenant,
            pg_port=self.env.port_distributor.get_port(),
            http_port=self.env.port_distributor.get_port(),
        )
        self.num_instances += 1
        self.endpoints.append(ep)

        return ep.create_start(
            branch_name=branch_name,
            endpoint_id=endpoint_id,
            hot_standby=hot_standby,
            config_lines=config_lines,
            lsn=lsn,
            remote_ext_config=remote_ext_config,
            pageserver_id=pageserver_id,
        )

    def create(
        self,
        branch_name: str,
        endpoint_id: Optional[str] = None,
        tenant_id: Optional[TenantId] = None,
        lsn: Optional[Lsn] = None,
        hot_standby: bool = False,
        config_lines: Optional[List[str]] = None,
        pageserver_id: Optional[int] = None,
    ) -> Endpoint:
        ep = Endpoint(
            self.env,
            tenant_id=tenant_id or self.env.initial_tenant,
            pg_port=self.env.port_distributor.get_port(),
            http_port=self.env.port_distributor.get_port(),
        )

        endpoint_id = endpoint_id or self.env.generate_endpoint_id()

        self.num_instances += 1
        self.endpoints.append(ep)

        return ep.create(
            branch_name=branch_name,
            endpoint_id=endpoint_id,
            lsn=lsn,
            hot_standby=hot_standby,
            config_lines=config_lines,
            pageserver_id=pageserver_id,
        )

    def stop_all(self) -> "EndpointFactory":
        for ep in self.endpoints:
            ep.stop()

        return self

    def new_replica(self, origin: Endpoint, endpoint_id: str, config_lines: Optional[List[str]]):
        branch_name = origin.branch_name
        assert origin in self.endpoints
        assert branch_name is not None

        return self.create(
            branch_name=branch_name,
            endpoint_id=endpoint_id,
            tenant_id=origin.tenant_id,
            lsn=None,
            hot_standby=True,
            config_lines=config_lines,
        )

    def new_replica_start(
        self, origin: Endpoint, endpoint_id: str, config_lines: Optional[List[str]] = None
    ):
        branch_name = origin.branch_name
        assert origin in self.endpoints
        assert branch_name is not None

        return self.create_start(
            branch_name=branch_name,
            endpoint_id=endpoint_id,
            tenant_id=origin.tenant_id,
            lsn=None,
            hot_standby=True,
            config_lines=config_lines,
        )


@dataclass
class SafekeeperPort:
    pg: int
    pg_tenant_only: int
    http: int


@dataclass
class Safekeeper:
    """An object representing a running safekeeper daemon."""

    env: NeonEnv
    port: SafekeeperPort
    id: int
    running: bool = False

    def start(self, extra_opts: Optional[List[str]] = None) -> "Safekeeper":
        assert self.running is False
        self.env.neon_cli.safekeeper_start(self.id, extra_opts=extra_opts)
        self.running = True
        # wait for wal acceptor start by checking its status
        started_at = time.time()
        while True:
            try:
                with self.http_client() as http_cli:
                    http_cli.check_status()
            except Exception as e:
                elapsed = time.time() - started_at
                if elapsed > 3:
                    raise RuntimeError(
                        f"timed out waiting {elapsed:.0f}s for wal acceptor start: {e}"
                    ) from e
                time.sleep(0.5)
            else:
                break  # success
        return self

    def stop(self, immediate: bool = False) -> "Safekeeper":
        log.info(f"Stopping safekeeper {self.id}")
        self.env.neon_cli.safekeeper_stop(self.id, immediate)
        self.running = False
        return self

    def append_logical_message(
        self, tenant_id: TenantId, timeline_id: TimelineId, request: Dict[str, Any]
    ) -> Dict[str, Any]:
        """
        Send JSON_CTRL query to append LogicalMessage to WAL and modify
        safekeeper state. It will construct LogicalMessage from provided
        prefix and message, and then will write it to WAL.
        """

        # "replication=0" hacks psycopg not to send additional queries
        # on startup, see https://github.com/psycopg/psycopg2/pull/482
        token = self.env.auth_keys.generate_tenant_token(tenant_id)
        connstr = f"host=localhost port={self.port.pg} password={token} replication=0 options='-c timeline_id={timeline_id} tenant_id={tenant_id}'"

        with closing(psycopg2.connect(connstr)) as conn:
            # server doesn't support transactions
            conn.autocommit = True
            with conn.cursor() as cur:
                request_json = json.dumps(request)
                log.info(f"JSON_CTRL request on port {self.port.pg}: {request_json}")
                cur.execute("JSON_CTRL " + request_json)
                all = cur.fetchall()
                log.info(f"JSON_CTRL response: {all[0][0]}")
                res = json.loads(all[0][0])
                assert isinstance(res, dict)
                return res

    def http_client(self, auth_token: Optional[str] = None) -> SafekeeperHttpClient:
        is_testing_enabled = '"testing"' in self.env.get_binary_version("safekeeper")
        return SafekeeperHttpClient(
            port=self.port.http, auth_token=auth_token, is_testing_enabled=is_testing_enabled
        )

    def data_dir(self) -> str:
        return os.path.join(self.env.repo_dir, "safekeepers", f"sk{self.id}")

    def timeline_dir(self, tenant_id, timeline_id) -> str:
        return os.path.join(self.data_dir(), str(tenant_id), str(timeline_id))

    def list_segments(self, tenant_id, timeline_id) -> List[str]:
        """
        Get list of segment names of the given timeline.
        """
        tli_dir = self.timeline_dir(tenant_id, timeline_id)
        segments = []
        for _, _, filenames in os.walk(tli_dir):
            segments.extend([f for f in filenames if not f.startswith("safekeeper.control")])
        segments.sort()
        return segments


class S3Scrubber:
    def __init__(self, env: NeonEnvBuilder, log_dir: Optional[Path] = None):
        self.env = env
        self.log_dir = log_dir or env.test_output_dir

    def scrubber_cli(self, args: list[str], timeout) -> str:
        assert isinstance(self.env.pageserver_remote_storage, S3Storage)
        s3_storage = self.env.pageserver_remote_storage

        env = {
            "REGION": s3_storage.bucket_region,
            "BUCKET": s3_storage.bucket_name,
            "BUCKET_PREFIX": s3_storage.prefix_in_bucket,
            "RUST_LOG": "DEBUG",
        }
        env.update(s3_storage.access_env_vars())

        if s3_storage.endpoint is not None:
            env.update({"AWS_ENDPOINT_URL": s3_storage.endpoint})

        base_args = [str(self.env.neon_binpath / "s3_scrubber")]
        args = base_args + args

        (output_path, stdout, status_code) = subprocess_capture(
            self.env.test_output_dir,
            args,
            echo_stderr=True,
            echo_stdout=True,
            env=env,
            check=False,
            capture_stdout=True,
            timeout=timeout,
        )
        if status_code:
            log.warning(f"Scrub command {args} failed")
            log.warning(f"Scrub environment: {env}")
            log.warning(f"Output at: {output_path}")

            raise RuntimeError(f"Scrubber failed while running {args}")

        assert stdout is not None
        return stdout

    def scan_metadata(self) -> Any:
        stdout = self.scrubber_cli(
            ["scan-metadata", "--node-kind", "pageserver", "--json"], timeout=30
        )

        try:
            return json.loads(stdout)
        except:
            log.error("Failed to decode JSON output from `scan-metadata`.  Dumping stdout:")
            log.error(stdout)
            raise

    def tenant_snapshot(self, tenant_id: TenantId, output_path: Path):
        stdout = self.scrubber_cli(
            ["tenant-snapshot", "--tenant-id", str(tenant_id), "--output-path", str(output_path)],
            timeout=30,
        )
        log.info(f"tenant-snapshot output: {stdout}")


def _get_test_dir(request: FixtureRequest, top_output_dir: Path, prefix: str) -> Path:
    """Compute the path to a working directory for an individual test."""
    test_name = request.node.name
    test_dir = top_output_dir / f"{prefix}{test_name.replace('/', '-')}"

    # We rerun flaky tests multiple times, use a separate directory for each run.
    if (suffix := getattr(request.node, "execution_count", None)) is not None:
        test_dir = test_dir.parent / f"{test_dir.name}-{suffix}"

    log.info(f"get_test_output_dir is {test_dir}")
    # make mypy happy
    assert isinstance(test_dir, Path)
    return test_dir


def get_test_output_dir(request: FixtureRequest, top_output_dir: Path) -> Path:
    """
    The working directory for a test.
    """
    return _get_test_dir(request, top_output_dir, "")


def get_test_overlay_dir(request: FixtureRequest, top_output_dir: Path) -> Path:
    """
    Directory that contains `upperdir` and `workdir` for overlayfs mounts
    that a test creates. See `NeonEnvBuilder.overlay_mount`.
    """
    return _get_test_dir(request, top_output_dir, "overlay-")


def get_shared_snapshot_dir_path(top_output_dir: Path, snapshot_name: str) -> Path:
    return top_output_dir / "shared-snapshots" / snapshot_name


def get_test_repo_dir(request: FixtureRequest, top_output_dir: Path) -> Path:
    return get_test_output_dir(request, top_output_dir) / "repo"


def pytest_addoption(parser: Parser):
    parser.addoption(
        "--preserve-database-files",
        action="store_true",
        default=False,
        help="Preserve timeline files after the test suite is over",
    )


SMALL_DB_FILE_NAME_REGEX: re.Pattern = re.compile(  # type: ignore[type-arg]
    r"config-v1|heatmap-v1|metadata|.+\.(?:toml|pid|json|sql|conf)"
)


# This is autouse, so the test output directory always gets created, even
# if a test doesn't put anything there. It also solves a problem with the
# neon_simple_env fixture: if TEST_SHARED_FIXTURES is not set, it
# creates the repo in the test output directory. But it cannot depend on
# 'test_output_dir' fixture, because when TEST_SHARED_FIXTURES is not set,
# it has 'session' scope and cannot access fixtures with 'function'
# scope. So it uses the get_test_output_dir() function to get the path, and
# this fixture ensures that the directory exists.  That works because
# 'autouse' fixtures are run before other fixtures.
#
# NB: we request the overlay dir fixture so the fixture does its cleanups
@pytest.fixture(scope="function", autouse=True)
def test_output_dir(
    request: FixtureRequest, top_output_dir: Path, test_overlay_dir: Path
) -> Iterator[Path]:
    """Create the working directory for an individual test."""

    # one directory per test
    test_dir = get_test_output_dir(request, top_output_dir)
    log.info(f"test_output_dir is {test_dir}")
    shutil.rmtree(test_dir, ignore_errors=True)
    test_dir.mkdir()

    yield test_dir

    allure_attach_from_dir(test_dir)


class FileAndThreadLock:
    def __init__(self, path: Path):
        self.path = path
        self.thread_lock = threading.Lock()
        self.fd: Optional[int] = None

    def __enter__(self):
        self.fd = os.open(self.path, os.O_CREAT | os.O_WRONLY)
        # lock thread lock before file lock so that there's no race
        # around flocking / funlocking the file lock
        self.thread_lock.acquire()
        flock(self.fd, LOCK_EX)

    def __exit__(self, exc_type, exc_value, exc_traceback):
        assert self.fd is not None
        assert self.thread_lock.locked()  # ... by us
        flock(self.fd, LOCK_UN)
        self.thread_lock.release()
        os.close(self.fd)
        self.fd = None


class SnapshotDirLocked:
    def __init__(self, parent: SnapshotDir):
        self._parent = parent

    def is_initialized(self):
        # TODO: in the future, take a `tag` as argument and store it in the marker in set_initialized.
        # Then, in this function, compare marker file contents with the tag to invalidate the snapshot if the tag changed.
        return self._parent._marker_file_path.exists()

    def set_initialized(self):
        self._parent._marker_file_path.write_text("")

    @property
    def path(self) -> Path:
        return self._parent._path / "snapshot"


class SnapshotDir:
    _path: Path

    def __init__(self, path: Path):
        self._path = path
        assert self._path.is_dir()
        self._lock = FileAndThreadLock(self._lock_file_path)

    @property
    def _lock_file_path(self) -> Path:
        return self._path / "initializing.flock"

    @property
    def _marker_file_path(self) -> Path:
        return self._path / "initialized.marker"

    def __enter__(self) -> SnapshotDirLocked:
        self._lock.__enter__()
        return SnapshotDirLocked(self)

    def __exit__(self, exc_type, exc_value, exc_traceback):
        self._lock.__exit__(exc_type, exc_value, exc_traceback)


def shared_snapshot_dir(top_output_dir, ident: str) -> SnapshotDir:
    snapshot_dir_path = get_shared_snapshot_dir_path(top_output_dir, ident)
    snapshot_dir_path.mkdir(exist_ok=True, parents=True)
    return SnapshotDir(snapshot_dir_path)


@pytest.fixture(scope="function")
def test_overlay_dir(request: FixtureRequest, top_output_dir: Path) -> Optional[Path]:
    """
    Idempotently create a test's overlayfs mount state directory.
    If the functionality isn't enabled via env var, returns None.

    The procedure cleans up after previous runs that were aborted (e.g. due to Ctrl-C, OOM kills, etc).
    """

    if os.getenv("NEON_ENV_BUILDER_USE_OVERLAYFS_FOR_SNAPSHOTS") is None:
        return None

    overlay_dir = get_test_overlay_dir(request, top_output_dir)
    log.info(f"test_overlay_dir is {overlay_dir}")

    overlay_dir.mkdir(exist_ok=True)
    # unmount stale overlayfs mounts which subdirectories of `overlay_dir/*` as the overlayfs `upperdir` and `workdir`
    for mountpoint in overlayfs.iter_mounts_beneath(get_test_output_dir(request, top_output_dir)):
        cmd = ["sudo", "umount", str(mountpoint)]
        log.info(
            f"Unmounting stale overlayfs mount probably created during earlier test run: {cmd}"
        )
        subprocess.run(cmd, capture_output=True, check=True)
    # the overlayfs `workdir`` is owned by `root`, shutil.rmtree won't work.
    cmd = ["sudo", "rm", "-rf", str(overlay_dir)]
    subprocess.run(cmd, capture_output=True, check=True)

    overlay_dir.mkdir()

    return overlay_dir

    # no need to clean up anything: on clean shutdown,
    # NeonEnvBuilder.overlay_cleanup_teardown takes care of cleanup
    # and on unclean shutdown, this function will take care of it
    # on the next test run


SKIP_DIRS = frozenset(
    (
        "pg_wal",
        "pg_stat",
        "pg_stat_tmp",
        "pg_subtrans",
        "pg_logical",
        "pg_replslot/wal_proposer_slot",
    )
)

SKIP_FILES = frozenset(
    (
        "pg_internal.init",
        "pg.log",
        "zenith.signal",
        "pg_hba.conf",
        "postgresql.conf",
        "postmaster.opts",
        "postmaster.pid",
        "pg_control",
    )
)


def should_skip_dir(dirname: str) -> bool:
    return dirname in SKIP_DIRS


def should_skip_file(filename: str) -> bool:
    if filename in SKIP_FILES:
        return True
    # check for temp table files according to https://www.postgresql.org/docs/current/storage-file-layout.html
    # i e "tBBB_FFF"
    if not filename.startswith("t"):
        return False

    tmp_name = filename[1:].split("_")
    if len(tmp_name) != 2:
        return False

    try:
        list(map(int, tmp_name))
    except:  # noqa: E722
        return False
    return True


#
# Test helpers
#
def list_files_to_compare(pgdata_dir: Path) -> List[str]:
    pgdata_files = []
    for root, _dirs, filenames in os.walk(pgdata_dir):
        for filename in filenames:
            rel_dir = os.path.relpath(root, pgdata_dir)
            # Skip some dirs and files we don't want to compare
            if should_skip_dir(rel_dir) or should_skip_file(filename):
                continue
            rel_file = os.path.join(rel_dir, filename)
            pgdata_files.append(rel_file)

    pgdata_files.sort()
    log.info(pgdata_files)
    return pgdata_files


# pg is the existing and running compute node, that we want to compare with a basebackup
def check_restored_datadir_content(test_output_dir: Path, env: NeonEnv, endpoint: Endpoint):
    pg_bin = PgBin(test_output_dir, env.pg_distrib_dir, env.pg_version)

    # Get the timeline ID. We need it for the 'basebackup' command
    timeline_id = TimelineId(endpoint.safe_psql("SHOW neon.timeline_id")[0][0])

    # stop postgres to ensure that files won't change
    endpoint.stop()

    # Read the shutdown checkpoint's LSN
    checkpoint_lsn = pg_bin.get_pg_controldata_checkpoint_lsn(endpoint.pg_data_dir_path())

    # Take a basebackup from pageserver
    restored_dir_path = env.repo_dir / f"{endpoint.endpoint_id}_restored_datadir"
    restored_dir_path.mkdir(exist_ok=True)

    psql_path = os.path.join(pg_bin.pg_bin_path, "psql")

    pageserver_id = env.storage_controller.locate(endpoint.tenant_id)[0]["node_id"]
    cmd = rf"""
        {psql_path}                                    \
            --no-psqlrc                                \
            postgres://localhost:{env.get_pageserver(pageserver_id).service_port.pg}  \
            -c 'basebackup {endpoint.tenant_id} {timeline_id} {checkpoint_lsn}'  \
         | tar -x -C {restored_dir_path}
    """

    # Set LD_LIBRARY_PATH in the env properly, otherwise we may use the wrong libpq.
    # PgBin sets it automatically, but here we need to pipe psql output to the tar command.
    psql_env = {"LD_LIBRARY_PATH": pg_bin.pg_lib_dir}
    result = subprocess.run(cmd, env=psql_env, capture_output=True, text=True, shell=True)

    # Print captured stdout/stderr if basebackup cmd failed.
    if result.returncode != 0:
        log.error("Basebackup shell command failed with:")
        log.error(result.stdout)
        log.error(result.stderr)
    assert result.returncode == 0

    # list files we're going to compare
    assert endpoint.pgdata_dir
    pgdata_files = list_files_to_compare(Path(endpoint.pgdata_dir))

    restored_files = list_files_to_compare(restored_dir_path)

    if pgdata_files != restored_files:
        # filter pg_xact and multixact files which are downloaded on demand
        pgdata_files = [
            f
            for f in pgdata_files
            if not f.startswith("pg_xact") and not f.startswith("pg_multixact")
        ]

    # check that file sets are equal
    assert pgdata_files == restored_files

    # compare content of the files
    # filecmp returns (match, mismatch, error) lists
    # We've already filtered all mismatching files in list_files_to_compare(),
    # so here expect that the content is identical
    (match, mismatch, error) = filecmp.cmpfiles(
        endpoint.pgdata_dir, restored_dir_path, pgdata_files, shallow=False
    )
    log.info(f"filecmp result mismatch and error lists:\n\t mismatch={mismatch}\n\t error={error}")

    for f in mismatch:
        f1 = os.path.join(endpoint.pgdata_dir, f)
        f2 = os.path.join(restored_dir_path, f)
        stdout_filename = f"{f2}.filediff"

        with open(stdout_filename, "w") as stdout_f:
            subprocess.run(f"xxd -b {f1} > {f1}.hex ", shell=True)
            subprocess.run(f"xxd -b {f2} > {f2}.hex ", shell=True)

            cmd = f"diff {f1}.hex {f2}.hex"
            subprocess.run([cmd], stdout=stdout_f, shell=True)

    assert (mismatch, error) == ([], [])


def logical_replication_sync(subscriber: VanillaPostgres, publisher: Endpoint) -> Lsn:
    """Wait logical replication subscriber to sync with publisher."""
    publisher_lsn = Lsn(publisher.safe_psql("SELECT pg_current_wal_flush_lsn()")[0][0])
    while True:
        res = subscriber.safe_psql("select latest_end_lsn from pg_catalog.pg_stat_subscription")[0][
            0
        ]
        if res:
            log.info(f"subscriber_lsn={res}")
            subscriber_lsn = Lsn(res)
            log.info(f"Subscriber LSN={subscriber_lsn}, publisher LSN={ publisher_lsn}")
            if subscriber_lsn >= publisher_lsn:
                return subscriber_lsn
        time.sleep(0.5)


def tenant_get_shards(
    env: NeonEnv, tenant_id: TenantId, pageserver_id: Optional[int] = None
) -> list[tuple[TenantShardId, NeonPageserver]]:
    """
    Helper for when you want to talk to one or more pageservers, and the
    caller _might_ have specified a pageserver, or they might leave it to
    us to figure out the shards for a tenant.

    If the caller provides `pageserver_id`, it will be used for all shards, even
    if the shard is indicated by storage controller to be on some other pageserver.

    Caller should over the response to apply their per-pageserver action to
    each shard
    """
    if pageserver_id is not None:
        override_pageserver = [p for p in env.pageservers if p.id == pageserver_id][0]
    else:
        override_pageserver = None

    if len(env.pageservers) > 1:
        return [
            (
                TenantShardId.parse(s["shard_id"]),
                override_pageserver or env.get_pageserver(s["node_id"]),
            )
            for s in env.storage_controller.locate(tenant_id)
        ]
    else:
        # Assume an unsharded tenant
        return [(TenantShardId(tenant_id, 0, 0), override_pageserver or env.pageserver)]


def wait_replica_caughtup(primary: Endpoint, secondary: Endpoint):
    primary_lsn = Lsn(
        primary.safe_psql_scalar("SELECT pg_current_wal_flush_lsn()", log_query=False)
    )
    while True:
        secondary_lsn = Lsn(
            secondary.safe_psql_scalar("SELECT pg_last_wal_replay_lsn()", log_query=False)
        )
        caught_up = secondary_lsn >= primary_lsn
        log.info(f"caughtup={caught_up}, primary_lsn={primary_lsn}, secondary_lsn={secondary_lsn}")
        if caught_up:
            return
        time.sleep(1)


def wait_for_last_flush_lsn(
    env: NeonEnv,
    endpoint: Endpoint,
    tenant: TenantId,
    timeline: TimelineId,
    pageserver_id: Optional[int] = None,
) -> Lsn:
    """Wait for pageserver to catch up the latest flush LSN, returns the last observed lsn."""

    shards = tenant_get_shards(env, tenant, pageserver_id)

    last_flush_lsn = Lsn(endpoint.safe_psql("SELECT pg_current_wal_flush_lsn()")[0][0])

    results = []
    for tenant_shard_id, pageserver in shards:
        log.info(
            f"wait_for_last_flush_lsn: waiting for {last_flush_lsn} on shard {tenant_shard_id} on pageserver {pageserver.id})"
        )
        waited = wait_for_last_record_lsn(
            pageserver.http_client(), tenant_shard_id, timeline, last_flush_lsn
        )

        assert waited >= last_flush_lsn
        results.append(waited)

    # Return the lowest LSN that has been ingested by all shards
    return min(results)


def flush_ep_to_pageserver(
    env: NeonEnv,
    ep: Endpoint,
    tenant: TenantId,
    timeline: TimelineId,
    pageserver_id: Optional[int] = None,
) -> Lsn:
    """
    Stop endpoint and wait until all committed WAL reaches the pageserver
    (last_record_lsn). This is for use by tests which want everything written so
    far to reach pageserver *and* expecting that no more data will arrive until
    endpoint starts again, so unlike wait_for_last_flush_lsn it polls
    safekeepers instead of compute to learn LSN.

    Returns the catch up LSN.
    """
    ep.stop()

    commit_lsn: Lsn = Lsn(0)
    # In principle in the absense of failures polling single sk would be enough.
    for sk in env.safekeepers:
        cli = sk.http_client()
        # wait until compute connections are gone
        wait_until(30, 0.5, partial(are_walreceivers_absent, cli, tenant, timeline))
        commit_lsn = max(cli.get_commit_lsn(tenant, timeline), commit_lsn)

    # Note: depending on WAL filtering implementation, probably most shards
    # won't be able to reach commit_lsn (unless gaps are also ack'ed), so this
    # is broken in sharded case.
    shards = tenant_get_shards(env, tenant, pageserver_id)
    for tenant_shard_id, pageserver in shards:
        log.info(
            f"flush_ep_to_pageserver: waiting for {commit_lsn} on shard {tenant_shard_id} on pageserver {pageserver.id})"
        )
        waited = wait_for_last_record_lsn(
            pageserver.http_client(), tenant_shard_id, timeline, commit_lsn
        )

        assert waited >= commit_lsn

    return commit_lsn


def wait_for_wal_insert_lsn(
    env: NeonEnv,
    endpoint: Endpoint,
    tenant: TenantId,
    timeline: TimelineId,
    pageserver_id: Optional[int] = None,
) -> Lsn:
    """Wait for pageserver to catch up the latest flush LSN, returns the last observed lsn."""
    last_flush_lsn = Lsn(endpoint.safe_psql("SELECT pg_current_wal_insert_lsn()")[0][0])
    result = None
    for tenant_shard_id, pageserver in tenant_get_shards(env, tenant, pageserver_id):
        shard_r = wait_for_last_record_lsn(
            pageserver.http_client(), tenant_shard_id, timeline, last_flush_lsn
        )
        if result is None:
            result = shard_r

    assert result is not None
    return result


def fork_at_current_lsn(
    env: NeonEnv,
    endpoint: Endpoint,
    new_branch_name: str,
    ancestor_branch_name: str,
    tenant_id: Optional[TenantId] = None,
) -> TimelineId:
    """
    Create new branch at the last LSN of an existing branch.
    The "last LSN" is taken from the given Postgres instance. The pageserver will wait for all the
    the WAL up to that LSN to arrive in the pageserver before creating the branch.
    """
    current_lsn = endpoint.safe_psql("SELECT pg_current_wal_lsn()")[0][0]
    return env.neon_cli.create_branch(new_branch_name, ancestor_branch_name, tenant_id, current_lsn)


def last_flush_lsn_upload(
    env: NeonEnv,
    endpoint: Endpoint,
    tenant_id: TenantId,
    timeline_id: TimelineId,
    pageserver_id: Optional[int] = None,
) -> Lsn:
    """
    Wait for pageserver to catch to the latest flush LSN of given endpoint,
    checkpoint pageserver, and wait for it to be uploaded (remote_consistent_lsn
    reaching flush LSN).
    """
    last_flush_lsn = wait_for_last_flush_lsn(
        env, endpoint, tenant_id, timeline_id, pageserver_id=pageserver_id
    )
    shards = tenant_get_shards(env, tenant_id, pageserver_id)
    for tenant_shard_id, pageserver in shards:
        ps_http = pageserver.http_client()
        wait_for_last_record_lsn(ps_http, tenant_shard_id, timeline_id, last_flush_lsn)
        # force a checkpoint to trigger upload
        ps_http.timeline_checkpoint(tenant_shard_id, timeline_id)
        wait_for_upload(ps_http, tenant_shard_id, timeline_id, last_flush_lsn)
    return last_flush_lsn


def parse_project_git_version_output(s: str) -> str:
    """
    Parses the git commit hash out of the --version output supported at least by neon_local.

    The information is generated by utils::project_git_version!
    """
    res = re.search(r"git(-env)?:([0-9a-fA-F]{8,40})(-\S+)?", s)
    if res and (commit := res.group(2)):
        return commit

    raise ValueError(f"unable to parse --version output: '{s}'")<|MERGE_RESOLUTION|>--- conflicted
+++ resolved
@@ -1742,24 +1742,6 @@
             if force is not None:
                 cmd.extend(["--force", force])
 
-<<<<<<< HEAD
-=======
-            remote_storage = self.env.pageserver_remote_storage
-
-            if remote_storage is not None:
-                remote_storage_toml_table = remote_storage_to_toml_inline_table(remote_storage)
-
-                cmd.append(
-                    f"--pageserver-config-override=remote_storage={remote_storage_toml_table}"
-                )
-
-            if pageserver_config_override is not None:
-                cmd += [
-                    f"--pageserver-config-override={o.strip()}"
-                    for o in pageserver_config_override.split(";")
-                ]
-
->>>>>>> ac7dc821
             s3_env_vars = None
             if isinstance(remote_storage, S3Storage):
                 s3_env_vars = remote_storage.access_env_vars()
