--- conflicted
+++ resolved
@@ -721,10 +721,6 @@
     layer.evict_and_wait(FOREVER).await.unwrap();
 }
 
-<<<<<<< HEAD
-/// A test case to remind you the cost of these structures. You can bump the size limit
-/// below if it is really necessary to add more fields to the structures.
-=======
 /// Asserts that there is no miscalculation when Layer is dropped while it is being kept resident,
 /// which is the last value.
 ///
@@ -822,7 +818,8 @@
     }
 }
 
->>>>>>> 139d1346
+/// A test case to remind you the cost of these structures. You can bump the size limit
+/// below if it is really necessary to add more fields to the structures.
 #[test]
 fn layer_size() {
     assert_eq!(std::mem::size_of::<LayerAccessStats>(), 2040);
