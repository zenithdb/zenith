--- conflicted
+++ resolved
@@ -929,24 +929,14 @@
             "initial tenant load",
             false,
             async move {
-<<<<<<< HEAD
                 // keep the sender alive as long as we have the initial load ongoing; it will be
                 // None for loads spawned after init_tenant_mgr.
                 let _init_done_tx = init_done_tx;
-                let doit = async {
-                    tenant_clone.load(&ctx).await?;
-                    tenant_clone.activate(broker_client, &ctx)?;
-                    anyhow::Ok(())
-                };
-                match doit.await {
-                    Ok(()) => {}
-=======
                 match tenant_clone.load(&ctx).await {
                     Ok(()) => {
                         info!("load finished, activating");
                         tenant_clone.activate(broker_client, &ctx);
                     }
->>>>>>> f4f30073
                     Err(err) => {
                         error!("load failed, setting tenant state to Broken: {err:?}");
                         tenant_clone.state.send_modify(|state| {
