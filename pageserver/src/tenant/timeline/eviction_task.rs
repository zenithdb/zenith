--- conflicted
+++ resolved
@@ -63,9 +63,6 @@
             &format!("layer eviction for {}/{}", self.tenant_id, self.timeline_id),
             false,
             async move {
-<<<<<<< HEAD
-                self_clone.eviction_task(task_mgr::shutdown_token()).await;
-=======
                 let cancel = task_mgr::shutdown_token();
                 tokio::select! {
                     _ = cancel.cancelled() => { return Ok(()); }
@@ -73,8 +70,6 @@
                 };
 
                 self_clone.eviction_task(cancel).await;
-                info!("eviction task finishing");
->>>>>>> 9c8c55e8
                 Ok(())
             },
         );
