//!
//! VirtualFile is like a normal File, but it's not bound directly to
//! a file descriptor. Instead, the file is opened when it's read from,
//! and if too many files are open globally in the system, least-recently
//! used ones are closed.
//!
//! To track which files have been recently used, we use the clock algorithm
//! with a 'recently_used' flag on each slot.
//!
//! This is similar to PostgreSQL's virtual file descriptor facility in
//! src/backend/storage/file/fd.c
//!
use crate::metrics::{StorageIoOperation, STORAGE_IO_SIZE, STORAGE_IO_TIME_METRIC};

use crate::page_cache::PageWriteGuard;
use crate::tenant::TENANTS_SEGMENT_NAME;
use camino::{Utf8Path, Utf8PathBuf};
use once_cell::sync::OnceCell;
use pageserver_api::shard::TenantShardId;
use std::fs::{self, File};
use std::io::{Error, ErrorKind, Seek, SeekFrom};
<<<<<<< HEAD
use tokio_epoll_uring::{BoundedBuf, IoBuf, IoBufMut};
=======
use tokio_epoll_uring::{BoundedBuf, IoBufMut, Slice};
>>>>>>> a97b54e3

use std::os::fd::{AsRawFd, FromRawFd, IntoRawFd, OwnedFd, RawFd};
use std::os::unix::fs::FileExt;
use std::sync::atomic::{AtomicBool, AtomicUsize, Ordering};
use tokio::sync::{RwLock, RwLockReadGuard, RwLockWriteGuard};
use tokio::time::Instant;

pub use pageserver_api::models::virtual_file as api;
pub(crate) mod io_engine;
mod open_options;
pub(crate) use io_engine::IoEngineKind;
pub(crate) use open_options::*;

///
/// A virtual file descriptor. You can use this just like std::fs::File, but internally
/// the underlying file is closed if the system is low on file descriptors,
/// and re-opened when it's accessed again.
///
/// Like with std::fs::File, multiple threads can read/write the file concurrently,
/// holding just a shared reference the same VirtualFile, using the read_at() / write_at()
/// functions from the FileExt trait. But the functions from the Read/Write/Seek traits
/// require a mutable reference, because they modify the "current position".
///
/// Each VirtualFile has a physical file descriptor in the global OPEN_FILES array, at the
/// slot that 'handle points to, if the underlying file is currently open. If it's not
/// currently open, the 'handle' can still point to the slot where it was last kept. The
/// 'tag' field is used to detect whether the handle still is valid or not.
///
#[derive(Debug)]
pub struct VirtualFile {
    /// Lazy handle to the global file descriptor cache. The slot that this points to
    /// might contain our File, or it may be empty, or it may contain a File that
    /// belongs to a different VirtualFile.
    handle: RwLock<SlotHandle>,

    /// Current file position
    pos: u64,

    /// File path and options to use to open it.
    ///
    /// Note: this only contains the options needed to re-open it. For example,
    /// if a new file is created, we only pass the create flag when it's initially
    /// opened, in the VirtualFile::create() function, and strip the flag before
    /// storing it here.
    pub path: Utf8PathBuf,
    open_options: OpenOptions,

    // These are strings becase we only use them for metrics, and those expect strings.
    // It makes no sense for us to constantly turn the `TimelineId` and `TenantId` into
    // strings.
    tenant_id: String,
    shard_id: String,
    timeline_id: String,
}

#[derive(Debug, PartialEq, Clone, Copy)]
struct SlotHandle {
    /// Index into OPEN_FILES.slots
    index: usize,

    /// Value of 'tag' in the slot. If slot's tag doesn't match, then the slot has
    /// been recycled and no longer contains the FD for this virtual file.
    tag: u64,
}

/// OPEN_FILES is the global array that holds the physical file descriptors that
/// are currently open. Each slot in the array is protected by a separate lock,
/// so that different files can be accessed independently. The lock must be held
/// in write mode to replace the slot with a different file, but a read mode
/// is enough to operate on the file, whether you're reading or writing to it.
///
/// OPEN_FILES starts in uninitialized state, and it's initialized by
/// the virtual_file::init() function. It must be called exactly once at page
/// server startup.
static OPEN_FILES: OnceCell<OpenFiles> = OnceCell::new();

struct OpenFiles {
    slots: &'static [Slot],

    /// clock arm for the clock algorithm
    next: AtomicUsize,
}

struct Slot {
    inner: RwLock<SlotInner>,

    /// has this file been used since last clock sweep?
    recently_used: AtomicBool,
}

struct SlotInner {
    /// Counter that's incremented every time a different file is stored here.
    /// To avoid the ABA problem.
    tag: u64,

    /// the underlying file
    file: Option<OwnedFd>,
}

/// Impl of [`tokio_epoll_uring::IoBuf`] and [`tokio_epoll_uring::IoBufMut`] for [`PageWriteGuard`].
struct PageWriteGuardBuf {
    page: PageWriteGuard<'static>,
    init_up_to: usize,
}
// Safety: the [`PageWriteGuard`] gives us exclusive ownership of the page cache slot,
// and the location remains stable even if [`Self`] or the [`PageWriteGuard`] is moved.
unsafe impl tokio_epoll_uring::IoBuf for PageWriteGuardBuf {
    fn stable_ptr(&self) -> *const u8 {
        self.page.as_ptr()
    }
    fn bytes_init(&self) -> usize {
        self.init_up_to
    }
    fn bytes_total(&self) -> usize {
        self.page.len()
    }
}
// Safety: see above, plus: the ownership of [`PageWriteGuard`] means exclusive access,
// hence it's safe to hand out the `stable_mut_ptr()`.
unsafe impl tokio_epoll_uring::IoBufMut for PageWriteGuardBuf {
    fn stable_mut_ptr(&mut self) -> *mut u8 {
        self.page.as_mut_ptr()
    }

    unsafe fn set_init(&mut self, pos: usize) {
        assert!(pos <= self.page.len());
        self.init_up_to = pos;
    }
}

impl OpenFiles {
    /// Find a slot to use, evicting an existing file descriptor if needed.
    ///
    /// On return, we hold a lock on the slot, and its 'tag' has been updated
    /// recently_used has been set. It's all ready for reuse.
    async fn find_victim_slot(&self) -> (SlotHandle, RwLockWriteGuard<SlotInner>) {
        //
        // Run the clock algorithm to find a slot to replace.
        //
        let num_slots = self.slots.len();
        let mut retries = 0;
        let mut slot;
        let mut slot_guard;
        let index;
        loop {
            let next = self.next.fetch_add(1, Ordering::AcqRel) % num_slots;
            slot = &self.slots[next];

            // If the recently_used flag on this slot is set, continue the clock
            // sweep. Otherwise try to use this slot. If we cannot acquire the
            // lock, also continue the clock sweep.
            //
            // We only continue in this manner for a while, though. If we loop
            // through the array twice without finding a victim, just pick the
            // next slot and wait until we can reuse it. This way, we avoid
            // spinning in the extreme case that all the slots are busy with an
            // I/O operation.
            if retries < num_slots * 2 {
                if !slot.recently_used.swap(false, Ordering::Release) {
                    if let Ok(guard) = slot.inner.try_write() {
                        slot_guard = guard;
                        index = next;
                        break;
                    }
                }
                retries += 1;
            } else {
                slot_guard = slot.inner.write().await;
                index = next;
                break;
            }
        }

        //
        // We now have the victim slot locked. If it was in use previously, close the
        // old file.
        //
        if let Some(old_file) = slot_guard.file.take() {
            // the normal path of dropping VirtualFile uses "close", use "close-by-replace" here to
            // distinguish the two.
            STORAGE_IO_TIME_METRIC
                .get(StorageIoOperation::CloseByReplace)
                .observe_closure_duration(|| drop(old_file));
        }

        // Prepare the slot for reuse and return it
        slot_guard.tag += 1;
        slot.recently_used.store(true, Ordering::Relaxed);
        (
            SlotHandle {
                index,
                tag: slot_guard.tag,
            },
            slot_guard,
        )
    }
}

/// Identify error types that should alwways terminate the process.  Other
/// error types may be elegible for retry.
pub(crate) fn is_fatal_io_error(e: &std::io::Error) -> bool {
    use nix::errno::Errno::*;
    match e.raw_os_error().map(nix::errno::from_i32) {
        Some(EIO) => {
            // Terminate on EIO because we no longer trust the device to store
            // data safely, or to uphold persistence guarantees on fsync.
            true
        }
        Some(EROFS) => {
            // Terminate on EROFS because a filesystem is usually remounted
            // readonly when it has experienced some critical issue, so the same
            // logic as EIO applies.
            true
        }
        Some(EACCES) => {
            // Terminate on EACCESS because we should always have permissions
            // for our own data dir: if we don't, then we can't do our job and
            // need administrative intervention to fix permissions.  Terminating
            // is the best way to make sure we stop cleanly rather than going
            // into infinite retry loops, and will make it clear to the outside
            // world that we need help.
            true
        }
        _ => {
            // Treat all other local file I/O errors are retryable.  This includes:
            // - ENOSPC: we stay up and wait for eviction to free some space
            // - EINVAL, EBADF, EBADFD: this is a code bug, not a filesystem/hardware issue
            // - WriteZero, Interrupted: these are used internally VirtualFile
            false
        }
    }
}

/// Call this when the local filesystem gives us an error with an external
/// cause: this includes EIO, EROFS, and EACCESS: all these indicate either
/// bad storage or bad configuration, and we can't fix that from inside
/// a running process.
pub(crate) fn on_fatal_io_error(e: &std::io::Error, context: &str) -> ! {
    tracing::error!("Fatal I/O error: {e}: {context})");
    std::process::abort();
}

pub(crate) trait MaybeFatalIo<T> {
    fn maybe_fatal_err(self, context: &str) -> std::io::Result<T>;
    fn fatal_err(self, context: &str) -> T;
}

impl<T> MaybeFatalIo<T> for std::io::Result<T> {
    /// Terminate the process if the result is an error of a fatal type, else pass it through
    ///
    /// This is appropriate for writes, where we typically want to die on EIO/ACCES etc, but
    /// not on ENOSPC.
    fn maybe_fatal_err(self, context: &str) -> std::io::Result<T> {
        if let Err(e) = &self {
            if is_fatal_io_error(e) {
                on_fatal_io_error(e, context);
            }
        }
        self
    }

    /// Terminate the process on any I/O error.
    ///
    /// This is appropriate for reads on files that we know exist: they should always work.
    fn fatal_err(self, context: &str) -> T {
        match self {
            Ok(v) => v,
            Err(e) => {
                on_fatal_io_error(&e, context);
            }
        }
    }
}

/// Observe duration for the given storage I/O operation
///
/// Unlike `observe_closure_duration`, this supports async,
/// where "support" means that we measure wall clock time.
macro_rules! observe_duration {
    ($op:expr, $($body:tt)*) => {{
        let instant = Instant::now();
        let result = $($body)*;
        let elapsed = instant.elapsed().as_secs_f64();
        STORAGE_IO_TIME_METRIC
            .get($op)
            .observe(elapsed);
        result
    }}
}

macro_rules! with_file {
    ($this:expr, $op:expr, | $ident:ident | $($body:tt)*) => {{
        let $ident = $this.lock_file().await?;
        observe_duration!($op, $($body)*)
    }};
    ($this:expr, $op:expr, | mut $ident:ident | $($body:tt)*) => {{
        let mut $ident = $this.lock_file().await?;
        observe_duration!($op, $($body)*)
    }};
}

impl VirtualFile {
    /// Open a file in read-only mode. Like File::open.
    pub async fn open(path: &Utf8Path) -> Result<VirtualFile, std::io::Error> {
        Self::open_with_options(path, OpenOptions::new().read(true)).await
    }

    /// Create a new file for writing. If the file exists, it will be truncated.
    /// Like File::create.
    pub async fn create(path: &Utf8Path) -> Result<VirtualFile, std::io::Error> {
        Self::open_with_options(
            path,
            OpenOptions::new().write(true).create(true).truncate(true),
        )
        .await
    }

    /// Open a file with given options.
    ///
    /// Note: If any custom flags were set in 'open_options' through OpenOptionsExt,
    /// they will be applied also when the file is subsequently re-opened, not only
    /// on the first time. Make sure that's sane!
    pub async fn open_with_options(
        path: &Utf8Path,
        open_options: &OpenOptions,
    ) -> Result<VirtualFile, std::io::Error> {
        let path_str = path.to_string();
        let parts = path_str.split('/').collect::<Vec<&str>>();
        let (tenant_id, shard_id, timeline_id) =
            if parts.len() > 5 && parts[parts.len() - 5] == TENANTS_SEGMENT_NAME {
                let tenant_shard_part = parts[parts.len() - 4];
                let (tenant_id, shard_id) = match tenant_shard_part.parse::<TenantShardId>() {
                    Ok(tenant_shard_id) => (
                        tenant_shard_id.tenant_id.to_string(),
                        format!("{}", tenant_shard_id.shard_slug()),
                    ),
                    Err(_) => {
                        // Malformed path: this ID is just for observability, so tolerate it
                        // and pass through
                        (tenant_shard_part.to_string(), "*".to_string())
                    }
                };
                (tenant_id, shard_id, parts[parts.len() - 2].to_string())
            } else {
                ("*".to_string(), "*".to_string(), "*".to_string())
            };
        let (handle, mut slot_guard) = get_open_files().find_victim_slot().await;

        // NB: there is also StorageIoOperation::OpenAfterReplace which is for the case
        // where our caller doesn't get to use the returned VirtualFile before its
        // slot gets re-used by someone else.
        let file = observe_duration!(StorageIoOperation::Open, {
            open_options.open(path.as_std_path()).await?
        });

        // Strip all options other than read and write.
        //
        // It would perhaps be nicer to check just for the read and write flags
        // explicitly, but OpenOptions doesn't contain any functions to read flags,
        // only to set them.
        let mut reopen_options = open_options.clone();
        reopen_options.create(false);
        reopen_options.create_new(false);
        reopen_options.truncate(false);

        let vfile = VirtualFile {
            handle: RwLock::new(handle),
            pos: 0,
            path: path.to_path_buf(),
            open_options: reopen_options,
            tenant_id,
            shard_id,
            timeline_id,
        };

        // TODO: Under pressure, it's likely the slot will get re-used and
        // the underlying file closed before they get around to using it.
        // => https://github.com/neondatabase/neon/issues/6065
        slot_guard.file.replace(file);

        Ok(vfile)
    }

    /// Async version of [`::utils::crashsafe::overwrite`].
    ///
<<<<<<< HEAD
    /// # NB:
    ///
    /// Doesn't actually use the [`VirtualFile`] file descriptor cache, but,
    /// it did at an earlier time.
    /// And it will use this module's [`io_engine`] in the near future, so, leaving it here.
    pub async fn crashsafe_overwrite<B: BoundedBuf<Buf = Buf> + Send, Buf: IoBuf + Send>(
        final_path: Utf8PathBuf,
        tmp_path: Utf8PathBuf,
        content: B,
    ) -> std::io::Result<()> {
        // TODO: use tokio_epoll_uring if configured as `io_engine`.
        // See https://github.com/neondatabase/neon/issues/6663

        tokio::task::spawn_blocking(move || {
            let slice_storage;
            let content_len = content.bytes_init();
            let content = if content.bytes_init() > 0 {
                slice_storage = Some(content.slice(0..content_len));
                slice_storage.as_deref().expect("just set it to Some()")
            } else {
                &[]
            };
            utils::crashsafe::overwrite(&final_path, &tmp_path, content)
        })
        .await
        .expect("blocking task is never aborted")
=======
    /// The file is first written to the specified tmp_path, and in a second
    /// step, the tmp path is renamed to the final path. As renames are
    /// atomic, a crash during the write operation will never leave behind a
    /// partially written file.
    pub async fn crashsafe_overwrite<B: BoundedBuf>(
        final_path: &Utf8Path,
        tmp_path: &Utf8Path,
        content: B,
    ) -> std::io::Result<()> {
        let Some(final_path_parent) = final_path.parent() else {
            return Err(std::io::Error::from_raw_os_error(
                nix::errno::Errno::EINVAL as i32,
            ));
        };
        std::fs::remove_file(tmp_path).or_else(fs_ext::ignore_not_found)?;
        let mut file = Self::open_with_options(
            tmp_path,
            OpenOptions::new()
                .write(true)
                // Use `create_new` so that, if we race with ourselves or something else,
                // we bail out instead of causing damage.
                .create_new(true),
        )
        .await?;
        let (_content, res) = file.write_all(content).await;
        res?;
        file.sync_all().await?;
        drop(file); // before the rename, that's important!
                    // renames are atomic
        std::fs::rename(tmp_path, final_path)?;
        // Only open final path parent dirfd now, so that this operation only
        // ever holds one VirtualFile fd at a time.  That's important because
        // the current `find_victim_slot` impl might pick the same slot for both
        // VirtualFile., and it eventually does a blocking write lock instead of
        // try_lock.
        let final_parent_dirfd =
            Self::open_with_options(final_path_parent, OpenOptions::new().read(true)).await?;
        final_parent_dirfd.sync_all().await?;
        Ok(())
>>>>>>> a97b54e3
    }

    /// Call File::sync_all() on the underlying File.
    pub async fn sync_all(&self) -> Result<(), Error> {
        with_file!(self, StorageIoOperation::Fsync, |file_guard| file_guard
            .with_std_file(|std_file| std_file.sync_all()))
    }

    pub async fn metadata(&self) -> Result<fs::Metadata, Error> {
        with_file!(self, StorageIoOperation::Metadata, |file_guard| file_guard
            .with_std_file(|std_file| std_file.metadata()))
    }

    /// Helper function internal to `VirtualFile` that looks up the underlying File,
    /// opens it and evicts some other File if necessary. The passed parameter is
    /// assumed to be a function available for the physical `File`.
    ///
    /// We are doing it via a macro as Rust doesn't support async closures that
    /// take on parameters with lifetimes.
    async fn lock_file(&self) -> Result<FileGuard, Error> {
        let open_files = get_open_files();

        let mut handle_guard = {
            // Read the cached slot handle, and see if the slot that it points to still
            // contains our File.
            //
            // We only need to hold the handle lock while we read the current handle. If
            // another thread closes the file and recycles the slot for a different file,
            // we will notice that the handle we read is no longer valid and retry.
            let mut handle = *self.handle.read().await;
            loop {
                // Check if the slot contains our File
                {
                    let slot = &open_files.slots[handle.index];
                    let slot_guard = slot.inner.read().await;
                    if slot_guard.tag == handle.tag && slot_guard.file.is_some() {
                        // Found a cached file descriptor.
                        slot.recently_used.store(true, Ordering::Relaxed);
                        return Ok(FileGuard { slot_guard });
                    }
                }

                // The slot didn't contain our File. We will have to open it ourselves,
                // but before that, grab a write lock on handle in the VirtualFile, so
                // that no other thread will try to concurrently open the same file.
                let handle_guard = self.handle.write().await;

                // If another thread changed the handle while we were not holding the lock,
                // then the handle might now be valid again. Loop back to retry.
                if *handle_guard != handle {
                    handle = *handle_guard;
                    continue;
                }
                break handle_guard;
            }
        };

        // We need to open the file ourselves. The handle in the VirtualFile is
        // now locked in write-mode. Find a free slot to put it in.
        let (handle, mut slot_guard) = open_files.find_victim_slot().await;

        // Re-open the physical file.
        // NB: we use StorageIoOperation::OpenAferReplace for this to distinguish this
        // case from StorageIoOperation::Open. This helps with identifying thrashing
        // of the virtual file descriptor cache.
        let file = observe_duration!(StorageIoOperation::OpenAfterReplace, {
            self.open_options.open(self.path.as_std_path()).await?
        });

        // Store the File in the slot and update the handle in the VirtualFile
        // to point to it.
        slot_guard.file.replace(file);

        *handle_guard = handle;

        return Ok(FileGuard {
            slot_guard: slot_guard.downgrade(),
        });
    }

    pub fn remove(self) {
        let path = self.path.clone();
        drop(self);
        std::fs::remove_file(path).expect("failed to remove the virtual file");
    }

    pub async fn seek(&mut self, pos: SeekFrom) -> Result<u64, Error> {
        match pos {
            SeekFrom::Start(offset) => {
                self.pos = offset;
            }
            SeekFrom::End(offset) => {
                self.pos = with_file!(self, StorageIoOperation::Seek, |mut file_guard| file_guard
                    .with_std_file_mut(|std_file| std_file.seek(SeekFrom::End(offset))))?
            }
            SeekFrom::Current(offset) => {
                let pos = self.pos as i128 + offset as i128;
                if pos < 0 {
                    return Err(Error::new(
                        ErrorKind::InvalidInput,
                        "offset would be negative",
                    ));
                }
                if pos > u64::MAX as i128 {
                    return Err(Error::new(ErrorKind::InvalidInput, "offset overflow"));
                }
                self.pos = pos as u64;
            }
        }
        Ok(self.pos)
    }

    pub async fn read_exact_at<B>(&self, buf: B, offset: u64) -> Result<B, Error>
    where
        B: IoBufMut + Send,
    {
        let (buf, res) =
            read_exact_at_impl(buf, offset, |buf, offset| self.read_at(buf, offset)).await;
        res.map(|()| buf)
    }

    /// Like [`Self::read_exact_at`] but for [`PageWriteGuard`].
    pub async fn read_exact_at_page(
        &self,
        page: PageWriteGuard<'static>,
        offset: u64,
    ) -> Result<PageWriteGuard<'static>, Error> {
        let buf = PageWriteGuardBuf {
            page,
            init_up_to: 0,
        };
        let res = self.read_exact_at(buf, offset).await;
        res.map(|PageWriteGuardBuf { page, .. }| page)
            .map_err(|e| Error::new(ErrorKind::Other, e))
    }

    // Copied from https://doc.rust-lang.org/1.72.0/src/std/os/unix/fs.rs.html#219-235
    pub async fn write_all_at(&self, mut buf: &[u8], mut offset: u64) -> Result<(), Error> {
        while !buf.is_empty() {
            match self.write_at(buf, offset).await {
                Ok(0) => {
                    return Err(Error::new(
                        std::io::ErrorKind::WriteZero,
                        "failed to write whole buffer",
                    ));
                }
                Ok(n) => {
                    buf = &buf[n..];
                    offset += n as u64;
                }
                Err(ref e) if e.kind() == std::io::ErrorKind::Interrupted => {}
                Err(e) => return Err(e),
            }
        }
        Ok(())
    }

    /// Writes `buf.slice(0..buf.bytes_init())`.
    /// Returns the IoBuf that is underlying the BoundedBuf `buf`.
    /// I.e., the returned value's `bytes_init()` method returns something different than the `bytes_init()` that was passed in.
    /// It's quite brittle and easy to mis-use, so, we return the size in the Ok() variant.
    pub async fn write_all<B: BoundedBuf>(&mut self, buf: B) -> (B::Buf, Result<usize, Error>) {
        let nbytes = buf.bytes_init();
        if nbytes == 0 {
            return (Slice::into_inner(buf.slice_full()), Ok(0));
        }
        let mut buf = buf.slice(0..nbytes);
        while !buf.is_empty() {
            // TODO: push `Slice` further down
            match self.write(&buf).await {
                Ok(0) => {
                    return (
                        Slice::into_inner(buf),
                        Err(Error::new(
                            std::io::ErrorKind::WriteZero,
                            "failed to write whole buffer",
                        )),
                    );
                }
                Ok(n) => {
                    buf = buf.slice(n..);
                }
                Err(ref e) if e.kind() == std::io::ErrorKind::Interrupted => {}
                Err(e) => return (Slice::into_inner(buf), Err(e)),
            }
        }
        (Slice::into_inner(buf), Ok(nbytes))
    }

    async fn write(&mut self, buf: &[u8]) -> Result<usize, std::io::Error> {
        let pos = self.pos;
        let n = self.write_at(buf, pos).await?;
        self.pos += n as u64;
        Ok(n)
    }

    pub(crate) async fn read_at<B>(&self, buf: B, offset: u64) -> (B, Result<usize, Error>)
    where
        B: tokio_epoll_uring::BoundedBufMut + Send,
    {
        let file_guard = match self.lock_file().await {
            Ok(file_guard) => file_guard,
            Err(e) => return (buf, Err(e)),
        };

        observe_duration!(StorageIoOperation::Read, {
            let ((_file_guard, buf), res) = io_engine::get().read_at(file_guard, offset, buf).await;
            if let Ok(size) = res {
                STORAGE_IO_SIZE
                    .with_label_values(&[
                        "read",
                        &self.tenant_id,
                        &self.shard_id,
                        &self.timeline_id,
                    ])
                    .add(size as i64);
            }
            (buf, res)
        })
    }

    async fn write_at(&self, buf: &[u8], offset: u64) -> Result<usize, Error> {
        let result = with_file!(self, StorageIoOperation::Write, |file_guard| {
            file_guard.with_std_file(|std_file| std_file.write_at(buf, offset))
        });
        if let Ok(size) = result {
            STORAGE_IO_SIZE
                .with_label_values(&["write", &self.tenant_id, &self.shard_id, &self.timeline_id])
                .add(size as i64);
        }
        result
    }
}

// Adapted from https://doc.rust-lang.org/1.72.0/src/std/os/unix/fs.rs.html#117-135
pub async fn read_exact_at_impl<B, F, Fut>(
    buf: B,
    mut offset: u64,
    mut read_at: F,
) -> (B, std::io::Result<()>)
where
    B: IoBufMut + Send,
    F: FnMut(tokio_epoll_uring::Slice<B>, u64) -> Fut,
    Fut: std::future::Future<Output = (tokio_epoll_uring::Slice<B>, std::io::Result<usize>)>,
{
    let mut buf: tokio_epoll_uring::Slice<B> = buf.slice_full(); // includes all the uninitialized memory
    while buf.bytes_total() != 0 {
        let res;
        (buf, res) = read_at(buf, offset).await;
        match res {
            Ok(0) => break,
            Ok(n) => {
                buf = buf.slice(n..);
                offset += n as u64;
            }
            Err(ref e) if e.kind() == std::io::ErrorKind::Interrupted => {}
            Err(e) => return (buf.into_inner(), Err(e)),
        }
    }
    // NB: don't use `buf.is_empty()` here; it is from the
    // `impl Deref for Slice { Target = [u8] }`; the the &[u8]
    // returned by it only covers the initialized portion of `buf`.
    // Whereas we're interested in ensuring that we filled the entire
    // buffer that the user passed in.
    if buf.bytes_total() != 0 {
        (
            buf.into_inner(),
            Err(std::io::Error::new(
                std::io::ErrorKind::UnexpectedEof,
                "failed to fill whole buffer",
            )),
        )
    } else {
        assert_eq!(buf.len(), buf.bytes_total());
        (buf.into_inner(), Ok(()))
    }
}

#[cfg(test)]
mod test_read_exact_at_impl {

    use std::{collections::VecDeque, sync::Arc};

    use tokio_epoll_uring::{BoundedBuf, BoundedBufMut};

    use super::read_exact_at_impl;

    struct Expectation {
        offset: u64,
        bytes_total: usize,
        result: std::io::Result<Vec<u8>>,
    }
    struct MockReadAt {
        expectations: VecDeque<Expectation>,
    }

    impl MockReadAt {
        async fn read_at(
            &mut self,
            mut buf: tokio_epoll_uring::Slice<Vec<u8>>,
            offset: u64,
        ) -> (tokio_epoll_uring::Slice<Vec<u8>>, std::io::Result<usize>) {
            let exp = self
                .expectations
                .pop_front()
                .expect("read_at called but we have no expectations left");
            assert_eq!(exp.offset, offset);
            assert_eq!(exp.bytes_total, buf.bytes_total());
            match exp.result {
                Ok(bytes) => {
                    assert!(bytes.len() <= buf.bytes_total());
                    buf.put_slice(&bytes);
                    (buf, Ok(bytes.len()))
                }
                Err(e) => (buf, Err(e)),
            }
        }
    }

    impl Drop for MockReadAt {
        fn drop(&mut self) {
            assert_eq!(self.expectations.len(), 0);
        }
    }

    #[tokio::test]
    async fn test_basic() {
        let buf = Vec::with_capacity(5);
        let mock_read_at = Arc::new(tokio::sync::Mutex::new(MockReadAt {
            expectations: VecDeque::from(vec![Expectation {
                offset: 0,
                bytes_total: 5,
                result: Ok(vec![b'a', b'b', b'c', b'd', b'e']),
            }]),
        }));
        let (buf, res) = read_exact_at_impl(buf, 0, |buf, offset| {
            let mock_read_at = Arc::clone(&mock_read_at);
            async move { mock_read_at.lock().await.read_at(buf, offset).await }
        })
        .await;
        assert!(res.is_ok());
        assert_eq!(buf, vec![b'a', b'b', b'c', b'd', b'e']);
    }

    #[tokio::test]
    async fn test_empty_buf_issues_no_syscall() {
        let buf = Vec::new();
        let mock_read_at = Arc::new(tokio::sync::Mutex::new(MockReadAt {
            expectations: VecDeque::new(),
        }));
        let (_buf, res) = read_exact_at_impl(buf, 0, |buf, offset| {
            let mock_read_at = Arc::clone(&mock_read_at);
            async move { mock_read_at.lock().await.read_at(buf, offset).await }
        })
        .await;
        assert!(res.is_ok());
    }

    #[tokio::test]
    async fn test_two_read_at_calls_needed_until_buf_filled() {
        let buf = Vec::with_capacity(4);
        let mock_read_at = Arc::new(tokio::sync::Mutex::new(MockReadAt {
            expectations: VecDeque::from(vec![
                Expectation {
                    offset: 0,
                    bytes_total: 4,
                    result: Ok(vec![b'a', b'b']),
                },
                Expectation {
                    offset: 2,
                    bytes_total: 2,
                    result: Ok(vec![b'c', b'd']),
                },
            ]),
        }));
        let (buf, res) = read_exact_at_impl(buf, 0, |buf, offset| {
            let mock_read_at = Arc::clone(&mock_read_at);
            async move { mock_read_at.lock().await.read_at(buf, offset).await }
        })
        .await;
        assert!(res.is_ok());
        assert_eq!(buf, vec![b'a', b'b', b'c', b'd']);
    }

    #[tokio::test]
    async fn test_eof_before_buffer_full() {
        let buf = Vec::with_capacity(3);
        let mock_read_at = Arc::new(tokio::sync::Mutex::new(MockReadAt {
            expectations: VecDeque::from(vec![
                Expectation {
                    offset: 0,
                    bytes_total: 3,
                    result: Ok(vec![b'a']),
                },
                Expectation {
                    offset: 1,
                    bytes_total: 2,
                    result: Ok(vec![b'b']),
                },
                Expectation {
                    offset: 2,
                    bytes_total: 1,
                    result: Ok(vec![]),
                },
            ]),
        }));
        let (_buf, res) = read_exact_at_impl(buf, 0, |buf, offset| {
            let mock_read_at = Arc::clone(&mock_read_at);
            async move { mock_read_at.lock().await.read_at(buf, offset).await }
        })
        .await;
        let Err(err) = res else {
            panic!("should return an error");
        };
        assert_eq!(err.kind(), std::io::ErrorKind::UnexpectedEof);
        assert_eq!(format!("{err}"), "failed to fill whole buffer");
        // buffer contents on error are unspecified
    }
}

struct FileGuard {
    slot_guard: RwLockReadGuard<'static, SlotInner>,
}

impl AsRef<OwnedFd> for FileGuard {
    fn as_ref(&self) -> &OwnedFd {
        // This unwrap is safe because we only create `FileGuard`s
        // if we know that the file is Some.
        self.slot_guard.file.as_ref().unwrap()
    }
}

impl FileGuard {
    /// Soft deprecation: we'll move VirtualFile to async APIs and remove this function eventually.
    fn with_std_file<F, R>(&self, with: F) -> R
    where
        F: FnOnce(&File) -> R,
    {
        // SAFETY:
        // - lifetime of the fd: `file` doesn't outlive the OwnedFd stored in `self`.
        // - `&` usage below: `self` is `&`, hence Rust typesystem guarantees there are is no `&mut`
        let file = unsafe { File::from_raw_fd(self.as_ref().as_raw_fd()) };
        let res = with(&file);
        let _ = file.into_raw_fd();
        res
    }
    /// Soft deprecation: we'll move VirtualFile to async APIs and remove this function eventually.
    fn with_std_file_mut<F, R>(&mut self, with: F) -> R
    where
        F: FnOnce(&mut File) -> R,
    {
        // SAFETY:
        // - lifetime of the fd: `file` doesn't outlive the OwnedFd stored in `self`.
        // - &mut usage below: `self` is `&mut`, hence this call is the only task/thread that has control over the underlying fd
        let mut file = unsafe { File::from_raw_fd(self.as_ref().as_raw_fd()) };
        let res = with(&mut file);
        let _ = file.into_raw_fd();
        res
    }
}

impl tokio_epoll_uring::IoFd for FileGuard {
    unsafe fn as_fd(&self) -> RawFd {
        let owned_fd: &OwnedFd = self.as_ref();
        owned_fd.as_raw_fd()
    }
}

#[cfg(test)]
impl VirtualFile {
    pub(crate) async fn read_blk(
        &self,
        blknum: u32,
    ) -> Result<crate::tenant::block_io::BlockLease<'_>, std::io::Error> {
        use crate::page_cache::PAGE_SZ;
        let buf = vec![0; PAGE_SZ];
        let buf = self
            .read_exact_at(buf, blknum as u64 * (PAGE_SZ as u64))
            .await?;
        Ok(crate::tenant::block_io::BlockLease::Vec(buf))
    }

    async fn read_to_end(&mut self, buf: &mut Vec<u8>) -> Result<(), Error> {
        let mut tmp = vec![0; 128];
        loop {
            let res;
            (tmp, res) = self.read_at(tmp, self.pos).await;
            match res {
                Ok(0) => return Ok(()),
                Ok(n) => {
                    self.pos += n as u64;
                    buf.extend_from_slice(&tmp[..n]);
                }
                Err(ref e) if e.kind() == std::io::ErrorKind::Interrupted => {}
                Err(e) => return Err(e),
            }
        }
    }
}

impl Drop for VirtualFile {
    /// If a VirtualFile is dropped, close the underlying file if it was open.
    fn drop(&mut self) {
        let handle = self.handle.get_mut();

        fn clean_slot(slot: &Slot, mut slot_guard: RwLockWriteGuard<'_, SlotInner>, tag: u64) {
            if slot_guard.tag == tag {
                slot.recently_used.store(false, Ordering::Relaxed);
                // there is also operation "close-by-replace" for closes done on eviction for
                // comparison.
                if let Some(fd) = slot_guard.file.take() {
                    STORAGE_IO_TIME_METRIC
                        .get(StorageIoOperation::Close)
                        .observe_closure_duration(|| drop(fd));
                }
            }
        }

        // We don't have async drop so we cannot directly await the lock here.
        // Instead, first do a best-effort attempt at closing the underlying
        // file descriptor by using `try_write`, and if that fails, spawn
        // a tokio task to do it asynchronously: we just want it to be
        // cleaned up eventually.
        // Most of the time, the `try_lock` should succeed though,
        // as we have `&mut self` access. In other words, if the slot
        // is still occupied by our file, there should be no access from
        // other I/O operations; the only other possible place to lock
        // the slot is the lock algorithm looking for free slots.
        let slot = &get_open_files().slots[handle.index];
        if let Ok(slot_guard) = slot.inner.try_write() {
            clean_slot(slot, slot_guard, handle.tag);
        } else {
            let tag = handle.tag;
            tokio::spawn(async move {
                let slot_guard = slot.inner.write().await;
                clean_slot(slot, slot_guard, tag);
            });
        };
    }
}

impl OpenFiles {
    fn new(num_slots: usize) -> OpenFiles {
        let mut slots = Box::new(Vec::with_capacity(num_slots));
        for _ in 0..num_slots {
            let slot = Slot {
                recently_used: AtomicBool::new(false),
                inner: RwLock::new(SlotInner { tag: 0, file: None }),
            };
            slots.push(slot);
        }

        OpenFiles {
            next: AtomicUsize::new(0),
            slots: Box::leak(slots),
        }
    }
}

///
/// Initialize the virtual file module. This must be called once at page
/// server startup.
///
#[cfg(not(test))]
pub fn init(num_slots: usize, engine: IoEngineKind) {
    if OPEN_FILES.set(OpenFiles::new(num_slots)).is_err() {
        panic!("virtual_file::init called twice");
    }
    io_engine::init(engine);
    crate::metrics::virtual_file_descriptor_cache::SIZE_MAX.set(num_slots as u64);
}

const TEST_MAX_FILE_DESCRIPTORS: usize = 10;

// Get a handle to the global slots array.
fn get_open_files() -> &'static OpenFiles {
    //
    // In unit tests, page server startup doesn't happen and no one calls
    // virtual_file::init(). Initialize it here, with a small array.
    //
    // This applies to the virtual file tests below, but all other unit
    // tests too, so the virtual file facility is always usable in
    // unit tests.
    //
    if cfg!(test) {
        OPEN_FILES.get_or_init(|| OpenFiles::new(TEST_MAX_FILE_DESCRIPTORS))
    } else {
        OPEN_FILES.get().expect("virtual_file::init not called yet")
    }
}

#[cfg(test)]
mod tests {
    use super::*;
    use rand::seq::SliceRandom;
    use rand::thread_rng;
    use rand::Rng;
    use std::future::Future;
    use std::io::Write;
    use std::sync::Arc;

    enum MaybeVirtualFile {
        VirtualFile(VirtualFile),
        File(File),
    }

    impl From<VirtualFile> for MaybeVirtualFile {
        fn from(vf: VirtualFile) -> Self {
            MaybeVirtualFile::VirtualFile(vf)
        }
    }

    impl MaybeVirtualFile {
        async fn read_exact_at(&self, mut buf: Vec<u8>, offset: u64) -> Result<Vec<u8>, Error> {
            match self {
                MaybeVirtualFile::VirtualFile(file) => file.read_exact_at(buf, offset).await,
                MaybeVirtualFile::File(file) => file.read_exact_at(&mut buf, offset).map(|()| buf),
            }
        }
        async fn write_all_at(&self, buf: &[u8], offset: u64) -> Result<(), Error> {
            match self {
                MaybeVirtualFile::VirtualFile(file) => file.write_all_at(buf, offset).await,
                MaybeVirtualFile::File(file) => file.write_all_at(buf, offset),
            }
        }
        async fn seek(&mut self, pos: SeekFrom) -> Result<u64, Error> {
            match self {
                MaybeVirtualFile::VirtualFile(file) => file.seek(pos).await,
                MaybeVirtualFile::File(file) => file.seek(pos),
            }
        }
        async fn write_all<B: BoundedBuf>(&mut self, buf: B) -> Result<(), Error> {
            match self {
                MaybeVirtualFile::VirtualFile(file) => {
                    let (_buf, res) = file.write_all(buf).await;
                    res.map(|_| ())
                }
                MaybeVirtualFile::File(file) => {
                    let buf_len = buf.bytes_init();
                    if buf_len == 0 {
                        return Ok(());
                    }
                    file.write_all(&buf.slice(0..buf_len))
                }
            }
        }

        // Helper function to slurp contents of a file, starting at the current position,
        // into a string
        async fn read_string(&mut self) -> Result<String, Error> {
            use std::io::Read;
            let mut buf = String::new();
            match self {
                MaybeVirtualFile::VirtualFile(file) => {
                    let mut buf = Vec::new();
                    file.read_to_end(&mut buf).await?;
                    return Ok(String::from_utf8(buf).unwrap());
                }
                MaybeVirtualFile::File(file) => {
                    file.read_to_string(&mut buf)?;
                }
            }
            Ok(buf)
        }

        // Helper function to slurp a portion of a file into a string
        async fn read_string_at(&mut self, pos: u64, len: usize) -> Result<String, Error> {
            let buf = vec![0; len];
            let buf = self.read_exact_at(buf, pos).await?;
            Ok(String::from_utf8(buf).unwrap())
        }
    }

    #[tokio::test]
    async fn test_virtual_files() -> anyhow::Result<()> {
        // The real work is done in the test_files() helper function. This
        // allows us to run the same set of tests against a native File, and
        // VirtualFile. We trust the native Files and wouldn't need to test them,
        // but this allows us to verify that the operations return the same
        // results with VirtualFiles as with native Files. (Except that with
        // native files, you will run out of file descriptors if the ulimit
        // is low enough.)
        test_files("virtual_files", |path, open_options| async move {
            let vf = VirtualFile::open_with_options(&path, &open_options).await?;
            Ok(MaybeVirtualFile::VirtualFile(vf))
        })
        .await
    }

    #[tokio::test]
    async fn test_physical_files() -> anyhow::Result<()> {
        test_files("physical_files", |path, open_options| async move {
            Ok(MaybeVirtualFile::File({
                let owned_fd = open_options.open(path.as_std_path()).await?;
                File::from(owned_fd)
            }))
        })
        .await
    }

    async fn test_files<OF, FT>(testname: &str, openfunc: OF) -> anyhow::Result<()>
    where
        OF: Fn(Utf8PathBuf, OpenOptions) -> FT,
        FT: Future<Output = Result<MaybeVirtualFile, std::io::Error>>,
    {
        let testdir = crate::config::PageServerConf::test_repo_dir(testname);
        std::fs::create_dir_all(&testdir)?;

        let path_a = testdir.join("file_a");
        let mut file_a = openfunc(
            path_a.clone(),
            OpenOptions::new()
                .write(true)
                .create(true)
                .truncate(true)
                .to_owned(),
        )
        .await?;
        file_a.write_all(b"foobar".to_vec()).await?;

        // cannot read from a file opened in write-only mode
        let _ = file_a.read_string().await.unwrap_err();

        // Close the file and re-open for reading
        let mut file_a = openfunc(path_a, OpenOptions::new().read(true).to_owned()).await?;

        // cannot write to a file opened in read-only mode
        let _ = file_a.write_all(b"bar".to_vec()).await.unwrap_err();

        // Try simple read
        assert_eq!("foobar", file_a.read_string().await?);

        // It's positioned at the EOF now.
        assert_eq!("", file_a.read_string().await?);

        // Test seeks.
        assert_eq!(file_a.seek(SeekFrom::Start(1)).await?, 1);
        assert_eq!("oobar", file_a.read_string().await?);

        assert_eq!(file_a.seek(SeekFrom::End(-2)).await?, 4);
        assert_eq!("ar", file_a.read_string().await?);

        assert_eq!(file_a.seek(SeekFrom::Start(1)).await?, 1);
        assert_eq!(file_a.seek(SeekFrom::Current(2)).await?, 3);
        assert_eq!("bar", file_a.read_string().await?);

        assert_eq!(file_a.seek(SeekFrom::Current(-5)).await?, 1);
        assert_eq!("oobar", file_a.read_string().await?);

        // Test erroneous seeks to before byte 0
        file_a.seek(SeekFrom::End(-7)).await.unwrap_err();
        assert_eq!(file_a.seek(SeekFrom::Start(1)).await?, 1);
        file_a.seek(SeekFrom::Current(-2)).await.unwrap_err();

        // the erroneous seek should have left the position unchanged
        assert_eq!("oobar", file_a.read_string().await?);

        // Create another test file, and try FileExt functions on it.
        let path_b = testdir.join("file_b");
        let mut file_b = openfunc(
            path_b.clone(),
            OpenOptions::new()
                .read(true)
                .write(true)
                .create(true)
                .truncate(true)
                .to_owned(),
        )
        .await?;
        file_b.write_all_at(b"BAR", 3).await?;
        file_b.write_all_at(b"FOO", 0).await?;

        assert_eq!(file_b.read_string_at(2, 3).await?, "OBA");

        // Open a lot of files, enough to cause some evictions. (Or to be precise,
        // open the same file many times. The effect is the same.)
        //
        // leave file_a positioned at offset 1 before we start
        assert_eq!(file_a.seek(SeekFrom::Start(1)).await?, 1);

        let mut vfiles = Vec::new();
        for _ in 0..100 {
            let mut vfile =
                openfunc(path_b.clone(), OpenOptions::new().read(true).to_owned()).await?;
            assert_eq!("FOOBAR", vfile.read_string().await?);
            vfiles.push(vfile);
        }

        // make sure we opened enough files to definitely cause evictions.
        assert!(vfiles.len() > TEST_MAX_FILE_DESCRIPTORS * 2);

        // The underlying file descriptor for 'file_a' should be closed now. Try to read
        // from it again. We left the file positioned at offset 1 above.
        assert_eq!("oobar", file_a.read_string().await?);

        // Check that all the other FDs still work too. Use them in random order for
        // good measure.
        vfiles.as_mut_slice().shuffle(&mut thread_rng());
        for vfile in vfiles.iter_mut() {
            assert_eq!("OOBAR", vfile.read_string_at(1, 5).await?);
        }

        Ok(())
    }

    /// Test using VirtualFiles from many threads concurrently. This tests both using
    /// a lot of VirtualFiles concurrently, causing evictions, and also using the same
    /// VirtualFile from multiple threads concurrently.
    #[tokio::test]
    async fn test_vfile_concurrency() -> Result<(), Error> {
        const SIZE: usize = 8 * 1024;
        const VIRTUAL_FILES: usize = 100;
        const THREADS: usize = 100;
        const SAMPLE: [u8; SIZE] = [0xADu8; SIZE];

        let testdir = crate::config::PageServerConf::test_repo_dir("vfile_concurrency");
        std::fs::create_dir_all(&testdir)?;

        // Create a test file.
        let test_file_path = testdir.join("concurrency_test_file");
        {
            let file = File::create(&test_file_path)?;
            file.write_all_at(&SAMPLE, 0)?;
        }

        // Open the file many times.
        let mut files = Vec::new();
        for _ in 0..VIRTUAL_FILES {
            let f = VirtualFile::open_with_options(&test_file_path, OpenOptions::new().read(true))
                .await?;
            files.push(f);
        }
        let files = Arc::new(files);

        // Launch many threads, and use the virtual files concurrently in random order.
        let rt = tokio::runtime::Builder::new_multi_thread()
            .worker_threads(THREADS)
            .thread_name("test_vfile_concurrency thread")
            .build()
            .unwrap();
        let mut hdls = Vec::new();
        for _threadno in 0..THREADS {
            let files = files.clone();
            let hdl = rt.spawn(async move {
                let mut buf = vec![0u8; SIZE];
                let mut rng = rand::rngs::OsRng;
                for _ in 1..1000 {
                    let f = &files[rng.gen_range(0..files.len())];
                    buf = f.read_exact_at(buf, 0).await.unwrap();
                    assert!(buf == SAMPLE);
                }
            });
            hdls.push(hdl);
        }
        for hdl in hdls {
            hdl.await?;
        }
        std::mem::forget(rt);

        Ok(())
    }

    #[tokio::test]
    async fn test_atomic_overwrite_basic() {
        let testdir = crate::config::PageServerConf::test_repo_dir("test_atomic_overwrite_basic");
        std::fs::create_dir_all(&testdir).unwrap();

        let path = testdir.join("myfile");
        let tmp_path = testdir.join("myfile.tmp");

<<<<<<< HEAD
        VirtualFile::crashsafe_overwrite(path.clone(), tmp_path.clone(), b"foo".to_vec())
=======
        VirtualFile::crashsafe_overwrite(&path, &tmp_path, b"foo".to_vec())
>>>>>>> a97b54e3
            .await
            .unwrap();
        let mut file = MaybeVirtualFile::from(VirtualFile::open(&path).await.unwrap());
        let post = file.read_string().await.unwrap();
        assert_eq!(post, "foo");
        assert!(!tmp_path.exists());
        drop(file);

<<<<<<< HEAD
        VirtualFile::crashsafe_overwrite(path.clone(), tmp_path.clone(), b"bar".to_vec())
=======
        VirtualFile::crashsafe_overwrite(&path, &tmp_path, b"bar".to_vec())
>>>>>>> a97b54e3
            .await
            .unwrap();
        let mut file = MaybeVirtualFile::from(VirtualFile::open(&path).await.unwrap());
        let post = file.read_string().await.unwrap();
        assert_eq!(post, "bar");
        assert!(!tmp_path.exists());
        drop(file);
    }

    #[tokio::test]
    async fn test_atomic_overwrite_preexisting_tmp() {
        let testdir =
            crate::config::PageServerConf::test_repo_dir("test_atomic_overwrite_preexisting_tmp");
        std::fs::create_dir_all(&testdir).unwrap();

        let path = testdir.join("myfile");
        let tmp_path = testdir.join("myfile.tmp");

        std::fs::write(&tmp_path, "some preexisting junk that should be removed").unwrap();
        assert!(tmp_path.exists());

<<<<<<< HEAD
        VirtualFile::crashsafe_overwrite(path.clone(), tmp_path.clone(), b"foo".to_vec())
=======
        VirtualFile::crashsafe_overwrite(&path, &tmp_path, b"foo".to_vec())
>>>>>>> a97b54e3
            .await
            .unwrap();

        let mut file = MaybeVirtualFile::from(VirtualFile::open(&path).await.unwrap());
        let post = file.read_string().await.unwrap();
        assert_eq!(post, "foo");
        assert!(!tmp_path.exists());
        drop(file);
    }
}<|MERGE_RESOLUTION|>--- conflicted
+++ resolved
@@ -19,11 +19,7 @@
 use pageserver_api::shard::TenantShardId;
 use std::fs::{self, File};
 use std::io::{Error, ErrorKind, Seek, SeekFrom};
-<<<<<<< HEAD
-use tokio_epoll_uring::{BoundedBuf, IoBuf, IoBufMut};
-=======
-use tokio_epoll_uring::{BoundedBuf, IoBufMut, Slice};
->>>>>>> a97b54e3
+use tokio_epoll_uring::{BoundedBuf, IoBuf, IoBufMut, Slice};
 
 use std::os::fd::{AsRawFd, FromRawFd, IntoRawFd, OwnedFd, RawFd};
 use std::os::unix::fs::FileExt;
@@ -409,7 +405,6 @@
 
     /// Async version of [`::utils::crashsafe::overwrite`].
     ///
-<<<<<<< HEAD
     /// # NB:
     ///
     /// Doesn't actually use the [`VirtualFile`] file descriptor cache, but,
@@ -436,47 +431,6 @@
         })
         .await
         .expect("blocking task is never aborted")
-=======
-    /// The file is first written to the specified tmp_path, and in a second
-    /// step, the tmp path is renamed to the final path. As renames are
-    /// atomic, a crash during the write operation will never leave behind a
-    /// partially written file.
-    pub async fn crashsafe_overwrite<B: BoundedBuf>(
-        final_path: &Utf8Path,
-        tmp_path: &Utf8Path,
-        content: B,
-    ) -> std::io::Result<()> {
-        let Some(final_path_parent) = final_path.parent() else {
-            return Err(std::io::Error::from_raw_os_error(
-                nix::errno::Errno::EINVAL as i32,
-            ));
-        };
-        std::fs::remove_file(tmp_path).or_else(fs_ext::ignore_not_found)?;
-        let mut file = Self::open_with_options(
-            tmp_path,
-            OpenOptions::new()
-                .write(true)
-                // Use `create_new` so that, if we race with ourselves or something else,
-                // we bail out instead of causing damage.
-                .create_new(true),
-        )
-        .await?;
-        let (_content, res) = file.write_all(content).await;
-        res?;
-        file.sync_all().await?;
-        drop(file); // before the rename, that's important!
-                    // renames are atomic
-        std::fs::rename(tmp_path, final_path)?;
-        // Only open final path parent dirfd now, so that this operation only
-        // ever holds one VirtualFile fd at a time.  That's important because
-        // the current `find_victim_slot` impl might pick the same slot for both
-        // VirtualFile., and it eventually does a blocking write lock instead of
-        // try_lock.
-        let final_parent_dirfd =
-            Self::open_with_options(final_path_parent, OpenOptions::new().read(true)).await?;
-        final_parent_dirfd.sync_all().await?;
-        Ok(())
->>>>>>> a97b54e3
     }
 
     /// Call File::sync_all() on the underlying File.
@@ -1347,11 +1301,7 @@
         let path = testdir.join("myfile");
         let tmp_path = testdir.join("myfile.tmp");
 
-<<<<<<< HEAD
         VirtualFile::crashsafe_overwrite(path.clone(), tmp_path.clone(), b"foo".to_vec())
-=======
-        VirtualFile::crashsafe_overwrite(&path, &tmp_path, b"foo".to_vec())
->>>>>>> a97b54e3
             .await
             .unwrap();
         let mut file = MaybeVirtualFile::from(VirtualFile::open(&path).await.unwrap());
@@ -1360,11 +1310,7 @@
         assert!(!tmp_path.exists());
         drop(file);
 
-<<<<<<< HEAD
         VirtualFile::crashsafe_overwrite(path.clone(), tmp_path.clone(), b"bar".to_vec())
-=======
-        VirtualFile::crashsafe_overwrite(&path, &tmp_path, b"bar".to_vec())
->>>>>>> a97b54e3
             .await
             .unwrap();
         let mut file = MaybeVirtualFile::from(VirtualFile::open(&path).await.unwrap());
@@ -1386,11 +1332,7 @@
         std::fs::write(&tmp_path, "some preexisting junk that should be removed").unwrap();
         assert!(tmp_path.exists());
 
-<<<<<<< HEAD
         VirtualFile::crashsafe_overwrite(path.clone(), tmp_path.clone(), b"foo".to_vec())
-=======
-        VirtualFile::crashsafe_overwrite(&path, &tmp_path, b"foo".to_vec())
->>>>>>> a97b54e3
             .await
             .unwrap();
 
