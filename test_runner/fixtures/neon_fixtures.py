from __future__ import annotations

import abc
import asyncio
import filecmp
import json
import os
import re
import shutil
import subprocess
import tempfile
import textwrap
import threading
import time
import uuid
from contextlib import closing, contextmanager
from dataclasses import dataclass, field
from datetime import datetime
from fcntl import LOCK_EX, LOCK_UN, flock
from functools import cached_property
from itertools import chain, product
from pathlib import Path
from types import TracebackType
from typing import Any, Callable, Dict, Iterator, List, Optional, Tuple, Type, cast
from urllib.parse import urlparse

import asyncpg
import backoff
import jwt
import psycopg2
import pytest
import requests
import toml
from _pytest.config import Config
from _pytest.config.argparsing import Parser
from _pytest.fixtures import FixtureRequest

# Type-related stuff
from psycopg2.extensions import connection as PgConnection
from psycopg2.extensions import cursor as PgCursor
from psycopg2.extensions import make_dsn, parse_dsn
from typing_extensions import Literal
from urllib3.util.retry import Retry

from fixtures import overlayfs
from fixtures.broker import NeonBroker
from fixtures.log_helper import log
from fixtures.pageserver.allowed_errors import (
    DEFAULT_PAGESERVER_ALLOWED_ERRORS,
    scan_pageserver_log_for_errors,
)
from fixtures.pageserver.http import PageserverHttpClient
from fixtures.pageserver.types import IndexPartDump
from fixtures.pageserver.utils import (
    wait_for_last_record_lsn,
    wait_for_upload,
)
from fixtures.pg_version import PgVersion
from fixtures.port_distributor import PortDistributor
from fixtures.remote_storage import (
    MockS3Server,
    RemoteStorage,
    RemoteStorageKind,
    RemoteStorageUser,
    S3Storage,
    default_remote_storage,
    remote_storage_to_toml_inline_table,
)
from fixtures.types import Lsn, TenantId, TimelineId
from fixtures.utils import (
    ATTACHMENT_NAME_REGEX,
    allure_add_grafana_links,
    allure_attach_from_dir,
    get_self_dir,
    subprocess_capture,
    wait_until,
)

"""
This file contains pytest fixtures. A fixture is a test resource that can be
summoned by placing its name in the test's arguments.

A fixture is created with the decorator @pytest.fixture decorator.
See docs: https://docs.pytest.org/en/6.2.x/fixture.html

There are several environment variables that can control the running of tests:
NEON_BIN, POSTGRES_DISTRIB_DIR, etc. See README.md for more information.

There's no need to import this file to use it. It should be declared as a plugin
inside conftest.py, and that makes it available to all tests.

Don't import functions from this file, or pytest will emit warnings. Instead
put directly-importable functions into utils.py or another separate file.
"""

Env = Dict[str, str]

DEFAULT_OUTPUT_DIR: str = "test_output"
DEFAULT_BRANCH_NAME: str = "main"

BASE_PORT: int = 15000


@pytest.fixture(scope="session")
def base_dir() -> Iterator[Path]:
    # find the base directory (currently this is the git root)
    base_dir = get_self_dir().parent.parent
    log.info(f"base_dir is {base_dir}")

    yield base_dir


@pytest.fixture(scope="function")
def neon_binpath(base_dir: Path, build_type: str) -> Iterator[Path]:
    if os.getenv("REMOTE_ENV"):
        # we are in remote env and do not have neon binaries locally
        # this is the case for benchmarks run on self-hosted runner
        return

    # Find the neon binaries.
    if env_neon_bin := os.environ.get("NEON_BIN"):
        binpath = Path(env_neon_bin)
    else:
        binpath = base_dir / "target" / build_type
    log.info(f"neon_binpath is {binpath}")

    if not (binpath / "pageserver").exists():
        raise Exception(f"neon binaries not found at '{binpath}'")

    yield binpath


@pytest.fixture(scope="function")
def pg_distrib_dir(base_dir: Path) -> Iterator[Path]:
    if env_postgres_bin := os.environ.get("POSTGRES_DISTRIB_DIR"):
        distrib_dir = Path(env_postgres_bin).resolve()
    else:
        distrib_dir = base_dir / "pg_install"

    log.info(f"pg_distrib_dir is {distrib_dir}")
    yield distrib_dir


@pytest.fixture(scope="session")
def top_output_dir(base_dir: Path) -> Iterator[Path]:
    # Compute the top-level directory for all tests.
    if env_test_output := os.environ.get("TEST_OUTPUT"):
        output_dir = Path(env_test_output).resolve()
    else:
        output_dir = base_dir / DEFAULT_OUTPUT_DIR
    output_dir.mkdir(exist_ok=True)

    log.info(f"top_output_dir is {output_dir}")
    yield output_dir


@pytest.fixture(scope="function")
def versioned_pg_distrib_dir(pg_distrib_dir: Path, pg_version: PgVersion) -> Iterator[Path]:
    versioned_dir = pg_distrib_dir / pg_version.v_prefixed

    psql_bin_path = versioned_dir / "bin/psql"
    postgres_bin_path = versioned_dir / "bin/postgres"

    if os.getenv("REMOTE_ENV"):
        # When testing against a remote server, we only need the client binary.
        if not psql_bin_path.exists():
            raise Exception(f"psql not found at '{psql_bin_path}'")
    else:
        if not postgres_bin_path.exists():
            raise Exception(f"postgres not found at '{postgres_bin_path}'")

    log.info(f"versioned_pg_distrib_dir is {versioned_dir}")
    yield versioned_dir


def shareable_scope(fixture_name: str, config: Config) -> Literal["session", "function"]:
    """Return either session of function scope, depending on TEST_SHARED_FIXTURES envvar.

    This function can be used as a scope like this:
    @pytest.fixture(scope=shareable_scope)
    def myfixture(...)
       ...
    """
    scope: Literal["session", "function"]

    if os.environ.get("TEST_SHARED_FIXTURES") is None:
        # Create the environment in the per-test output directory
        scope = "function"
    elif (
        os.environ.get("BUILD_TYPE") is not None
        and os.environ.get("DEFAULT_PG_VERSION") is not None
    ):
        scope = "session"
    else:
        pytest.fail(
            "Shared environment(TEST_SHARED_FIXTURES) requires BUILD_TYPE and DEFAULT_PG_VERSION to be set",
            pytrace=False,
        )

    return scope


@pytest.fixture(scope="session")
def worker_port_num():
    return (32768 - BASE_PORT) // int(os.environ.get("PYTEST_XDIST_WORKER_COUNT", "1"))


@pytest.fixture(scope="session")
def worker_seq_no(worker_id: str) -> int:
    # worker_id is a pytest-xdist fixture
    # it can be master or gw<number>
    # parse it to always get a number
    if worker_id == "master":
        return 0
    assert worker_id.startswith("gw")
    return int(worker_id[2:])


@pytest.fixture(scope="session")
def worker_base_port(worker_seq_no: int, worker_port_num: int) -> int:
    # so we divide ports in ranges of ports
    # so workers have disjoint set of ports for services
    return BASE_PORT + worker_seq_no * worker_port_num


def get_dir_size(path: str) -> int:
    """Return size in bytes."""
    totalbytes = 0
    for root, _dirs, files in os.walk(path):
        for name in files:
            totalbytes += os.path.getsize(os.path.join(root, name))

    return totalbytes


@pytest.fixture(scope="session")
def port_distributor(worker_base_port: int, worker_port_num: int) -> PortDistributor:
    return PortDistributor(base_port=worker_base_port, port_number=worker_port_num)


@pytest.fixture(scope="function")
def default_broker(
    port_distributor: PortDistributor,
    test_output_dir: Path,
    neon_binpath: Path,
) -> Iterator[NeonBroker]:
    # multiple pytest sessions could get launched in parallel, get them different ports/datadirs
    client_port = port_distributor.get_port()
    broker_logfile = test_output_dir / "repo" / "storage_broker.log"

    broker = NeonBroker(logfile=broker_logfile, port=client_port, neon_binpath=neon_binpath)
    yield broker
    broker.stop()


@pytest.fixture(scope="session")
def run_id() -> Iterator[uuid.UUID]:
    yield uuid.uuid4()


@pytest.fixture(scope="session")
def mock_s3_server(port_distributor: PortDistributor) -> Iterator[MockS3Server]:
    mock_s3_server = MockS3Server(port_distributor.get_port())
    yield mock_s3_server
    mock_s3_server.kill()


class PgProtocol:
    """Reusable connection logic"""

    def __init__(self, **kwargs: Any):
        self.default_options = kwargs

    def connstr(self, **kwargs: Any) -> str:
        """
        Build a libpq connection string for the Postgres instance.
        """
        return str(make_dsn(**self.conn_options(**kwargs)))

    def conn_options(self, **kwargs: Any) -> Dict[str, Any]:
        """
        Construct a dictionary of connection options from default values and extra parameters.
        An option can be dropped from the returning dictionary by None-valued extra parameter.
        """
        result = self.default_options.copy()
        if "dsn" in kwargs:
            result.update(parse_dsn(kwargs["dsn"]))
        result.update(kwargs)
        result = {k: v for k, v in result.items() if v is not None}

        # Individual statement timeout in seconds. 2 minutes should be
        # enough for our tests, but if you need a longer, you can
        # change it by calling "SET statement_timeout" after
        # connecting.
        options = result.get("options", "")
        if "statement_timeout" not in options:
            options = f"-cstatement_timeout=120s {options}"
        result["options"] = options
        return result

    # autocommit=True here by default because that's what we need most of the time
    def connect(self, autocommit: bool = True, **kwargs: Any) -> PgConnection:
        """
        Connect to the node.
        Returns psycopg2's connection object.
        This method passes all extra params to connstr.
        """
        conn: PgConnection = psycopg2.connect(**self.conn_options(**kwargs))

        # WARNING: this setting affects *all* tests!
        conn.autocommit = autocommit
        return conn

    @contextmanager
    def cursor(self, autocommit: bool = True, **kwargs: Any) -> Iterator[PgCursor]:
        """
        Shorthand for pg.connect().cursor().
        The cursor and connection are closed when the context is exited.
        """
        with closing(self.connect(autocommit=autocommit, **kwargs)) as conn:
            yield conn.cursor()

    async def connect_async(self, **kwargs: Any) -> asyncpg.Connection:
        """
        Connect to the node from async python.
        Returns asyncpg's connection object.
        """

        # asyncpg takes slightly different options than psycopg2. Try
        # to convert the defaults from the psycopg2 format.

        # The psycopg2 option 'dbname' is called 'database' is asyncpg
        conn_options = self.conn_options(**kwargs)
        if "dbname" in conn_options:
            conn_options["database"] = conn_options.pop("dbname")

        # Convert options='-c<key>=<val>' to server_settings
        if "options" in conn_options:
            options = conn_options.pop("options")
            for match in re.finditer(r"-c(\w*)=(\w*)", options):
                key = match.group(1)
                val = match.group(2)
                if "server_options" in conn_options:
                    conn_options["server_settings"].update({key: val})
                else:
                    conn_options["server_settings"] = {key: val}
        return await asyncpg.connect(**conn_options)

    def safe_psql(self, query: str, **kwargs: Any) -> List[Tuple[Any, ...]]:
        """
        Execute query against the node and return all rows.
        This method passes all extra params to connstr.
        """
        return self.safe_psql_many([query], **kwargs)[0]

    def safe_psql_many(
        self, queries: List[str], log_query=True, **kwargs: Any
    ) -> List[List[Tuple[Any, ...]]]:
        """
        Execute queries against the node and return all rows.
        This method passes all extra params to connstr.
        """
        result: List[List[Any]] = []
        with closing(self.connect(**kwargs)) as conn:
            with conn.cursor() as cur:
                for query in queries:
                    if log_query:
                        log.info(f"Executing query: {query}")
                    cur.execute(query)

                    if cur.description is None:
                        result.append([])  # query didn't return data
                    else:
                        result.append(cur.fetchall())
        return result

    def safe_psql_scalar(self, query, log_query=True) -> Any:
        """
        Execute query returning single row with single column.
        """
        return self.safe_psql(query, log_query=log_query)[0][0]


@dataclass
class AuthKeys:
    priv: str

    def generate_token(self, *, scope: str, **token_data: str) -> str:
        token = jwt.encode({"scope": scope, **token_data}, self.priv, algorithm="EdDSA")
        # cast(Any, self.priv)

        # jwt.encode can return 'bytes' or 'str', depending on Python version or type
        # hinting or something (not sure what). If it returned 'bytes', convert it to 'str'
        # explicitly.
        if isinstance(token, bytes):
            token = token.decode()

        return token

    def generate_pageserver_token(self) -> str:
        return self.generate_token(scope="pageserverapi")

    def generate_safekeeper_token(self) -> str:
        return self.generate_token(scope="safekeeperdata")

    # generate token giving access to only one tenant
    def generate_tenant_token(self, tenant_id: TenantId) -> str:
        return self.generate_token(scope="tenant", tenant_id=str(tenant_id))


class NeonEnvBuilder:
    """
    Builder object to create a Neon runtime environment

    You should use the `neon_env_builder` or `neon_simple_env` pytest
    fixture to create the NeonEnv object. That way, the repository is
    created in the right directory, based on the test name, and it's properly
    cleaned up after the test has finished.
    """

    def __init__(
        self,
        repo_dir: Path,
        port_distributor: PortDistributor,
        broker: NeonBroker,
        run_id: uuid.UUID,
        mock_s3_server: MockS3Server,
        neon_binpath: Path,
        pg_distrib_dir: Path,
        pg_version: PgVersion,
        test_name: str,
        top_output_dir: Path,
        test_output_dir: Path,
        test_overlay_dir: Optional[Path] = None,
        pageserver_remote_storage: Optional[RemoteStorage] = None,
        pageserver_config_override: Optional[str] = None,
        num_safekeepers: int = 1,
        num_pageservers: int = 1,
        # Use non-standard SK ids to check for various parsing bugs
        safekeepers_id_start: int = 0,
        # fsync is disabled by default to make the tests go faster
        safekeepers_enable_fsync: bool = False,
        auth_enabled: bool = False,
        rust_log_override: Optional[str] = None,
        default_branch_name: str = DEFAULT_BRANCH_NAME,
        preserve_database_files: bool = False,
        initial_tenant: Optional[TenantId] = None,
        initial_timeline: Optional[TimelineId] = None,
    ):
        self.repo_dir = repo_dir
        self.rust_log_override = rust_log_override
        self.port_distributor = port_distributor

        # Pageserver remote storage
        self.pageserver_remote_storage = pageserver_remote_storage
        # Safekeepers remote storage
        self.safekeepers_remote_storage: Optional[RemoteStorage] = None

        self.broker = broker
        self.run_id = run_id
        self.mock_s3_server: MockS3Server = mock_s3_server
        self.pageserver_config_override = pageserver_config_override
        self.num_safekeepers = num_safekeepers
        self.num_pageservers = num_pageservers
        self.safekeepers_id_start = safekeepers_id_start
        self.safekeepers_enable_fsync = safekeepers_enable_fsync
        self.auth_enabled = auth_enabled
        self.default_branch_name = default_branch_name
        self.env: Optional[NeonEnv] = None
        self.keep_remote_storage_contents: bool = True
        self.neon_binpath = neon_binpath
        self.pg_distrib_dir = pg_distrib_dir
        self.pg_version = pg_version
        self.preserve_database_files = preserve_database_files
        self.initial_tenant = initial_tenant or TenantId.generate()
        self.initial_timeline = initial_timeline or TimelineId.generate()
        self.scrub_on_exit = False
        self.test_output_dir = test_output_dir
        self.test_overlay_dir = test_overlay_dir
        self.overlay_mounts_created_by_us: List[Tuple[str, Path]] = []
        self.config_init_force: Optional[str] = None
<<<<<<< HEAD
        self.top_output_dir = top_output_dir
=======
>>>>>>> 7af4c676

        assert test_name.startswith(
            "test_"
        ), "Unexpectedly instantiated from outside a test function"
        self.test_name = test_name

    def init_configs(self, default_remote_storage_if_missing: bool = True) -> NeonEnv:
        # Cannot create more than one environment from one builder
        assert self.env is None, "environment already initialized"
        if default_remote_storage_if_missing and self.pageserver_remote_storage is None:
            self.enable_pageserver_remote_storage(default_remote_storage())
        self.env = NeonEnv(self)
        return self.env

    def start(self):
        assert self.env is not None, "environment is not already initialized, call init() first"
        self.env.start()

    def init_start(
        self,
        initial_tenant_conf: Optional[Dict[str, str]] = None,
        default_remote_storage_if_missing: bool = True,
    ) -> NeonEnv:
        """
        Default way to create and start NeonEnv. Also creates the initial_tenant with root initial_timeline.

        To avoid creating initial_tenant, call init_configs to setup the environment.

        Configuring pageserver with remote storage is now the default. There will be a warning if pageserver is created without one.
        """
        env = self.init_configs(default_remote_storage_if_missing=default_remote_storage_if_missing)
        self.start()

        # Prepare the default branch to start the postgres on later.
        # Pageserver itself does not create tenants and timelines, until started first and asked via HTTP API.
        log.debug(
            f"Services started, creating initial tenant {env.initial_tenant} and its initial timeline"
        )
        initial_tenant, initial_timeline = env.neon_cli.create_tenant(
            tenant_id=env.initial_tenant, conf=initial_tenant_conf, timeline_id=env.initial_timeline
        )
        assert env.initial_tenant == initial_tenant
        assert env.initial_timeline == initial_timeline
        log.info(f"Initial timeline {initial_tenant}/{initial_timeline} created successfully")

        return env

    def build_and_use_snapshot(
        self, global_ident: str, create_env_for_snapshot: Callable[[NeonEnvBuilder], NeonEnv]
    ) -> NeonEnv:
        if os.getenv("CI", "false") == "true":
            log.info("do not use snapshots in ephemeral CI environment")
            env = create_env_for_snapshot(self)
            env.stop(immediate=True, ps_assert_metric_no_errors=False)
            return env

        with shared_snapshot_dir(self.top_output_dir, global_ident) as snapshot_dir:
            if snapshot_dir.is_initialized():
                return self.from_repo_dir(snapshot_dir.path)
            else:
                self._build_and_use_snapshot_impl(snapshot_dir, create_env_for_snapshot)
                assert snapshot_dir.is_initialized()
                return self.from_repo_dir(snapshot_dir.path)

    def _build_and_use_snapshot_impl(
        self,
        snapshot_dir: SnapshotDirLocked,
        create_env_for_snapshot: Callable[[NeonEnvBuilder], NeonEnv],
    ):
        if snapshot_dir.path.exists():
            shutil.rmtree(snapshot_dir.path)

        if self.test_overlay_dir is not None:
            # Make repo_dir an overlayfs mount with lowerdir being the empty snapshot_dir.
            # When we're done filling up repo_dir, tear everything down, unmount the overlayfs, and use
            # the upperdir as the snapshot. This is equivalent to docker `FROM scratch`.
            assert not self.repo_dir.exists()
            assert self.repo_dir.parent.exists()
            snapshot_dir.path.mkdir()
            self.overlay_mount("create-snapshot-repo-dir", snapshot_dir.path, self.repo_dir)
            self.config_init_force = "empty-dir-ok"

        env = create_env_for_snapshot(self)
        assert self.env is not None
        assert self.env == env

        # shut down everything for snapshot
        env.stop(immediate=True, ps_assert_metric_no_errors=True)

        # TODO: all kinds of assertions to ensure the env is unused

        if self.test_overlay_dir is None:
            log.info("take snapshot using shutil.copytree")
            shutil.copytree(env.repo_dir, snapshot_dir.path)
        else:
            log.info("take snapshot by using overlayfs upperdir")
            self.overlay_unmount_and_move("create-snapshot-repo-dir", snapshot_dir.path)
            log.info("remove empty repo_dir (previously mountpoint) for snapshot overlay_mount")
            env.repo_dir.rmdir()
            # TODO from here on, we should be able to reset / goto top where snapshot_dir.is_initialized()
            log.info("make repo_dir an overlayfs mount of the snapshot we just created")
        snapshot_dir.set_initialized()

        self.env = None  # so that from_repo_dir works again (TODO review: is this safe?)

    def from_repo_dir(
        self,
        repo_dir: Path,
        neon_binpath: Optional[Path] = None,
        pg_distrib_dir: Optional[Path] = None,
    ) -> NeonEnv:
        """
        A simple method to import data into the current NeonEnvBuilder from a snapshot of a repo dir.
        """

        # Setting custom `neon_binpath` and `pg_distrib_dir` is useful for compatibility tests
        self.neon_binpath = neon_binpath or self.neon_binpath
        self.pg_distrib_dir = pg_distrib_dir or self.pg_distrib_dir

        # Get the initial tenant and timeline from the snapshot config
        snapshot_config_toml = repo_dir / "config"
        with snapshot_config_toml.open("r") as f:
            snapshot_config = toml.load(f)

        self.initial_tenant = TenantId(snapshot_config["default_tenant_id"])
        self.initial_timeline = TimelineId(
            dict(snapshot_config["branch_name_mappings"][DEFAULT_BRANCH_NAME])[
                str(self.initial_tenant)
            ]
        )
        self.env = self.init_configs()

        for ps_dir in repo_dir.glob("pageserver_*"):
            tenants_from_dir = ps_dir / "tenants"
            tenants_to_dir = self.repo_dir / ps_dir.name / "tenants"

            log.info(f"Copying pageserver tenants directory {tenants_from_dir} to {tenants_to_dir}")
            if self.test_overlay_dir is None:
                shutil.copytree(tenants_from_dir, tenants_to_dir)
            else:
                self.overlay_mount(f"{ps_dir.name}:tenants", tenants_from_dir, tenants_to_dir)

        for sk_from_dir in (repo_dir / "safekeepers").glob("sk*"):
            sk_to_dir = self.repo_dir / "safekeepers" / sk_from_dir.name
            log.info(f"Copying safekeeper directory {sk_from_dir} to {sk_to_dir}")
            sk_to_dir.rmdir()
            shutil.copytree(sk_from_dir, sk_to_dir, ignore=shutil.ignore_patterns("*.log", "*.pid"))

        shutil.rmtree(self.repo_dir / "local_fs_remote_storage", ignore_errors=True)
        if self.test_overlay_dir is None:
            shutil.copytree(
                repo_dir / "local_fs_remote_storage", self.repo_dir / "local_fs_remote_storage"
            )
        else:
            self.overlay_mount(
                "local_fs_remote_storage",
                repo_dir / "local_fs_remote_storage",
                self.repo_dir / "local_fs_remote_storage",
            )

        if (attachments_json := Path(repo_dir / "attachments.json")).exists():
            shutil.copyfile(attachments_json, self.repo_dir / attachments_json.name)

        # Update the config with info about tenants and timelines
        with (self.repo_dir / "config").open("r") as f:
            config = toml.load(f)

        config["default_tenant_id"] = snapshot_config["default_tenant_id"]
        config["branch_name_mappings"] = snapshot_config["branch_name_mappings"]

        with (self.repo_dir / "config").open("w") as f:
            toml.dump(config, f)

        return self.env

    def overlay_mount(self, ident: str, srcdir: Path, dstdir: Path):
        """
        Mount `srcdir` as an overlayfs mount at `dstdir`.
        The overlayfs `upperdir` and `workdir` will be placed in test_overlay_dir.
        """
        assert self.test_overlay_dir
        assert (
            self.test_output_dir in dstdir.parents
        )  # so that teardown & test_overlay_dir fixture work
        assert srcdir.is_dir()
        dstdir.mkdir(exist_ok=False, parents=False)
        ident_state_dir = self.test_overlay_dir / ident
        upper = ident_state_dir / "upper"
        work = ident_state_dir / "work"
        ident_state_dir.mkdir(
            exist_ok=False, parents=False
        )  # exists_ok=False also checks uniqueness in self.overlay_mounts
        upper.mkdir()
        work.mkdir()
        cmd = [
            "sudo",
            "mount",
            "-t",
            "overlay",
            "overlay",
            "-o",
            f"lowerdir={srcdir},upperdir={upper},workdir={work}",
            str(dstdir),
        ]
        log.info(f"Mounting overlayfs srcdir={srcdir} dstdir={dstdir}: {cmd}")
        subprocess_capture(
            self.test_output_dir, cmd, check=True, echo_stderr=True, echo_stdout=True
        )
        self.overlay_mounts_created_by_us.append((ident, dstdir))

    def _overlay_umount(self, mountpoint: Path):
        cmd = ["sudo", "umount", str(mountpoint)]
        assert mountpoint.is_mount()
        subprocess_capture(
            self.test_output_dir, cmd, check=True, echo_stderr=True, echo_stdout=True
        )

    def overlay_unmount_and_move(self, ident: str, dst: Path):
        """
        Unmount previously established overlayfs mount at `dstdir` and move the upperdir contents to `dst`.
        If `dst` is an empty directory, it gets replaced.
        Caller is responsible for ensuring the unmount will succeed, i.e., that there aren't any nested mounts.

        Raises exception if self.test_overlay_dir is None
        """
        assert self.test_overlay_dir is not None
        # not mutating state yet, make checks
        ident_state_dir = self.test_overlay_dir / ident
        assert ident_state_dir.is_dir()
        upper = ident_state_dir / "upper"
        work = ident_state_dir / "work"
        assert upper.is_dir()
        assert work.is_dir()
        assert (
            self.test_overlay_dir not in dst.parents
        ), "otherwise workdir cleanup below wouldn't work"
        # find index, still not mutating state
        idxmap = {
            existing_ident: idx
            for idx, (existing_ident, _) in enumerate(self.overlay_mounts_created_by_us)
        }
        idx = idxmap.get(ident)
        if idx is None:
            raise RuntimeError(f"cannot find mount for ident {ident}")

        if dst.is_dir():
            dst.rmdir()  # raises exception if not empty, which is what we want

        _, mountpoint = self.overlay_mounts_created_by_us.pop(idx)
        self._overlay_umount(mountpoint)
        upper.rename(dst)
        # we moved the upperdir, clean up workdir and then its parent ident_state_dir
        cmd = ["sudo", "rm", "-rf", str(work)]
        subprocess_capture(
            self.test_output_dir, cmd, check=True, echo_stderr=True, echo_stdout=True
        )
        ident_state_dir.rmdir()  # should be empty since we moved `upper` out

    def overlay_cleanup_teardown(self):
        """
        Unmount the overlayfs mounts created by `self.overlay_mount()`.
        Supposed to be called during env teardown.
        """
        if not self.test_overlay_dir:
            return
        while len(self.overlay_mounts_created_by_us) > 0:
            (ident, mountpoint) = self.overlay_mounts_created_by_us.pop()
            ident_state_dir = self.test_overlay_dir / ident
            log.info(
                f"Unmounting overlayfs mount created during setup for ident {ident} at {mountpoint}"
            )
            self._overlay_umount(mountpoint)
            log.info(
                f"Cleaning up overlayfs state dir (owned by root user) for ident {ident} at {ident_state_dir}"
            )
            cmd = ["sudo", "rm", "-rf", str(ident_state_dir)]
            subprocess_capture(
                self.test_output_dir, cmd, check=True, echo_stderr=True, echo_stdout=True
            )

        # assert all overlayfs mounts in our test directory are gone
        assert [] == list(overlayfs.iter_mounts_beneath(self.test_overlay_dir))

    def enable_scrub_on_exit(self):
        """
        Call this if you would like the fixture to automatically run
        s3_scrubber at the end of the test, as a bidirectional test
        that the scrubber is working properly, and that the code within
        the test didn't produce any invalid remote state.
        """

        if not isinstance(self.pageserver_remote_storage, S3Storage):
            # The scrubber can't talk to e.g. LocalFS -- it needs
            # an HTTP endpoint (mock is fine) to connect to.
            raise RuntimeError(
                "Cannot scrub with remote_storage={self.pageserver_remote_storage}, require an S3 endpoint"
            )

        self.scrub_on_exit = True

    def enable_pageserver_remote_storage(
        self,
        remote_storage_kind: RemoteStorageKind,
    ):
        assert self.pageserver_remote_storage is None, "remote storage is enabled already"
        ret = self._configure_and_create_remote_storage(
            remote_storage_kind, RemoteStorageUser.PAGESERVER
        )
        self.pageserver_remote_storage = ret

    def enable_safekeeper_remote_storage(self, kind: RemoteStorageKind):
        assert (
            self.safekeepers_remote_storage is None
        ), "safekeepers_remote_storage already configured"

        self.safekeepers_remote_storage = self._configure_and_create_remote_storage(
            kind, RemoteStorageUser.SAFEKEEPER
        )

    def _configure_and_create_remote_storage(
        self,
        kind: RemoteStorageKind,
        user: RemoteStorageUser,
        bucket_name: Optional[str] = None,
        bucket_region: Optional[str] = None,
    ) -> RemoteStorage:
        ret = kind.configure(
            self.repo_dir,
            self.mock_s3_server,
            str(self.run_id),
            self.test_name,
            user,
            bucket_name=bucket_name,
            bucket_region=bucket_region,
        )

        if kind == RemoteStorageKind.MOCK_S3:
            assert isinstance(ret, S3Storage)
            ret.client.create_bucket(Bucket=ret.bucket_name)
        elif kind == RemoteStorageKind.REAL_S3:
            assert isinstance(ret, S3Storage)
            assert ret.cleanup, "we should not leave files in REAL_S3"

        return ret

    def cleanup_local_storage(self):
        if self.preserve_database_files:
            return

        overlayfs_mounts = {mountpoint for _, mountpoint in self.overlay_mounts_created_by_us}

        directories_to_clean: List[Path] = []
        for test_entry in Path(self.repo_dir).glob("**/*"):
            if test_entry in overlayfs_mounts:
                continue
            for parent in test_entry.parents:
                if parent in overlayfs_mounts:
                    continue
            if test_entry.is_file():
                test_file = test_entry
                if ATTACHMENT_NAME_REGEX.fullmatch(test_file.name):
                    continue
                if SMALL_DB_FILE_NAME_REGEX.fullmatch(test_file.name):
                    continue
                log.debug(f"Removing large database {test_file} file")
                test_file.unlink()
            elif test_entry.is_dir():
                directories_to_clean.append(test_entry)

        for directory_to_clean in reversed(directories_to_clean):
            if not os.listdir(directory_to_clean):
                log.debug(f"Removing empty directory {directory_to_clean}")
                directory_to_clean.rmdir()

    def cleanup_remote_storage(self):
        for x in [self.pageserver_remote_storage, self.safekeepers_remote_storage]:
            if isinstance(x, S3Storage):
                x.do_cleanup()

    def __enter__(self) -> "NeonEnvBuilder":
        return self

    def __exit__(
        self,
        exc_type: Optional[Type[BaseException]],
        exc_value: Optional[BaseException],
        traceback: Optional[TracebackType],
    ):
        # Stop all the nodes.
        if self.env:
            log.info("Cleaning up all storage and compute nodes")
            self.env.stop(
                immediate=True,
                # if the test threw an exception, don't check for errors
                # as a failing assertion would cause the cleanup below to fail
<<<<<<< HEAD
                ps_assert_metric_no_errors=(exc_type is not None),
=======
                ps_assert_metric_no_errors=(exc_type is None),
>>>>>>> 7af4c676
            )
            cleanup_error = None

            if self.scrub_on_exit:
                try:
                    S3Scrubber(self.test_output_dir, self).scan_metadata()
                except Exception as e:
                    log.error(f"Error during remote storage scrub: {e}")
                    cleanup_error = e

            try:
                self.cleanup_remote_storage()
            except Exception as e:
                log.error(f"Error during remote storage cleanup: {e}")
                if cleanup_error is not None:
                    cleanup_error = e

            try:
                self.cleanup_local_storage()
            except Exception as e:
                log.error(f"Error during local storage cleanup: {e}")
                if cleanup_error is not None:
                    cleanup_error = e

            if cleanup_error is not None:
                raise cleanup_error

            for pageserver in self.env.pageservers:
                pageserver.assert_no_errors()

        try:
            self.overlay_cleanup_teardown()
        except Exception as e:
            log.error(f"Error cleaning up overlay state: {e}")
            if cleanup_error is not None:
                cleanup_error = e


class NeonEnv:
    """
    An object representing the Neon runtime environment. It consists of
    the page server, 0-N safekeepers, and the compute nodes.

    NeonEnv contains functions for stopping/starting nodes in the
    environment, checking their status, creating tenants, connecting to the
    nodes, creating and destroying compute nodes, etc. The page server and
    the safekeepers are considered fixed in the environment, you cannot
    create or destroy them after the environment is initialized. (That will
    likely change in the future, as we start supporting multiple page
    servers and adding/removing safekeepers on the fly).

    Some notable functions and fields in NeonEnv:

    postgres - A factory object for creating postgres compute nodes.

    pageservers - An array containing objects representing the pageservers

    safekeepers - An array containing objects representing the safekeepers

    pg_bin - pg_bin.run() can be used to execute Postgres client binaries,
        like psql or pg_dump

    initial_tenant - tenant ID of the initial tenant created in the repository

    neon_cli - can be used to run the 'neon' CLI tool

    create_tenant() - initializes a new tenant in the page server, returns
        the tenant id
    """

    BASE_PAGESERVER_ID = 1

    def __init__(self, config: NeonEnvBuilder):
        self.repo_dir = config.repo_dir
        self.rust_log_override = config.rust_log_override
        self.port_distributor = config.port_distributor
        self.s3_mock_server = config.mock_s3_server
        self.neon_cli = NeonCli(env=self)
        self.pagectl = Pagectl(env=self)
        self.endpoints = EndpointFactory(self)
        self.safekeepers: List[Safekeeper] = []
        self.pageservers: List[NeonPageserver] = []
        self.broker = config.broker
        self.pageserver_remote_storage = config.pageserver_remote_storage
        self.safekeepers_remote_storage = config.safekeepers_remote_storage
        self.pg_version = config.pg_version
        # Binary path for pageserver, safekeeper, etc
        self.neon_binpath = config.neon_binpath
        # Binary path for neon_local test-specific binaries: may be overridden
        # after construction for compat testing
        self.neon_local_binpath = config.neon_binpath
        self.pg_distrib_dir = config.pg_distrib_dir
        self.endpoint_counter = 0
        self.pageserver_config_override = config.pageserver_config_override

        # generate initial tenant ID here instead of letting 'neon init' generate it,
        # so that we don't need to dig it out of the config file afterwards.
        self.initial_tenant = config.initial_tenant
        self.initial_timeline = config.initial_timeline

        attachment_service_port = self.port_distributor.get_port()
        self.control_plane_api: str = f"http://127.0.0.1:{attachment_service_port}"
        self.attachment_service: NeonAttachmentService = NeonAttachmentService(self)

        # Create a config file corresponding to the options
        cfg: Dict[str, Any] = {
            "default_tenant_id": str(self.initial_tenant),
            "broker": {
                "listen_addr": self.broker.listen_addr(),
            },
            "pageservers": [],
            "safekeepers": [],
        }

        if self.control_plane_api is not None:
            cfg["control_plane_api"] = self.control_plane_api

        # Create config for pageserver
        http_auth_type = "NeonJWT" if config.auth_enabled else "Trust"
        pg_auth_type = "NeonJWT" if config.auth_enabled else "Trust"
        for ps_id in range(
            self.BASE_PAGESERVER_ID, self.BASE_PAGESERVER_ID + config.num_pageservers
        ):
            pageserver_port = PageserverPort(
                pg=self.port_distributor.get_port(),
                http=self.port_distributor.get_port(),
            )

            ps_cfg: Dict[str, Any] = {
                "id": ps_id,
                "listen_pg_addr": f"localhost:{pageserver_port.pg}",
                "listen_http_addr": f"localhost:{pageserver_port.http}",
                "pg_auth_type": pg_auth_type,
                "http_auth_type": http_auth_type,
            }
            # Create a corresponding NeonPageserver object
            self.pageservers.append(
                NeonPageserver(
                    self,
                    ps_id,
                    port=pageserver_port,
                    config_override=self.pageserver_config_override,
                )
            )
            cfg["pageservers"].append(ps_cfg)

        # Create config and a Safekeeper object for each safekeeper
        for i in range(1, config.num_safekeepers + 1):
            port = SafekeeperPort(
                pg=self.port_distributor.get_port(),
                pg_tenant_only=self.port_distributor.get_port(),
                http=self.port_distributor.get_port(),
            )
            id = config.safekeepers_id_start + i  # assign ids sequentially
            sk_cfg: Dict[str, Any] = {
                "id": id,
                "pg_port": port.pg,
                "pg_tenant_only_port": port.pg_tenant_only,
                "http_port": port.http,
                "sync": config.safekeepers_enable_fsync,
            }
            if config.auth_enabled:
                sk_cfg["auth_enabled"] = True
            if self.safekeepers_remote_storage is not None:
                sk_cfg["remote_storage"] = self.safekeepers_remote_storage.to_toml_inline_table()
            self.safekeepers.append(Safekeeper(env=self, id=id, port=port))
            cfg["safekeepers"].append(sk_cfg)

        log.info(f"Config: {cfg}")
        self.neon_cli.init(cfg, force=config.config_init_force)

    def start(self):
        # Start up broker, pageserver and all safekeepers
        self.broker.try_start()

        self.attachment_service.start()

        for pageserver in self.pageservers:
            pageserver.start()

        for safekeeper in self.safekeepers:
            safekeeper.start()

    def stop(self, immediate=False, ps_assert_metric_no_errors=False):
<<<<<<< HEAD
=======
        """
        After this method returns, there should be no child processes running.
        """
>>>>>>> 7af4c676
        self.endpoints.stop_all()
        for sk in self.safekeepers:
            sk.stop(immediate=immediate)
        for pageserver in self.pageservers:
            if ps_assert_metric_no_errors:
                pageserver.assert_no_metric_errors()
            pageserver.stop(immediate=immediate)
        self.attachment_service.stop(immediate=immediate)
<<<<<<< HEAD
        self.broker.stop()
=======
        self.broker.stop(immediate=immediate)
>>>>>>> 7af4c676

    @property
    def pageserver(self) -> NeonPageserver:
        """
        For tests that are naive to multiple pageservers: give them the 1st in the list, and
        assert that there is only one. Tests with multiple pageservers should always use
        get_pageserver with an explicit ID.
        """
        assert len(self.pageservers) == 1
        return self.pageservers[0]

    def get_pageserver(self, id: Optional[int]) -> NeonPageserver:
        """
        Look up a pageserver by its node ID.

        As a convenience for tests that do not use multiple pageservers, passing None
        will yield the same default pageserver as `self.pageserver`.
        """

        if id is None:
            return self.pageserver

        for ps in self.pageservers:
            if ps.id == id:
                return ps

        raise RuntimeError(f"Pageserver with ID {id} not found")

    def get_safekeeper_connstrs(self) -> str:
        """Get list of safekeeper endpoints suitable for safekeepers GUC"""
        return ",".join(f"localhost:{wa.port.pg}" for wa in self.safekeepers)

    def get_binary_version(self, binary_name: str) -> str:
        bin_pageserver = str(self.neon_binpath / binary_name)
        res = subprocess.run(
            [bin_pageserver, "--version"],
            check=True,
            universal_newlines=True,
            stdout=subprocess.PIPE,
            stderr=subprocess.PIPE,
        )
        return res.stdout

    @cached_property
    def auth_keys(self) -> AuthKeys:
        priv = (Path(self.repo_dir) / "auth_private_key.pem").read_text()
        return AuthKeys(priv=priv)

    def regenerate_keys_at(self, privkey_path: Path, pubkey_path: Path):
        # compare generate_auth_keys() in local_env.rs
        subprocess.run(
            ["openssl", "genpkey", "-algorithm", "ed25519", "-out", privkey_path],
            cwd=self.repo_dir,
            check=True,
        )

        subprocess.run(
            [
                "openssl",
                "pkey",
                "-in",
                privkey_path,
                "-pubout",
                "-out",
                pubkey_path,
            ],
            cwd=self.repo_dir,
            check=True,
        )
        del self.auth_keys

    def generate_endpoint_id(self) -> str:
        """
        Generate a unique endpoint ID
        """
        self.endpoint_counter += 1
        return "ep-" + str(self.endpoint_counter)


@pytest.fixture(scope=shareable_scope)
def _shared_simple_env(
    request: FixtureRequest,
    pytestconfig: Config,
    port_distributor: PortDistributor,
    mock_s3_server: MockS3Server,
    default_broker: NeonBroker,
    run_id: uuid.UUID,
    top_output_dir: Path,
    test_output_dir: Path,
    neon_binpath: Path,
    pg_distrib_dir: Path,
    pg_version: PgVersion,
) -> Iterator[NeonEnv]:
    """
    # Internal fixture backing the `neon_simple_env` fixture. If TEST_SHARED_FIXTURES
     is set, this is shared by all tests using `neon_simple_env`.

    This fixture will use RemoteStorageKind.LOCAL_FS with pageserver.
    """

    if os.environ.get("TEST_SHARED_FIXTURES") is None:
        # Create the environment in the per-test output directory
        repo_dir = get_test_repo_dir(request, top_output_dir)
    else:
        # We're running shared fixtures. Share a single directory.
        repo_dir = top_output_dir / "shared_repo"
        shutil.rmtree(repo_dir, ignore_errors=True)

    with NeonEnvBuilder(
        top_output_dir=top_output_dir,
        repo_dir=repo_dir,
        port_distributor=port_distributor,
        broker=default_broker,
        mock_s3_server=mock_s3_server,
        neon_binpath=neon_binpath,
        pg_distrib_dir=pg_distrib_dir,
        pg_version=pg_version,
        run_id=run_id,
        preserve_database_files=pytestconfig.getoption("--preserve-database-files"),
        test_name=request.node.name,
        test_output_dir=test_output_dir,
    ) as builder:
        env = builder.init_start()

        # For convenience in tests, create a branch from the freshly-initialized cluster.
        env.neon_cli.create_branch("empty", ancestor_branch_name=DEFAULT_BRANCH_NAME)

        yield env


@pytest.fixture(scope="function")
def neon_simple_env(_shared_simple_env: NeonEnv) -> Iterator[NeonEnv]:
    """
    Simple Neon environment, with no authentication and no safekeepers.

    If TEST_SHARED_FIXTURES environment variable is set, we reuse the same
    environment for all tests that use 'neon_simple_env', keeping the
    page server and safekeepers running. Any compute nodes are stopped after
    each the test, however.
    """
    yield _shared_simple_env

    _shared_simple_env.endpoints.stop_all()


@pytest.fixture(scope="function")
def neon_env_builder(
    pytestconfig: Config,
    test_output_dir: Path,
    port_distributor: PortDistributor,
    mock_s3_server: MockS3Server,
    neon_binpath: Path,
    pg_distrib_dir: Path,
    pg_version: PgVersion,
    default_broker: NeonBroker,
    run_id: uuid.UUID,
    request: FixtureRequest,
    test_overlay_dir: Path,
    top_output_dir: Path,
) -> Iterator[NeonEnvBuilder]:
    """
    Fixture to create a Neon environment for test.

    To use, define 'neon_env_builder' fixture in your test to get access to the
    builder object. Set properties on it to describe the environment.
    Finally, initialize and start up the environment by calling
    neon_env_builder.init_start().

    After the initialization, you can launch compute nodes by calling
    the functions in the 'env.endpoints' factory object, stop/start the
    nodes, etc.
    """

    # Create the environment in the test-specific output dir
    repo_dir = os.path.join(test_output_dir, "repo")

    # Return the builder to the caller
    with NeonEnvBuilder(
        top_output_dir=top_output_dir,
        repo_dir=Path(repo_dir),
        port_distributor=port_distributor,
        mock_s3_server=mock_s3_server,
        neon_binpath=neon_binpath,
        pg_distrib_dir=pg_distrib_dir,
        pg_version=pg_version,
        broker=default_broker,
        run_id=run_id,
        preserve_database_files=pytestconfig.getoption("--preserve-database-files"),
        test_name=request.node.name,
        test_output_dir=test_output_dir,
        test_overlay_dir=test_overlay_dir,
    ) as builder:
        yield builder


@dataclass
class PageserverPort:
    pg: int
    http: int


CREATE_TIMELINE_ID_EXTRACTOR: re.Pattern = re.compile(  # type: ignore[type-arg]
    r"^Created timeline '(?P<timeline_id>[^']+)'", re.MULTILINE
)
TIMELINE_DATA_EXTRACTOR: re.Pattern = re.compile(  # type: ignore[type-arg]
    r"\s?(?P<branch_name>[^\s]+)\s\[(?P<timeline_id>[^\]]+)\]", re.MULTILINE
)


class AbstractNeonCli(abc.ABC):
    """
    A typed wrapper around an arbitrary Neon CLI tool.
    Supports a way to run arbitrary command directly via CLI.
    Do not use directly, use specific subclasses instead.
    """

    def __init__(self, env: NeonEnv):
        self.env = env

    COMMAND: str = cast(str, None)  # To be overwritten by the derived class.

    def raw_cli(
        self,
        arguments: List[str],
        extra_env_vars: Optional[Dict[str, str]] = None,
        check_return_code=True,
        timeout=None,
        local_binpath=False,
    ) -> "subprocess.CompletedProcess[str]":
        """
        Run the command with the specified arguments.

        Arguments must be in list form, e.g. ['pg', 'create']

        Return both stdout and stderr, which can be accessed as

        >>> result = env.neon_cli.raw_cli(...)
        >>> assert result.stderr == ""
        >>> log.info(result.stdout)

        If `check_return_code`, on non-zero exit code logs failure and raises.

        If `local_binpath` is true, then we are invoking a test utility
        """

        assert isinstance(arguments, list)
        assert isinstance(self.COMMAND, str)

        if local_binpath:
            # Test utility
            bin_neon = str(self.env.neon_local_binpath / self.COMMAND)
        else:
            # Normal binary
            bin_neon = str(self.env.neon_binpath / self.COMMAND)

        args = [bin_neon] + arguments
        log.info('Running command "{}"'.format(" ".join(args)))
        log.info(f'Running in "{self.env.repo_dir}"')

        env_vars = os.environ.copy()
        env_vars["NEON_REPO_DIR"] = str(self.env.repo_dir)
        env_vars["POSTGRES_DISTRIB_DIR"] = str(self.env.pg_distrib_dir)
        if self.env.rust_log_override is not None:
            env_vars["RUST_LOG"] = self.env.rust_log_override
        for extra_env_key, extra_env_value in (extra_env_vars or {}).items():
            env_vars[extra_env_key] = extra_env_value

        # Pass coverage settings
        var = "LLVM_PROFILE_FILE"
        val = os.environ.get(var)
        if val:
            env_vars[var] = val

        # Intercept CalledProcessError and print more info
        res = subprocess.run(
            args,
            env=env_vars,
            check=False,
            universal_newlines=True,
            stdout=subprocess.PIPE,
            stderr=subprocess.PIPE,
            timeout=timeout,
        )

        indent = "  "
        if not res.returncode:
            stripped = res.stdout.strip()
            lines = stripped.splitlines()
            if len(lines) < 2:
                log.debug(f"Run {res.args} success: {stripped}")
            else:
                log.debug("Run %s success:\n%s" % (res.args, textwrap.indent(stripped, indent)))
        elif check_return_code:
            # this way command output will be in recorded and shown in CI in failure message
            indent = indent * 2
            msg = textwrap.dedent(
                """\
            Run %s failed:
              stdout:
            %s
              stderr:
            %s
            """
            )
            msg = msg % (
                res.args,
                textwrap.indent(res.stdout.strip(), indent),
                textwrap.indent(res.stderr.strip(), indent),
            )
            log.info(msg)
            raise RuntimeError(msg) from subprocess.CalledProcessError(
                res.returncode, res.args, res.stdout, res.stderr
            )
        return res


class NeonCli(AbstractNeonCli):
    """
    A typed wrapper around the `neon` CLI tool.
    Supports main commands via typed methods and a way to run arbitrary command directly via CLI.
    """

    COMMAND = "neon_local"

    def raw_cli(self, *args, **kwargs) -> subprocess.CompletedProcess[str]:
        kwargs["local_binpath"] = True
        return super().raw_cli(*args, **kwargs)

    def create_tenant(
        self,
        tenant_id: Optional[TenantId] = None,
        timeline_id: Optional[TimelineId] = None,
        conf: Optional[Dict[str, str]] = None,
        set_default: bool = False,
    ) -> Tuple[TenantId, TimelineId]:
        """
        Creates a new tenant, returns its id and its initial timeline's id.
        """
        tenant_id = tenant_id or TenantId.generate()
        timeline_id = timeline_id or TimelineId.generate()

        args = [
            "tenant",
            "create",
            "--tenant-id",
            str(tenant_id),
            "--timeline-id",
            str(timeline_id),
            "--pg-version",
            self.env.pg_version,
        ]
        if conf is not None:
            args.extend(
                chain.from_iterable(
                    product(["-c"], (f"{key}:{value}" for key, value in conf.items()))
                )
            )
        if set_default:
            args.append("--set-default")

        res = self.raw_cli(args)
        res.check_returncode()
        return tenant_id, timeline_id

    def set_default(self, tenant_id: TenantId):
        """
        Update default tenant for future operations that require tenant_id.
        """
        res = self.raw_cli(["tenant", "set-default", "--tenant-id", str(tenant_id)])
        res.check_returncode()

    def config_tenant(self, tenant_id: TenantId, conf: Dict[str, str]):
        """
        Update tenant config.
        """

        args = ["tenant", "config", "--tenant-id", str(tenant_id)]
        if conf is not None:
            args.extend(
                chain.from_iterable(
                    product(["-c"], (f"{key}:{value}" for key, value in conf.items()))
                )
            )

        res = self.raw_cli(args)
        res.check_returncode()

    def list_tenants(self) -> "subprocess.CompletedProcess[str]":
        res = self.raw_cli(["tenant", "list"])
        res.check_returncode()
        return res

    def create_timeline(
        self,
        new_branch_name: str,
        tenant_id: Optional[TenantId] = None,
        timeline_id: Optional[TimelineId] = None,
    ) -> TimelineId:
        cmd = [
            "timeline",
            "create",
            "--branch-name",
            new_branch_name,
            "--tenant-id",
            str(tenant_id or self.env.initial_tenant),
            "--pg-version",
            self.env.pg_version,
        ]

        if timeline_id is not None:
            cmd.extend(["--timeline-id", str(timeline_id)])

        res = self.raw_cli(cmd)
        res.check_returncode()

        matches = CREATE_TIMELINE_ID_EXTRACTOR.search(res.stdout)

        created_timeline_id = None
        if matches is not None:
            created_timeline_id = matches.group("timeline_id")

        return TimelineId(str(created_timeline_id))

    def create_branch(
        self,
        new_branch_name: str = DEFAULT_BRANCH_NAME,
        ancestor_branch_name: Optional[str] = None,
        tenant_id: Optional[TenantId] = None,
        ancestor_start_lsn: Optional[Lsn] = None,
    ) -> TimelineId:
        cmd = [
            "timeline",
            "branch",
            "--branch-name",
            new_branch_name,
            "--tenant-id",
            str(tenant_id or self.env.initial_tenant),
        ]
        if ancestor_branch_name is not None:
            cmd.extend(["--ancestor-branch-name", ancestor_branch_name])
        if ancestor_start_lsn is not None:
            cmd.extend(["--ancestor-start-lsn", str(ancestor_start_lsn)])

        res = self.raw_cli(cmd)
        res.check_returncode()

        matches = CREATE_TIMELINE_ID_EXTRACTOR.search(res.stdout)

        created_timeline_id = None
        if matches is not None:
            created_timeline_id = matches.group("timeline_id")

        if created_timeline_id is None:
            raise Exception("could not find timeline id after `neon timeline create` invocation")
        else:
            return TimelineId(str(created_timeline_id))

    def list_timelines(self, tenant_id: Optional[TenantId] = None) -> List[Tuple[str, TimelineId]]:
        """
        Returns a list of (branch_name, timeline_id) tuples out of parsed `neon timeline list` CLI output.
        """

        # main [b49f7954224a0ad25cc0013ea107b54b]
        # ┣━ @0/16B5A50: test_cli_branch_list_main [20f98c79111b9015d84452258b7d5540]
        res = self.raw_cli(
            ["timeline", "list", "--tenant-id", str(tenant_id or self.env.initial_tenant)]
        )
        timelines_cli = sorted(
            map(
                lambda branch_and_id: (branch_and_id[0], TimelineId(branch_and_id[1])),
                TIMELINE_DATA_EXTRACTOR.findall(res.stdout),
            )
        )
        return timelines_cli

    def init(
        self,
        config: Dict[str, Any],
        force: Optional[str] = None,
    ) -> "subprocess.CompletedProcess[str]":
        with tempfile.NamedTemporaryFile(mode="w+") as tmp:
            tmp.write(toml.dumps(config))
            tmp.flush()

            cmd = ["init", f"--config={tmp.name}", "--pg-version", self.env.pg_version]

            if force is not None:
                cmd.extend(["--force", force])

            storage = self.env.pageserver_remote_storage

            append_pageserver_param_overrides(
                params_to_update=cmd,
                remote_storage=storage,
                pageserver_config_override=self.env.pageserver_config_override,
            )

            s3_env_vars = None
            if isinstance(storage, S3Storage):
                s3_env_vars = storage.access_env_vars()
            res = self.raw_cli(cmd, extra_env_vars=s3_env_vars)
            res.check_returncode()
            return res

    def attachment_service_start(self):
        cmd = ["attachment_service", "start"]
        return self.raw_cli(cmd)

    def attachment_service_stop(self, immediate: bool):
        cmd = ["attachment_service", "stop"]
        if immediate:
            cmd.extend(["-m", "immediate"])
        return self.raw_cli(cmd)

    def pageserver_start(
        self,
        id: int,
        overrides: Tuple[str, ...] = (),
        extra_env_vars: Optional[Dict[str, str]] = None,
    ) -> "subprocess.CompletedProcess[str]":
        start_args = ["pageserver", "start", f"--id={id}", *overrides]
        storage = self.env.pageserver_remote_storage
        append_pageserver_param_overrides(
            params_to_update=start_args,
            remote_storage=storage,
            pageserver_config_override=self.env.pageserver_config_override,
        )

        if isinstance(storage, S3Storage):
            s3_env_vars = storage.access_env_vars()
            extra_env_vars = (extra_env_vars or {}) | s3_env_vars

        return self.raw_cli(start_args, extra_env_vars=extra_env_vars)

    def pageserver_stop(self, id: int, immediate=False) -> "subprocess.CompletedProcess[str]":
        cmd = ["pageserver", "stop", f"--id={id}"]
        if immediate:
            cmd.extend(["-m", "immediate"])

        log.info(f"Stopping pageserver with {cmd}")
        return self.raw_cli(cmd)

    def safekeeper_start(
        self, id: int, extra_opts: Optional[List[str]] = None
    ) -> "subprocess.CompletedProcess[str]":
        s3_env_vars = None
        if isinstance(self.env.safekeepers_remote_storage, S3Storage):
            s3_env_vars = self.env.safekeepers_remote_storage.access_env_vars()

        if extra_opts is not None:
            extra_opts = [f"-e={opt}" for opt in extra_opts]
        else:
            extra_opts = []
        return self.raw_cli(
            ["safekeeper", "start", str(id), *extra_opts], extra_env_vars=s3_env_vars
        )

    def safekeeper_stop(
        self, id: Optional[int] = None, immediate=False
    ) -> "subprocess.CompletedProcess[str]":
        args = ["safekeeper", "stop"]
        if id is not None:
            args.append(str(id))
        if immediate:
            args.extend(["-m", "immediate"])
        return self.raw_cli(args)

    def endpoint_create(
        self,
        branch_name: str,
        pg_port: int,
        http_port: int,
        endpoint_id: Optional[str] = None,
        tenant_id: Optional[TenantId] = None,
        hot_standby: bool = False,
        lsn: Optional[Lsn] = None,
        pageserver_id: Optional[int] = None,
    ) -> "subprocess.CompletedProcess[str]":
        args = [
            "endpoint",
            "create",
            "--tenant-id",
            str(tenant_id or self.env.initial_tenant),
            "--branch-name",
            branch_name,
            "--pg-version",
            self.env.pg_version,
        ]
        if lsn is not None:
            args.extend(["--lsn", str(lsn)])
        if pg_port is not None:
            args.extend(["--pg-port", str(pg_port)])
        if http_port is not None:
            args.extend(["--http-port", str(http_port)])
        if endpoint_id is not None:
            args.append(endpoint_id)
        if hot_standby:
            args.extend(["--hot-standby", "true"])
        if pageserver_id is not None:
            args.extend(["--pageserver-id", str(pageserver_id)])

        res = self.raw_cli(args)
        res.check_returncode()
        return res

    def endpoint_start(
        self,
        endpoint_id: str,
        safekeepers: Optional[List[int]] = None,
        remote_ext_config: Optional[str] = None,
        pageserver_id: Optional[int] = None,
    ) -> "subprocess.CompletedProcess[str]":
        args = [
            "endpoint",
            "start",
        ]
        if remote_ext_config is not None:
            args.extend(["--remote-ext-config", remote_ext_config])

        if safekeepers is not None:
            args.extend(["--safekeepers", (",".join(map(str, safekeepers)))])
        if endpoint_id is not None:
            args.append(endpoint_id)
        if pageserver_id is not None:
            args.extend(["--pageserver-id", str(pageserver_id)])

        res = self.raw_cli(args)
        res.check_returncode()
        return res

    def endpoint_reconfigure(
        self,
        endpoint_id: str,
        tenant_id: Optional[TenantId] = None,
        pageserver_id: Optional[int] = None,
        check_return_code=True,
    ) -> "subprocess.CompletedProcess[str]":
        args = ["endpoint", "reconfigure", endpoint_id]
        if tenant_id is not None:
            args.extend(["--tenant-id", str(tenant_id)])
        if pageserver_id is not None:
            args.extend(["--pageserver-id", str(pageserver_id)])
        return self.raw_cli(args, check_return_code=check_return_code)

    def endpoint_stop(
        self,
        endpoint_id: str,
        destroy=False,
        check_return_code=True,
    ) -> "subprocess.CompletedProcess[str]":
        args = [
            "endpoint",
            "stop",
        ]
        if destroy:
            args.append("--destroy")
        if endpoint_id is not None:
            args.append(endpoint_id)

        return self.raw_cli(args, check_return_code=check_return_code)

    def map_branch(
        self, name: str, tenant_id: TenantId, timeline_id: TimelineId
    ) -> "subprocess.CompletedProcess[str]":
        """
        Map tenant id and timeline id to a neon_local branch name. They do not have to exist.
        Usually needed when creating branches via PageserverHttpClient and not neon_local.

        After creating a name mapping, you can use EndpointFactory.create_start
        with this registered branch name.
        """
        args = [
            "mappings",
            "map",
            "--branch-name",
            name,
            "--tenant-id",
            str(tenant_id),
            "--timeline-id",
            str(timeline_id),
        ]

        return self.raw_cli(args, check_return_code=True)

    def start(self, check_return_code=True) -> "subprocess.CompletedProcess[str]":
        return self.raw_cli(["start"], check_return_code=check_return_code)

    def stop(self, check_return_code=True) -> "subprocess.CompletedProcess[str]":
        return self.raw_cli(["stop"], check_return_code=check_return_code)


class WalCraft(AbstractNeonCli):
    """
    A typed wrapper around the `wal_craft` CLI tool.
    Supports main commands via typed methods and a way to run arbitrary command directly via CLI.
    """

    COMMAND = "wal_craft"

    def postgres_config(self) -> List[str]:
        res = self.raw_cli(["print-postgres-config"])
        res.check_returncode()
        return res.stdout.split("\n")

    def in_existing(self, type: str, connection: str) -> None:
        res = self.raw_cli(["in-existing", type, connection])
        res.check_returncode()


class ComputeCtl(AbstractNeonCli):
    """
    A typed wrapper around the `compute_ctl` CLI tool.
    """

    COMMAND = "compute_ctl"


class Pagectl(AbstractNeonCli):
    """
    A typed wrapper around the `pagectl` utility CLI tool.
    """

    COMMAND = "pagectl"

    def dump_index_part(self, path: Path) -> IndexPartDump:
        res = self.raw_cli(["index-part", "dump", str(path)])
        res.check_returncode()
        parsed = json.loads(res.stdout)
        return IndexPartDump.from_json(parsed)


# class GetpageBenchLibpq(AbstractNeonCli):
#     """
#     A typed wrapper around the `getpage_bench_libpq` CLI.
#     """
#
#     COMMAND = "getpage_bench_libpq"
#
#     def run(self):
#         pass


class NeonAttachmentService:
    def __init__(self, env: NeonEnv):
        self.env = env
        self.running = False

    def start(self):
        assert not self.running
        self.env.neon_cli.attachment_service_start()
        self.running = True
        return self

    def stop(self, immediate: bool = False) -> "NeonAttachmentService":
        if self.running:
            self.env.neon_cli.attachment_service_stop(immediate)
            self.running = False
        return self

    def attach_hook_issue(self, tenant_id: TenantId, pageserver_id: int) -> int:
        response = requests.post(
            f"{self.env.control_plane_api}/attach-hook",
            json={"tenant_id": str(tenant_id), "node_id": pageserver_id},
        )
        response.raise_for_status()
        gen = response.json()["gen"]
        assert isinstance(gen, int)
        return gen

    def attach_hook_drop(self, tenant_id: TenantId):
        response = requests.post(
            f"{self.env.control_plane_api}/attach-hook",
            json={"tenant_id": str(tenant_id), "node_id": None},
        )
        response.raise_for_status()

    def inspect(self, tenant_id: TenantId) -> Optional[tuple[int, int]]:
        response = requests.post(
            f"{self.env.control_plane_api}/inspect",
            json={"tenant_id": str(tenant_id)},
        )
        response.raise_for_status()
        json = response.json()
        log.info(f"Response: {json}")
        if json["attachment"]:
            # Explicit int() to make python type linter happy
            return (int(json["attachment"][0]), int(json["attachment"][1]))
        else:
            return None

    def __enter__(self) -> "NeonAttachmentService":
        return self

    def __exit__(
        self,
        exc_type: Optional[Type[BaseException]],
        exc: Optional[BaseException],
        tb: Optional[TracebackType],
    ):
        self.stop(immediate=True)


class NeonPageserver(PgProtocol):
    """
    An object representing a running pageserver.
    """

    TEMP_FILE_SUFFIX = "___temp"

    def __init__(
        self, env: NeonEnv, id: int, port: PageserverPort, config_override: Optional[str] = None
    ):
        super().__init__(host="localhost", port=port.pg, user="cloud_admin")
        self.env = env
        self.id = id
        self.running = False
        self.service_port = port
        self.config_override = config_override
        self.version = env.get_binary_version("pageserver")

        # After a test finishes, we will scrape the log to see if there are any
        # unexpected error messages. If your test expects an error, add it to
        # 'allowed_errors' in the test with something like:
        #
        # env.pageserver.allowed_errors.append(".*could not open garage door.*")
        #
        # The entries in the list are regular experessions.
        self.allowed_errors: List[str] = list(DEFAULT_PAGESERVER_ALLOWED_ERRORS)

    def timeline_dir(self, tenant_id: TenantId, timeline_id: Optional[TimelineId] = None) -> Path:
        """Get a timeline directory's path based on the repo directory of the test environment"""
        if timeline_id is None:
            return self.tenant_dir(tenant_id) / "timelines"
        return self.tenant_dir(tenant_id) / "timelines" / str(timeline_id)

    def tenant_dir(
        self,
        tenant_id: Optional[TenantId] = None,
    ) -> Path:
        """Get a tenant directory's path based on the repo directory of the test environment"""
        if tenant_id is None:
            return self.workdir / "tenants"
        return self.workdir / "tenants" / str(tenant_id)

    def start(
        self,
        overrides: Tuple[str, ...] = (),
        extra_env_vars: Optional[Dict[str, str]] = None,
    ) -> "NeonPageserver":
        """
        Start the page server.
        `overrides` allows to add some config to this pageserver start.
        Returns self.
        """
        assert self.running is False

        self.env.neon_cli.pageserver_start(
            self.id, overrides=overrides, extra_env_vars=extra_env_vars
        )
        self.running = True
        return self

    def stop(self, immediate: bool = False) -> "NeonPageserver":
        """
        Stop the page server.
        Returns self.
        """
        if self.running:
            self.env.neon_cli.pageserver_stop(self.id, immediate)
            self.running = False
        return self

    def restart(self, immediate: bool = False):
        """
        High level wrapper for restart: restarts the process, and waits for
        tenant state to stabilize.
        """
        self.stop(immediate=immediate)
        self.start()
        self.quiesce_tenants()

    def quiesce_tenants(self):
        """
        Wait for all tenants to enter a stable state (Active or Broken)

        Call this after restarting the pageserver, or after attaching a tenant,
        to ensure that it is ready for use.
        """

        stable_states = {"Active", "Broken"}

        client = self.http_client()

        def complete():
            log.info("Checking tenants...")
            tenants = client.tenant_list()
            log.info(f"Tenant list: {tenants}...")
            any_unstable = any((t["state"]["slug"] not in stable_states) for t in tenants)
            if any_unstable:
                for t in tenants:
                    log.info(f"Waiting for tenant {t['id']} in state {t['state']['slug']}")
            log.info(f"any_unstable={any_unstable}")
            assert not any_unstable

        wait_until(20, 0.5, complete)

    def __enter__(self) -> "NeonPageserver":
        return self

    def __exit__(
        self,
        exc_type: Optional[Type[BaseException]],
        exc: Optional[BaseException],
        tb: Optional[TracebackType],
    ):
        self.stop(immediate=True)

    def is_testing_enabled_or_skip(self):
        if '"testing"' not in self.version:
            pytest.skip("pageserver was built without 'testing' feature")

    def http_client(
        self, auth_token: Optional[str] = None, retries: Optional[Retry] = None
    ) -> PageserverHttpClient:
        return PageserverHttpClient(
            port=self.service_port.http,
            auth_token=auth_token,
            is_testing_enabled_or_skip=self.is_testing_enabled_or_skip,
            retries=retries,
        )

    @property
    def workdir(self) -> Path:
        return self.env.repo_dir / f"pageserver_{self.id}"

    def assert_no_errors(self):
        logfile = self.workdir / "pageserver.log"
        if not logfile.exists():
            log.warning(f"Skipping log check: {logfile} does not exist")
            return

        with logfile.open("r") as f:
            errors = scan_pageserver_log_for_errors(f, self.allowed_errors)

        for _lineno, error in errors:
            log.info(f"not allowed error: {error.strip()}")

        assert not errors

    def assert_no_metric_errors(self):
        """
        Certain metrics should _always_ be zero: they track conditions that indicate a bug.
        """
        if not self.running:
            log.info(f"Skipping metrics check on pageserver {self.id}, it is not running")
            return

        for metric in [
            "pageserver_tenant_manager_unexpected_errors_total",
            "pageserver_deletion_queue_unexpected_errors_total",
        ]:
            value = self.http_client().get_metric_value(metric)
            assert value == 0, f"Nonzero {metric} == {value}"

    def log_contains(self, pattern: str) -> Optional[str]:
        """Check that the pageserver log contains a line that matches the given regex"""
        logfile = self.workdir / "pageserver.log"
        if not logfile.exists():
            log.warning(f"Skipping log check: {logfile} does not exist")
            return None

        contains_re = re.compile(pattern)

        # XXX: Our rust logging machinery buffers the messages, so if you
        # call this function immediately after it's been logged, there is
        # no guarantee it is already present in the log file. This hasn't
        # been a problem in practice, our python tests are not fast enough
        # to hit that race condition.
        with logfile.open("r") as f:
            for line in f:
                if contains_re.search(line):
                    # found it!
                    return line

        return None

    def tenant_attach(
        self,
        tenant_id: TenantId,
        config: None | Dict[str, Any] = None,
        config_null: bool = False,
        generation: Optional[int] = None,
    ):
        """
        Tenant attachment passes through here to acquire a generation number before proceeding
        to call into the pageserver HTTP client.
        """
        client = self.http_client()
        if generation is None:
            generation = self.env.attachment_service.attach_hook_issue(tenant_id, self.id)
        return client.tenant_attach(
            tenant_id,
            config,
            config_null,
            generation=generation,
        )

    def tenant_detach(self, tenant_id: TenantId):
        self.env.attachment_service.attach_hook_drop(tenant_id)

        client = self.http_client()
        return client.tenant_detach(tenant_id)

    def tenant_location_configure(self, tenant_id: TenantId, config: dict[str, Any], **kwargs):
        if config["mode"].startswith("Attached") and "generation" not in config:
            config["generation"] = self.env.attachment_service.attach_hook_issue(tenant_id, self.id)

        client = self.http_client()
        return client.tenant_location_conf(tenant_id, config, **kwargs)

    def read_tenant_location_conf(self, tenant_id: TenantId) -> dict[str, Any]:
        path = self.tenant_dir(tenant_id) / "config-v1"
        log.info(f"Reading location conf from {path}")
        bytes = open(path, "r").read()
        try:
            decoded: dict[str, Any] = toml.loads(bytes)
            return decoded
        except:
            log.error(f"Failed to decode LocationConf, raw content ({len(bytes)} bytes): {bytes}")
            raise

    def tenant_create(
        self,
        tenant_id: TenantId,
        conf: Optional[Dict[str, Any]] = None,
        auth_token: Optional[str] = None,
        generation: Optional[int] = None,
    ) -> TenantId:
        if generation is None:
            generation = self.env.attachment_service.attach_hook_issue(tenant_id, self.id)
        client = self.http_client(auth_token=auth_token)
        return client.tenant_create(tenant_id, conf, generation=generation)

    def tenant_load(self, tenant_id: TenantId):
        client = self.http_client()
        return client.tenant_load(
            tenant_id, generation=self.env.attachment_service.attach_hook_issue(tenant_id, self.id)
        )


def append_pageserver_param_overrides(
    params_to_update: List[str],
    remote_storage: Optional[RemoteStorage],
    pageserver_config_override: Optional[str] = None,
):
    if remote_storage is not None:
        remote_storage_toml_table = remote_storage_to_toml_inline_table(remote_storage)

        params_to_update.append(
            f"--pageserver-config-override=remote_storage={remote_storage_toml_table}"
        )
    else:
        params_to_update.append('--pageserver-config-override=remote_storage=""')

    env_overrides = os.getenv("NEON_PAGESERVER_OVERRIDES")
    if env_overrides is not None:
        params_to_update += [
            f"--pageserver-config-override={o.strip()}" for o in env_overrides.split(";")
        ]

    if pageserver_config_override is not None:
        params_to_update += [
            f"--pageserver-config-override={o.strip()}"
            for o in pageserver_config_override.split(";")
        ]


class PgBin:
    """A helper class for executing postgres binaries"""

    def __init__(self, log_dir: Path, pg_distrib_dir: Path, pg_version: PgVersion):
        self.log_dir = log_dir
        self.pg_version = pg_version
        self.pg_bin_path = pg_distrib_dir / pg_version.v_prefixed / "bin"
        self.pg_lib_dir = pg_distrib_dir / pg_version.v_prefixed / "lib"
        self.env = os.environ.copy()
        self.env["LD_LIBRARY_PATH"] = str(self.pg_lib_dir)

    def _fixpath(self, command: List[str]):
        if "/" not in str(command[0]):
            command[0] = str(self.pg_bin_path / command[0])

    def _build_env(self, env_add: Optional[Env]) -> Env:
        if env_add is None:
            return self.env
        env = self.env.copy()
        env.update(env_add)
        return env

    def run(self, command: List[str], env: Optional[Env] = None, cwd: Optional[str] = None):
        """
        Run one of the postgres binaries.

        The command should be in list form, e.g. ['pgbench', '-p', '55432']

        All the necessary environment variables will be set.

        If the first argument (the command name) doesn't include a path (no '/'
        characters present), then it will be edited to include the correct path.

        If you want stdout/stderr captured to files, use `run_capture` instead.
        """

        self._fixpath(command)
        log.info(f"Running command '{' '.join(command)}'")
        env = self._build_env(env)
        subprocess.run(command, env=env, cwd=cwd, check=True)

    def run_capture(
        self,
        command: List[str],
        env: Optional[Env] = None,
        cwd: Optional[str] = None,
        with_command_header=True,
        **popen_kwargs: Any,
    ) -> str:
        """
        Run one of the postgres binaries, with stderr and stdout redirected to a file.

        This is just like `run`, but for chatty programs. Returns basepath for files
        with captured output.
        """

        self._fixpath(command)
        log.info(f"Running command '{' '.join(command)}'")
        env = self._build_env(env)
        base_path, _, _ = subprocess_capture(
            self.log_dir,
            command,
            env=env,
            cwd=cwd,
            check=True,
            with_command_header=with_command_header,
            **popen_kwargs,
        )
        return base_path


@pytest.fixture(scope="function")
def pg_bin(test_output_dir: Path, pg_distrib_dir: Path, pg_version: PgVersion) -> PgBin:
    return PgBin(test_output_dir, pg_distrib_dir, pg_version)


class VanillaPostgres(PgProtocol):
    def __init__(self, pgdatadir: Path, pg_bin: PgBin, port: int, init: bool = True):
        super().__init__(host="localhost", port=port, dbname="postgres")
        self.pgdatadir = pgdatadir
        self.pg_bin = pg_bin
        self.running = False
        if init:
            self.pg_bin.run_capture(["initdb", "-D", str(pgdatadir)])
        self.configure([f"port = {port}\n"])

    def enable_tls(self):
        assert not self.running
        # generate self-signed certificate
        subprocess.run(
            [
                "openssl",
                "req",
                "-new",
                "-x509",
                "-days",
                "365",
                "-nodes",
                "-text",
                "-out",
                self.pgdatadir / "server.crt",
                "-keyout",
                self.pgdatadir / "server.key",
                "-subj",
                "/CN=localhost",
            ]
        )
        # configure postgresql.conf
        self.configure(
            [
                "ssl = on",
                "ssl_cert_file = 'server.crt'",
                "ssl_key_file = 'server.key'",
            ]
        )

    def configure(self, options: List[str]):
        """Append lines into postgresql.conf file."""
        assert not self.running
        with open(os.path.join(self.pgdatadir, "postgresql.conf"), "a") as conf_file:
            conf_file.write("\n".join(options))

    def edit_hba(self, hba: List[str]):
        """Prepend hba lines into pg_hba.conf file."""
        assert not self.running
        with open(os.path.join(self.pgdatadir, "pg_hba.conf"), "r+") as conf_file:
            data = conf_file.read()
            conf_file.seek(0)
            conf_file.write("\n".join(hba) + "\n")
            conf_file.write(data)

    def start(self, log_path: Optional[str] = None):
        assert not self.running
        self.running = True

        log_path = log_path or os.path.join(self.pgdatadir, "pg.log")

        self.pg_bin.run_capture(
            ["pg_ctl", "-w", "-D", str(self.pgdatadir), "-l", log_path, "start"]
        )

    def stop(self):
        assert self.running
        self.running = False
        self.pg_bin.run_capture(["pg_ctl", "-w", "-D", str(self.pgdatadir), "stop"])

    def get_subdir_size(self, subdir) -> int:
        """Return size of pgdatadir subdirectory in bytes."""
        return get_dir_size(os.path.join(self.pgdatadir, subdir))

    def __enter__(self) -> "VanillaPostgres":
        return self

    def __exit__(
        self,
        exc_type: Optional[Type[BaseException]],
        exc: Optional[BaseException],
        tb: Optional[TracebackType],
    ):
        if self.running:
            self.stop()


@pytest.fixture(scope="function")
def vanilla_pg(
    test_output_dir: Path,
    port_distributor: PortDistributor,
    pg_distrib_dir: Path,
    pg_version: PgVersion,
) -> Iterator[VanillaPostgres]:
    pgdatadir = test_output_dir / "pgdata-vanilla"
    pg_bin = PgBin(test_output_dir, pg_distrib_dir, pg_version)
    port = port_distributor.get_port()
    with VanillaPostgres(pgdatadir, pg_bin, port) as vanilla_pg:
        yield vanilla_pg


class RemotePostgres(PgProtocol):
    def __init__(self, pg_bin: PgBin, remote_connstr: str):
        super().__init__(**parse_dsn(remote_connstr))
        self.pg_bin = pg_bin
        # The remote server is assumed to be running already
        self.running = True

    def configure(self, options: List[str]):
        raise Exception("cannot change configuration of remote Posgres instance")

    def start(self):
        raise Exception("cannot start a remote Postgres instance")

    def stop(self):
        raise Exception("cannot stop a remote Postgres instance")

    def get_subdir_size(self, subdir) -> int:
        # TODO: Could use the server's Generic File Access functions if superuser.
        # See https://www.postgresql.org/docs/14/functions-admin.html#FUNCTIONS-ADMIN-GENFILE
        raise Exception("cannot get size of a Postgres instance")

    def __enter__(self) -> "RemotePostgres":
        return self

    def __exit__(
        self,
        exc_type: Optional[Type[BaseException]],
        exc: Optional[BaseException],
        tb: Optional[TracebackType],
    ):
        # do nothing
        pass


@pytest.fixture(scope="function")
def remote_pg(
    test_output_dir: Path, pg_distrib_dir: Path, pg_version: PgVersion
) -> Iterator[RemotePostgres]:
    pg_bin = PgBin(test_output_dir, pg_distrib_dir, pg_version)

    connstr = os.getenv("BENCHMARK_CONNSTR")
    if connstr is None:
        raise ValueError("no connstr provided, use BENCHMARK_CONNSTR environment variable")

    host = parse_dsn(connstr).get("host", "")
    is_neon = host.endswith(".neon.build")

    start_ms = int(datetime.utcnow().timestamp() * 1000)
    with RemotePostgres(pg_bin, connstr) as remote_pg:
        if is_neon:
            timeline_id = TimelineId(remote_pg.safe_psql("SHOW neon.timeline_id")[0][0])

        yield remote_pg

    end_ms = int(datetime.utcnow().timestamp() * 1000)
    if is_neon:
        # Add 10s margin to the start and end times
        allure_add_grafana_links(
            host,
            timeline_id,
            start_ms - 10_000,
            end_ms + 10_000,
        )


class PSQL:
    """
    Helper class to make it easier to run psql in the proxy tests.
    Copied and modified from PSQL from cloud/tests_e2e/common/psql.py
    """

    path: str
    database_url: str

    def __init__(
        self,
        path: str = "psql",
        host: str = "127.0.0.1",
        port: int = 5432,
    ):
        assert shutil.which(path)

        self.path = path
        self.database_url = f"postgres://{host}:{port}/main?options=project%3Dgeneric-project-name"

    async def run(self, query: Optional[str] = None) -> asyncio.subprocess.Process:
        run_args = [self.path, "--no-psqlrc", "--quiet", "--tuples-only", self.database_url]
        if query is not None:
            run_args += ["--command", query]

        log.info(f"Run psql: {subprocess.list2cmdline(run_args)}")
        return await asyncio.create_subprocess_exec(
            *run_args,
            stdout=subprocess.PIPE,
            stderr=subprocess.PIPE,
            env={"LC_ALL": "C", **os.environ},  # one locale to rule them all
        )


class NeonProxy(PgProtocol):
    link_auth_uri: str = "http://dummy-uri"

    class AuthBackend(abc.ABC):
        """All auth backends must inherit from this class"""

        @property
        def default_conn_url(self) -> Optional[str]:
            return None

        @abc.abstractmethod
        def extra_args(self) -> list[str]:
            pass

    class Link(AuthBackend):
        def extra_args(self) -> list[str]:
            return [
                # Link auth backend params
                *["--auth-backend", "link"],
                *["--uri", NeonProxy.link_auth_uri],
                *["--allow-self-signed-compute", "true"],
            ]

    class Console(AuthBackend):
        def __init__(self, endpoint: str, fixed_rate_limit: Optional[int] = None):
            self.endpoint = endpoint
            self.fixed_rate_limit = fixed_rate_limit

        def extra_args(self) -> list[str]:
            args = [
                # Console auth backend params
                *["--auth-backend", "console"],
                *["--auth-endpoint", self.endpoint],
                *["--sql-over-http-pool-opt-in", "false"],
            ]
            if self.fixed_rate_limit is not None:
                args += [
                    *["--disable-dynamic-rate-limiter", "false"],
                    *["--rate-limit-algorithm", "aimd"],
                    *["--initial-limit", str(1)],
                    *["--rate-limiter-timeout", "1s"],
                    *["--aimd-min-limit", "0"],
                    *["--aimd-increase-by", "1"],
                    *["--wake-compute-cache", "size=0"],  # Disable cache to test rate limiter.
                ]
            return args

    @dataclass(frozen=True)
    class Postgres(AuthBackend):
        pg_conn_url: str

        @property
        def default_conn_url(self) -> Optional[str]:
            return self.pg_conn_url

        def extra_args(self) -> list[str]:
            return [
                # Postgres auth backend params
                *["--auth-backend", "postgres"],
                *["--auth-endpoint", self.pg_conn_url],
            ]

    def __init__(
        self,
        neon_binpath: Path,
        test_output_dir: Path,
        proxy_port: int,
        http_port: int,
        mgmt_port: int,
        external_http_port: int,
        auth_backend: NeonProxy.AuthBackend,
        metric_collection_endpoint: Optional[str] = None,
        metric_collection_interval: Optional[str] = None,
    ):
        host = "127.0.0.1"
        domain = "proxy.localtest.me"  # resolves to 127.0.0.1
        super().__init__(dsn=auth_backend.default_conn_url, host=domain, port=proxy_port)

        self.domain = domain
        self.host = host
        self.http_port = http_port
        self.external_http_port = external_http_port
        self.neon_binpath = neon_binpath
        self.test_output_dir = test_output_dir
        self.proxy_port = proxy_port
        self.mgmt_port = mgmt_port
        self.auth_backend = auth_backend
        self.metric_collection_endpoint = metric_collection_endpoint
        self.metric_collection_interval = metric_collection_interval
        self._popen: Optional[subprocess.Popen[bytes]] = None

    def start(self) -> NeonProxy:
        assert self._popen is None

        # generate key of it doesn't exist
        crt_path = self.test_output_dir / "proxy.crt"
        key_path = self.test_output_dir / "proxy.key"

        if not key_path.exists():
            r = subprocess.run(
                [
                    "openssl",
                    "req",
                    "-new",
                    "-x509",
                    "-days",
                    "365",
                    "-nodes",
                    "-text",
                    "-out",
                    str(crt_path),
                    "-keyout",
                    str(key_path),
                    "-subj",
                    "/CN=*.localtest.me",
                    "-addext",
                    "subjectAltName = DNS:*.localtest.me",
                ]
            )
            assert r.returncode == 0

        args = [
            str(self.neon_binpath / "proxy"),
            *["--http", f"{self.host}:{self.http_port}"],
            *["--proxy", f"{self.host}:{self.proxy_port}"],
            *["--mgmt", f"{self.host}:{self.mgmt_port}"],
            *["--wss", f"{self.host}:{self.external_http_port}"],
            *["-c", str(crt_path)],
            *["-k", str(key_path)],
            *self.auth_backend.extra_args(),
        ]

        if (
            self.metric_collection_endpoint is not None
            and self.metric_collection_interval is not None
        ):
            args += [
                *["--metric-collection-endpoint", self.metric_collection_endpoint],
                *["--metric-collection-interval", self.metric_collection_interval],
            ]

        logfile = open(self.test_output_dir / "proxy.log", "w")
        self._popen = subprocess.Popen(args, stdout=logfile, stderr=logfile)
        self._wait_until_ready()
        return self

    # Sends SIGTERM to the proxy if it has been started
    def terminate(self):
        if self._popen:
            self._popen.terminate()

    # Waits for proxy to exit if it has been opened with a default timeout of
    # two seconds. Raises subprocess.TimeoutExpired if the proxy does not exit in time.
    def wait_for_exit(self, timeout=2):
        if self._popen:
            self._popen.wait(timeout=2)

    @backoff.on_exception(backoff.expo, requests.exceptions.RequestException, max_time=10)
    def _wait_until_ready(self):
        requests.get(f"http://{self.host}:{self.http_port}/v1/status")

    def http_query(self, query, args, **kwargs):
        # TODO maybe use default values if not provided
        user = kwargs["user"]
        password = kwargs["password"]
        expected_code = kwargs.get("expected_code")

        connstr = f"postgresql://{user}:{password}@{self.domain}:{self.proxy_port}/postgres"
        response = requests.post(
            f"https://{self.domain}:{self.external_http_port}/sql",
            data=json.dumps({"query": query, "params": args}),
            headers={
                "Content-Type": "application/sql",
                "Neon-Connection-String": connstr,
                "Neon-Pool-Opt-In": "true",
            },
            verify=str(self.test_output_dir / "proxy.crt"),
        )

        if expected_code is not None:
            assert response.status_code == kwargs["expected_code"], f"response: {response.json()}"
        return response.json()

    def get_metrics(self) -> str:
        request_result = requests.get(f"http://{self.host}:{self.http_port}/metrics")
        request_result.raise_for_status()
        return request_result.text

    @staticmethod
    def get_session_id(uri_prefix, uri_line):
        assert uri_prefix in uri_line

        url_parts = urlparse(uri_line)
        psql_session_id = url_parts.path[1:]
        assert psql_session_id.isalnum(), "session_id should only contain alphanumeric chars"

        return psql_session_id

    @staticmethod
    async def find_auth_link(link_auth_uri, proc):
        for _ in range(100):
            line = (await proc.stderr.readline()).decode("utf-8").strip()
            log.info(f"psql line: {line}")
            if link_auth_uri in line:
                log.info(f"SUCCESS, found auth url: {line}")
                return line

    def __enter__(self) -> NeonProxy:
        return self

    def __exit__(
        self,
        exc_type: Optional[Type[BaseException]],
        exc: Optional[BaseException],
        tb: Optional[TracebackType],
    ):
        if self._popen is not None:
            self._popen.terminate()
            try:
                self._popen.wait(timeout=5)
            except subprocess.TimeoutExpired:
                log.warning("failed to gracefully terminate proxy; killing")
                self._popen.kill()

    @staticmethod
    async def activate_link_auth(
        local_vanilla_pg, proxy_with_metric_collector, psql_session_id, create_user=True
    ):
        pg_user = "proxy"

        if create_user:
            log.info("creating a new user for link auth test")
            local_vanilla_pg.enable_tls()
            local_vanilla_pg.start()
            local_vanilla_pg.safe_psql(f"create user {pg_user} with login superuser")

        db_info = json.dumps(
            {
                "session_id": psql_session_id,
                "result": {
                    "Success": {
                        "host": local_vanilla_pg.default_options["host"],
                        "port": local_vanilla_pg.default_options["port"],
                        "dbname": local_vanilla_pg.default_options["dbname"],
                        "user": pg_user,
                        "aux": {
                            "project_id": "test_project_id",
                            "endpoint_id": "test_endpoint_id",
                            "branch_id": "test_branch_id",
                        },
                    }
                },
            }
        )

        log.info("sending session activation message")
        psql = await PSQL(
            host=proxy_with_metric_collector.host,
            port=proxy_with_metric_collector.mgmt_port,
        ).run(db_info)
        assert psql.stdout is not None
        out = (await psql.stdout.read()).decode("utf-8").strip()
        assert out == "ok"


@pytest.fixture(scope="function")
def link_proxy(
    port_distributor: PortDistributor, neon_binpath: Path, test_output_dir: Path
) -> Iterator[NeonProxy]:
    """Neon proxy that routes through link auth."""

    http_port = port_distributor.get_port()
    proxy_port = port_distributor.get_port()
    mgmt_port = port_distributor.get_port()
    external_http_port = port_distributor.get_port()

    with NeonProxy(
        neon_binpath=neon_binpath,
        test_output_dir=test_output_dir,
        proxy_port=proxy_port,
        http_port=http_port,
        mgmt_port=mgmt_port,
        external_http_port=external_http_port,
        auth_backend=NeonProxy.Link(),
    ) as proxy:
        proxy.start()
        yield proxy


@pytest.fixture(scope="function")
def static_proxy(
    vanilla_pg: VanillaPostgres,
    port_distributor: PortDistributor,
    neon_binpath: Path,
    test_output_dir: Path,
) -> Iterator[NeonProxy]:
    """Neon proxy that routes directly to vanilla postgres."""

    port = vanilla_pg.default_options["port"]
    host = vanilla_pg.default_options["host"]
    dbname = vanilla_pg.default_options["dbname"]
    auth_endpoint = f"postgres://proxy:password@{host}:{port}/{dbname}"

    # require password for 'http_auth' user
    vanilla_pg.edit_hba([f"host {dbname} http_auth {host} password"])

    # For simplicity, we use the same user for both `--auth-endpoint` and `safe_psql`
    vanilla_pg.start()
    vanilla_pg.safe_psql("create user proxy with login superuser password 'password'")
    vanilla_pg.safe_psql("CREATE SCHEMA IF NOT EXISTS neon_control_plane")
    vanilla_pg.safe_psql(
        "CREATE TABLE neon_control_plane.endpoints (endpoint_id VARCHAR(255) PRIMARY KEY, allowed_ips VARCHAR(255))"
    )

    proxy_port = port_distributor.get_port()
    mgmt_port = port_distributor.get_port()
    http_port = port_distributor.get_port()
    external_http_port = port_distributor.get_port()

    with NeonProxy(
        neon_binpath=neon_binpath,
        test_output_dir=test_output_dir,
        proxy_port=proxy_port,
        http_port=http_port,
        mgmt_port=mgmt_port,
        external_http_port=external_http_port,
        auth_backend=NeonProxy.Postgres(auth_endpoint),
    ) as proxy:
        proxy.start()
        yield proxy


class Endpoint(PgProtocol):
    """An object representing a Postgres compute endpoint managed by the control plane."""

    def __init__(
        self,
        env: NeonEnv,
        tenant_id: TenantId,
        pg_port: int,
        http_port: int,
        check_stop_result: bool = True,
    ):
        super().__init__(host="localhost", port=pg_port, user="cloud_admin", dbname="postgres")
        self.env = env
        self.running = False
        self.branch_name: Optional[str] = None  # dubious
        self.endpoint_id: Optional[str] = None  # dubious, see asserts below
        self.pgdata_dir: Optional[str] = None  # Path to computenode PGDATA
        self.tenant_id = tenant_id
        self.pg_port = pg_port
        self.http_port = http_port
        self.check_stop_result = check_stop_result
        self.active_safekeepers: List[int] = list(map(lambda sk: sk.id, env.safekeepers))
        # path to conf is <repo_dir>/endpoints/<endpoint_id>/pgdata/postgresql.conf

    def create(
        self,
        branch_name: str,
        endpoint_id: Optional[str] = None,
        hot_standby: bool = False,
        lsn: Optional[Lsn] = None,
        config_lines: Optional[List[str]] = None,
        pageserver_id: Optional[int] = None,
    ) -> "Endpoint":
        """
        Create a new Postgres endpoint.
        Returns self.
        """

        if not config_lines:
            config_lines = []

        endpoint_id = endpoint_id or self.env.generate_endpoint_id()
        self.endpoint_id = endpoint_id
        self.branch_name = branch_name

        self.env.neon_cli.endpoint_create(
            branch_name,
            endpoint_id=self.endpoint_id,
            tenant_id=self.tenant_id,
            lsn=lsn,
            hot_standby=hot_standby,
            pg_port=self.pg_port,
            http_port=self.http_port,
            pageserver_id=pageserver_id,
        )
        path = Path("endpoints") / self.endpoint_id / "pgdata"
        self.pgdata_dir = os.path.join(self.env.repo_dir, path)

        config_lines = config_lines or []

        # set small 'max_replication_write_lag' to enable backpressure
        # and make tests more stable.
        config_lines = ["max_replication_write_lag=15MB"] + config_lines
        self.config(config_lines)

        return self

    def start(
        self, remote_ext_config: Optional[str] = None, pageserver_id: Optional[int] = None
    ) -> "Endpoint":
        """
        Start the Postgres instance.
        Returns self.
        """

        assert self.endpoint_id is not None

        log.info(f"Starting postgres endpoint {self.endpoint_id}")

        self.env.neon_cli.endpoint_start(
            self.endpoint_id,
            safekeepers=self.active_safekeepers,
            remote_ext_config=remote_ext_config,
            pageserver_id=pageserver_id,
        )
        self.running = True

        return self

    def endpoint_path(self) -> Path:
        """Path to endpoint directory"""
        assert self.endpoint_id
        path = Path("endpoints") / self.endpoint_id
        return self.env.repo_dir / path

    def pg_data_dir_path(self) -> str:
        """Path to Postgres data directory"""
        return os.path.join(self.endpoint_path(), "pgdata")

    def pg_xact_dir_path(self) -> str:
        """Path to pg_xact dir"""
        return os.path.join(self.pg_data_dir_path(), "pg_xact")

    def pg_twophase_dir_path(self) -> str:
        """Path to pg_twophase dir"""
        return os.path.join(self.pg_data_dir_path(), "pg_twophase")

    def config_file_path(self) -> str:
        """Path to the postgresql.conf in the endpoint directory (not the one in pgdata)"""
        return os.path.join(self.endpoint_path(), "postgresql.conf")

    def config(self, lines: List[str]) -> "Endpoint":
        """
        Add lines to postgresql.conf.
        Lines should be an array of valid postgresql.conf rows.
        Returns self.
        """

        with open(self.config_file_path(), "a") as conf:
            for line in lines:
                conf.write(line)
                conf.write("\n")

        return self

    def reconfigure(self, pageserver_id: Optional[int] = None):
        assert self.endpoint_id is not None
        self.env.neon_cli.endpoint_reconfigure(self.endpoint_id, self.tenant_id, pageserver_id)

    def respec(self, **kwargs):
        """Update the endpoint.json file used by control_plane."""
        # Read config
        config_path = os.path.join(self.endpoint_path(), "endpoint.json")
        with open(config_path, "r") as f:
            data_dict = json.load(f)

        # Write it back updated
        with open(config_path, "w") as file:
            json.dump(dict(data_dict, **kwargs), file, indent=4)

    # Mock the extension part of spec passed from control plane for local testing
    # endpooint.rs adds content of this file as a part of the spec.json
    def create_remote_extension_spec(self, spec: dict[str, Any]):
        """Create a remote extension spec file for the endpoint."""
        remote_extensions_spec_path = os.path.join(
            self.endpoint_path(), "remote_extensions_spec.json"
        )

        with open(remote_extensions_spec_path, "w") as file:
            json.dump(spec, file, indent=4)

    def stop(self) -> "Endpoint":
        """
        Stop the Postgres instance if it's running.
        Returns self.
        """

        if self.running:
            assert self.endpoint_id is not None
            self.env.neon_cli.endpoint_stop(
                self.endpoint_id, check_return_code=self.check_stop_result
            )
            self.running = False

        return self

    def stop_and_destroy(self) -> "Endpoint":
        """
        Stop the Postgres instance, then destroy the endpoint.
        Returns self.
        """

        assert self.endpoint_id is not None
        self.env.neon_cli.endpoint_stop(
            self.endpoint_id, True, check_return_code=self.check_stop_result
        )
        self.endpoint_id = None
        self.running = False

        return self

    def create_start(
        self,
        branch_name: str,
        endpoint_id: Optional[str] = None,
        hot_standby: bool = False,
        lsn: Optional[Lsn] = None,
        config_lines: Optional[List[str]] = None,
        remote_ext_config: Optional[str] = None,
        pageserver_id: Optional[int] = None,
    ) -> "Endpoint":
        """
        Create an endpoint, apply config, and start Postgres.
        Returns self.
        """

        started_at = time.time()

        self.create(
            branch_name=branch_name,
            endpoint_id=endpoint_id,
            config_lines=config_lines,
            hot_standby=hot_standby,
            lsn=lsn,
            pageserver_id=pageserver_id,
        ).start(remote_ext_config=remote_ext_config)

        log.info(f"Postgres startup took {time.time() - started_at} seconds")

        return self

    def __enter__(self) -> "Endpoint":
        return self

    def __exit__(
        self,
        exc_type: Optional[Type[BaseException]],
        exc: Optional[BaseException],
        tb: Optional[TracebackType],
    ):
        self.stop()

    # Checkpoints running endpoint and returns pg_wal size in MB.
    def get_pg_wal_size(self):
        log.info(f'checkpointing at LSN {self.safe_psql("select pg_current_wal_lsn()")[0][0]}')
        self.safe_psql("checkpoint")
        assert self.pgdata_dir is not None  # please mypy
        return get_dir_size(os.path.join(self.pgdata_dir, "pg_wal")) / 1024 / 1024


class EndpointFactory:
    """An object representing multiple compute endpoints."""

    def __init__(self, env: NeonEnv):
        self.env = env
        self.num_instances: int = 0
        self.endpoints: List[Endpoint] = []

    def create_start(
        self,
        branch_name: str,
        endpoint_id: Optional[str] = None,
        tenant_id: Optional[TenantId] = None,
        lsn: Optional[Lsn] = None,
        hot_standby: bool = False,
        config_lines: Optional[List[str]] = None,
        remote_ext_config: Optional[str] = None,
        pageserver_id: Optional[int] = None,
    ) -> Endpoint:
        ep = Endpoint(
            self.env,
            tenant_id=tenant_id or self.env.initial_tenant,
            pg_port=self.env.port_distributor.get_port(),
            http_port=self.env.port_distributor.get_port(),
        )
        self.num_instances += 1
        self.endpoints.append(ep)

        return ep.create_start(
            branch_name=branch_name,
            endpoint_id=endpoint_id,
            hot_standby=hot_standby,
            config_lines=config_lines,
            lsn=lsn,
            remote_ext_config=remote_ext_config,
            pageserver_id=pageserver_id,
        )

    def create(
        self,
        branch_name: str,
        endpoint_id: Optional[str] = None,
        tenant_id: Optional[TenantId] = None,
        lsn: Optional[Lsn] = None,
        hot_standby: bool = False,
        config_lines: Optional[List[str]] = None,
        pageserver_id: Optional[int] = None,
    ) -> Endpoint:
        ep = Endpoint(
            self.env,
            tenant_id=tenant_id or self.env.initial_tenant,
            pg_port=self.env.port_distributor.get_port(),
            http_port=self.env.port_distributor.get_port(),
        )

        endpoint_id = endpoint_id or self.env.generate_endpoint_id()

        self.num_instances += 1
        self.endpoints.append(ep)

        return ep.create(
            branch_name=branch_name,
            endpoint_id=endpoint_id,
            lsn=lsn,
            hot_standby=hot_standby,
            config_lines=config_lines,
            pageserver_id=pageserver_id,
        )

    def stop_all(self) -> "EndpointFactory":
        for ep in self.endpoints:
            ep.stop()

        return self

    def new_replica(self, origin: Endpoint, endpoint_id: str, config_lines: Optional[List[str]]):
        branch_name = origin.branch_name
        assert origin in self.endpoints
        assert branch_name is not None

        return self.create(
            branch_name=branch_name,
            endpoint_id=endpoint_id,
            tenant_id=origin.tenant_id,
            lsn=None,
            hot_standby=True,
            config_lines=config_lines,
        )

    def new_replica_start(
        self, origin: Endpoint, endpoint_id: str, config_lines: Optional[List[str]] = None
    ):
        branch_name = origin.branch_name
        assert origin in self.endpoints
        assert branch_name is not None

        return self.create_start(
            branch_name=branch_name,
            endpoint_id=endpoint_id,
            tenant_id=origin.tenant_id,
            lsn=None,
            hot_standby=True,
            config_lines=config_lines,
        )


@dataclass
class SafekeeperPort:
    pg: int
    pg_tenant_only: int
    http: int


@dataclass
class Safekeeper:
    """An object representing a running safekeeper daemon."""

    env: NeonEnv
    port: SafekeeperPort
    id: int
    running: bool = False

    def start(self, extra_opts: Optional[List[str]] = None) -> "Safekeeper":
        assert self.running is False
        self.env.neon_cli.safekeeper_start(self.id, extra_opts=extra_opts)
        self.running = True
        # wait for wal acceptor start by checking its status
        started_at = time.time()
        while True:
            try:
                with self.http_client() as http_cli:
                    http_cli.check_status()
            except Exception as e:
                elapsed = time.time() - started_at
                if elapsed > 3:
                    raise RuntimeError(
                        f"timed out waiting {elapsed:.0f}s for wal acceptor start: {e}"
                    ) from e
                time.sleep(0.5)
            else:
                break  # success
        return self

    def stop(self, immediate: bool = False) -> "Safekeeper":
        log.info("Stopping safekeeper {}".format(self.id))
        self.env.neon_cli.safekeeper_stop(self.id, immediate)
        self.running = False
        return self

    def append_logical_message(
        self, tenant_id: TenantId, timeline_id: TimelineId, request: Dict[str, Any]
    ) -> Dict[str, Any]:
        """
        Send JSON_CTRL query to append LogicalMessage to WAL and modify
        safekeeper state. It will construct LogicalMessage from provided
        prefix and message, and then will write it to WAL.
        """

        # "replication=0" hacks psycopg not to send additional queries
        # on startup, see https://github.com/psycopg/psycopg2/pull/482
        token = self.env.auth_keys.generate_tenant_token(tenant_id)
        connstr = f"host=localhost port={self.port.pg} password={token} replication=0 options='-c timeline_id={timeline_id} tenant_id={tenant_id}'"

        with closing(psycopg2.connect(connstr)) as conn:
            # server doesn't support transactions
            conn.autocommit = True
            with conn.cursor() as cur:
                request_json = json.dumps(request)
                log.info(f"JSON_CTRL request on port {self.port.pg}: {request_json}")
                cur.execute("JSON_CTRL " + request_json)
                all = cur.fetchall()
                log.info(f"JSON_CTRL response: {all[0][0]}")
                res = json.loads(all[0][0])
                assert isinstance(res, dict)
                return res

    def http_client(self, auth_token: Optional[str] = None) -> SafekeeperHttpClient:
        is_testing_enabled = '"testing"' in self.env.get_binary_version("safekeeper")
        return SafekeeperHttpClient(
            port=self.port.http, auth_token=auth_token, is_testing_enabled=is_testing_enabled
        )

    def data_dir(self) -> str:
        return os.path.join(self.env.repo_dir, "safekeepers", f"sk{self.id}")

    def timeline_dir(self, tenant_id, timeline_id) -> str:
        return os.path.join(self.data_dir(), str(tenant_id), str(timeline_id))

    def list_segments(self, tenant_id, timeline_id) -> List[str]:
        """
        Get list of segment names of the given timeline.
        """
        tli_dir = self.timeline_dir(tenant_id, timeline_id)
        segments = []
        for _, _, filenames in os.walk(tli_dir):
            segments.extend([f for f in filenames if not f.startswith("safekeeper.control")])
        segments.sort()
        return segments


# Walreceiver as returned by sk's timeline status endpoint.
@dataclass
class Walreceiver:
    conn_id: int
    state: str


@dataclass
class SafekeeperTimelineStatus:
    acceptor_epoch: int
    pg_version: int  # Not exactly a PgVersion, safekeeper returns version as int, for example 150002 for 15.2
    flush_lsn: Lsn
    commit_lsn: Lsn
    timeline_start_lsn: Lsn
    backup_lsn: Lsn
    peer_horizon_lsn: Lsn
    remote_consistent_lsn: Lsn
    walreceivers: List[Walreceiver]


@dataclass
class SafekeeperMetrics:
    # These are metrics from Prometheus which uses float64 internally.
    # As a consequence, values may differ from real original int64s.
    flush_lsn_inexact: Dict[Tuple[TenantId, TimelineId], int] = field(default_factory=dict)
    commit_lsn_inexact: Dict[Tuple[TenantId, TimelineId], int] = field(default_factory=dict)


class SafekeeperHttpClient(requests.Session):
    HTTPError = requests.HTTPError

    def __init__(self, port: int, auth_token: Optional[str] = None, is_testing_enabled=False):
        super().__init__()
        self.port = port
        self.auth_token = auth_token
        self.is_testing_enabled = is_testing_enabled

        if auth_token is not None:
            self.headers["Authorization"] = f"Bearer {auth_token}"

    def check_status(self):
        self.get(f"http://localhost:{self.port}/v1/status").raise_for_status()

    def is_testing_enabled_or_skip(self):
        if not self.is_testing_enabled:
            pytest.skip("safekeeper was built without 'testing' feature")

    def configure_failpoints(self, config_strings: Tuple[str, str] | List[Tuple[str, str]]):
        self.is_testing_enabled_or_skip()

        if isinstance(config_strings, tuple):
            pairs = [config_strings]
        else:
            pairs = config_strings

        log.info(f"Requesting config failpoints: {repr(pairs)}")

        res = self.put(
            f"http://localhost:{self.port}/v1/failpoints",
            json=[{"name": name, "actions": actions} for name, actions in pairs],
        )
        log.info(f"Got failpoints request response code {res.status_code}")
        res.raise_for_status()
        res_json = res.json()
        assert res_json is None
        return res_json

    def debug_dump(self, params: Optional[Dict[str, str]] = None) -> Dict[str, Any]:
        params = params or {}
        res = self.get(f"http://localhost:{self.port}/v1/debug_dump", params=params)
        res.raise_for_status()
        res_json = json.loads(res.text)
        assert isinstance(res_json, dict)
        return res_json

    def pull_timeline(self, body: Dict[str, Any]) -> Dict[str, Any]:
        res = self.post(f"http://localhost:{self.port}/v1/pull_timeline", json=body)
        res.raise_for_status()
        res_json = res.json()
        assert isinstance(res_json, dict)
        return res_json

    def copy_timeline(self, tenant_id: TenantId, timeline_id: TimelineId, body: Dict[str, Any]):
        res = self.post(
            f"http://localhost:{self.port}/v1/tenant/{tenant_id}/timeline/{timeline_id}/copy",
            json=body,
        )
        res.raise_for_status()

    def timeline_digest(
        self, tenant_id: TenantId, timeline_id: TimelineId, from_lsn: Lsn, until_lsn: Lsn
    ) -> Dict[str, Any]:
        res = self.get(
            f"http://localhost:{self.port}/v1/tenant/{tenant_id}/timeline/{timeline_id}/digest",
            params={
                "from_lsn": str(from_lsn),
                "until_lsn": str(until_lsn),
            },
        )
        res.raise_for_status()
        res_json = res.json()
        assert isinstance(res_json, dict)
        return res_json

    def timeline_create(
        self,
        tenant_id: TenantId,
        timeline_id: TimelineId,
        pg_version: int,  # Not exactly a PgVersion, safekeeper returns version as int, for example 150002 for 15.2
        commit_lsn: Lsn,
    ):
        body = {
            "tenant_id": str(tenant_id),
            "timeline_id": str(timeline_id),
            "pg_version": pg_version,
            "commit_lsn": str(commit_lsn),
        }
        res = self.post(f"http://localhost:{self.port}/v1/tenant/timeline", json=body)
        res.raise_for_status()

    def timeline_status(
        self, tenant_id: TenantId, timeline_id: TimelineId
    ) -> SafekeeperTimelineStatus:
        res = self.get(f"http://localhost:{self.port}/v1/tenant/{tenant_id}/timeline/{timeline_id}")
        res.raise_for_status()
        resj = res.json()
        walreceivers = [Walreceiver(wr["conn_id"], wr["status"]) for wr in resj["walreceivers"]]
        return SafekeeperTimelineStatus(
            acceptor_epoch=resj["acceptor_state"]["epoch"],
            pg_version=resj["pg_info"]["pg_version"],
            flush_lsn=Lsn(resj["flush_lsn"]),
            commit_lsn=Lsn(resj["commit_lsn"]),
            timeline_start_lsn=Lsn(resj["timeline_start_lsn"]),
            backup_lsn=Lsn(resj["backup_lsn"]),
            peer_horizon_lsn=Lsn(resj["peer_horizon_lsn"]),
            remote_consistent_lsn=Lsn(resj["remote_consistent_lsn"]),
            walreceivers=walreceivers,
        )

    def record_safekeeper_info(self, tenant_id: TenantId, timeline_id: TimelineId, body):
        res = self.post(
            f"http://localhost:{self.port}/v1/record_safekeeper_info/{tenant_id}/{timeline_id}",
            json=body,
        )
        res.raise_for_status()

    def timeline_delete_force(self, tenant_id: TenantId, timeline_id: TimelineId) -> Dict[Any, Any]:
        res = self.delete(
            f"http://localhost:{self.port}/v1/tenant/{tenant_id}/timeline/{timeline_id}"
        )
        res.raise_for_status()
        res_json = res.json()
        assert isinstance(res_json, dict)
        return res_json

    def tenant_delete_force(self, tenant_id: TenantId) -> Dict[Any, Any]:
        res = self.delete(f"http://localhost:{self.port}/v1/tenant/{tenant_id}")
        res.raise_for_status()
        res_json = res.json()
        assert isinstance(res_json, dict)
        return res_json

    def get_metrics_str(self) -> str:
        request_result = self.get(f"http://localhost:{self.port}/metrics")
        request_result.raise_for_status()
        return request_result.text

    def get_metrics(self) -> SafekeeperMetrics:
        all_metrics_text = self.get_metrics_str()

        metrics = SafekeeperMetrics()
        for match in re.finditer(
            r'^safekeeper_flush_lsn{tenant_id="([0-9a-f]+)",timeline_id="([0-9a-f]+)"} (\S+)$',
            all_metrics_text,
            re.MULTILINE,
        ):
            metrics.flush_lsn_inexact[(TenantId(match.group(1)), TimelineId(match.group(2)))] = int(
                match.group(3)
            )
        for match in re.finditer(
            r'^safekeeper_commit_lsn{tenant_id="([0-9a-f]+)",timeline_id="([0-9a-f]+)"} (\S+)$',
            all_metrics_text,
            re.MULTILINE,
        ):
            metrics.commit_lsn_inexact[
                (TenantId(match.group(1)), TimelineId(match.group(2)))
            ] = int(match.group(3))
        return metrics


class S3Scrubber:
    def __init__(self, log_dir: Path, env: NeonEnvBuilder):
        self.env = env
        self.log_dir = log_dir

    def scrubber_cli(self, args: list[str], timeout) -> str:
        assert isinstance(self.env.pageserver_remote_storage, S3Storage)
        s3_storage = self.env.pageserver_remote_storage

        env = {
            "REGION": s3_storage.bucket_region,
            "BUCKET": s3_storage.bucket_name,
            "BUCKET_PREFIX": s3_storage.prefix_in_bucket,
            "RUST_LOG": "DEBUG",
        }
        env.update(s3_storage.access_env_vars())

        if s3_storage.endpoint is not None:
            env.update({"AWS_ENDPOINT_URL": s3_storage.endpoint})

        base_args = [str(self.env.neon_binpath / "s3_scrubber")]
        args = base_args + args

        (output_path, stdout, status_code) = subprocess_capture(
            self.log_dir,
            args,
            echo_stderr=True,
            echo_stdout=True,
            env=env,
            check=False,
            capture_stdout=True,
            timeout=timeout,
        )
        if status_code:
            log.warning(f"Scrub command {args} failed")
            log.warning(f"Scrub environment: {env}")
            log.warning(f"Output at: {output_path}")

            raise RuntimeError("Remote storage scrub failed")

        assert stdout is not None
        return stdout

    def scan_metadata(self) -> Any:
        stdout = self.scrubber_cli(["scan-metadata", "--json"], timeout=30)

        try:
            return json.loads(stdout)
        except:
            log.error("Failed to decode JSON output from `scan-metadata`.  Dumping stdout:")
            log.error(stdout)
            raise


def _get_test_dir(request: FixtureRequest, top_output_dir: Path, prefix: str) -> Path:
    """Compute the path to a working directory for an individual test."""
    test_name = request.node.name
    test_dir = top_output_dir / f"{prefix}{test_name.replace('/', '-')}"

    # We rerun flaky tests multiple times, use a separate directory for each run.
    if (suffix := getattr(request.node, "execution_count", None)) is not None:
        test_dir = test_dir.parent / f"{test_dir.name}-{suffix}"

    log.info(f"get_test_output_dir is {test_dir}")
    # make mypy happy
    assert isinstance(test_dir, Path)
    return test_dir


def get_test_output_dir(request: FixtureRequest, top_output_dir: Path) -> Path:
    """
    The working directory for a test.
    """
    return _get_test_dir(request, top_output_dir, "")


def get_test_overlay_dir(request: FixtureRequest, top_output_dir: Path) -> Path:
    """
    Directory that contains `upperdir` and `workdir` for overlayfs mounts
    that a test creates. See `NeonEnvBuilder.overlay_mount`.
    """
    return _get_test_dir(request, top_output_dir, "overlay-")


def get_shared_snapshot_dir_path(top_output_dir: Path, snapshot_name: str) -> Path:
    return top_output_dir / "shared-snapshots" / snapshot_name


def get_test_repo_dir(request: FixtureRequest, top_output_dir: Path) -> Path:
    return get_test_output_dir(request, top_output_dir) / "repo"


def pytest_addoption(parser: Parser):
    parser.addoption(
        "--preserve-database-files",
        action="store_true",
        default=False,
        help="Preserve timeline files after the test suite is over",
    )


SMALL_DB_FILE_NAME_REGEX: re.Pattern = re.compile(  # type: ignore[type-arg]
    r"config|config-v1|heatmap-v1|metadata|.+\.(?:toml|pid|json|sql)"
)


# This is autouse, so the test output directory always gets created, even
# if a test doesn't put anything there. It also solves a problem with the
# neon_simple_env fixture: if TEST_SHARED_FIXTURES is not set, it
# creates the repo in the test output directory. But it cannot depend on
# 'test_output_dir' fixture, because when TEST_SHARED_FIXTURES is not set,
# it has 'session' scope and cannot access fixtures with 'function'
# scope. So it uses the get_test_output_dir() function to get the path, and
# this fixture ensures that the directory exists.  That works because
# 'autouse' fixtures are run before other fixtures.
#
# NB: we request the overlay dir fixture so the fixture does its cleanups
@pytest.fixture(scope="function", autouse=True)
def test_output_dir(
    request: FixtureRequest, top_output_dir: Path, test_overlay_dir: Path
) -> Iterator[Path]:
    """Create the working directory for an individual test."""

    _ = test_overlay_dir  # request it so it can do cleanups

    # one directory per test
    test_dir = get_test_output_dir(request, top_output_dir)
    log.info(f"test_output_dir is {test_dir}")
    shutil.rmtree(test_dir, ignore_errors=True)
    test_dir.mkdir()

    yield test_dir

    allure_attach_from_dir(test_dir)


class FileAndThreadLock:
    def __init__(self, path: Path):
        self.path = path
        self.thread_lock = threading.Lock()
        self.fd: Optional[int] = None

    def __enter__(self):
        self.fd = os.open(self.path, os.O_CREAT | os.O_WRONLY)
        # lock thread lock before file lock so that there's no race
        # around flocking / funlocking the file lock
        self.thread_lock.acquire()
        flock(self.fd, LOCK_EX)

    def __exit__(self, exc_type, exc_value, exc_traceback):
        assert self.fd is not None
        assert self.thread_lock.locked()  # ... by us
        flock(self.fd, LOCK_UN)
        self.thread_lock.release()
        os.close(self.fd)
        self.fd = None


class SnapshotDirLocked:
    def __init__(self, parent: SnapshotDir):
        self._parent = parent

    def is_initialized(self):
        # TODO: in the future, take a `tag` as argument and store it in the marker in set_initialized.
        # Then, in this function, compare marker file contents with the tag to invalidate the snapshot if the tag changed.
        return self._parent._marker_file_path.exists()

    def set_initialized(self):
        self._parent._marker_file_path.write_text("")

    @property
    def path(self) -> Path:
        return self._parent._path / "snapshot"


class SnapshotDir:
    _path: Path

    def __init__(self, path: Path):
        self._path = path
        assert self._path.is_dir()
        self._lock = FileAndThreadLock(self._lock_file_path)

    @property
    def _lock_file_path(self) -> Path:
        return self._path / "initializing.flock"

    @property
    def _marker_file_path(self) -> Path:
        return self._path / "initialized.marker"

    def __enter__(self) -> SnapshotDirLocked:
        self._lock.__enter__()
        return SnapshotDirLocked(self)

    def __exit__(self, exc_type, exc_value, exc_traceback):
        self._lock.__exit__(exc_type, exc_value, exc_traceback)


def shared_snapshot_dir(top_output_dir, ident: str) -> SnapshotDir:
    snapshot_dir_path = get_shared_snapshot_dir_path(top_output_dir, ident)
    snapshot_dir_path.mkdir(exist_ok=True, parents=True)
    return SnapshotDir(snapshot_dir_path)


@pytest.fixture(scope="function", autouse=True)
def test_overlay_dir(request: FixtureRequest, top_output_dir: Path) -> Optional[Path]:
    """Create the overlay state directory for an individual test."""

    if not os.getenv("NEON_ENV_FROM_REPO_DIR_USE_OVERLAYFS"):
        return None

    # one directory per test
    overlay_dir = get_test_overlay_dir(request, top_output_dir)
    log.info(f"test_overlay_dir is {overlay_dir}")

    overlay_dir.mkdir(exist_ok=True)
    # unmount stale overlayfs mounts which subdirectories of `overlay_dir/*` as the overlayfs `upperdir` and `workdir`
    for mountpoint in overlayfs.iter_mounts_beneath(get_test_output_dir(request, top_output_dir)):
        cmd = ["sudo", "umount", str(mountpoint)]
        log.info(
            f"Unmounting stale overlayfs mount probably created during earlier test run: {cmd}"
        )
        subprocess.run(cmd, capture_output=True, check=True)
    # the overlayfs `workdir`` is owned by `root`
    cmd = ["sudo", "rm", "-rf", str(overlay_dir)]
    subprocess.run(cmd, capture_output=True, check=True)

    overlay_dir.mkdir()

    return overlay_dir

    # no need to clean up anything: on clean shutdown,
    # NeonEnvBuilder.overlay_cleanup_teardown takes care of cleanup
    # and on unclean shutdown, this function will take care of it
    # on the next test run


SKIP_DIRS = frozenset(
    (
        "pg_wal",
        "pg_stat",
        "pg_stat_tmp",
        "pg_subtrans",
        "pg_logical",
        "pg_replslot/wal_proposer_slot",
    )
)

SKIP_FILES = frozenset(
    (
        "pg_internal.init",
        "pg.log",
        "zenith.signal",
        "pg_hba.conf",
        "postgresql.conf",
        "postmaster.opts",
        "postmaster.pid",
        "pg_control",
    )
)


def should_skip_dir(dirname: str) -> bool:
    return dirname in SKIP_DIRS


def should_skip_file(filename: str) -> bool:
    if filename in SKIP_FILES:
        return True
    # check for temp table files according to https://www.postgresql.org/docs/current/storage-file-layout.html
    # i e "tBBB_FFF"
    if not filename.startswith("t"):
        return False

    tmp_name = filename[1:].split("_")
    if len(tmp_name) != 2:
        return False

    try:
        list(map(int, tmp_name))
    except:  # noqa: E722
        return False
    return True


#
# Test helpers
#
def list_files_to_compare(pgdata_dir: Path) -> List[str]:
    pgdata_files = []
    for root, _dirs, filenames in os.walk(pgdata_dir):
        for filename in filenames:
            rel_dir = os.path.relpath(root, pgdata_dir)
            # Skip some dirs and files we don't want to compare
            if should_skip_dir(rel_dir) or should_skip_file(filename):
                continue
            rel_file = os.path.join(rel_dir, filename)
            pgdata_files.append(rel_file)

    pgdata_files.sort()
    log.info(pgdata_files)
    return pgdata_files


# pg is the existing and running compute node, that we want to compare with a basebackup
def check_restored_datadir_content(
    test_output_dir: Path, env: NeonEnv, endpoint: Endpoint, pageserver_id: Optional[int] = None
):
    # Get the timeline ID. We need it for the 'basebackup' command
    timeline_id = TimelineId(endpoint.safe_psql("SHOW neon.timeline_id")[0][0])

    # many tests already checkpoint, but do it just in case
    with closing(endpoint.connect()) as conn:
        with conn.cursor() as cur:
            cur.execute("CHECKPOINT")

    # wait for pageserver to catch up
    wait_for_last_flush_lsn(env, endpoint, endpoint.tenant_id, timeline_id)
    # stop postgres to ensure that files won't change
    endpoint.stop()

    # Take a basebackup from pageserver
    restored_dir_path = env.repo_dir / f"{endpoint.endpoint_id}_restored_datadir"
    restored_dir_path.mkdir(exist_ok=True)

    pg_bin = PgBin(test_output_dir, env.pg_distrib_dir, env.pg_version)
    psql_path = os.path.join(pg_bin.pg_bin_path, "psql")

    cmd = rf"""
        {psql_path}                                    \
            --no-psqlrc                                \
            postgres://localhost:{env.get_pageserver(pageserver_id).service_port.pg}  \
            -c 'basebackup {endpoint.tenant_id} {timeline_id}'  \
         | tar -x -C {restored_dir_path}
    """

    # Set LD_LIBRARY_PATH in the env properly, otherwise we may use the wrong libpq.
    # PgBin sets it automatically, but here we need to pipe psql output to the tar command.
    psql_env = {"LD_LIBRARY_PATH": pg_bin.pg_lib_dir}
    result = subprocess.run(cmd, env=psql_env, capture_output=True, text=True, shell=True)

    # Print captured stdout/stderr if basebackup cmd failed.
    if result.returncode != 0:
        log.error("Basebackup shell command failed with:")
        log.error(result.stdout)
        log.error(result.stderr)
    assert result.returncode == 0

    # list files we're going to compare
    assert endpoint.pgdata_dir
    pgdata_files = list_files_to_compare(Path(endpoint.pgdata_dir))
    restored_files = list_files_to_compare(restored_dir_path)

    # check that file sets are equal
    assert pgdata_files == restored_files

    # compare content of the files
    # filecmp returns (match, mismatch, error) lists
    # We've already filtered all mismatching files in list_files_to_compare(),
    # so here expect that the content is identical
    (match, mismatch, error) = filecmp.cmpfiles(
        endpoint.pgdata_dir, restored_dir_path, pgdata_files, shallow=False
    )
    log.info(f"filecmp result mismatch and error lists:\n\t mismatch={mismatch}\n\t error={error}")

    for f in mismatch:
        f1 = os.path.join(endpoint.pgdata_dir, f)
        f2 = os.path.join(restored_dir_path, f)
        stdout_filename = "{}.filediff".format(f2)

        with open(stdout_filename, "w") as stdout_f:
            subprocess.run("xxd -b {} > {}.hex ".format(f1, f1), shell=True)
            subprocess.run("xxd -b {} > {}.hex ".format(f2, f2), shell=True)

            cmd = "diff {}.hex {}.hex".format(f1, f2)
            subprocess.run([cmd], stdout=stdout_f, shell=True)

    assert (mismatch, error) == ([], [])


def logical_replication_sync(subscriber: VanillaPostgres, publisher: Endpoint) -> Lsn:
    """Wait logical replication subscriber to sync with publisher."""
    publisher_lsn = Lsn(publisher.safe_psql("SELECT pg_current_wal_flush_lsn()")[0][0])
    while True:
        res = subscriber.safe_psql("select latest_end_lsn from pg_catalog.pg_stat_subscription")[0][
            0
        ]
        if res:
            log.info(f"subscriber_lsn={res}")
            subscriber_lsn = Lsn(res)
            log.info(f"Subscriber LSN={subscriber_lsn}, publisher LSN={ publisher_lsn}")
            if subscriber_lsn >= publisher_lsn:
                return subscriber_lsn
        time.sleep(0.5)


def wait_for_last_flush_lsn(
    env: NeonEnv,
    endpoint: Endpoint,
    tenant: TenantId,
    timeline: TimelineId,
    pageserver_id: Optional[int] = None,
) -> Lsn:
    """Wait for pageserver to catch up the latest flush LSN, returns the last observed lsn."""

    last_flush_lsn = Lsn(endpoint.safe_psql("SELECT pg_current_wal_flush_lsn()")[0][0])
    return wait_for_last_record_lsn(
        env.get_pageserver(pageserver_id).http_client(), tenant, timeline, last_flush_lsn
    )


def wait_for_wal_insert_lsn(
    env: NeonEnv,
    endpoint: Endpoint,
    tenant: TenantId,
    timeline: TimelineId,
    pageserver_id: Optional[int] = None,
) -> Lsn:
    """Wait for pageserver to catch up the latest flush LSN, returns the last observed lsn."""
    last_flush_lsn = Lsn(endpoint.safe_psql("SELECT pg_current_wal_insert_lsn()")[0][0])
    return wait_for_last_record_lsn(
        env.get_pageserver(pageserver_id).http_client(), tenant, timeline, last_flush_lsn
    )


def fork_at_current_lsn(
    env: NeonEnv,
    endpoint: Endpoint,
    new_branch_name: str,
    ancestor_branch_name: str,
    tenant_id: Optional[TenantId] = None,
) -> TimelineId:
    """
    Create new branch at the last LSN of an existing branch.
    The "last LSN" is taken from the given Postgres instance. The pageserver will wait for all the
    the WAL up to that LSN to arrive in the pageserver before creating the branch.
    """
    current_lsn = endpoint.safe_psql("SELECT pg_current_wal_lsn()")[0][0]
    return env.neon_cli.create_branch(new_branch_name, ancestor_branch_name, tenant_id, current_lsn)


def last_flush_lsn_upload(
    env: NeonEnv,
    endpoint: Endpoint,
    tenant_id: TenantId,
    timeline_id: TimelineId,
    pageserver_id: Optional[int] = None,
) -> Lsn:
    """
    Wait for pageserver to catch to the latest flush LSN of given endpoint,
    checkpoint pageserver, and wait for it to be uploaded (remote_consistent_lsn
    reaching flush LSN).
    """
    last_flush_lsn = wait_for_last_flush_lsn(
        env, endpoint, tenant_id, timeline_id, pageserver_id=pageserver_id
    )
    ps_http = env.get_pageserver(pageserver_id).http_client()
    wait_for_last_record_lsn(ps_http, tenant_id, timeline_id, last_flush_lsn)
    # force a checkpoint to trigger upload
    ps_http.timeline_checkpoint(tenant_id, timeline_id)
    wait_for_upload(ps_http, tenant_id, timeline_id, last_flush_lsn)
    return last_flush_lsn


def parse_project_git_version_output(s: str) -> str:
    """
    Parses the git commit hash out of the --version output supported at least by neon_local.

    The information is generated by utils::project_git_version!
    """
    res = re.search(r"git(-env)?:([0-9a-fA-F]{8,40})(-\S+)?", s)
    if res and (commit := res.group(2)):
        return commit

    raise ValueError(f"unable to parse --version output: '{s}'")<|MERGE_RESOLUTION|>--- conflicted
+++ resolved
@@ -479,10 +479,7 @@
         self.test_overlay_dir = test_overlay_dir
         self.overlay_mounts_created_by_us: List[Tuple[str, Path]] = []
         self.config_init_force: Optional[str] = None
-<<<<<<< HEAD
         self.top_output_dir = top_output_dir
-=======
->>>>>>> 7af4c676
 
         assert test_name.startswith(
             "test_"
@@ -878,11 +875,7 @@
                 immediate=True,
                 # if the test threw an exception, don't check for errors
                 # as a failing assertion would cause the cleanup below to fail
-<<<<<<< HEAD
-                ps_assert_metric_no_errors=(exc_type is not None),
-=======
                 ps_assert_metric_no_errors=(exc_type is None),
->>>>>>> 7af4c676
             )
             cleanup_error = None
 
@@ -1067,12 +1060,9 @@
             safekeeper.start()
 
     def stop(self, immediate=False, ps_assert_metric_no_errors=False):
-<<<<<<< HEAD
-=======
         """
         After this method returns, there should be no child processes running.
         """
->>>>>>> 7af4c676
         self.endpoints.stop_all()
         for sk in self.safekeepers:
             sk.stop(immediate=immediate)
@@ -1081,11 +1071,7 @@
                 pageserver.assert_no_metric_errors()
             pageserver.stop(immediate=immediate)
         self.attachment_service.stop(immediate=immediate)
-<<<<<<< HEAD
-        self.broker.stop()
-=======
         self.broker.stop(immediate=immediate)
->>>>>>> 7af4c676
 
     @property
     def pageserver(self) -> NeonPageserver:
