from __future__ import annotations

import abc
import asyncio
import filecmp
import json
import os
import re
import shutil
import subprocess
import tempfile
import textwrap
import threading
import time
import uuid
from contextlib import closing, contextmanager
from dataclasses import dataclass, field
from datetime import datetime
from fcntl import LOCK_EX, LOCK_UN, flock
from functools import cached_property
from itertools import chain, product
from pathlib import Path
from types import TracebackType
<<<<<<< HEAD
from typing import Any, Callable, Dict, Iterator, List, Optional, Tuple, Type, cast
=======
from typing import Any, Dict, Iterator, List, Optional, Tuple, Type, Union, cast
>>>>>>> e247ddbd
from urllib.parse import urlparse

import asyncpg
import backoff
import jwt
import psycopg2
import pytest
import requests
import toml
from _pytest.config import Config
from _pytest.config.argparsing import Parser
from _pytest.fixtures import FixtureRequest

# Type-related stuff
from psycopg2.extensions import connection as PgConnection
from psycopg2.extensions import cursor as PgCursor
from psycopg2.extensions import make_dsn, parse_dsn
from typing_extensions import Literal
from urllib3.util.retry import Retry

from fixtures import overlayfs
from fixtures.broker import NeonBroker
from fixtures.log_helper import log
from fixtures.pageserver.allowed_errors import (
    DEFAULT_PAGESERVER_ALLOWED_ERRORS,
    scan_pageserver_log_for_errors,
)
from fixtures.pageserver.http import PageserverHttpClient
from fixtures.pageserver.types import IndexPartDump
from fixtures.pageserver.utils import (
    wait_for_last_record_lsn,
    wait_for_upload,
)
from fixtures.pg_version import PgVersion
from fixtures.port_distributor import PortDistributor
from fixtures.remote_storage import (
    MockS3Server,
    RemoteStorage,
    RemoteStorageKind,
    RemoteStorageUser,
    S3Storage,
    default_remote_storage,
    remote_storage_to_toml_inline_table,
)
from fixtures.types import Lsn, TenantId, TenantShardId, TimelineId
from fixtures.utils import (
    ATTACHMENT_NAME_REGEX,
    allure_add_grafana_links,
    allure_attach_from_dir,
    get_self_dir,
    subprocess_capture,
    wait_until,
)

"""
This file contains pytest fixtures. A fixture is a test resource that can be
summoned by placing its name in the test's arguments.

A fixture is created with the decorator @pytest.fixture decorator.
See docs: https://docs.pytest.org/en/6.2.x/fixture.html

There are several environment variables that can control the running of tests:
NEON_BIN, POSTGRES_DISTRIB_DIR, etc. See README.md for more information.

There's no need to import this file to use it. It should be declared as a plugin
inside conftest.py, and that makes it available to all tests.

Don't import functions from this file, or pytest will emit warnings. Instead
put directly-importable functions into utils.py or another separate file.
"""

Env = Dict[str, str]

DEFAULT_OUTPUT_DIR: str = "test_output"
DEFAULT_BRANCH_NAME: str = "main"

BASE_PORT: int = 15000


@pytest.fixture(scope="session")
def base_dir() -> Iterator[Path]:
    # find the base directory (currently this is the git root)
    base_dir = get_self_dir().parent.parent
    log.info(f"base_dir is {base_dir}")

    yield base_dir


@pytest.fixture(scope="function")
def neon_binpath(base_dir: Path, build_type: str) -> Iterator[Path]:
    if os.getenv("REMOTE_ENV"):
        # we are in remote env and do not have neon binaries locally
        # this is the case for benchmarks run on self-hosted runner
        return

    # Find the neon binaries.
    if env_neon_bin := os.environ.get("NEON_BIN"):
        binpath = Path(env_neon_bin)
    else:
        binpath = base_dir / "target" / build_type
    log.info(f"neon_binpath is {binpath}")

    if not (binpath / "pageserver").exists():
        raise Exception(f"neon binaries not found at '{binpath}'")

    yield binpath


@pytest.fixture(scope="function")
def pg_distrib_dir(base_dir: Path) -> Iterator[Path]:
    if env_postgres_bin := os.environ.get("POSTGRES_DISTRIB_DIR"):
        distrib_dir = Path(env_postgres_bin).resolve()
    else:
        distrib_dir = base_dir / "pg_install"

    log.info(f"pg_distrib_dir is {distrib_dir}")
    yield distrib_dir


@pytest.fixture(scope="session")
def top_output_dir(base_dir: Path) -> Iterator[Path]:
    # Compute the top-level directory for all tests.
    if env_test_output := os.environ.get("TEST_OUTPUT"):
        output_dir = Path(env_test_output).resolve()
    else:
        output_dir = base_dir / DEFAULT_OUTPUT_DIR
    output_dir.mkdir(exist_ok=True)

    log.info(f"top_output_dir is {output_dir}")
    yield output_dir


@pytest.fixture(scope="function")
def versioned_pg_distrib_dir(pg_distrib_dir: Path, pg_version: PgVersion) -> Iterator[Path]:
    versioned_dir = pg_distrib_dir / pg_version.v_prefixed

    psql_bin_path = versioned_dir / "bin/psql"
    postgres_bin_path = versioned_dir / "bin/postgres"

    if os.getenv("REMOTE_ENV"):
        # When testing against a remote server, we only need the client binary.
        if not psql_bin_path.exists():
            raise Exception(f"psql not found at '{psql_bin_path}'")
    else:
        if not postgres_bin_path.exists():
            raise Exception(f"postgres not found at '{postgres_bin_path}'")

    log.info(f"versioned_pg_distrib_dir is {versioned_dir}")
    yield versioned_dir


def shareable_scope(fixture_name: str, config: Config) -> Literal["session", "function"]:
    """Return either session of function scope, depending on TEST_SHARED_FIXTURES envvar.

    This function can be used as a scope like this:
    @pytest.fixture(scope=shareable_scope)
    def myfixture(...)
       ...
    """
    scope: Literal["session", "function"]

    if os.environ.get("TEST_SHARED_FIXTURES") is None:
        # Create the environment in the per-test output directory
        scope = "function"
    elif (
        os.environ.get("BUILD_TYPE") is not None
        and os.environ.get("DEFAULT_PG_VERSION") is not None
    ):
        scope = "session"
    else:
        pytest.fail(
            "Shared environment(TEST_SHARED_FIXTURES) requires BUILD_TYPE and DEFAULT_PG_VERSION to be set",
            pytrace=False,
        )

    return scope


@pytest.fixture(scope="session")
def worker_port_num():
    return (32768 - BASE_PORT) // int(os.environ.get("PYTEST_XDIST_WORKER_COUNT", "1"))


@pytest.fixture(scope="session")
def worker_seq_no(worker_id: str) -> int:
    # worker_id is a pytest-xdist fixture
    # it can be master or gw<number>
    # parse it to always get a number
    if worker_id == "master":
        return 0
    assert worker_id.startswith("gw")
    return int(worker_id[2:])


@pytest.fixture(scope="session")
def worker_base_port(worker_seq_no: int, worker_port_num: int) -> int:
    # so we divide ports in ranges of ports
    # so workers have disjoint set of ports for services
    return BASE_PORT + worker_seq_no * worker_port_num


def get_dir_size(path: str) -> int:
    """Return size in bytes."""
    totalbytes = 0
    for root, _dirs, files in os.walk(path):
        for name in files:
            totalbytes += os.path.getsize(os.path.join(root, name))

    return totalbytes


@pytest.fixture(scope="session")
def port_distributor(worker_base_port: int, worker_port_num: int) -> PortDistributor:
    return PortDistributor(base_port=worker_base_port, port_number=worker_port_num)


@pytest.fixture(scope="function")
def default_broker(
    port_distributor: PortDistributor,
    test_output_dir: Path,
    neon_binpath: Path,
) -> Iterator[NeonBroker]:
    # multiple pytest sessions could get launched in parallel, get them different ports/datadirs
    client_port = port_distributor.get_port()
    broker_logfile = test_output_dir / "repo" / "storage_broker.log"

    broker = NeonBroker(logfile=broker_logfile, port=client_port, neon_binpath=neon_binpath)
    yield broker
    broker.stop()


@pytest.fixture(scope="session")
def run_id() -> Iterator[uuid.UUID]:
    yield uuid.uuid4()


@pytest.fixture(scope="session")
def mock_s3_server(port_distributor: PortDistributor) -> Iterator[MockS3Server]:
    mock_s3_server = MockS3Server(port_distributor.get_port())
    yield mock_s3_server
    mock_s3_server.kill()


class PgProtocol:
    """Reusable connection logic"""

    def __init__(self, **kwargs: Any):
        self.default_options = kwargs

    def connstr(self, **kwargs: Any) -> str:
        """
        Build a libpq connection string for the Postgres instance.
        """
        return str(make_dsn(**self.conn_options(**kwargs)))

    def conn_options(self, **kwargs: Any) -> Dict[str, Any]:
        """
        Construct a dictionary of connection options from default values and extra parameters.
        An option can be dropped from the returning dictionary by None-valued extra parameter.
        """
        result = self.default_options.copy()
        if "dsn" in kwargs:
            result.update(parse_dsn(kwargs["dsn"]))
        result.update(kwargs)
        result = {k: v for k, v in result.items() if v is not None}

        # Individual statement timeout in seconds. 2 minutes should be
        # enough for our tests, but if you need a longer, you can
        # change it by calling "SET statement_timeout" after
        # connecting.
        options = result.get("options", "")
        if "statement_timeout" not in options:
            options = f"-cstatement_timeout=120s {options}"
        result["options"] = options
        return result

    # autocommit=True here by default because that's what we need most of the time
    def connect(self, autocommit: bool = True, **kwargs: Any) -> PgConnection:
        """
        Connect to the node.
        Returns psycopg2's connection object.
        This method passes all extra params to connstr.
        """
        conn: PgConnection = psycopg2.connect(**self.conn_options(**kwargs))

        # WARNING: this setting affects *all* tests!
        conn.autocommit = autocommit
        return conn

    @contextmanager
    def cursor(self, autocommit: bool = True, **kwargs: Any) -> Iterator[PgCursor]:
        """
        Shorthand for pg.connect().cursor().
        The cursor and connection are closed when the context is exited.
        """
        with closing(self.connect(autocommit=autocommit, **kwargs)) as conn:
            yield conn.cursor()

    async def connect_async(self, **kwargs: Any) -> asyncpg.Connection:
        """
        Connect to the node from async python.
        Returns asyncpg's connection object.
        """

        # asyncpg takes slightly different options than psycopg2. Try
        # to convert the defaults from the psycopg2 format.

        # The psycopg2 option 'dbname' is called 'database' is asyncpg
        conn_options = self.conn_options(**kwargs)
        if "dbname" in conn_options:
            conn_options["database"] = conn_options.pop("dbname")

        # Convert options='-c<key>=<val>' to server_settings
        if "options" in conn_options:
            options = conn_options.pop("options")
            for match in re.finditer(r"-c(\w*)=(\w*)", options):
                key = match.group(1)
                val = match.group(2)
                if "server_options" in conn_options:
                    conn_options["server_settings"].update({key: val})
                else:
                    conn_options["server_settings"] = {key: val}
        return await asyncpg.connect(**conn_options)

    def safe_psql(self, query: str, **kwargs: Any) -> List[Tuple[Any, ...]]:
        """
        Execute query against the node and return all rows.
        This method passes all extra params to connstr.
        """
        return self.safe_psql_many([query], **kwargs)[0]

    def safe_psql_many(
        self, queries: List[str], log_query=True, **kwargs: Any
    ) -> List[List[Tuple[Any, ...]]]:
        """
        Execute queries against the node and return all rows.
        This method passes all extra params to connstr.
        """
        result: List[List[Any]] = []
        with closing(self.connect(**kwargs)) as conn:
            with conn.cursor() as cur:
                for query in queries:
                    if log_query:
                        log.info(f"Executing query: {query}")
                    cur.execute(query)

                    if cur.description is None:
                        result.append([])  # query didn't return data
                    else:
                        result.append(cur.fetchall())
        return result

    def safe_psql_scalar(self, query, log_query=True) -> Any:
        """
        Execute query returning single row with single column.
        """
        return self.safe_psql(query, log_query=log_query)[0][0]


@dataclass
class AuthKeys:
    priv: str

    def generate_token(self, *, scope: str, **token_data: str) -> str:
        token = jwt.encode({"scope": scope, **token_data}, self.priv, algorithm="EdDSA")
        # cast(Any, self.priv)

        # jwt.encode can return 'bytes' or 'str', depending on Python version or type
        # hinting or something (not sure what). If it returned 'bytes', convert it to 'str'
        # explicitly.
        if isinstance(token, bytes):
            token = token.decode()

        return token

    def generate_pageserver_token(self) -> str:
        return self.generate_token(scope="pageserverapi")

    def generate_safekeeper_token(self) -> str:
        return self.generate_token(scope="safekeeperdata")

    # generate token giving access to only one tenant
    def generate_tenant_token(self, tenant_id: TenantId) -> str:
        return self.generate_token(scope="tenant", tenant_id=str(tenant_id))


class NeonEnvBuilder:
    """
    Builder object to create a Neon runtime environment

    You should use the `neon_env_builder` or `neon_simple_env` pytest
    fixture to create the NeonEnv object. That way, the repository is
    created in the right directory, based on the test name, and it's properly
    cleaned up after the test has finished.
    """

    def __init__(
        self,
        repo_dir: Path,
        port_distributor: PortDistributor,
        broker: NeonBroker,
        run_id: uuid.UUID,
        mock_s3_server: MockS3Server,
        neon_binpath: Path,
        pg_distrib_dir: Path,
        pg_version: PgVersion,
        test_name: str,
        top_output_dir: Path,
        test_output_dir: Path,
        test_overlay_dir: Optional[Path] = None,
        pageserver_remote_storage: Optional[RemoteStorage] = None,
        pageserver_config_override: Optional[str] = None,
        num_safekeepers: int = 1,
        num_pageservers: int = 1,
        # Use non-standard SK ids to check for various parsing bugs
        safekeepers_id_start: int = 0,
        # fsync is disabled by default to make the tests go faster
        safekeepers_enable_fsync: bool = False,
        auth_enabled: bool = False,
        rust_log_override: Optional[str] = None,
        default_branch_name: str = DEFAULT_BRANCH_NAME,
        preserve_database_files: bool = False,
        initial_tenant: Optional[TenantId] = None,
        initial_timeline: Optional[TimelineId] = None,
    ):
        self.repo_dir = repo_dir
        self.rust_log_override = rust_log_override
        self.port_distributor = port_distributor

        # Pageserver remote storage
        self.pageserver_remote_storage = pageserver_remote_storage
        # Safekeepers remote storage
        self.safekeepers_remote_storage: Optional[RemoteStorage] = None

        self.broker = broker
        self.run_id = run_id
        self.mock_s3_server: MockS3Server = mock_s3_server
        self.pageserver_config_override = pageserver_config_override
        self.num_safekeepers = num_safekeepers
        self.num_pageservers = num_pageservers
        self.safekeepers_id_start = safekeepers_id_start
        self.safekeepers_enable_fsync = safekeepers_enable_fsync
        self.auth_enabled = auth_enabled
        self.default_branch_name = default_branch_name
        self.env: Optional[NeonEnv] = None
        self.keep_remote_storage_contents: bool = True
        self.neon_binpath = neon_binpath
        self.pg_distrib_dir = pg_distrib_dir
        self.pg_version = pg_version
        self.preserve_database_files = preserve_database_files
        self.initial_tenant = initial_tenant or TenantId.generate()
        self.initial_timeline = initial_timeline or TimelineId.generate()
        self.scrub_on_exit = False
        self.test_output_dir = test_output_dir
        self.test_overlay_dir = test_overlay_dir
        self.overlay_mounts_created_by_us: List[Tuple[str, Path]] = []
        self.config_init_force: Optional[str] = None
        self.top_output_dir = top_output_dir

        assert test_name.startswith(
            "test_"
        ), "Unexpectedly instantiated from outside a test function"
        self.test_name = test_name

    def init_configs(self, default_remote_storage_if_missing: bool = True) -> NeonEnv:
        # Cannot create more than one environment from one builder
        assert self.env is None, "environment already initialized"
        if default_remote_storage_if_missing and self.pageserver_remote_storage is None:
            self.enable_pageserver_remote_storage(default_remote_storage())
        self.env = NeonEnv(self)
        return self.env

    def start(self):
        assert self.env is not None, "environment is not already initialized, call init() first"
        self.env.start()

    def init_start(
        self,
        initial_tenant_conf: Optional[Dict[str, str]] = None,
        default_remote_storage_if_missing: bool = True,
        initial_tenant_shard_count: Optional[int] = None,
        initial_tenant_shard_stripe_size: Optional[int] = None,
    ) -> NeonEnv:
        """
        Default way to create and start NeonEnv. Also creates the initial_tenant with root initial_timeline.

        To avoid creating initial_tenant, call init_configs to setup the environment.

        Configuring pageserver with remote storage is now the default. There will be a warning if pageserver is created without one.
        """
        env = self.init_configs(default_remote_storage_if_missing=default_remote_storage_if_missing)
        self.start()

        # Prepare the default branch to start the postgres on later.
        # Pageserver itself does not create tenants and timelines, until started first and asked via HTTP API.
        log.debug(
            f"Services started, creating initial tenant {env.initial_tenant} and its initial timeline"
        )
        initial_tenant, initial_timeline = env.neon_cli.create_tenant(
            tenant_id=env.initial_tenant,
            conf=initial_tenant_conf,
            timeline_id=env.initial_timeline,
            shard_count=initial_tenant_shard_count,
            shard_stripe_size=initial_tenant_shard_stripe_size,
        )
        assert env.initial_tenant == initial_tenant
        assert env.initial_timeline == initial_timeline
        log.info(f"Initial timeline {initial_tenant}/{initial_timeline} created successfully")

        return env

    def build_and_use_snapshot(
        self, global_ident: str, create_env_for_snapshot: Callable[[NeonEnvBuilder], NeonEnv]
    ) -> NeonEnv:
        if os.getenv("CI", "false") == "true":
            log.info("do not use snapshots in ephemeral CI environment")
            env = create_env_for_snapshot(self)
            env.stop(immediate=True, ps_assert_metric_no_errors=False)
            return env

        with shared_snapshot_dir(self.top_output_dir, global_ident) as snapshot_dir:
            if not snapshot_dir.is_initialized():
                self._build_and_use_snapshot_impl(snapshot_dir, create_env_for_snapshot)
                assert snapshot_dir.is_initialized()

            return self.from_repo_dir(snapshot_dir.path)

    def _build_and_use_snapshot_impl(
        self,
        snapshot_dir: SnapshotDirLocked,
        create_env_for_snapshot: Callable[[NeonEnvBuilder], NeonEnv],
    ):
        if snapshot_dir.path.exists():
            shutil.rmtree(snapshot_dir.path)

        if self.test_overlay_dir is not None:
            # Make repo_dir an overlayfs mount with lowerdir being the empty snapshot_dir.
            # When we're done filling up repo_dir, tear everything down, unmount the overlayfs, and use
            # the upperdir as the snapshot. This is equivalent to docker `FROM scratch`.
            assert not self.repo_dir.exists()
            assert self.repo_dir.parent.exists()
            snapshot_dir.path.mkdir()
            self.overlay_mount("create-snapshot-repo-dir", snapshot_dir.path, self.repo_dir)
            self.config_init_force = "empty-dir-ok"

        env = create_env_for_snapshot(self)
        assert self.env is not None
        assert self.env == env

        # shut down everything for snapshot
        env.stop(immediate=True, ps_assert_metric_no_errors=True)

        # TODO: all kinds of assertions to ensure the env is unused

        if self.test_overlay_dir is None:
            log.info("take snapshot by moving repo dir")
            env.repo_dir.rename(snapshot_dir.path)
        else:
            log.info("take snapshot by using overlayfs upperdir")
            self.overlay_unmount_and_move("create-snapshot-repo-dir", snapshot_dir.path)
            log.info("remove empty repo_dir (previously mountpoint) for snapshot overlay_mount")
            env.repo_dir.rmdir()
            # TODO from here on, we should be able to reset / goto top where snapshot_dir.is_initialized()
            log.info("make repo_dir an overlayfs mount of the snapshot we just created")
        assert not env.repo_dir.exists(), "both branches above should remove it"
        snapshot_dir.set_initialized()

        self.env = None  # so that from_repo_dir works again

    def from_repo_dir(
        self,
        repo_dir: Path,
        neon_binpath: Optional[Path] = None,
        pg_distrib_dir: Optional[Path] = None,
    ) -> NeonEnv:
        """
        A simple method to import data into the current NeonEnvBuilder from a snapshot of a repo dir.
        """

        # Setting custom `neon_binpath` and `pg_distrib_dir` is useful for compatibility tests
        self.neon_binpath = neon_binpath or self.neon_binpath
        self.pg_distrib_dir = pg_distrib_dir or self.pg_distrib_dir

        # Get the initial tenant and timeline from the snapshot config
        snapshot_config_toml = repo_dir / "config"
        with snapshot_config_toml.open("r") as f:
            snapshot_config = toml.load(f)

        self.initial_tenant = TenantId(snapshot_config["default_tenant_id"])
        self.initial_timeline = TimelineId(
            dict(snapshot_config["branch_name_mappings"][DEFAULT_BRANCH_NAME])[
                str(self.initial_tenant)
            ]
        )
        self.env = self.init_configs()

        for ps_dir in repo_dir.glob("pageserver_*"):
            tenants_from_dir = ps_dir / "tenants"
            tenants_to_dir = self.repo_dir / ps_dir.name / "tenants"

            if self.test_overlay_dir is None:
                log.info(
                    f"Copying pageserver tenants directory {tenants_from_dir} to {tenants_to_dir}"
                )
                shutil.copytree(tenants_from_dir, tenants_to_dir)
            else:
                log.info(
                    f"Creating overlayfs mount of pageserver tenants directory {tenants_from_dir} to {tenants_to_dir}"
                )
                self.overlay_mount(f"{ps_dir.name}:tenants", tenants_from_dir, tenants_to_dir)

        for sk_from_dir in (repo_dir / "safekeepers").glob("sk*"):
            sk_to_dir = self.repo_dir / "safekeepers" / sk_from_dir.name
            log.info(f"Copying safekeeper directory {sk_from_dir} to {sk_to_dir}")
            sk_to_dir.rmdir()
            shutil.copytree(sk_from_dir, sk_to_dir, ignore=shutil.ignore_patterns("*.log", "*.pid"))

        shutil.rmtree(self.repo_dir / "local_fs_remote_storage", ignore_errors=True)
        if self.test_overlay_dir is None:
            log.info("Copying local_fs_remote_storage directory from snapshot")
            shutil.copytree(
                repo_dir / "local_fs_remote_storage", self.repo_dir / "local_fs_remote_storage"
            )
        else:
            log.info("Creating overlayfs mount of local_fs_remote_storage directory from snapshot")
            self.overlay_mount(
                "local_fs_remote_storage",
                repo_dir / "local_fs_remote_storage",
                self.repo_dir / "local_fs_remote_storage",
            )

        if (attachments_json := Path(repo_dir / "attachments.json")).exists():
            shutil.copyfile(attachments_json, self.repo_dir / attachments_json.name)

        # Update the config with info about tenants and timelines
        with (self.repo_dir / "config").open("r") as f:
            config = toml.load(f)

        config["default_tenant_id"] = snapshot_config["default_tenant_id"]
        config["branch_name_mappings"] = snapshot_config["branch_name_mappings"]

        with (self.repo_dir / "config").open("w") as f:
            toml.dump(config, f)

        return self.env

    def overlay_mount(self, ident: str, srcdir: Path, dstdir: Path):
        """
        Mount `srcdir` as an overlayfs mount at `dstdir`.
        The overlayfs `upperdir` and `workdir` will be placed in test_overlay_dir.
        """
        assert self.test_overlay_dir
        assert (
            self.test_output_dir in dstdir.parents
        )  # so that teardown & test_overlay_dir fixture work
        assert srcdir.is_dir()
        dstdir.mkdir(exist_ok=False, parents=False)
        ident_state_dir = self.test_overlay_dir / ident
        upper = ident_state_dir / "upper"
        work = ident_state_dir / "work"
        ident_state_dir.mkdir(
            exist_ok=False, parents=False
        )  # exists_ok=False also checks uniqueness in self.overlay_mounts
        upper.mkdir()
        work.mkdir()
        cmd = [
            "sudo",
            "mount",
            "-t",
            "overlay",
            "overlay",
            "-o",
            f"lowerdir={srcdir},upperdir={upper},workdir={work}",
            str(dstdir),
        ]
        log.info(f"Mounting overlayfs srcdir={srcdir} dstdir={dstdir}: {cmd}")
        subprocess_capture(
            self.test_output_dir, cmd, check=True, echo_stderr=True, echo_stdout=True
        )
        self.overlay_mounts_created_by_us.append((ident, dstdir))

    def _overlay_umount(self, mountpoint: Path):
        cmd = ["sudo", "umount", str(mountpoint)]
        assert mountpoint.is_mount()
        subprocess_capture(
            self.test_output_dir, cmd, check=True, echo_stderr=True, echo_stdout=True
        )

    def overlay_unmount_and_move(self, ident: str, dst: Path):
        """
        Unmount previously established overlayfs mount at `dstdir` and move the upperdir contents to `dst`.
        If `dst` is an empty directory, it gets replaced.
        Caller is responsible for ensuring the unmount will succeed, i.e., that there aren't any nested mounts.

        Raises exception if self.test_overlay_dir is None
        """
        assert self.test_overlay_dir is not None
        # not mutating state yet, make checks
        ident_state_dir = self.test_overlay_dir / ident
        assert ident_state_dir.is_dir()
        upper = ident_state_dir / "upper"
        work = ident_state_dir / "work"
        assert upper.is_dir()
        assert work.is_dir()
        assert (
            self.test_overlay_dir not in dst.parents
        ), "otherwise workdir cleanup below wouldn't work"
        # find index, still not mutating state
        idxmap = {
            existing_ident: idx
            for idx, (existing_ident, _) in enumerate(self.overlay_mounts_created_by_us)
        }
        idx = idxmap.get(ident)
        if idx is None:
            raise RuntimeError(f"cannot find mount for ident {ident}")

        if dst.is_dir():
            dst.rmdir()  # raises exception if not empty, which is what we want

        _, mountpoint = self.overlay_mounts_created_by_us.pop(idx)
        self._overlay_umount(mountpoint)
        upper.rename(dst)
        # we moved the upperdir, clean up workdir and then its parent ident_state_dir
        cmd = ["sudo", "rm", "-rf", str(work)]
        subprocess_capture(
            self.test_output_dir, cmd, check=True, echo_stderr=True, echo_stdout=True
        )
        ident_state_dir.rmdir()  # should be empty since we moved `upper` out

    def overlay_cleanup_teardown(self):
        """
        Unmount the overlayfs mounts created by `self.overlay_mount()`.
        Supposed to be called during env teardown.
        """
        if self.test_overlay_dir is None:
            return
        while len(self.overlay_mounts_created_by_us) > 0:
            (ident, mountpoint) = self.overlay_mounts_created_by_us.pop()
            ident_state_dir = self.test_overlay_dir / ident
            log.info(
                f"Unmounting overlayfs mount created during setup for ident {ident} at {mountpoint}"
            )
            self._overlay_umount(mountpoint)
            log.info(
                f"Cleaning up overlayfs state dir (owned by root user) for ident {ident} at {ident_state_dir}"
            )
            cmd = ["sudo", "rm", "-rf", str(ident_state_dir)]
            subprocess_capture(
                self.test_output_dir, cmd, check=True, echo_stderr=True, echo_stdout=True
            )

        # assert all overlayfs mounts in our test directory are gone
        assert [] == list(overlayfs.iter_mounts_beneath(self.test_overlay_dir))

    def enable_scrub_on_exit(self):
        """
        Call this if you would like the fixture to automatically run
        s3_scrubber at the end of the test, as a bidirectional test
        that the scrubber is working properly, and that the code within
        the test didn't produce any invalid remote state.
        """

        if not isinstance(self.pageserver_remote_storage, S3Storage):
            # The scrubber can't talk to e.g. LocalFS -- it needs
            # an HTTP endpoint (mock is fine) to connect to.
            raise RuntimeError(
                "Cannot scrub with remote_storage={self.pageserver_remote_storage}, require an S3 endpoint"
            )

        self.scrub_on_exit = True

    def enable_pageserver_remote_storage(
        self,
        remote_storage_kind: RemoteStorageKind,
    ):
        assert self.pageserver_remote_storage is None, "remote storage is enabled already"
        ret = self._configure_and_create_remote_storage(
            remote_storage_kind, RemoteStorageUser.PAGESERVER
        )
        self.pageserver_remote_storage = ret

    def enable_safekeeper_remote_storage(self, kind: RemoteStorageKind):
        assert (
            self.safekeepers_remote_storage is None
        ), "safekeepers_remote_storage already configured"

        self.safekeepers_remote_storage = self._configure_and_create_remote_storage(
            kind, RemoteStorageUser.SAFEKEEPER
        )

    def _configure_and_create_remote_storage(
        self,
        kind: RemoteStorageKind,
        user: RemoteStorageUser,
        bucket_name: Optional[str] = None,
        bucket_region: Optional[str] = None,
    ) -> RemoteStorage:
        ret = kind.configure(
            self.repo_dir,
            self.mock_s3_server,
            str(self.run_id),
            self.test_name,
            user,
            bucket_name=bucket_name,
            bucket_region=bucket_region,
        )

        if kind == RemoteStorageKind.MOCK_S3:
            assert isinstance(ret, S3Storage)
            ret.client.create_bucket(Bucket=ret.bucket_name)
        elif kind == RemoteStorageKind.REAL_S3:
            assert isinstance(ret, S3Storage)
            assert ret.cleanup, "we should not leave files in REAL_S3"

        return ret

    def cleanup_local_storage(self):
        if self.preserve_database_files:
            return

        overlayfs_mounts = {mountpoint for _, mountpoint in self.overlay_mounts_created_by_us}

        directories_to_clean: List[Path] = []
        for test_entry in Path(self.repo_dir).glob("**/*"):
            if test_entry in overlayfs_mounts:
                continue
            for parent in test_entry.parents:
                if parent in overlayfs_mounts:
                    continue
            if test_entry.is_file():
                test_file = test_entry
                if ATTACHMENT_NAME_REGEX.fullmatch(test_file.name):
                    continue
                if SMALL_DB_FILE_NAME_REGEX.fullmatch(test_file.name):
                    continue
                log.debug(f"Removing large database {test_file} file")
                test_file.unlink()
            elif test_entry.is_dir():
                directories_to_clean.append(test_entry)

        for directory_to_clean in reversed(directories_to_clean):
            if not os.listdir(directory_to_clean):
                log.debug(f"Removing empty directory {directory_to_clean}")
                directory_to_clean.rmdir()

    def cleanup_remote_storage(self):
        for x in [self.pageserver_remote_storage, self.safekeepers_remote_storage]:
            if isinstance(x, S3Storage):
                x.do_cleanup()

    def __enter__(self) -> "NeonEnvBuilder":
        return self

    def __exit__(
        self,
        exc_type: Optional[Type[BaseException]],
        exc_value: Optional[BaseException],
        traceback: Optional[TracebackType],
    ):
        # Stop all the nodes.
        if self.env:
            log.info("Cleaning up all storage and compute nodes")
            self.env.stop(
                immediate=True,
                # if the test threw an exception, don't check for errors
                # as a failing assertion would cause the cleanup below to fail
                ps_assert_metric_no_errors=(exc_type is None),
            )
            cleanup_error = None

            if self.scrub_on_exit:
                try:
                    S3Scrubber(self.test_output_dir, self).scan_metadata()
                except Exception as e:
                    log.error(f"Error during remote storage scrub: {e}")
                    cleanup_error = e

            try:
                self.cleanup_remote_storage()
            except Exception as e:
                log.error(f"Error during remote storage cleanup: {e}")
                if cleanup_error is not None:
                    cleanup_error = e

            try:
                self.cleanup_local_storage()
            except Exception as e:
                log.error(f"Error during local storage cleanup: {e}")
                if cleanup_error is not None:
                    cleanup_error = e

            if cleanup_error is not None:
                raise cleanup_error

            for pageserver in self.env.pageservers:
                pageserver.assert_no_errors()

        try:
            self.overlay_cleanup_teardown()
        except Exception as e:
            log.error(f"Error cleaning up overlay state: {e}")
            if cleanup_error is not None:
                cleanup_error = e


class NeonEnv:
    """
    An object representing the Neon runtime environment. It consists of
    the page server, 0-N safekeepers, and the compute nodes.

    NeonEnv contains functions for stopping/starting nodes in the
    environment, checking their status, creating tenants, connecting to the
    nodes, creating and destroying compute nodes, etc. The page server and
    the safekeepers are considered fixed in the environment, you cannot
    create or destroy them after the environment is initialized. (That will
    likely change in the future, as we start supporting multiple page
    servers and adding/removing safekeepers on the fly).

    Some notable functions and fields in NeonEnv:

    postgres - A factory object for creating postgres compute nodes.

    pageservers - An array containing objects representing the pageservers

    safekeepers - An array containing objects representing the safekeepers

    pg_bin - pg_bin.run() can be used to execute Postgres client binaries,
        like psql or pg_dump

    initial_tenant - tenant ID of the initial tenant created in the repository

    neon_cli - can be used to run the 'neon' CLI tool

    create_tenant() - initializes a new tenant in the page server, returns
        the tenant id
    """

    BASE_PAGESERVER_ID = 1

    def __init__(self, config: NeonEnvBuilder):
        self.repo_dir = config.repo_dir
        self.rust_log_override = config.rust_log_override
        self.port_distributor = config.port_distributor
        self.s3_mock_server = config.mock_s3_server
        self.neon_cli = NeonCli(env=self)
        self.pagectl = Pagectl(env=self)
        self.endpoints = EndpointFactory(self)
        self.safekeepers: List[Safekeeper] = []
        self.pageservers: List[NeonPageserver] = []
        self.broker = config.broker
        self.pageserver_remote_storage = config.pageserver_remote_storage
        self.safekeepers_remote_storage = config.safekeepers_remote_storage
        self.pg_version = config.pg_version
        # Binary path for pageserver, safekeeper, etc
        self.neon_binpath = config.neon_binpath
        # Binary path for neon_local test-specific binaries: may be overridden
        # after construction for compat testing
        self.neon_local_binpath = config.neon_binpath
        self.pg_distrib_dir = config.pg_distrib_dir
        self.endpoint_counter = 0
        self.pageserver_config_override = config.pageserver_config_override

        # generate initial tenant ID here instead of letting 'neon init' generate it,
        # so that we don't need to dig it out of the config file afterwards.
        self.initial_tenant = config.initial_tenant
        self.initial_timeline = config.initial_timeline

        attachment_service_port = self.port_distributor.get_port()
        self.control_plane_api: str = f"http://127.0.0.1:{attachment_service_port}"
        self.attachment_service: NeonAttachmentService = NeonAttachmentService(
            self, config.auth_enabled
        )

        # Create a config file corresponding to the options
        cfg: Dict[str, Any] = {
            "default_tenant_id": str(self.initial_tenant),
            "broker": {
                "listen_addr": self.broker.listen_addr(),
            },
            "pageservers": [],
            "safekeepers": [],
        }

        if self.control_plane_api is not None:
            cfg["control_plane_api"] = self.control_plane_api

        # Create config for pageserver
        http_auth_type = "NeonJWT" if config.auth_enabled else "Trust"
        pg_auth_type = "NeonJWT" if config.auth_enabled else "Trust"
        for ps_id in range(
            self.BASE_PAGESERVER_ID, self.BASE_PAGESERVER_ID + config.num_pageservers
        ):
            pageserver_port = PageserverPort(
                pg=self.port_distributor.get_port(),
                http=self.port_distributor.get_port(),
            )

            ps_cfg: Dict[str, Any] = {
                "id": ps_id,
                "listen_pg_addr": f"localhost:{pageserver_port.pg}",
                "listen_http_addr": f"localhost:{pageserver_port.http}",
                "pg_auth_type": pg_auth_type,
                "http_auth_type": http_auth_type,
            }
            # Create a corresponding NeonPageserver object
            self.pageservers.append(
                NeonPageserver(
                    self,
                    ps_id,
                    port=pageserver_port,
                    config_override=self.pageserver_config_override,
                )
            )
            cfg["pageservers"].append(ps_cfg)

        # Create config and a Safekeeper object for each safekeeper
        for i in range(1, config.num_safekeepers + 1):
            port = SafekeeperPort(
                pg=self.port_distributor.get_port(),
                pg_tenant_only=self.port_distributor.get_port(),
                http=self.port_distributor.get_port(),
            )
            id = config.safekeepers_id_start + i  # assign ids sequentially
            sk_cfg: Dict[str, Any] = {
                "id": id,
                "pg_port": port.pg,
                "pg_tenant_only_port": port.pg_tenant_only,
                "http_port": port.http,
                "sync": config.safekeepers_enable_fsync,
            }
            if config.auth_enabled:
                sk_cfg["auth_enabled"] = True
            if self.safekeepers_remote_storage is not None:
                sk_cfg["remote_storage"] = self.safekeepers_remote_storage.to_toml_inline_table()
            self.safekeepers.append(Safekeeper(env=self, id=id, port=port))
            cfg["safekeepers"].append(sk_cfg)

        log.info(f"Config: {cfg}")
        self.neon_cli.init(cfg, force=config.config_init_force)

    def start(self):
        # Start up broker, pageserver and all safekeepers
        self.broker.try_start()

        self.attachment_service.start()

        for pageserver in self.pageservers:
            pageserver.start()

        for safekeeper in self.safekeepers:
            safekeeper.start()

    def stop(self, immediate=False, ps_assert_metric_no_errors=False):
        """
        After this method returns, there should be no child processes running.
        """
        self.endpoints.stop_all()
        for sk in self.safekeepers:
            sk.stop(immediate=immediate)
        for pageserver in self.pageservers:
            if ps_assert_metric_no_errors:
                pageserver.assert_no_metric_errors()
            pageserver.stop(immediate=immediate)
        self.attachment_service.stop(immediate=immediate)
        self.broker.stop(immediate=immediate)

    @property
    def pageserver(self) -> NeonPageserver:
        """
        For tests that are naive to multiple pageservers: give them the 1st in the list, and
        assert that there is only one. Tests with multiple pageservers should always use
        get_pageserver with an explicit ID.
        """
        assert len(self.pageservers) == 1
        return self.pageservers[0]

    def get_pageserver(self, id: Optional[int]) -> NeonPageserver:
        """
        Look up a pageserver by its node ID.

        As a convenience for tests that do not use multiple pageservers, passing None
        will yield the same default pageserver as `self.pageserver`.
        """

        if id is None:
            return self.pageserver

        for ps in self.pageservers:
            if ps.id == id:
                return ps

        raise RuntimeError(f"Pageserver with ID {id} not found")

    def get_tenant_pageserver(self, tenant_id: Union[TenantId, TenantShardId]):
        """
        Get the NeonPageserver where this tenant shard is currently attached, according
        to the attachment service.
        """
        meta = self.attachment_service.inspect(tenant_id)
        assert meta is not None, f"{tenant_id} attachment location not found"
        pageserver_id = meta[1]
        return self.get_pageserver(pageserver_id)

    def get_safekeeper_connstrs(self) -> str:
        """Get list of safekeeper endpoints suitable for safekeepers GUC"""
        return ",".join(f"localhost:{wa.port.pg}" for wa in self.safekeepers)

    def get_binary_version(self, binary_name: str) -> str:
        bin_pageserver = str(self.neon_binpath / binary_name)
        res = subprocess.run(
            [bin_pageserver, "--version"],
            check=True,
            universal_newlines=True,
            stdout=subprocess.PIPE,
            stderr=subprocess.PIPE,
        )
        return res.stdout

    @cached_property
    def auth_keys(self) -> AuthKeys:
        priv = (Path(self.repo_dir) / "auth_private_key.pem").read_text()
        return AuthKeys(priv=priv)

    def regenerate_keys_at(self, privkey_path: Path, pubkey_path: Path):
        # compare generate_auth_keys() in local_env.rs
        subprocess.run(
            ["openssl", "genpkey", "-algorithm", "ed25519", "-out", privkey_path],
            cwd=self.repo_dir,
            check=True,
        )

        subprocess.run(
            [
                "openssl",
                "pkey",
                "-in",
                privkey_path,
                "-pubout",
                "-out",
                pubkey_path,
            ],
            cwd=self.repo_dir,
            check=True,
        )
        del self.auth_keys

    def generate_endpoint_id(self) -> str:
        """
        Generate a unique endpoint ID
        """
        self.endpoint_counter += 1
        return "ep-" + str(self.endpoint_counter)


@pytest.fixture(scope=shareable_scope)
def _shared_simple_env(
    request: FixtureRequest,
    pytestconfig: Config,
    port_distributor: PortDistributor,
    mock_s3_server: MockS3Server,
    default_broker: NeonBroker,
    run_id: uuid.UUID,
    top_output_dir: Path,
    test_output_dir: Path,
    neon_binpath: Path,
    pg_distrib_dir: Path,
    pg_version: PgVersion,
) -> Iterator[NeonEnv]:
    """
    # Internal fixture backing the `neon_simple_env` fixture. If TEST_SHARED_FIXTURES
     is set, this is shared by all tests using `neon_simple_env`.

    This fixture will use RemoteStorageKind.LOCAL_FS with pageserver.
    """

    if os.environ.get("TEST_SHARED_FIXTURES") is None:
        # Create the environment in the per-test output directory
        repo_dir = get_test_repo_dir(request, top_output_dir)
    else:
        # We're running shared fixtures. Share a single directory.
        repo_dir = top_output_dir / "shared_repo"
        shutil.rmtree(repo_dir, ignore_errors=True)

    with NeonEnvBuilder(
        top_output_dir=top_output_dir,
        repo_dir=repo_dir,
        port_distributor=port_distributor,
        broker=default_broker,
        mock_s3_server=mock_s3_server,
        neon_binpath=neon_binpath,
        pg_distrib_dir=pg_distrib_dir,
        pg_version=pg_version,
        run_id=run_id,
        preserve_database_files=pytestconfig.getoption("--preserve-database-files"),
        test_name=request.node.name,
        test_output_dir=test_output_dir,
    ) as builder:
        env = builder.init_start()

        # For convenience in tests, create a branch from the freshly-initialized cluster.
        env.neon_cli.create_branch("empty", ancestor_branch_name=DEFAULT_BRANCH_NAME)

        yield env


@pytest.fixture(scope="function")
def neon_simple_env(_shared_simple_env: NeonEnv) -> Iterator[NeonEnv]:
    """
    Simple Neon environment, with no authentication and no safekeepers.

    If TEST_SHARED_FIXTURES environment variable is set, we reuse the same
    environment for all tests that use 'neon_simple_env', keeping the
    page server and safekeepers running. Any compute nodes are stopped after
    each the test, however.
    """
    yield _shared_simple_env

    _shared_simple_env.endpoints.stop_all()


@pytest.fixture(scope="function")
def neon_env_builder(
    pytestconfig: Config,
    test_output_dir: Path,
    port_distributor: PortDistributor,
    mock_s3_server: MockS3Server,
    neon_binpath: Path,
    pg_distrib_dir: Path,
    pg_version: PgVersion,
    default_broker: NeonBroker,
    run_id: uuid.UUID,
    request: FixtureRequest,
    test_overlay_dir: Path,
    top_output_dir: Path,
) -> Iterator[NeonEnvBuilder]:
    """
    Fixture to create a Neon environment for test.

    To use, define 'neon_env_builder' fixture in your test to get access to the
    builder object. Set properties on it to describe the environment.
    Finally, initialize and start up the environment by calling
    neon_env_builder.init_start().

    After the initialization, you can launch compute nodes by calling
    the functions in the 'env.endpoints' factory object, stop/start the
    nodes, etc.
    """

    # Create the environment in the test-specific output dir
    repo_dir = os.path.join(test_output_dir, "repo")

    # Return the builder to the caller
    with NeonEnvBuilder(
        top_output_dir=top_output_dir,
        repo_dir=Path(repo_dir),
        port_distributor=port_distributor,
        mock_s3_server=mock_s3_server,
        neon_binpath=neon_binpath,
        pg_distrib_dir=pg_distrib_dir,
        pg_version=pg_version,
        broker=default_broker,
        run_id=run_id,
        preserve_database_files=pytestconfig.getoption("--preserve-database-files"),
        test_name=request.node.name,
        test_output_dir=test_output_dir,
        test_overlay_dir=test_overlay_dir,
    ) as builder:
        yield builder


@dataclass
class PageserverPort:
    pg: int
    http: int


CREATE_TIMELINE_ID_EXTRACTOR: re.Pattern = re.compile(  # type: ignore[type-arg]
    r"^Created timeline '(?P<timeline_id>[^']+)'", re.MULTILINE
)
TIMELINE_DATA_EXTRACTOR: re.Pattern = re.compile(  # type: ignore[type-arg]
    r"\s?(?P<branch_name>[^\s]+)\s\[(?P<timeline_id>[^\]]+)\]", re.MULTILINE
)


class AbstractNeonCli(abc.ABC):
    """
    A typed wrapper around an arbitrary Neon CLI tool.
    Supports a way to run arbitrary command directly via CLI.
    Do not use directly, use specific subclasses instead.
    """

    def __init__(self, env: NeonEnv):
        self.env = env

    COMMAND: str = cast(str, None)  # To be overwritten by the derived class.

    def raw_cli(
        self,
        arguments: List[str],
        extra_env_vars: Optional[Dict[str, str]] = None,
        check_return_code=True,
        timeout=None,
        local_binpath=False,
    ) -> "subprocess.CompletedProcess[str]":
        """
        Run the command with the specified arguments.

        Arguments must be in list form, e.g. ['pg', 'create']

        Return both stdout and stderr, which can be accessed as

        >>> result = env.neon_cli.raw_cli(...)
        >>> assert result.stderr == ""
        >>> log.info(result.stdout)

        If `check_return_code`, on non-zero exit code logs failure and raises.

        If `local_binpath` is true, then we are invoking a test utility
        """

        assert isinstance(arguments, list)
        assert isinstance(self.COMMAND, str)

        if local_binpath:
            # Test utility
            bin_neon = str(self.env.neon_local_binpath / self.COMMAND)
        else:
            # Normal binary
            bin_neon = str(self.env.neon_binpath / self.COMMAND)

        args = [bin_neon] + arguments
        log.info('Running command "{}"'.format(" ".join(args)))
        log.info(f'Running in "{self.env.repo_dir}"')

        env_vars = os.environ.copy()
        env_vars["NEON_REPO_DIR"] = str(self.env.repo_dir)
        env_vars["POSTGRES_DISTRIB_DIR"] = str(self.env.pg_distrib_dir)
        if self.env.rust_log_override is not None:
            env_vars["RUST_LOG"] = self.env.rust_log_override
        for extra_env_key, extra_env_value in (extra_env_vars or {}).items():
            env_vars[extra_env_key] = extra_env_value

        # Pass coverage settings
        var = "LLVM_PROFILE_FILE"
        val = os.environ.get(var)
        if val:
            env_vars[var] = val

        # Intercept CalledProcessError and print more info
        try:
            res = subprocess.run(
                args,
                env=env_vars,
                check=False,
                universal_newlines=True,
                stdout=subprocess.PIPE,
                stderr=subprocess.PIPE,
                timeout=timeout,
            )
        except subprocess.TimeoutExpired as e:
            if e.stderr:
                stderr = e.stderr.decode(errors="replace")
            else:
                stderr = ""

            if e.stdout:
                stdout = e.stdout.decode(errors="replace")
            else:
                stdout = ""

            log.warn(f"CLI timeout: stderr={stderr}, stdout={stdout}")
            raise

        indent = "  "
        if not res.returncode:
            stripped = res.stdout.strip()
            lines = stripped.splitlines()
            if len(lines) < 2:
                log.debug(f"Run {res.args} success: {stripped}")
            else:
                log.debug("Run %s success:\n%s" % (res.args, textwrap.indent(stripped, indent)))
        elif check_return_code:
            # this way command output will be in recorded and shown in CI in failure message
            indent = indent * 2
            msg = textwrap.dedent(
                """\
            Run %s failed:
              stdout:
            %s
              stderr:
            %s
            """
            )
            msg = msg % (
                res.args,
                textwrap.indent(res.stdout.strip(), indent),
                textwrap.indent(res.stderr.strip(), indent),
            )
            log.info(msg)
            raise RuntimeError(msg) from subprocess.CalledProcessError(
                res.returncode, res.args, res.stdout, res.stderr
            )
        return res


class NeonCli(AbstractNeonCli):
    """
    A typed wrapper around the `neon` CLI tool.
    Supports main commands via typed methods and a way to run arbitrary command directly via CLI.
    """

    COMMAND = "neon_local"

    def raw_cli(self, *args, **kwargs) -> subprocess.CompletedProcess[str]:
        kwargs["local_binpath"] = True
        return super().raw_cli(*args, **kwargs)

    def create_tenant(
        self,
        tenant_id: Optional[TenantId] = None,
        timeline_id: Optional[TimelineId] = None,
        conf: Optional[Dict[str, str]] = None,
        shard_count: Optional[int] = None,
        shard_stripe_size: Optional[int] = None,
        set_default: bool = False,
    ) -> Tuple[TenantId, TimelineId]:
        """
        Creates a new tenant, returns its id and its initial timeline's id.
        """
        tenant_id = tenant_id or TenantId.generate()
        timeline_id = timeline_id or TimelineId.generate()

        args = [
            "tenant",
            "create",
            "--tenant-id",
            str(tenant_id),
            "--timeline-id",
            str(timeline_id),
            "--pg-version",
            self.env.pg_version,
        ]
        if conf is not None:
            args.extend(
                chain.from_iterable(
                    product(["-c"], (f"{key}:{value}" for key, value in conf.items()))
                )
            )
        if set_default:
            args.append("--set-default")

        if shard_count is not None:
            args.extend(["--shard-count", str(shard_count)])

        if shard_stripe_size is not None:
            args.extend(["--shard-stripe-size", str(shard_stripe_size)])

        res = self.raw_cli(args)
        res.check_returncode()
        return tenant_id, timeline_id

    def set_default(self, tenant_id: TenantId):
        """
        Update default tenant for future operations that require tenant_id.
        """
        res = self.raw_cli(["tenant", "set-default", "--tenant-id", str(tenant_id)])
        res.check_returncode()

    def config_tenant(self, tenant_id: TenantId, conf: Dict[str, str]):
        """
        Update tenant config.
        """

        args = ["tenant", "config", "--tenant-id", str(tenant_id)]
        if conf is not None:
            args.extend(
                chain.from_iterable(
                    product(["-c"], (f"{key}:{value}" for key, value in conf.items()))
                )
            )

        res = self.raw_cli(args)
        res.check_returncode()

    def list_tenants(self) -> "subprocess.CompletedProcess[str]":
        res = self.raw_cli(["tenant", "list"])
        res.check_returncode()
        return res

    def create_timeline(
        self,
        new_branch_name: str,
        tenant_id: Optional[TenantId] = None,
        timeline_id: Optional[TimelineId] = None,
    ) -> TimelineId:
        cmd = [
            "timeline",
            "create",
            "--branch-name",
            new_branch_name,
            "--tenant-id",
            str(tenant_id or self.env.initial_tenant),
            "--pg-version",
            self.env.pg_version,
        ]

        if timeline_id is not None:
            cmd.extend(["--timeline-id", str(timeline_id)])

        res = self.raw_cli(cmd)
        res.check_returncode()

        matches = CREATE_TIMELINE_ID_EXTRACTOR.search(res.stdout)

        created_timeline_id = None
        if matches is not None:
            created_timeline_id = matches.group("timeline_id")

        return TimelineId(str(created_timeline_id))

    def create_branch(
        self,
        new_branch_name: str = DEFAULT_BRANCH_NAME,
        ancestor_branch_name: Optional[str] = None,
        tenant_id: Optional[TenantId] = None,
        ancestor_start_lsn: Optional[Lsn] = None,
    ) -> TimelineId:
        cmd = [
            "timeline",
            "branch",
            "--branch-name",
            new_branch_name,
            "--tenant-id",
            str(tenant_id or self.env.initial_tenant),
        ]
        if ancestor_branch_name is not None:
            cmd.extend(["--ancestor-branch-name", ancestor_branch_name])
        if ancestor_start_lsn is not None:
            cmd.extend(["--ancestor-start-lsn", str(ancestor_start_lsn)])

        res = self.raw_cli(cmd)
        res.check_returncode()

        matches = CREATE_TIMELINE_ID_EXTRACTOR.search(res.stdout)

        created_timeline_id = None
        if matches is not None:
            created_timeline_id = matches.group("timeline_id")

        if created_timeline_id is None:
            raise Exception("could not find timeline id after `neon timeline create` invocation")
        else:
            return TimelineId(str(created_timeline_id))

    def list_timelines(self, tenant_id: Optional[TenantId] = None) -> List[Tuple[str, TimelineId]]:
        """
        Returns a list of (branch_name, timeline_id) tuples out of parsed `neon timeline list` CLI output.
        """

        # main [b49f7954224a0ad25cc0013ea107b54b]
        # ┣━ @0/16B5A50: test_cli_branch_list_main [20f98c79111b9015d84452258b7d5540]
        res = self.raw_cli(
            ["timeline", "list", "--tenant-id", str(tenant_id or self.env.initial_tenant)]
        )
        timelines_cli = sorted(
            map(
                lambda branch_and_id: (branch_and_id[0], TimelineId(branch_and_id[1])),
                TIMELINE_DATA_EXTRACTOR.findall(res.stdout),
            )
        )
        return timelines_cli

    def init(
        self,
        config: Dict[str, Any],
        force: Optional[str] = None,
    ) -> "subprocess.CompletedProcess[str]":
        with tempfile.NamedTemporaryFile(mode="w+") as tmp:
            tmp.write(toml.dumps(config))
            tmp.flush()

            cmd = ["init", f"--config={tmp.name}", "--pg-version", self.env.pg_version]

            if force is not None:
                cmd.extend(["--force", force])

            storage = self.env.pageserver_remote_storage

            append_pageserver_param_overrides(
                params_to_update=cmd,
                remote_storage=storage,
                pageserver_config_override=self.env.pageserver_config_override,
            )

            s3_env_vars = None
            if isinstance(storage, S3Storage):
                s3_env_vars = storage.access_env_vars()
            res = self.raw_cli(cmd, extra_env_vars=s3_env_vars)
            res.check_returncode()
            return res

    def attachment_service_start(self):
        cmd = ["attachment_service", "start"]
        return self.raw_cli(cmd)

    def attachment_service_stop(self, immediate: bool):
        cmd = ["attachment_service", "stop"]
        if immediate:
            cmd.extend(["-m", "immediate"])
        return self.raw_cli(cmd)

    def pageserver_start(
        self,
        id: int,
        overrides: Tuple[str, ...] = (),
        extra_env_vars: Optional[Dict[str, str]] = None,
    ) -> "subprocess.CompletedProcess[str]":
        start_args = ["pageserver", "start", f"--id={id}", *overrides]
        storage = self.env.pageserver_remote_storage
        append_pageserver_param_overrides(
            params_to_update=start_args,
            remote_storage=storage,
            pageserver_config_override=self.env.pageserver_config_override,
        )

        if isinstance(storage, S3Storage):
            s3_env_vars = storage.access_env_vars()
            extra_env_vars = (extra_env_vars or {}) | s3_env_vars

        return self.raw_cli(start_args, extra_env_vars=extra_env_vars)

    def pageserver_stop(self, id: int, immediate=False) -> "subprocess.CompletedProcess[str]":
        cmd = ["pageserver", "stop", f"--id={id}"]
        if immediate:
            cmd.extend(["-m", "immediate"])

        log.info(f"Stopping pageserver with {cmd}")
        return self.raw_cli(cmd)

    def safekeeper_start(
        self, id: int, extra_opts: Optional[List[str]] = None
    ) -> "subprocess.CompletedProcess[str]":
        s3_env_vars = None
        if isinstance(self.env.safekeepers_remote_storage, S3Storage):
            s3_env_vars = self.env.safekeepers_remote_storage.access_env_vars()

        if extra_opts is not None:
            extra_opts = [f"-e={opt}" for opt in extra_opts]
        else:
            extra_opts = []
        return self.raw_cli(
            ["safekeeper", "start", str(id), *extra_opts], extra_env_vars=s3_env_vars
        )

    def safekeeper_stop(
        self, id: Optional[int] = None, immediate=False
    ) -> "subprocess.CompletedProcess[str]":
        args = ["safekeeper", "stop"]
        if id is not None:
            args.append(str(id))
        if immediate:
            args.extend(["-m", "immediate"])
        return self.raw_cli(args)

    def endpoint_create(
        self,
        branch_name: str,
        pg_port: int,
        http_port: int,
        endpoint_id: Optional[str] = None,
        tenant_id: Optional[TenantId] = None,
        hot_standby: bool = False,
        lsn: Optional[Lsn] = None,
        pageserver_id: Optional[int] = None,
    ) -> "subprocess.CompletedProcess[str]":
        args = [
            "endpoint",
            "create",
            "--tenant-id",
            str(tenant_id or self.env.initial_tenant),
            "--branch-name",
            branch_name,
            "--pg-version",
            self.env.pg_version,
        ]
        if lsn is not None:
            args.extend(["--lsn", str(lsn)])
        if pg_port is not None:
            args.extend(["--pg-port", str(pg_port)])
        if http_port is not None:
            args.extend(["--http-port", str(http_port)])
        if endpoint_id is not None:
            args.append(endpoint_id)
        if hot_standby:
            args.extend(["--hot-standby", "true"])
        if pageserver_id is not None:
            args.extend(["--pageserver-id", str(pageserver_id)])

        res = self.raw_cli(args)
        res.check_returncode()
        return res

    def endpoint_start(
        self,
        endpoint_id: str,
        safekeepers: Optional[List[int]] = None,
        remote_ext_config: Optional[str] = None,
        pageserver_id: Optional[int] = None,
    ) -> "subprocess.CompletedProcess[str]":
        args = [
            "endpoint",
            "start",
        ]
        if remote_ext_config is not None:
            args.extend(["--remote-ext-config", remote_ext_config])

        if safekeepers is not None:
            args.extend(["--safekeepers", (",".join(map(str, safekeepers)))])
        if endpoint_id is not None:
            args.append(endpoint_id)
        if pageserver_id is not None:
            args.extend(["--pageserver-id", str(pageserver_id)])

        res = self.raw_cli(args)
        res.check_returncode()
        return res

    def endpoint_reconfigure(
        self,
        endpoint_id: str,
        tenant_id: Optional[TenantId] = None,
        pageserver_id: Optional[int] = None,
        check_return_code=True,
    ) -> "subprocess.CompletedProcess[str]":
        args = ["endpoint", "reconfigure", endpoint_id]
        if tenant_id is not None:
            args.extend(["--tenant-id", str(tenant_id)])
        if pageserver_id is not None:
            args.extend(["--pageserver-id", str(pageserver_id)])
        return self.raw_cli(args, check_return_code=check_return_code)

    def endpoint_stop(
        self,
        endpoint_id: str,
        destroy=False,
        check_return_code=True,
    ) -> "subprocess.CompletedProcess[str]":
        args = [
            "endpoint",
            "stop",
        ]
        if destroy:
            args.append("--destroy")
        if endpoint_id is not None:
            args.append(endpoint_id)

        return self.raw_cli(args, check_return_code=check_return_code)

    def map_branch(
        self, name: str, tenant_id: TenantId, timeline_id: TimelineId
    ) -> "subprocess.CompletedProcess[str]":
        """
        Map tenant id and timeline id to a neon_local branch name. They do not have to exist.
        Usually needed when creating branches via PageserverHttpClient and not neon_local.

        After creating a name mapping, you can use EndpointFactory.create_start
        with this registered branch name.
        """
        args = [
            "mappings",
            "map",
            "--branch-name",
            name,
            "--tenant-id",
            str(tenant_id),
            "--timeline-id",
            str(timeline_id),
        ]

        return self.raw_cli(args, check_return_code=True)

    def tenant_migrate(
        self, tenant_shard_id: TenantShardId, new_pageserver: int, timeout_secs: Optional[int]
    ):
        args = [
            "tenant",
            "migrate",
            "--tenant-id",
            str(tenant_shard_id),
            "--id",
            str(new_pageserver),
        ]
        return self.raw_cli(args, check_return_code=True, timeout=timeout_secs)

    def start(self, check_return_code=True) -> "subprocess.CompletedProcess[str]":
        return self.raw_cli(["start"], check_return_code=check_return_code)

    def stop(self, check_return_code=True) -> "subprocess.CompletedProcess[str]":
        return self.raw_cli(["stop"], check_return_code=check_return_code)


class WalCraft(AbstractNeonCli):
    """
    A typed wrapper around the `wal_craft` CLI tool.
    Supports main commands via typed methods and a way to run arbitrary command directly via CLI.
    """

    COMMAND = "wal_craft"

    def postgres_config(self) -> List[str]:
        res = self.raw_cli(["print-postgres-config"])
        res.check_returncode()
        return res.stdout.split("\n")

    def in_existing(self, type: str, connection: str) -> None:
        res = self.raw_cli(["in-existing", type, connection])
        res.check_returncode()


class ComputeCtl(AbstractNeonCli):
    """
    A typed wrapper around the `compute_ctl` CLI tool.
    """

    COMMAND = "compute_ctl"


class Pagectl(AbstractNeonCli):
    """
    A typed wrapper around the `pagectl` utility CLI tool.
    """

    COMMAND = "pagectl"

    def dump_index_part(self, path: Path) -> IndexPartDump:
        res = self.raw_cli(["index-part", "dump", str(path)])
        res.check_returncode()
        parsed = json.loads(res.stdout)
        return IndexPartDump.from_json(parsed)


class NeonAttachmentService:
    def __init__(self, env: NeonEnv, auth_enabled):
        self.env = env
        self.running = False
        self.auth_enabled = auth_enabled

    def start(self):
        assert not self.running
        self.env.neon_cli.attachment_service_start()
        self.running = True
        return self

    def stop(self, immediate: bool = False) -> "NeonAttachmentService":
        if self.running:
            self.env.neon_cli.attachment_service_stop(immediate)
            self.running = False
        return self

    def request(self, method, *args, **kwargs) -> requests.Response:
        kwargs["headers"] = self.headers()
        return requests.request(method, *args, **kwargs)

    def headers(self) -> Dict[str, str]:
        headers = {}
        if self.auth_enabled:
            jwt_token = self.env.auth_keys.generate_pageserver_token()
            headers["Authorization"] = f"Bearer {jwt_token}"

        return headers

    def attach_hook_issue(
        self, tenant_shard_id: Union[TenantId, TenantShardId], pageserver_id: int
    ) -> int:
        response = self.request(
            "POST",
            f"{self.env.control_plane_api}/attach-hook",
            json={"tenant_shard_id": str(tenant_shard_id), "node_id": pageserver_id},
            headers=self.headers(),
        )
        response.raise_for_status()
        gen = response.json()["gen"]
        assert isinstance(gen, int)
        return gen

    def attach_hook_drop(self, tenant_shard_id: Union[TenantId, TenantShardId]):
        response = self.request(
            "POST",
            f"{self.env.control_plane_api}/attach-hook",
            json={"tenant_shard_id": str(tenant_shard_id), "node_id": None},
            headers=self.headers(),
        )
        response.raise_for_status()

    def inspect(self, tenant_shard_id: Union[TenantId, TenantShardId]) -> Optional[tuple[int, int]]:
        """
        :return: 2-tuple of (generation, pageserver id), or None if unknown
        """
        response = self.request(
            "POST",
            f"{self.env.control_plane_api}/inspect",
            json={"tenant_shard_id": str(tenant_shard_id)},
            headers=self.headers(),
        )
        response.raise_for_status()
        json = response.json()
        log.info(f"Response: {json}")
        if json["attachment"]:
            # Explicit int() to make python type linter happy
            return (int(json["attachment"][0]), int(json["attachment"][1]))
        else:
            return None

    def node_register(self, node: NeonPageserver):
        body = {
            "node_id": int(node.id),
            "listen_http_addr": "localhost",
            "listen_http_port": node.service_port.http,
        }
        log.info(f"node_register({body})")
        self.request(
            "POST", f"{self.env.control_plane_api}/node", json=body, headers=self.headers()
        ).raise_for_status()

    def tenant_create(
        self,
        tenant_id: TenantId,
        shard_count: Optional[int] = None,
        shard_stripe_size: Optional[int] = None,
        tenant_config: Optional[Dict[Any, Any]] = None,
    ):
        body: Dict[str, Any] = {"new_tenant_id": str(tenant_id)}

        if shard_count is not None:
            shard_params = {"count": shard_count}
            if shard_stripe_size is not None:
                shard_params["stripe_size"] = shard_stripe_size

            body["shard_parameters"] = shard_params

        if tenant_config is not None:
            for k, v in tenant_config.items():
                body[k] = v

        response = self.request("POST", f"{self.env.control_plane_api}/tenant", json=body)
        response.raise_for_status()
        log.info(f"tenant_create success: {response.json()}")

    def tenant_timeline_create(self, tenant_id: TenantId, timeline_id: TimelineId):
        body: Dict[str, Any] = {"new_timeline_id": str(timeline_id)}

        response = self.request(
            "POST", f"{self.env.control_plane_api}/tenant/{tenant_id}/timeline", json=body
        )
        response.raise_for_status()
        log.info(f"tenant_timeline_create success: {response.json()}")

    def locate(self, tenant_id: TenantId) -> list[dict[str, Any]]:
        response = self.request("GET", f"{self.env.control_plane_api}/tenant/{tenant_id}/locate")
        response.raise_for_status()
        body = response.json()
        shards: list[dict[str, Any]] = body["shards"]
        return shards

    def tenant_shard_split(self, tenant_id: TenantId, shard_count: int) -> list[TenantShardId]:
        response = self.request(
            "PUT",
            f"{self.env.control_plane_api}/tenant/{tenant_id}/shard_split",
            json={"new_shard_count": shard_count},
        )
        response.raise_for_status()
        body = response.json()
        log.info(f"tenant_shard_split success: {body}")
        shards: list[TenantShardId] = body["new_shards"]
        return shards

    def tenant_shard_migrate(self, tenant_shard_id: TenantShardId, dest_ps_id: int):
        response = self.request(
            "PUT",
            f"{self.env.control_plane_api}/tenant/{tenant_shard_id}/migrate",
            json={"tenant_shard_id": str(tenant_shard_id), "node_id": dest_ps_id},
        )
        response.raise_for_status()
        log.info(f"Migrated tenant {tenant_shard_id} to pageserver {dest_ps_id}")
        assert self.env.get_tenant_pageserver(tenant_shard_id).id == dest_ps_id

    def __enter__(self) -> "NeonAttachmentService":
        return self

    def __exit__(
        self,
        exc_type: Optional[Type[BaseException]],
        exc: Optional[BaseException],
        tb: Optional[TracebackType],
    ):
        self.stop(immediate=True)


class NeonPageserver(PgProtocol):
    """
    An object representing a running pageserver.
    """

    TEMP_FILE_SUFFIX = "___temp"

    def __init__(
        self, env: NeonEnv, id: int, port: PageserverPort, config_override: Optional[str] = None
    ):
        super().__init__(host="localhost", port=port.pg, user="cloud_admin")
        self.env = env
        self.id = id
        self.running = False
        self.service_port = port
        self.config_override = config_override
        self.version = env.get_binary_version("pageserver")

        # After a test finishes, we will scrape the log to see if there are any
        # unexpected error messages. If your test expects an error, add it to
        # 'allowed_errors' in the test with something like:
        #
        # env.pageserver.allowed_errors.append(".*could not open garage door.*")
        #
        # The entries in the list are regular experessions.
        self.allowed_errors: List[str] = list(DEFAULT_PAGESERVER_ALLOWED_ERRORS)

    def timeline_dir(self, tenant_id: TenantId, timeline_id: Optional[TimelineId] = None) -> Path:
        """Get a timeline directory's path based on the repo directory of the test environment"""
        if timeline_id is None:
            return self.tenant_dir(tenant_id) / "timelines"
        return self.tenant_dir(tenant_id) / "timelines" / str(timeline_id)

    def tenant_dir(
        self,
        tenant_id: Optional[TenantId] = None,
    ) -> Path:
        """Get a tenant directory's path based on the repo directory of the test environment"""
        if tenant_id is None:
            return self.workdir / "tenants"
        return self.workdir / "tenants" / str(tenant_id)

    def start(
        self,
        overrides: Tuple[str, ...] = (),
        extra_env_vars: Optional[Dict[str, str]] = None,
    ) -> "NeonPageserver":
        """
        Start the page server.
        `overrides` allows to add some config to this pageserver start.
        Returns self.
        """
        assert self.running is False

        self.env.neon_cli.pageserver_start(
            self.id, overrides=overrides, extra_env_vars=extra_env_vars
        )
        self.running = True
        return self

    def stop(self, immediate: bool = False) -> "NeonPageserver":
        """
        Stop the page server.
        Returns self.
        """
        if self.running:
            self.env.neon_cli.pageserver_stop(self.id, immediate)
            self.running = False
        return self

    def restart(self, immediate: bool = False):
        """
        High level wrapper for restart: restarts the process, and waits for
        tenant state to stabilize.
        """
        self.stop(immediate=immediate)
        self.start()
        self.quiesce_tenants()

    def quiesce_tenants(self):
        """
        Wait for all tenants to enter a stable state (Active or Broken)

        Call this after restarting the pageserver, or after attaching a tenant,
        to ensure that it is ready for use.
        """

        stable_states = {"Active", "Broken"}

        client = self.http_client()

        def complete():
            log.info("Checking tenants...")
            tenants = client.tenant_list()
            log.info(f"Tenant list: {tenants}...")
            any_unstable = any((t["state"]["slug"] not in stable_states) for t in tenants)
            if any_unstable:
                for t in tenants:
                    log.info(f"Waiting for tenant {t['id']} in state {t['state']['slug']}")
            log.info(f"any_unstable={any_unstable}")
            assert not any_unstable

        wait_until(20, 0.5, complete)

    def __enter__(self) -> "NeonPageserver":
        return self

    def __exit__(
        self,
        exc_type: Optional[Type[BaseException]],
        exc: Optional[BaseException],
        tb: Optional[TracebackType],
    ):
        self.stop(immediate=True)

    def is_testing_enabled_or_skip(self):
        if '"testing"' not in self.version:
            pytest.skip("pageserver was built without 'testing' feature")

    def http_client(
        self, auth_token: Optional[str] = None, retries: Optional[Retry] = None
    ) -> PageserverHttpClient:
        return PageserverHttpClient(
            port=self.service_port.http,
            auth_token=auth_token,
            is_testing_enabled_or_skip=self.is_testing_enabled_or_skip,
            retries=retries,
        )

    @property
    def workdir(self) -> Path:
        return self.env.repo_dir / f"pageserver_{self.id}"

    def assert_no_errors(self):
        logfile = self.workdir / "pageserver.log"
        if not logfile.exists():
            log.warning(f"Skipping log check: {logfile} does not exist")
            return

        with logfile.open("r") as f:
            errors = scan_pageserver_log_for_errors(f, self.allowed_errors)

        for _lineno, error in errors:
            log.info(f"not allowed error: {error.strip()}")

        assert not errors

    def assert_no_metric_errors(self):
        """
        Certain metrics should _always_ be zero: they track conditions that indicate a bug.
        """
        if not self.running:
            log.info(f"Skipping metrics check on pageserver {self.id}, it is not running")
            return

        for metric in [
            "pageserver_tenant_manager_unexpected_errors_total",
            "pageserver_deletion_queue_unexpected_errors_total",
        ]:
            value = self.http_client().get_metric_value(metric)
            assert value == 0, f"Nonzero {metric} == {value}"

    def log_contains(self, pattern: str) -> Optional[str]:
        """Check that the pageserver log contains a line that matches the given regex"""
        logfile = self.workdir / "pageserver.log"
        if not logfile.exists():
            log.warning(f"Skipping log check: {logfile} does not exist")
            return None

        contains_re = re.compile(pattern)

        # XXX: Our rust logging machinery buffers the messages, so if you
        # call this function immediately after it's been logged, there is
        # no guarantee it is already present in the log file. This hasn't
        # been a problem in practice, our python tests are not fast enough
        # to hit that race condition.
        with logfile.open("r") as f:
            for line in f:
                if contains_re.search(line):
                    # found it!
                    return line

        return None

    def tenant_attach(
        self,
        tenant_id: TenantId,
        config: None | Dict[str, Any] = None,
        config_null: bool = False,
        generation: Optional[int] = None,
    ):
        """
        Tenant attachment passes through here to acquire a generation number before proceeding
        to call into the pageserver HTTP client.
        """
        client = self.http_client()
        if generation is None:
            generation = self.env.attachment_service.attach_hook_issue(tenant_id, self.id)
        return client.tenant_attach(
            tenant_id,
            config,
            config_null,
            generation=generation,
        )

    def tenant_detach(self, tenant_id: TenantId):
        self.env.attachment_service.attach_hook_drop(tenant_id)

        client = self.http_client()
        return client.tenant_detach(tenant_id)

    def tenant_location_configure(self, tenant_id: TenantId, config: dict[str, Any], **kwargs):
        if config["mode"].startswith("Attached") and "generation" not in config:
            config["generation"] = self.env.attachment_service.attach_hook_issue(tenant_id, self.id)

        client = self.http_client()
        return client.tenant_location_conf(tenant_id, config, **kwargs)

    def read_tenant_location_conf(self, tenant_id: TenantId) -> dict[str, Any]:
        path = self.tenant_dir(tenant_id) / "config-v1"
        log.info(f"Reading location conf from {path}")
        bytes = open(path, "r").read()
        try:
            decoded: dict[str, Any] = toml.loads(bytes)
            return decoded
        except:
            log.error(f"Failed to decode LocationConf, raw content ({len(bytes)} bytes): {bytes}")
            raise

    def tenant_create(
        self,
        tenant_id: TenantId,
        conf: Optional[Dict[str, Any]] = None,
        auth_token: Optional[str] = None,
        generation: Optional[int] = None,
    ) -> TenantId:
        if generation is None:
            generation = self.env.attachment_service.attach_hook_issue(tenant_id, self.id)
        client = self.http_client(auth_token=auth_token)
        return client.tenant_create(tenant_id, conf, generation=generation)

    def tenant_load(self, tenant_id: TenantId):
        client = self.http_client()
        return client.tenant_load(
            tenant_id, generation=self.env.attachment_service.attach_hook_issue(tenant_id, self.id)
        )


def append_pageserver_param_overrides(
    params_to_update: List[str],
    remote_storage: Optional[RemoteStorage],
    pageserver_config_override: Optional[str] = None,
):
    if remote_storage is not None:
        remote_storage_toml_table = remote_storage_to_toml_inline_table(remote_storage)

        params_to_update.append(
            f"--pageserver-config-override=remote_storage={remote_storage_toml_table}"
        )
    else:
        params_to_update.append('--pageserver-config-override=remote_storage=""')

    env_overrides = os.getenv("NEON_PAGESERVER_OVERRIDES")
    if env_overrides is not None:
        params_to_update += [
            f"--pageserver-config-override={o.strip()}" for o in env_overrides.split(";")
        ]

    if pageserver_config_override is not None:
        params_to_update += [
            f"--pageserver-config-override={o.strip()}"
            for o in pageserver_config_override.split(";")
        ]


class PgBin:
    """A helper class for executing postgres binaries"""

    def __init__(self, log_dir: Path, pg_distrib_dir: Path, pg_version: PgVersion):
        self.log_dir = log_dir
        self.pg_version = pg_version
        self.pg_bin_path = pg_distrib_dir / pg_version.v_prefixed / "bin"
        self.pg_lib_dir = pg_distrib_dir / pg_version.v_prefixed / "lib"
        self.env = os.environ.copy()
        self.env["LD_LIBRARY_PATH"] = str(self.pg_lib_dir)

    def _fixpath(self, command: List[str]):
        if "/" not in str(command[0]):
            command[0] = str(self.pg_bin_path / command[0])

    def _build_env(self, env_add: Optional[Env]) -> Env:
        if env_add is None:
            return self.env
        env = self.env.copy()
        env.update(env_add)
        return env

    def run(self, command: List[str], env: Optional[Env] = None, cwd: Optional[str] = None):
        """
        Run one of the postgres binaries.

        The command should be in list form, e.g. ['pgbench', '-p', '55432']

        All the necessary environment variables will be set.

        If the first argument (the command name) doesn't include a path (no '/'
        characters present), then it will be edited to include the correct path.

        If you want stdout/stderr captured to files, use `run_capture` instead.
        """

        self._fixpath(command)
        log.info(f"Running command '{' '.join(command)}'")
        env = self._build_env(env)
        subprocess.run(command, env=env, cwd=cwd, check=True)

    def run_capture(
        self,
        command: List[str],
        env: Optional[Env] = None,
        cwd: Optional[str] = None,
        with_command_header=True,
        **popen_kwargs: Any,
    ) -> str:
        """
        Run one of the postgres binaries, with stderr and stdout redirected to a file.

        This is just like `run`, but for chatty programs. Returns basepath for files
        with captured output.
        """

        self._fixpath(command)
        log.info(f"Running command '{' '.join(command)}'")
        env = self._build_env(env)
        base_path, _, _ = subprocess_capture(
            self.log_dir,
            command,
            env=env,
            cwd=cwd,
            check=True,
            with_command_header=with_command_header,
            **popen_kwargs,
        )
        return base_path


@pytest.fixture(scope="function")
def pg_bin(test_output_dir: Path, pg_distrib_dir: Path, pg_version: PgVersion) -> PgBin:
    return PgBin(test_output_dir, pg_distrib_dir, pg_version)


class VanillaPostgres(PgProtocol):
    def __init__(self, pgdatadir: Path, pg_bin: PgBin, port: int, init: bool = True):
        super().__init__(host="localhost", port=port, dbname="postgres")
        self.pgdatadir = pgdatadir
        self.pg_bin = pg_bin
        self.running = False
        if init:
            self.pg_bin.run_capture(["initdb", "-D", str(pgdatadir)])
        self.configure([f"port = {port}\n"])

    def enable_tls(self):
        assert not self.running
        # generate self-signed certificate
        subprocess.run(
            [
                "openssl",
                "req",
                "-new",
                "-x509",
                "-days",
                "365",
                "-nodes",
                "-text",
                "-out",
                self.pgdatadir / "server.crt",
                "-keyout",
                self.pgdatadir / "server.key",
                "-subj",
                "/CN=localhost",
            ]
        )
        # configure postgresql.conf
        self.configure(
            [
                "ssl = on",
                "ssl_cert_file = 'server.crt'",
                "ssl_key_file = 'server.key'",
            ]
        )

    def configure(self, options: List[str]):
        """Append lines into postgresql.conf file."""
        assert not self.running
        with open(os.path.join(self.pgdatadir, "postgresql.conf"), "a") as conf_file:
            conf_file.write("\n".join(options))

    def edit_hba(self, hba: List[str]):
        """Prepend hba lines into pg_hba.conf file."""
        assert not self.running
        with open(os.path.join(self.pgdatadir, "pg_hba.conf"), "r+") as conf_file:
            data = conf_file.read()
            conf_file.seek(0)
            conf_file.write("\n".join(hba) + "\n")
            conf_file.write(data)

    def start(self, log_path: Optional[str] = None):
        assert not self.running
        self.running = True

        log_path = log_path or os.path.join(self.pgdatadir, "pg.log")

        self.pg_bin.run_capture(
            ["pg_ctl", "-w", "-D", str(self.pgdatadir), "-l", log_path, "start"]
        )

    def stop(self):
        assert self.running
        self.running = False
        self.pg_bin.run_capture(["pg_ctl", "-w", "-D", str(self.pgdatadir), "stop"])

    def get_subdir_size(self, subdir) -> int:
        """Return size of pgdatadir subdirectory in bytes."""
        return get_dir_size(os.path.join(self.pgdatadir, subdir))

    def __enter__(self) -> "VanillaPostgres":
        return self

    def __exit__(
        self,
        exc_type: Optional[Type[BaseException]],
        exc: Optional[BaseException],
        tb: Optional[TracebackType],
    ):
        if self.running:
            self.stop()


@pytest.fixture(scope="function")
def vanilla_pg(
    test_output_dir: Path,
    port_distributor: PortDistributor,
    pg_distrib_dir: Path,
    pg_version: PgVersion,
) -> Iterator[VanillaPostgres]:
    pgdatadir = test_output_dir / "pgdata-vanilla"
    pg_bin = PgBin(test_output_dir, pg_distrib_dir, pg_version)
    port = port_distributor.get_port()
    with VanillaPostgres(pgdatadir, pg_bin, port) as vanilla_pg:
        yield vanilla_pg


class RemotePostgres(PgProtocol):
    def __init__(self, pg_bin: PgBin, remote_connstr: str):
        super().__init__(**parse_dsn(remote_connstr))
        self.pg_bin = pg_bin
        # The remote server is assumed to be running already
        self.running = True

    def configure(self, options: List[str]):
        raise Exception("cannot change configuration of remote Posgres instance")

    def start(self):
        raise Exception("cannot start a remote Postgres instance")

    def stop(self):
        raise Exception("cannot stop a remote Postgres instance")

    def get_subdir_size(self, subdir) -> int:
        # TODO: Could use the server's Generic File Access functions if superuser.
        # See https://www.postgresql.org/docs/14/functions-admin.html#FUNCTIONS-ADMIN-GENFILE
        raise Exception("cannot get size of a Postgres instance")

    def __enter__(self) -> "RemotePostgres":
        return self

    def __exit__(
        self,
        exc_type: Optional[Type[BaseException]],
        exc: Optional[BaseException],
        tb: Optional[TracebackType],
    ):
        # do nothing
        pass


@pytest.fixture(scope="function")
def remote_pg(
    test_output_dir: Path, pg_distrib_dir: Path, pg_version: PgVersion
) -> Iterator[RemotePostgres]:
    pg_bin = PgBin(test_output_dir, pg_distrib_dir, pg_version)

    connstr = os.getenv("BENCHMARK_CONNSTR")
    if connstr is None:
        raise ValueError("no connstr provided, use BENCHMARK_CONNSTR environment variable")

    host = parse_dsn(connstr).get("host", "")
    is_neon = host.endswith(".neon.build")

    start_ms = int(datetime.utcnow().timestamp() * 1000)
    with RemotePostgres(pg_bin, connstr) as remote_pg:
        if is_neon:
            timeline_id = TimelineId(remote_pg.safe_psql("SHOW neon.timeline_id")[0][0])

        yield remote_pg

    end_ms = int(datetime.utcnow().timestamp() * 1000)
    if is_neon:
        # Add 10s margin to the start and end times
        allure_add_grafana_links(
            host,
            timeline_id,
            start_ms - 10_000,
            end_ms + 10_000,
        )


class PSQL:
    """
    Helper class to make it easier to run psql in the proxy tests.
    Copied and modified from PSQL from cloud/tests_e2e/common/psql.py
    """

    path: str
    database_url: str

    def __init__(
        self,
        path: str = "psql",
        host: str = "127.0.0.1",
        port: int = 5432,
    ):
        assert shutil.which(path)

        self.path = path
        self.database_url = f"postgres://{host}:{port}/main?options=project%3Dgeneric-project-name"

    async def run(self, query: Optional[str] = None) -> asyncio.subprocess.Process:
        run_args = [self.path, "--no-psqlrc", "--quiet", "--tuples-only", self.database_url]
        if query is not None:
            run_args += ["--command", query]

        log.info(f"Run psql: {subprocess.list2cmdline(run_args)}")
        return await asyncio.create_subprocess_exec(
            *run_args,
            stdout=subprocess.PIPE,
            stderr=subprocess.PIPE,
            env={"LC_ALL": "C", **os.environ},  # one locale to rule them all
        )


class NeonProxy(PgProtocol):
    link_auth_uri: str = "http://dummy-uri"

    class AuthBackend(abc.ABC):
        """All auth backends must inherit from this class"""

        @property
        def default_conn_url(self) -> Optional[str]:
            return None

        @abc.abstractmethod
        def extra_args(self) -> list[str]:
            pass

    class Link(AuthBackend):
        def extra_args(self) -> list[str]:
            return [
                # Link auth backend params
                *["--auth-backend", "link"],
                *["--uri", NeonProxy.link_auth_uri],
                *["--allow-self-signed-compute", "true"],
            ]

    class Console(AuthBackend):
        def __init__(self, endpoint: str, fixed_rate_limit: Optional[int] = None):
            self.endpoint = endpoint
            self.fixed_rate_limit = fixed_rate_limit

        def extra_args(self) -> list[str]:
            args = [
                # Console auth backend params
                *["--auth-backend", "console"],
                *["--auth-endpoint", self.endpoint],
                *["--sql-over-http-pool-opt-in", "false"],
            ]
            if self.fixed_rate_limit is not None:
                args += [
                    *["--disable-dynamic-rate-limiter", "false"],
                    *["--rate-limit-algorithm", "aimd"],
                    *["--initial-limit", str(1)],
                    *["--rate-limiter-timeout", "1s"],
                    *["--aimd-min-limit", "0"],
                    *["--aimd-increase-by", "1"],
                    *["--wake-compute-cache", "size=0"],  # Disable cache to test rate limiter.
                ]
            return args

    @dataclass(frozen=True)
    class Postgres(AuthBackend):
        pg_conn_url: str

        @property
        def default_conn_url(self) -> Optional[str]:
            return self.pg_conn_url

        def extra_args(self) -> list[str]:
            return [
                # Postgres auth backend params
                *["--auth-backend", "postgres"],
                *["--auth-endpoint", self.pg_conn_url],
            ]

    def __init__(
        self,
        neon_binpath: Path,
        test_output_dir: Path,
        proxy_port: int,
        http_port: int,
        mgmt_port: int,
        external_http_port: int,
        auth_backend: NeonProxy.AuthBackend,
        metric_collection_endpoint: Optional[str] = None,
        metric_collection_interval: Optional[str] = None,
    ):
        host = "127.0.0.1"
        domain = "proxy.localtest.me"  # resolves to 127.0.0.1
        super().__init__(dsn=auth_backend.default_conn_url, host=domain, port=proxy_port)

        self.domain = domain
        self.host = host
        self.http_port = http_port
        self.external_http_port = external_http_port
        self.neon_binpath = neon_binpath
        self.test_output_dir = test_output_dir
        self.proxy_port = proxy_port
        self.mgmt_port = mgmt_port
        self.auth_backend = auth_backend
        self.metric_collection_endpoint = metric_collection_endpoint
        self.metric_collection_interval = metric_collection_interval
        self._popen: Optional[subprocess.Popen[bytes]] = None

    def start(self) -> NeonProxy:
        assert self._popen is None

        # generate key of it doesn't exist
        crt_path = self.test_output_dir / "proxy.crt"
        key_path = self.test_output_dir / "proxy.key"

        if not key_path.exists():
            r = subprocess.run(
                [
                    "openssl",
                    "req",
                    "-new",
                    "-x509",
                    "-days",
                    "365",
                    "-nodes",
                    "-text",
                    "-out",
                    str(crt_path),
                    "-keyout",
                    str(key_path),
                    "-subj",
                    "/CN=*.localtest.me",
                    "-addext",
                    "subjectAltName = DNS:*.localtest.me",
                ]
            )
            assert r.returncode == 0

        args = [
            str(self.neon_binpath / "proxy"),
            *["--http", f"{self.host}:{self.http_port}"],
            *["--proxy", f"{self.host}:{self.proxy_port}"],
            *["--mgmt", f"{self.host}:{self.mgmt_port}"],
            *["--wss", f"{self.host}:{self.external_http_port}"],
            *["-c", str(crt_path)],
            *["-k", str(key_path)],
            *self.auth_backend.extra_args(),
        ]

        if (
            self.metric_collection_endpoint is not None
            and self.metric_collection_interval is not None
        ):
            args += [
                *["--metric-collection-endpoint", self.metric_collection_endpoint],
                *["--metric-collection-interval", self.metric_collection_interval],
            ]

        logfile = open(self.test_output_dir / "proxy.log", "w")
        self._popen = subprocess.Popen(args, stdout=logfile, stderr=logfile)
        self._wait_until_ready()
        return self

    # Sends SIGTERM to the proxy if it has been started
    def terminate(self):
        if self._popen:
            self._popen.terminate()

    # Waits for proxy to exit if it has been opened with a default timeout of
    # two seconds. Raises subprocess.TimeoutExpired if the proxy does not exit in time.
    def wait_for_exit(self, timeout=2):
        if self._popen:
            self._popen.wait(timeout=2)

    @backoff.on_exception(backoff.expo, requests.exceptions.RequestException, max_time=10)
    def _wait_until_ready(self):
        requests.get(f"http://{self.host}:{self.http_port}/v1/status")

    def http_query(self, query, args, **kwargs):
        # TODO maybe use default values if not provided
        user = kwargs["user"]
        password = kwargs["password"]
        expected_code = kwargs.get("expected_code")

        connstr = f"postgresql://{user}:{password}@{self.domain}:{self.proxy_port}/postgres"
        response = requests.post(
            f"https://{self.domain}:{self.external_http_port}/sql",
            data=json.dumps({"query": query, "params": args}),
            headers={
                "Content-Type": "application/sql",
                "Neon-Connection-String": connstr,
                "Neon-Pool-Opt-In": "true",
            },
            verify=str(self.test_output_dir / "proxy.crt"),
        )

        if expected_code is not None:
            assert response.status_code == kwargs["expected_code"], f"response: {response.json()}"
        return response.json()

    def get_metrics(self) -> str:
        request_result = requests.get(f"http://{self.host}:{self.http_port}/metrics")
        request_result.raise_for_status()
        return request_result.text

    @staticmethod
    def get_session_id(uri_prefix, uri_line):
        assert uri_prefix in uri_line

        url_parts = urlparse(uri_line)
        psql_session_id = url_parts.path[1:]
        assert psql_session_id.isalnum(), "session_id should only contain alphanumeric chars"

        return psql_session_id

    @staticmethod
    async def find_auth_link(link_auth_uri, proc):
        for _ in range(100):
            line = (await proc.stderr.readline()).decode("utf-8").strip()
            log.info(f"psql line: {line}")
            if link_auth_uri in line:
                log.info(f"SUCCESS, found auth url: {line}")
                return line

    def __enter__(self) -> NeonProxy:
        return self

    def __exit__(
        self,
        exc_type: Optional[Type[BaseException]],
        exc: Optional[BaseException],
        tb: Optional[TracebackType],
    ):
        if self._popen is not None:
            self._popen.terminate()
            try:
                self._popen.wait(timeout=5)
            except subprocess.TimeoutExpired:
                log.warning("failed to gracefully terminate proxy; killing")
                self._popen.kill()

    @staticmethod
    async def activate_link_auth(
        local_vanilla_pg, proxy_with_metric_collector, psql_session_id, create_user=True
    ):
        pg_user = "proxy"

        if create_user:
            log.info("creating a new user for link auth test")
            local_vanilla_pg.enable_tls()
            local_vanilla_pg.start()
            local_vanilla_pg.safe_psql(f"create user {pg_user} with login superuser")

        db_info = json.dumps(
            {
                "session_id": psql_session_id,
                "result": {
                    "Success": {
                        "host": local_vanilla_pg.default_options["host"],
                        "port": local_vanilla_pg.default_options["port"],
                        "dbname": local_vanilla_pg.default_options["dbname"],
                        "user": pg_user,
                        "aux": {
                            "project_id": "test_project_id",
                            "endpoint_id": "test_endpoint_id",
                            "branch_id": "test_branch_id",
                        },
                    }
                },
            }
        )

        log.info("sending session activation message")
        psql = await PSQL(
            host=proxy_with_metric_collector.host,
            port=proxy_with_metric_collector.mgmt_port,
        ).run(db_info)
        assert psql.stdout is not None
        out = (await psql.stdout.read()).decode("utf-8").strip()
        assert out == "ok"


@pytest.fixture(scope="function")
def link_proxy(
    port_distributor: PortDistributor, neon_binpath: Path, test_output_dir: Path
) -> Iterator[NeonProxy]:
    """Neon proxy that routes through link auth."""

    http_port = port_distributor.get_port()
    proxy_port = port_distributor.get_port()
    mgmt_port = port_distributor.get_port()
    external_http_port = port_distributor.get_port()

    with NeonProxy(
        neon_binpath=neon_binpath,
        test_output_dir=test_output_dir,
        proxy_port=proxy_port,
        http_port=http_port,
        mgmt_port=mgmt_port,
        external_http_port=external_http_port,
        auth_backend=NeonProxy.Link(),
    ) as proxy:
        proxy.start()
        yield proxy


@pytest.fixture(scope="function")
def static_proxy(
    vanilla_pg: VanillaPostgres,
    port_distributor: PortDistributor,
    neon_binpath: Path,
    test_output_dir: Path,
) -> Iterator[NeonProxy]:
    """Neon proxy that routes directly to vanilla postgres."""

    port = vanilla_pg.default_options["port"]
    host = vanilla_pg.default_options["host"]
    dbname = vanilla_pg.default_options["dbname"]
    auth_endpoint = f"postgres://proxy:password@{host}:{port}/{dbname}"

    # require password for 'http_auth' user
    vanilla_pg.edit_hba([f"host {dbname} http_auth {host} password"])

    # For simplicity, we use the same user for both `--auth-endpoint` and `safe_psql`
    vanilla_pg.start()
    vanilla_pg.safe_psql("create user proxy with login superuser password 'password'")
    vanilla_pg.safe_psql("CREATE SCHEMA IF NOT EXISTS neon_control_plane")
    vanilla_pg.safe_psql(
        "CREATE TABLE neon_control_plane.endpoints (endpoint_id VARCHAR(255) PRIMARY KEY, allowed_ips VARCHAR(255))"
    )

    proxy_port = port_distributor.get_port()
    mgmt_port = port_distributor.get_port()
    http_port = port_distributor.get_port()
    external_http_port = port_distributor.get_port()

    with NeonProxy(
        neon_binpath=neon_binpath,
        test_output_dir=test_output_dir,
        proxy_port=proxy_port,
        http_port=http_port,
        mgmt_port=mgmt_port,
        external_http_port=external_http_port,
        auth_backend=NeonProxy.Postgres(auth_endpoint),
    ) as proxy:
        proxy.start()
        yield proxy


class Endpoint(PgProtocol):
    """An object representing a Postgres compute endpoint managed by the control plane."""

    def __init__(
        self,
        env: NeonEnv,
        tenant_id: TenantId,
        pg_port: int,
        http_port: int,
        check_stop_result: bool = True,
    ):
        super().__init__(host="localhost", port=pg_port, user="cloud_admin", dbname="postgres")
        self.env = env
        self.running = False
        self.branch_name: Optional[str] = None  # dubious
        self.endpoint_id: Optional[str] = None  # dubious, see asserts below
        self.pgdata_dir: Optional[str] = None  # Path to computenode PGDATA
        self.tenant_id = tenant_id
        self.pg_port = pg_port
        self.http_port = http_port
        self.check_stop_result = check_stop_result
        self.active_safekeepers: List[int] = list(map(lambda sk: sk.id, env.safekeepers))
        # path to conf is <repo_dir>/endpoints/<endpoint_id>/pgdata/postgresql.conf

    def create(
        self,
        branch_name: str,
        endpoint_id: Optional[str] = None,
        hot_standby: bool = False,
        lsn: Optional[Lsn] = None,
        config_lines: Optional[List[str]] = None,
        pageserver_id: Optional[int] = None,
    ) -> "Endpoint":
        """
        Create a new Postgres endpoint.
        Returns self.
        """

        if not config_lines:
            config_lines = []

        endpoint_id = endpoint_id or self.env.generate_endpoint_id()
        self.endpoint_id = endpoint_id
        self.branch_name = branch_name

        self.env.neon_cli.endpoint_create(
            branch_name,
            endpoint_id=self.endpoint_id,
            tenant_id=self.tenant_id,
            lsn=lsn,
            hot_standby=hot_standby,
            pg_port=self.pg_port,
            http_port=self.http_port,
            pageserver_id=pageserver_id,
        )
        path = Path("endpoints") / self.endpoint_id / "pgdata"
        self.pgdata_dir = os.path.join(self.env.repo_dir, path)

        config_lines = config_lines or []

        # set small 'max_replication_write_lag' to enable backpressure
        # and make tests more stable.
        config_lines = ["max_replication_write_lag=15MB"] + config_lines
        self.config(config_lines)

        return self

    def start(
        self, remote_ext_config: Optional[str] = None, pageserver_id: Optional[int] = None
    ) -> "Endpoint":
        """
        Start the Postgres instance.
        Returns self.
        """

        assert self.endpoint_id is not None

        log.info(f"Starting postgres endpoint {self.endpoint_id}")

        self.env.neon_cli.endpoint_start(
            self.endpoint_id,
            safekeepers=self.active_safekeepers,
            remote_ext_config=remote_ext_config,
            pageserver_id=pageserver_id,
        )
        self.running = True

        return self

    def endpoint_path(self) -> Path:
        """Path to endpoint directory"""
        assert self.endpoint_id
        path = Path("endpoints") / self.endpoint_id
        return self.env.repo_dir / path

    def pg_data_dir_path(self) -> str:
        """Path to Postgres data directory"""
        return os.path.join(self.endpoint_path(), "pgdata")

    def pg_xact_dir_path(self) -> str:
        """Path to pg_xact dir"""
        return os.path.join(self.pg_data_dir_path(), "pg_xact")

    def pg_twophase_dir_path(self) -> str:
        """Path to pg_twophase dir"""
        return os.path.join(self.pg_data_dir_path(), "pg_twophase")

    def config_file_path(self) -> str:
        """Path to the postgresql.conf in the endpoint directory (not the one in pgdata)"""
        return os.path.join(self.endpoint_path(), "postgresql.conf")

    def config(self, lines: List[str]) -> "Endpoint":
        """
        Add lines to postgresql.conf.
        Lines should be an array of valid postgresql.conf rows.
        Returns self.
        """

        with open(self.config_file_path(), "a") as conf:
            for line in lines:
                conf.write(line)
                conf.write("\n")

        return self

    def reconfigure(self, pageserver_id: Optional[int] = None):
        assert self.endpoint_id is not None
        self.env.neon_cli.endpoint_reconfigure(self.endpoint_id, self.tenant_id, pageserver_id)

    def respec(self, **kwargs):
        """Update the endpoint.json file used by control_plane."""
        # Read config
        config_path = os.path.join(self.endpoint_path(), "endpoint.json")
        with open(config_path, "r") as f:
            data_dict = json.load(f)

        # Write it back updated
        with open(config_path, "w") as file:
            json.dump(dict(data_dict, **kwargs), file, indent=4)

    # Mock the extension part of spec passed from control plane for local testing
    # endpooint.rs adds content of this file as a part of the spec.json
    def create_remote_extension_spec(self, spec: dict[str, Any]):
        """Create a remote extension spec file for the endpoint."""
        remote_extensions_spec_path = os.path.join(
            self.endpoint_path(), "remote_extensions_spec.json"
        )

        with open(remote_extensions_spec_path, "w") as file:
            json.dump(spec, file, indent=4)

    def stop(self) -> "Endpoint":
        """
        Stop the Postgres instance if it's running.
        Returns self.
        """

        if self.running:
            assert self.endpoint_id is not None
            self.env.neon_cli.endpoint_stop(
                self.endpoint_id, check_return_code=self.check_stop_result
            )
            self.running = False

        return self

    def stop_and_destroy(self) -> "Endpoint":
        """
        Stop the Postgres instance, then destroy the endpoint.
        Returns self.
        """

        assert self.endpoint_id is not None
        self.env.neon_cli.endpoint_stop(
            self.endpoint_id, True, check_return_code=self.check_stop_result
        )
        self.endpoint_id = None
        self.running = False

        return self

    def create_start(
        self,
        branch_name: str,
        endpoint_id: Optional[str] = None,
        hot_standby: bool = False,
        lsn: Optional[Lsn] = None,
        config_lines: Optional[List[str]] = None,
        remote_ext_config: Optional[str] = None,
        pageserver_id: Optional[int] = None,
    ) -> "Endpoint":
        """
        Create an endpoint, apply config, and start Postgres.
        Returns self.
        """

        started_at = time.time()

        self.create(
            branch_name=branch_name,
            endpoint_id=endpoint_id,
            config_lines=config_lines,
            hot_standby=hot_standby,
            lsn=lsn,
            pageserver_id=pageserver_id,
        ).start(remote_ext_config=remote_ext_config, pageserver_id=pageserver_id)

        log.info(f"Postgres startup took {time.time() - started_at} seconds")

        return self

    def __enter__(self) -> "Endpoint":
        return self

    def __exit__(
        self,
        exc_type: Optional[Type[BaseException]],
        exc: Optional[BaseException],
        tb: Optional[TracebackType],
    ):
        self.stop()

    # Checkpoints running endpoint and returns pg_wal size in MB.
    def get_pg_wal_size(self):
        log.info(f'checkpointing at LSN {self.safe_psql("select pg_current_wal_lsn()")[0][0]}')
        self.safe_psql("checkpoint")
        assert self.pgdata_dir is not None  # please mypy
        return get_dir_size(os.path.join(self.pgdata_dir, "pg_wal")) / 1024 / 1024


class EndpointFactory:
    """An object representing multiple compute endpoints."""

    def __init__(self, env: NeonEnv):
        self.env = env
        self.num_instances: int = 0
        self.endpoints: List[Endpoint] = []

    def create_start(
        self,
        branch_name: str,
        endpoint_id: Optional[str] = None,
        tenant_id: Optional[TenantId] = None,
        lsn: Optional[Lsn] = None,
        hot_standby: bool = False,
        config_lines: Optional[List[str]] = None,
        remote_ext_config: Optional[str] = None,
        pageserver_id: Optional[int] = None,
    ) -> Endpoint:
        ep = Endpoint(
            self.env,
            tenant_id=tenant_id or self.env.initial_tenant,
            pg_port=self.env.port_distributor.get_port(),
            http_port=self.env.port_distributor.get_port(),
        )
        self.num_instances += 1
        self.endpoints.append(ep)

        return ep.create_start(
            branch_name=branch_name,
            endpoint_id=endpoint_id,
            hot_standby=hot_standby,
            config_lines=config_lines,
            lsn=lsn,
            remote_ext_config=remote_ext_config,
            pageserver_id=pageserver_id,
        )

    def create(
        self,
        branch_name: str,
        endpoint_id: Optional[str] = None,
        tenant_id: Optional[TenantId] = None,
        lsn: Optional[Lsn] = None,
        hot_standby: bool = False,
        config_lines: Optional[List[str]] = None,
        pageserver_id: Optional[int] = None,
    ) -> Endpoint:
        ep = Endpoint(
            self.env,
            tenant_id=tenant_id or self.env.initial_tenant,
            pg_port=self.env.port_distributor.get_port(),
            http_port=self.env.port_distributor.get_port(),
        )

        endpoint_id = endpoint_id or self.env.generate_endpoint_id()

        self.num_instances += 1
        self.endpoints.append(ep)

        return ep.create(
            branch_name=branch_name,
            endpoint_id=endpoint_id,
            lsn=lsn,
            hot_standby=hot_standby,
            config_lines=config_lines,
            pageserver_id=pageserver_id,
        )

    def stop_all(self) -> "EndpointFactory":
        for ep in self.endpoints:
            ep.stop()

        return self

    def new_replica(self, origin: Endpoint, endpoint_id: str, config_lines: Optional[List[str]]):
        branch_name = origin.branch_name
        assert origin in self.endpoints
        assert branch_name is not None

        return self.create(
            branch_name=branch_name,
            endpoint_id=endpoint_id,
            tenant_id=origin.tenant_id,
            lsn=None,
            hot_standby=True,
            config_lines=config_lines,
        )

    def new_replica_start(
        self, origin: Endpoint, endpoint_id: str, config_lines: Optional[List[str]] = None
    ):
        branch_name = origin.branch_name
        assert origin in self.endpoints
        assert branch_name is not None

        return self.create_start(
            branch_name=branch_name,
            endpoint_id=endpoint_id,
            tenant_id=origin.tenant_id,
            lsn=None,
            hot_standby=True,
            config_lines=config_lines,
        )


@dataclass
class SafekeeperPort:
    pg: int
    pg_tenant_only: int
    http: int


@dataclass
class Safekeeper:
    """An object representing a running safekeeper daemon."""

    env: NeonEnv
    port: SafekeeperPort
    id: int
    running: bool = False

    def start(self, extra_opts: Optional[List[str]] = None) -> "Safekeeper":
        assert self.running is False
        self.env.neon_cli.safekeeper_start(self.id, extra_opts=extra_opts)
        self.running = True
        # wait for wal acceptor start by checking its status
        started_at = time.time()
        while True:
            try:
                with self.http_client() as http_cli:
                    http_cli.check_status()
            except Exception as e:
                elapsed = time.time() - started_at
                if elapsed > 3:
                    raise RuntimeError(
                        f"timed out waiting {elapsed:.0f}s for wal acceptor start: {e}"
                    ) from e
                time.sleep(0.5)
            else:
                break  # success
        return self

    def stop(self, immediate: bool = False) -> "Safekeeper":
        log.info("Stopping safekeeper {}".format(self.id))
        self.env.neon_cli.safekeeper_stop(self.id, immediate)
        self.running = False
        return self

    def append_logical_message(
        self, tenant_id: TenantId, timeline_id: TimelineId, request: Dict[str, Any]
    ) -> Dict[str, Any]:
        """
        Send JSON_CTRL query to append LogicalMessage to WAL and modify
        safekeeper state. It will construct LogicalMessage from provided
        prefix and message, and then will write it to WAL.
        """

        # "replication=0" hacks psycopg not to send additional queries
        # on startup, see https://github.com/psycopg/psycopg2/pull/482
        token = self.env.auth_keys.generate_tenant_token(tenant_id)
        connstr = f"host=localhost port={self.port.pg} password={token} replication=0 options='-c timeline_id={timeline_id} tenant_id={tenant_id}'"

        with closing(psycopg2.connect(connstr)) as conn:
            # server doesn't support transactions
            conn.autocommit = True
            with conn.cursor() as cur:
                request_json = json.dumps(request)
                log.info(f"JSON_CTRL request on port {self.port.pg}: {request_json}")
                cur.execute("JSON_CTRL " + request_json)
                all = cur.fetchall()
                log.info(f"JSON_CTRL response: {all[0][0]}")
                res = json.loads(all[0][0])
                assert isinstance(res, dict)
                return res

    def http_client(self, auth_token: Optional[str] = None) -> SafekeeperHttpClient:
        is_testing_enabled = '"testing"' in self.env.get_binary_version("safekeeper")
        return SafekeeperHttpClient(
            port=self.port.http, auth_token=auth_token, is_testing_enabled=is_testing_enabled
        )

    def data_dir(self) -> str:
        return os.path.join(self.env.repo_dir, "safekeepers", f"sk{self.id}")

    def timeline_dir(self, tenant_id, timeline_id) -> str:
        return os.path.join(self.data_dir(), str(tenant_id), str(timeline_id))

    def list_segments(self, tenant_id, timeline_id) -> List[str]:
        """
        Get list of segment names of the given timeline.
        """
        tli_dir = self.timeline_dir(tenant_id, timeline_id)
        segments = []
        for _, _, filenames in os.walk(tli_dir):
            segments.extend([f for f in filenames if not f.startswith("safekeeper.control")])
        segments.sort()
        return segments


# Walreceiver as returned by sk's timeline status endpoint.
@dataclass
class Walreceiver:
    conn_id: int
    state: str


@dataclass
class SafekeeperTimelineStatus:
    acceptor_epoch: int
    pg_version: int  # Not exactly a PgVersion, safekeeper returns version as int, for example 150002 for 15.2
    flush_lsn: Lsn
    commit_lsn: Lsn
    timeline_start_lsn: Lsn
    backup_lsn: Lsn
    peer_horizon_lsn: Lsn
    remote_consistent_lsn: Lsn
    walreceivers: List[Walreceiver]


@dataclass
class SafekeeperMetrics:
    # These are metrics from Prometheus which uses float64 internally.
    # As a consequence, values may differ from real original int64s.
    flush_lsn_inexact: Dict[Tuple[TenantId, TimelineId], int] = field(default_factory=dict)
    commit_lsn_inexact: Dict[Tuple[TenantId, TimelineId], int] = field(default_factory=dict)


class SafekeeperHttpClient(requests.Session):
    HTTPError = requests.HTTPError

    def __init__(self, port: int, auth_token: Optional[str] = None, is_testing_enabled=False):
        super().__init__()
        self.port = port
        self.auth_token = auth_token
        self.is_testing_enabled = is_testing_enabled

        if auth_token is not None:
            self.headers["Authorization"] = f"Bearer {auth_token}"

    def check_status(self):
        self.get(f"http://localhost:{self.port}/v1/status").raise_for_status()

    def is_testing_enabled_or_skip(self):
        if not self.is_testing_enabled:
            pytest.skip("safekeeper was built without 'testing' feature")

    def configure_failpoints(self, config_strings: Tuple[str, str] | List[Tuple[str, str]]):
        self.is_testing_enabled_or_skip()

        if isinstance(config_strings, tuple):
            pairs = [config_strings]
        else:
            pairs = config_strings

        log.info(f"Requesting config failpoints: {repr(pairs)}")

        res = self.put(
            f"http://localhost:{self.port}/v1/failpoints",
            json=[{"name": name, "actions": actions} for name, actions in pairs],
        )
        log.info(f"Got failpoints request response code {res.status_code}")
        res.raise_for_status()
        res_json = res.json()
        assert res_json is None
        return res_json

    def debug_dump(self, params: Optional[Dict[str, str]] = None) -> Dict[str, Any]:
        params = params or {}
        res = self.get(f"http://localhost:{self.port}/v1/debug_dump", params=params)
        res.raise_for_status()
        res_json = json.loads(res.text)
        assert isinstance(res_json, dict)
        return res_json

    def pull_timeline(self, body: Dict[str, Any]) -> Dict[str, Any]:
        res = self.post(f"http://localhost:{self.port}/v1/pull_timeline", json=body)
        res.raise_for_status()
        res_json = res.json()
        assert isinstance(res_json, dict)
        return res_json

    def copy_timeline(self, tenant_id: TenantId, timeline_id: TimelineId, body: Dict[str, Any]):
        res = self.post(
            f"http://localhost:{self.port}/v1/tenant/{tenant_id}/timeline/{timeline_id}/copy",
            json=body,
        )
        res.raise_for_status()

    def timeline_digest(
        self, tenant_id: TenantId, timeline_id: TimelineId, from_lsn: Lsn, until_lsn: Lsn
    ) -> Dict[str, Any]:
        res = self.get(
            f"http://localhost:{self.port}/v1/tenant/{tenant_id}/timeline/{timeline_id}/digest",
            params={
                "from_lsn": str(from_lsn),
                "until_lsn": str(until_lsn),
            },
        )
        res.raise_for_status()
        res_json = res.json()
        assert isinstance(res_json, dict)
        return res_json

    def timeline_create(
        self,
        tenant_id: TenantId,
        timeline_id: TimelineId,
        pg_version: int,  # Not exactly a PgVersion, safekeeper returns version as int, for example 150002 for 15.2
        commit_lsn: Lsn,
    ):
        body = {
            "tenant_id": str(tenant_id),
            "timeline_id": str(timeline_id),
            "pg_version": pg_version,
            "commit_lsn": str(commit_lsn),
        }
        res = self.post(f"http://localhost:{self.port}/v1/tenant/timeline", json=body)
        res.raise_for_status()

    def timeline_status(
        self, tenant_id: TenantId, timeline_id: TimelineId
    ) -> SafekeeperTimelineStatus:
        res = self.get(f"http://localhost:{self.port}/v1/tenant/{tenant_id}/timeline/{timeline_id}")
        res.raise_for_status()
        resj = res.json()
        walreceivers = [Walreceiver(wr["conn_id"], wr["status"]) for wr in resj["walreceivers"]]
        return SafekeeperTimelineStatus(
            acceptor_epoch=resj["acceptor_state"]["epoch"],
            pg_version=resj["pg_info"]["pg_version"],
            flush_lsn=Lsn(resj["flush_lsn"]),
            commit_lsn=Lsn(resj["commit_lsn"]),
            timeline_start_lsn=Lsn(resj["timeline_start_lsn"]),
            backup_lsn=Lsn(resj["backup_lsn"]),
            peer_horizon_lsn=Lsn(resj["peer_horizon_lsn"]),
            remote_consistent_lsn=Lsn(resj["remote_consistent_lsn"]),
            walreceivers=walreceivers,
        )

    def record_safekeeper_info(self, tenant_id: TenantId, timeline_id: TimelineId, body):
        res = self.post(
            f"http://localhost:{self.port}/v1/record_safekeeper_info/{tenant_id}/{timeline_id}",
            json=body,
        )
        res.raise_for_status()

    def timeline_delete_force(self, tenant_id: TenantId, timeline_id: TimelineId) -> Dict[Any, Any]:
        res = self.delete(
            f"http://localhost:{self.port}/v1/tenant/{tenant_id}/timeline/{timeline_id}"
        )
        res.raise_for_status()
        res_json = res.json()
        assert isinstance(res_json, dict)
        return res_json

    def tenant_delete_force(self, tenant_id: TenantId) -> Dict[Any, Any]:
        res = self.delete(f"http://localhost:{self.port}/v1/tenant/{tenant_id}")
        res.raise_for_status()
        res_json = res.json()
        assert isinstance(res_json, dict)
        return res_json

    def get_metrics_str(self) -> str:
        request_result = self.get(f"http://localhost:{self.port}/metrics")
        request_result.raise_for_status()
        return request_result.text

    def get_metrics(self) -> SafekeeperMetrics:
        all_metrics_text = self.get_metrics_str()

        metrics = SafekeeperMetrics()
        for match in re.finditer(
            r'^safekeeper_flush_lsn{tenant_id="([0-9a-f]+)",timeline_id="([0-9a-f]+)"} (\S+)$',
            all_metrics_text,
            re.MULTILINE,
        ):
            metrics.flush_lsn_inexact[(TenantId(match.group(1)), TimelineId(match.group(2)))] = int(
                match.group(3)
            )
        for match in re.finditer(
            r'^safekeeper_commit_lsn{tenant_id="([0-9a-f]+)",timeline_id="([0-9a-f]+)"} (\S+)$',
            all_metrics_text,
            re.MULTILINE,
        ):
            metrics.commit_lsn_inexact[
                (TenantId(match.group(1)), TimelineId(match.group(2)))
            ] = int(match.group(3))
        return metrics


class S3Scrubber:
    def __init__(self, log_dir: Path, env: NeonEnvBuilder):
        self.env = env
        self.log_dir = log_dir

    def scrubber_cli(self, args: list[str], timeout) -> str:
        assert isinstance(self.env.pageserver_remote_storage, S3Storage)
        s3_storage = self.env.pageserver_remote_storage

        env = {
            "REGION": s3_storage.bucket_region,
            "BUCKET": s3_storage.bucket_name,
            "BUCKET_PREFIX": s3_storage.prefix_in_bucket,
            "RUST_LOG": "DEBUG",
        }
        env.update(s3_storage.access_env_vars())

        if s3_storage.endpoint is not None:
            env.update({"AWS_ENDPOINT_URL": s3_storage.endpoint})

        base_args = [str(self.env.neon_binpath / "s3_scrubber")]
        args = base_args + args

        (output_path, stdout, status_code) = subprocess_capture(
            self.log_dir,
            args,
            echo_stderr=True,
            echo_stdout=True,
            env=env,
            check=False,
            capture_stdout=True,
            timeout=timeout,
        )
        if status_code:
            log.warning(f"Scrub command {args} failed")
            log.warning(f"Scrub environment: {env}")
            log.warning(f"Output at: {output_path}")

            raise RuntimeError("Remote storage scrub failed")

        assert stdout is not None
        return stdout

    def scan_metadata(self) -> Any:
        stdout = self.scrubber_cli(["scan-metadata", "--json"], timeout=30)

        try:
            return json.loads(stdout)
        except:
            log.error("Failed to decode JSON output from `scan-metadata`.  Dumping stdout:")
            log.error(stdout)
            raise


def _get_test_dir(request: FixtureRequest, top_output_dir: Path, prefix: str) -> Path:
    """Compute the path to a working directory for an individual test."""
    test_name = request.node.name
    test_dir = top_output_dir / f"{prefix}{test_name.replace('/', '-')}"

    # We rerun flaky tests multiple times, use a separate directory for each run.
    if (suffix := getattr(request.node, "execution_count", None)) is not None:
        test_dir = test_dir.parent / f"{test_dir.name}-{suffix}"

    log.info(f"get_test_output_dir is {test_dir}")
    # make mypy happy
    assert isinstance(test_dir, Path)
    return test_dir


def get_test_output_dir(request: FixtureRequest, top_output_dir: Path) -> Path:
    """
    The working directory for a test.
    """
    return _get_test_dir(request, top_output_dir, "")


def get_test_overlay_dir(request: FixtureRequest, top_output_dir: Path) -> Path:
    """
    Directory that contains `upperdir` and `workdir` for overlayfs mounts
    that a test creates. See `NeonEnvBuilder.overlay_mount`.
    """
    return _get_test_dir(request, top_output_dir, "overlay-")


def get_shared_snapshot_dir_path(top_output_dir: Path, snapshot_name: str) -> Path:
    return top_output_dir / "shared-snapshots" / snapshot_name


def get_test_repo_dir(request: FixtureRequest, top_output_dir: Path) -> Path:
    return get_test_output_dir(request, top_output_dir) / "repo"


def pytest_addoption(parser: Parser):
    parser.addoption(
        "--preserve-database-files",
        action="store_true",
        default=False,
        help="Preserve timeline files after the test suite is over",
    )


SMALL_DB_FILE_NAME_REGEX: re.Pattern = re.compile(  # type: ignore[type-arg]
    r"config|config-v1|heatmap-v1|metadata|.+\.(?:toml|pid|json|sql|conf)"
)


# This is autouse, so the test output directory always gets created, even
# if a test doesn't put anything there. It also solves a problem with the
# neon_simple_env fixture: if TEST_SHARED_FIXTURES is not set, it
# creates the repo in the test output directory. But it cannot depend on
# 'test_output_dir' fixture, because when TEST_SHARED_FIXTURES is not set,
# it has 'session' scope and cannot access fixtures with 'function'
# scope. So it uses the get_test_output_dir() function to get the path, and
# this fixture ensures that the directory exists.  That works because
# 'autouse' fixtures are run before other fixtures.
#
# NB: we request the overlay dir fixture so the fixture does its cleanups
@pytest.fixture(scope="function", autouse=True)
def test_output_dir(
    request: FixtureRequest, top_output_dir: Path, test_overlay_dir: Path
) -> Iterator[Path]:
    """Create the working directory for an individual test."""

    # one directory per test
    test_dir = get_test_output_dir(request, top_output_dir)
    log.info(f"test_output_dir is {test_dir}")
    shutil.rmtree(test_dir, ignore_errors=True)
    test_dir.mkdir()

    yield test_dir

    allure_attach_from_dir(test_dir)


class FileAndThreadLock:
    def __init__(self, path: Path):
        self.path = path
        self.thread_lock = threading.Lock()
        self.fd: Optional[int] = None

    def __enter__(self):
        self.fd = os.open(self.path, os.O_CREAT | os.O_WRONLY)
        # lock thread lock before file lock so that there's no race
        # around flocking / funlocking the file lock
        self.thread_lock.acquire()
        flock(self.fd, LOCK_EX)

    def __exit__(self, exc_type, exc_value, exc_traceback):
        assert self.fd is not None
        assert self.thread_lock.locked()  # ... by us
        flock(self.fd, LOCK_UN)
        self.thread_lock.release()
        os.close(self.fd)
        self.fd = None


class SnapshotDirLocked:
    def __init__(self, parent: SnapshotDir):
        self._parent = parent

    def is_initialized(self):
        # TODO: in the future, take a `tag` as argument and store it in the marker in set_initialized.
        # Then, in this function, compare marker file contents with the tag to invalidate the snapshot if the tag changed.
        return self._parent._marker_file_path.exists()

    def set_initialized(self):
        self._parent._marker_file_path.write_text("")

    @property
    def path(self) -> Path:
        return self._parent._path / "snapshot"


class SnapshotDir:
    _path: Path

    def __init__(self, path: Path):
        self._path = path
        assert self._path.is_dir()
        self._lock = FileAndThreadLock(self._lock_file_path)

    @property
    def _lock_file_path(self) -> Path:
        return self._path / "initializing.flock"

    @property
    def _marker_file_path(self) -> Path:
        return self._path / "initialized.marker"

    def __enter__(self) -> SnapshotDirLocked:
        self._lock.__enter__()
        return SnapshotDirLocked(self)

    def __exit__(self, exc_type, exc_value, exc_traceback):
        self._lock.__exit__(exc_type, exc_value, exc_traceback)


def shared_snapshot_dir(top_output_dir, ident: str) -> SnapshotDir:
    snapshot_dir_path = get_shared_snapshot_dir_path(top_output_dir, ident)
    snapshot_dir_path.mkdir(exist_ok=True, parents=True)
    return SnapshotDir(snapshot_dir_path)


@pytest.fixture(scope="function")
def test_overlay_dir(request: FixtureRequest, top_output_dir: Path) -> Optional[Path]:
    """
    Idempotently create a test's overlayfs mount state directory.
    If the functionality isn't enabled via env var, returns None.

    The procedure cleans up after previous runs that were aborted (e.g. due to Ctrl-C, OOM kills, etc).
    """

    if os.getenv("NEON_ENV_BUILDER_USE_OVERLAYFS_FOR_SNAPSHOTS") is None:
        return None

    overlay_dir = get_test_overlay_dir(request, top_output_dir)
    log.info(f"test_overlay_dir is {overlay_dir}")

    overlay_dir.mkdir(exist_ok=True)
    # unmount stale overlayfs mounts which subdirectories of `overlay_dir/*` as the overlayfs `upperdir` and `workdir`
    for mountpoint in overlayfs.iter_mounts_beneath(get_test_output_dir(request, top_output_dir)):
        cmd = ["sudo", "umount", str(mountpoint)]
        log.info(
            f"Unmounting stale overlayfs mount probably created during earlier test run: {cmd}"
        )
        subprocess.run(cmd, capture_output=True, check=True)
    # the overlayfs `workdir`` is owned by `root`, shutil.rmtree won't work.
    cmd = ["sudo", "rm", "-rf", str(overlay_dir)]
    subprocess.run(cmd, capture_output=True, check=True)

    overlay_dir.mkdir()

    return overlay_dir

    # no need to clean up anything: on clean shutdown,
    # NeonEnvBuilder.overlay_cleanup_teardown takes care of cleanup
    # and on unclean shutdown, this function will take care of it
    # on the next test run


SKIP_DIRS = frozenset(
    (
        "pg_wal",
        "pg_stat",
        "pg_stat_tmp",
        "pg_subtrans",
        "pg_logical",
        "pg_replslot/wal_proposer_slot",
    )
)

SKIP_FILES = frozenset(
    (
        "pg_internal.init",
        "pg.log",
        "zenith.signal",
        "pg_hba.conf",
        "postgresql.conf",
        "postmaster.opts",
        "postmaster.pid",
        "pg_control",
    )
)


def should_skip_dir(dirname: str) -> bool:
    return dirname in SKIP_DIRS


def should_skip_file(filename: str) -> bool:
    if filename in SKIP_FILES:
        return True
    # check for temp table files according to https://www.postgresql.org/docs/current/storage-file-layout.html
    # i e "tBBB_FFF"
    if not filename.startswith("t"):
        return False

    tmp_name = filename[1:].split("_")
    if len(tmp_name) != 2:
        return False

    try:
        list(map(int, tmp_name))
    except:  # noqa: E722
        return False
    return True


#
# Test helpers
#
def list_files_to_compare(pgdata_dir: Path) -> List[str]:
    pgdata_files = []
    for root, _dirs, filenames in os.walk(pgdata_dir):
        for filename in filenames:
            rel_dir = os.path.relpath(root, pgdata_dir)
            # Skip some dirs and files we don't want to compare
            if should_skip_dir(rel_dir) or should_skip_file(filename):
                continue
            rel_file = os.path.join(rel_dir, filename)
            pgdata_files.append(rel_file)

    pgdata_files.sort()
    log.info(pgdata_files)
    return pgdata_files


# pg is the existing and running compute node, that we want to compare with a basebackup
def check_restored_datadir_content(test_output_dir: Path, env: NeonEnv, endpoint: Endpoint):
    # Get the timeline ID. We need it for the 'basebackup' command
    timeline_id = TimelineId(endpoint.safe_psql("SHOW neon.timeline_id")[0][0])

    # many tests already checkpoint, but do it just in case
    with closing(endpoint.connect()) as conn:
        with conn.cursor() as cur:
            cur.execute("CHECKPOINT")

    # wait for pageserver to catch up
    wait_for_last_flush_lsn(env, endpoint, endpoint.tenant_id, timeline_id)
    # stop postgres to ensure that files won't change
    endpoint.stop()

    # Take a basebackup from pageserver
    restored_dir_path = env.repo_dir / f"{endpoint.endpoint_id}_restored_datadir"
    restored_dir_path.mkdir(exist_ok=True)

    pg_bin = PgBin(test_output_dir, env.pg_distrib_dir, env.pg_version)
    psql_path = os.path.join(pg_bin.pg_bin_path, "psql")

    pageserver_id = env.attachment_service.locate(endpoint.tenant_id)[0]["node_id"]
    cmd = rf"""
        {psql_path}                                    \
            --no-psqlrc                                \
            postgres://localhost:{env.get_pageserver(pageserver_id).service_port.pg}  \
            -c 'basebackup {endpoint.tenant_id} {timeline_id}'  \
         | tar -x -C {restored_dir_path}
    """

    # Set LD_LIBRARY_PATH in the env properly, otherwise we may use the wrong libpq.
    # PgBin sets it automatically, but here we need to pipe psql output to the tar command.
    psql_env = {"LD_LIBRARY_PATH": pg_bin.pg_lib_dir}
    result = subprocess.run(cmd, env=psql_env, capture_output=True, text=True, shell=True)

    # Print captured stdout/stderr if basebackup cmd failed.
    if result.returncode != 0:
        log.error("Basebackup shell command failed with:")
        log.error(result.stdout)
        log.error(result.stderr)
    assert result.returncode == 0

    # list files we're going to compare
    assert endpoint.pgdata_dir
    pgdata_files = list_files_to_compare(Path(endpoint.pgdata_dir))
    restored_files = list_files_to_compare(restored_dir_path)

    # check that file sets are equal
    assert pgdata_files == restored_files

    # compare content of the files
    # filecmp returns (match, mismatch, error) lists
    # We've already filtered all mismatching files in list_files_to_compare(),
    # so here expect that the content is identical
    (match, mismatch, error) = filecmp.cmpfiles(
        endpoint.pgdata_dir, restored_dir_path, pgdata_files, shallow=False
    )
    log.info(f"filecmp result mismatch and error lists:\n\t mismatch={mismatch}\n\t error={error}")

    for f in mismatch:
        f1 = os.path.join(endpoint.pgdata_dir, f)
        f2 = os.path.join(restored_dir_path, f)
        stdout_filename = "{}.filediff".format(f2)

        with open(stdout_filename, "w") as stdout_f:
            subprocess.run("xxd -b {} > {}.hex ".format(f1, f1), shell=True)
            subprocess.run("xxd -b {} > {}.hex ".format(f2, f2), shell=True)

            cmd = "diff {}.hex {}.hex".format(f1, f2)
            subprocess.run([cmd], stdout=stdout_f, shell=True)

    assert (mismatch, error) == ([], [])


def logical_replication_sync(subscriber: VanillaPostgres, publisher: Endpoint) -> Lsn:
    """Wait logical replication subscriber to sync with publisher."""
    publisher_lsn = Lsn(publisher.safe_psql("SELECT pg_current_wal_flush_lsn()")[0][0])
    while True:
        res = subscriber.safe_psql("select latest_end_lsn from pg_catalog.pg_stat_subscription")[0][
            0
        ]
        if res:
            log.info(f"subscriber_lsn={res}")
            subscriber_lsn = Lsn(res)
            log.info(f"Subscriber LSN={subscriber_lsn}, publisher LSN={ publisher_lsn}")
            if subscriber_lsn >= publisher_lsn:
                return subscriber_lsn
        time.sleep(0.5)


def tenant_get_shards(
    env: NeonEnv, tenant_id: TenantId, pageserver_id: Optional[int]
) -> list[tuple[TenantShardId, NeonPageserver]]:
    """
    Helper for when you want to talk to one or more pageservers, and the
    caller _might_ have specified a pageserver, or they might leave it to
    us to figure out the shards for a tenant.

    If the caller provides `pageserver_id`, it will be used for all shards, even
    if the shard is indicated by attachment service to be on some other pageserver.

    Caller should over the response to apply their per-pageserver action to
    each shard
    """
    if pageserver_id is not None:
        override_pageserver = [p for p in env.pageservers if p.id == pageserver_id][0]
    else:
        override_pageserver = None

    if len(env.pageservers) > 1:
        return [
            (
                TenantShardId.parse(s["shard_id"]),
                override_pageserver or env.get_pageserver(s["node_id"]),
            )
            for s in env.attachment_service.locate(tenant_id)
        ]
    else:
        # Assume an unsharded tenant
        return [(TenantShardId(tenant_id, 0, 0), override_pageserver or env.pageserver)]


def wait_for_last_flush_lsn(
    env: NeonEnv,
    endpoint: Endpoint,
    tenant: TenantId,
    timeline: TimelineId,
    pageserver_id: Optional[int] = None,
) -> Lsn:
    """Wait for pageserver to catch up the latest flush LSN, returns the last observed lsn."""

    shards = tenant_get_shards(env, tenant, pageserver_id)

    last_flush_lsn = Lsn(endpoint.safe_psql("SELECT pg_current_wal_flush_lsn()")[0][0])

    results = []
    for tenant_shard_id, pageserver in shards:
        log.info(
            f"wait_for_last_flush_lsn: waiting for {last_flush_lsn} on shard {tenant_shard_id} on pageserver {pageserver.id})"
        )
        waited = wait_for_last_record_lsn(
            pageserver.http_client(), tenant_shard_id, timeline, last_flush_lsn
        )

        assert waited >= last_flush_lsn
        results.append(waited)

    # Return the lowest LSN that has been ingested by all shards
    return min(results)


def wait_for_wal_insert_lsn(
    env: NeonEnv,
    endpoint: Endpoint,
    tenant: TenantId,
    timeline: TimelineId,
    pageserver_id: Optional[int] = None,
) -> Lsn:
    """Wait for pageserver to catch up the latest flush LSN, returns the last observed lsn."""
    last_flush_lsn = Lsn(endpoint.safe_psql("SELECT pg_current_wal_insert_lsn()")[0][0])
    result = None
    for tenant_shard_id, pageserver in tenant_get_shards(env, tenant, pageserver_id):
        shard_r = wait_for_last_record_lsn(
            pageserver.http_client(), tenant_shard_id, timeline, last_flush_lsn
        )
        if result is None:
            result = shard_r

    assert result is not None
    return result


def fork_at_current_lsn(
    env: NeonEnv,
    endpoint: Endpoint,
    new_branch_name: str,
    ancestor_branch_name: str,
    tenant_id: Optional[TenantId] = None,
) -> TimelineId:
    """
    Create new branch at the last LSN of an existing branch.
    The "last LSN" is taken from the given Postgres instance. The pageserver will wait for all the
    the WAL up to that LSN to arrive in the pageserver before creating the branch.
    """
    current_lsn = endpoint.safe_psql("SELECT pg_current_wal_lsn()")[0][0]
    return env.neon_cli.create_branch(new_branch_name, ancestor_branch_name, tenant_id, current_lsn)


def last_flush_lsn_upload(
    env: NeonEnv,
    endpoint: Endpoint,
    tenant_id: TenantId,
    timeline_id: TimelineId,
    pageserver_id: Optional[int] = None,
) -> Lsn:
    """
    Wait for pageserver to catch to the latest flush LSN of given endpoint,
    checkpoint pageserver, and wait for it to be uploaded (remote_consistent_lsn
    reaching flush LSN).
    """
    last_flush_lsn = wait_for_last_flush_lsn(
        env, endpoint, tenant_id, timeline_id, pageserver_id=pageserver_id
    )
    shards = tenant_get_shards(env, tenant_id, pageserver_id)
    for tenant_shard_id, pageserver in shards:
        ps_http = pageserver.http_client()
        wait_for_last_record_lsn(ps_http, tenant_shard_id, timeline_id, last_flush_lsn)
        # force a checkpoint to trigger upload
        ps_http.timeline_checkpoint(tenant_shard_id, timeline_id)
        wait_for_upload(ps_http, tenant_shard_id, timeline_id, last_flush_lsn)
    return last_flush_lsn


def parse_project_git_version_output(s: str) -> str:
    """
    Parses the git commit hash out of the --version output supported at least by neon_local.

    The information is generated by utils::project_git_version!
    """
    res = re.search(r"git(-env)?:([0-9a-fA-F]{8,40})(-\S+)?", s)
    if res and (commit := res.group(2)):
        return commit

    raise ValueError(f"unable to parse --version output: '{s}'")<|MERGE_RESOLUTION|>--- conflicted
+++ resolved
@@ -21,11 +21,7 @@
 from itertools import chain, product
 from pathlib import Path
 from types import TracebackType
-<<<<<<< HEAD
-from typing import Any, Callable, Dict, Iterator, List, Optional, Tuple, Type, cast
-=======
-from typing import Any, Dict, Iterator, List, Optional, Tuple, Type, Union, cast
->>>>>>> e247ddbd
+from typing import Any, Callable, Dict, Iterator, List, Optional, Tuple, Type, Union, cast
 from urllib.parse import urlparse
 
 import asyncpg
