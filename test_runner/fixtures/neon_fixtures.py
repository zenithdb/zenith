--- conflicted
+++ resolved
@@ -1407,13 +1407,8 @@
     pg_version: PgVersion,
     pageserver_virtual_file_io_engine: str,
     pageserver_aux_file_policy: Optional[AuxFileStore],
-<<<<<<< HEAD
-    pageserver_default_tenant_config_compaction_algorithm: Optional[Dict[str, Any]],
+    pageserver_default_tenant_config_compaction_algorithm: Optional[dict[str, Any]],
     pageserver_virtual_file_io_mode: Optional[str],
-=======
-    pageserver_default_tenant_config_compaction_algorithm: Optional[dict[str, Any]],
-    pageserver_io_buffer_alignment: Optional[int],
->>>>>>> 5bd8e236
 ) -> Iterator[NeonEnv]:
     """
     Simple Neon environment, with no authentication and no safekeepers.
