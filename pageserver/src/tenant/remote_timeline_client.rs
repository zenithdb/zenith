--- conflicted
+++ resolved
@@ -1132,11 +1132,7 @@
                         latest_files,
                         last_uploaded_consistent_lsn,
                         latest_metadata,
-<<<<<<< HEAD
                         deleted_at: SetDeletedFlagProgress::NotRunning,
-                    })
-=======
-                        deleted_at: None,
                     };
 
                     let upload_queue =
@@ -1169,7 +1165,6 @@
                     // Dropping UploadOp::Barrier() here will make wait_completion() return with an Err()
                     // which is exactly what we want to happen.
                     drop(op);
->>>>>>> 512a799f
                 }
 
                 // We're done.
