--- conflicted
+++ resolved
@@ -302,7 +302,10 @@
 
     pub wal_receiver_protocol_override: Option<PostgresClientProtocol>,
 
-<<<<<<< HEAD
+    /// Enable rel_size_v2 for this tenant. Once enabled, the tenant will persist this information into
+    /// `index_part.json`, and it cannot be reversed.
+    pub rel_size_v2_enabled: Option<bool>,
+
     // gc-compaction related configs
     /// Enable automatic gc-compaction trigger on this tenant.
     pub gc_compaction_enabled: bool,
@@ -312,11 +315,6 @@
     /// The ratio that triggers the auto gc-compaction. If (the total size of layers between L2 LSN and gc-horizon) / (size below the L2 LSN)
     /// is above this ratio, gc-compaction will be triggered.
     pub gc_compaction_ratio_percent: u64,
-=======
-    /// Enable rel_size_v2 for this tenant. Once enabled, the tenant will persist this information into
-    /// `index_part.json`, and it cannot be reversed.
-    pub rel_size_v2_enabled: Option<bool>,
->>>>>>> 2de2b26c
 }
 
 pub mod defaults {
@@ -557,13 +555,10 @@
             lsn_lease_length_for_ts: LsnLease::DEFAULT_LENGTH_FOR_TS,
             timeline_offloading: false,
             wal_receiver_protocol_override: None,
-<<<<<<< HEAD
+            rel_size_v2_enabled: None,
             gc_compaction_enabled: DEFAULT_GC_COMPACTION_ENABLED,
             gc_compaction_initial_threshold_mb: DEFAULT_GC_COMPACTION_INITIAL_THRESHOLD_MB,
             gc_compaction_ratio_percent: DEFAULT_GC_COMPACTION_RATIO_PERCENT,
-=======
-            rel_size_v2_enabled: None,
->>>>>>> 2de2b26c
         }
     }
 }