mod compaction;
pub mod delete;
mod eviction_task;
mod init;
pub mod layer_manager;
pub(crate) mod logical_size;
pub mod span;
pub mod uninit;
mod walreceiver;

use anyhow::{anyhow, bail, ensure, Context, Result};
use bytes::Bytes;
use camino::Utf8Path;
use enumset::EnumSet;
use fail::fail_point;
use once_cell::sync::Lazy;
use pageserver_api::{
    key::AUX_FILES_KEY,
    keyspace::KeySpaceAccum,
    models::{
        CompactionAlgorithm, DownloadRemoteLayersTaskInfo, DownloadRemoteLayersTaskSpawnRequest,
        EvictionPolicy, InMemoryLayerInfo, LayerMapInfo, TimelineState,
    },
    reltag::BlockNumber,
    shard::{ShardIdentity, TenantShardId},
};
use rand::Rng;
use serde_with::serde_as;
use storage_broker::BrokerClientChannel;
use tokio::{
    runtime::Handle,
    sync::{oneshot, watch},
};
use tokio_util::sync::CancellationToken;
use tracing::*;
use utils::{
    bin_ser::BeSer,
    sync::gate::{Gate, GateGuard},
    vec_map::VecMap,
};

use std::ops::{Deref, Range};
use std::pin::pin;
use std::sync::atomic::Ordering as AtomicOrdering;
use std::sync::{Arc, Mutex, RwLock, Weak};
use std::time::{Duration, Instant, SystemTime};
use std::{
    array,
    collections::{BTreeMap, HashMap, HashSet},
    sync::atomic::AtomicU64,
};
use std::{
    cmp::{max, min, Ordering},
    ops::ControlFlow,
};

use crate::deletion_queue::DeletionQueueClient;
use crate::tenant::timeline::logical_size::CurrentLogicalSize;
use crate::tenant::{
    layer_map::{LayerMap, SearchResult},
    metadata::TimelineMetadata,
};
use crate::{
    context::{DownloadBehavior, RequestContext},
    disk_usage_eviction_task::DiskUsageEvictionInfo,
    pgdatadir_mapping::CollectKeySpaceError,
};
use crate::{
    disk_usage_eviction_task::finite_f32,
    tenant::storage_layer::{
        AsLayerDesc, DeltaLayerWriter, EvictionError, ImageLayerWriter, InMemoryLayer, Layer,
        LayerAccessStatsReset, LayerFileName, ResidentLayer, ValueReconstructResult,
        ValueReconstructState, ValuesReconstructState,
    },
};
use crate::{
    disk_usage_eviction_task::EvictionCandidate, tenant::storage_layer::delta_layer::DeltaEntry,
};
use crate::{pgdatadir_mapping::LsnForTimestamp, tenant::tasks::BackgroundLoopKind};
use crate::{
    pgdatadir_mapping::{AuxFilesDirectory, DirectoryKind},
    virtual_file::{MaybeFatalIo, VirtualFile},
};

use crate::config::PageServerConf;
use crate::keyspace::{KeyPartitioning, KeySpace};
use crate::metrics::{
    TimelineMetrics, MATERIALIZED_PAGE_CACHE_HIT, MATERIALIZED_PAGE_CACHE_HIT_DIRECT,
};
use crate::pgdatadir_mapping::CalculateLogicalSizeError;
use crate::tenant::config::TenantConfOpt;
use pageserver_api::key::{is_inherited_key, is_rel_fsm_block_key, is_rel_vm_block_key};
use pageserver_api::reltag::RelTag;
use pageserver_api::shard::ShardIndex;

use postgres_connection::PgConnectionConfig;
use postgres_ffi::to_pg_timestamp;
use utils::{
    completion,
    generation::Generation,
    id::TimelineId,
    lsn::{AtomicLsn, Lsn, RecordLsn},
    seqwait::SeqWait,
    simple_rcu::{Rcu, RcuReadGuard},
};

use crate::page_cache;
use crate::repository::GcResult;
use crate::repository::{Key, Value};
use crate::task_mgr;
use crate::task_mgr::TaskKind;
use crate::ZERO_PAGE;

use self::delete::DeleteTimelineFlow;
pub(super) use self::eviction_task::EvictionTaskTenantState;
use self::eviction_task::EvictionTaskTimelineState;
use self::layer_manager::LayerManager;
use self::logical_size::LogicalSize;
use self::walreceiver::{WalReceiver, WalReceiverConf};

use super::config::TenantConf;
use super::secondary::heatmap::{HeatMapLayer, HeatMapTimeline};
use super::{debug_assert_current_span_has_tenant_and_timeline_id, AttachedTenantConf};
use super::{remote_timeline_client::index::IndexPart, storage_layer::LayerFringe};
use super::{remote_timeline_client::RemoteTimelineClient, storage_layer::ReadableLayer};

#[derive(Debug, PartialEq, Eq, Clone, Copy)]
pub(super) enum FlushLoopState {
    NotStarted,
    Running {
        #[cfg(test)]
        expect_initdb_optimization: bool,
        #[cfg(test)]
        initdb_optimization_count: usize,
    },
    Exited,
}

/// Wrapper for key range to provide reverse ordering by range length for BinaryHeap
#[derive(Debug, Clone, PartialEq, Eq)]
pub(crate) struct Hole {
    key_range: Range<Key>,
    coverage_size: usize,
}

impl Ord for Hole {
    fn cmp(&self, other: &Self) -> Ordering {
        other.coverage_size.cmp(&self.coverage_size) // inverse order
    }
}

impl PartialOrd for Hole {
    fn partial_cmp(&self, other: &Self) -> Option<Ordering> {
        Some(self.cmp(other))
    }
}

/// Temporary function for immutable storage state refactor, ensures we are dropping mutex guard instead of other things.
/// Can be removed after all refactors are done.
fn drop_rlock<T>(rlock: tokio::sync::OwnedRwLockReadGuard<T>) {
    drop(rlock)
}

/// Temporary function for immutable storage state refactor, ensures we are dropping mutex guard instead of other things.
/// Can be removed after all refactors are done.
fn drop_wlock<T>(rlock: tokio::sync::RwLockWriteGuard<'_, T>) {
    drop(rlock)
}

/// The outward-facing resources required to build a Timeline
pub struct TimelineResources {
    pub remote_client: Option<RemoteTimelineClient>,
    pub deletion_queue_client: DeletionQueueClient,
    pub timeline_get_throttle: Arc<
        crate::tenant::throttle::Throttle<&'static crate::metrics::tenant_throttling::TimelineGet>,
    >,
}

pub(crate) struct AuxFilesState {
    pub(crate) dir: Option<AuxFilesDirectory>,
    pub(crate) n_deltas: usize,
}

pub struct Timeline {
    conf: &'static PageServerConf,
    tenant_conf: Arc<RwLock<AttachedTenantConf>>,

    myself: Weak<Self>,

    pub(crate) tenant_shard_id: TenantShardId,
    pub timeline_id: TimelineId,

    /// The generation of the tenant that instantiated us: this is used for safety when writing remote objects.
    /// Never changes for the lifetime of this [`Timeline`] object.
    ///
    /// This duplicates the generation stored in LocationConf, but that structure is mutable:
    /// this copy enforces the invariant that generatio doesn't change during a Tenant's lifetime.
    pub(crate) generation: Generation,

    /// The detailed sharding information from our parent Tenant.  This enables us to map keys
    /// to shards, and is constant through the lifetime of this Timeline.
    shard_identity: ShardIdentity,

    pub pg_version: u32,

    /// The tuple has two elements.
    /// 1. `LayerFileManager` keeps track of the various physical representations of the layer files (inmem, local, remote).
    /// 2. `LayerMap`, the acceleration data structure for `get_reconstruct_data`.
    ///
    /// `LayerMap` maps out the `(PAGE,LSN) / (KEY,LSN)` space, which is composed of `(KeyRange, LsnRange)` rectangles.
    /// We describe these rectangles through the `PersistentLayerDesc` struct.
    ///
    /// When we want to reconstruct a page, we first find the `PersistentLayerDesc`'s that we need for page reconstruction,
    /// using `LayerMap`. Then, we use `LayerFileManager` to get the `PersistentLayer`'s that correspond to the
    /// `PersistentLayerDesc`'s.
    ///
    /// Hence, it's important to keep things coherent. The `LayerFileManager` must always have an entry for all
    /// `PersistentLayerDesc`'s in the `LayerMap`. If it doesn't, `LayerFileManager::get_from_desc` will panic at
    /// runtime, e.g., during page reconstruction.
    ///
    /// In the future, we'll be able to split up the tuple of LayerMap and `LayerFileManager`,
    /// so that e.g. on-demand-download/eviction, and layer spreading, can operate just on `LayerFileManager`.
    pub(crate) layers: Arc<tokio::sync::RwLock<LayerManager>>,

    last_freeze_at: AtomicLsn,
    // Atomic would be more appropriate here.
    last_freeze_ts: RwLock<Instant>,

    // WAL redo manager. `None` only for broken tenants.
    walredo_mgr: Option<Arc<super::WalRedoManager>>,

    /// Remote storage client.
    /// See [`remote_timeline_client`](super::remote_timeline_client) module comment for details.
    pub remote_client: Option<Arc<RemoteTimelineClient>>,

    // What page versions do we hold in the repository? If we get a
    // request > last_record_lsn, we need to wait until we receive all
    // the WAL up to the request. The SeqWait provides functions for
    // that. TODO: If we get a request for an old LSN, such that the
    // versions have already been garbage collected away, we should
    // throw an error, but we don't track that currently.
    //
    // last_record_lsn.load().last points to the end of last processed WAL record.
    //
    // We also remember the starting point of the previous record in
    // 'last_record_lsn.load().prev'. It's used to set the xl_prev pointer of the
    // first WAL record when the node is started up. But here, we just
    // keep track of it.
    last_record_lsn: SeqWait<RecordLsn, Lsn>,

    // All WAL records have been processed and stored durably on files on
    // local disk, up to this LSN. On crash and restart, we need to re-process
    // the WAL starting from this point.
    //
    // Some later WAL records might have been processed and also flushed to disk
    // already, so don't be surprised to see some, but there's no guarantee on
    // them yet.
    disk_consistent_lsn: AtomicLsn,

    // Parent timeline that this timeline was branched from, and the LSN
    // of the branch point.
    ancestor_timeline: Option<Arc<Timeline>>,
    ancestor_lsn: Lsn,

    pub(super) metrics: TimelineMetrics,

    // `Timeline` doesn't write these metrics itself, but it manages the lifetime.  Code
    // in `crate::page_service` writes these metrics.
    pub(crate) query_metrics: crate::metrics::SmgrQueryTimePerTimeline,

    directory_metrics: [AtomicU64; DirectoryKind::KINDS_NUM],

    /// Ensures layers aren't frozen by checkpointer between
    /// [`Timeline::get_layer_for_write`] and layer reads.
    /// Locked automatically by [`TimelineWriter`] and checkpointer.
    /// Must always be acquired before the layer map/individual layer lock
    /// to avoid deadlock.
    write_lock: tokio::sync::Mutex<Option<TimelineWriterState>>,

    /// Used to avoid multiple `flush_loop` tasks running
    pub(super) flush_loop_state: Mutex<FlushLoopState>,

    /// layer_flush_start_tx can be used to wake up the layer-flushing task.
    /// The value is a counter, incremented every time a new flush cycle is requested.
    /// The flush cycle counter is sent back on the layer_flush_done channel when
    /// the flush finishes. You can use that to wait for the flush to finish.
    layer_flush_start_tx: tokio::sync::watch::Sender<u64>,
    /// to be notified when layer flushing has finished, subscribe to the layer_flush_done channel
    layer_flush_done_tx: tokio::sync::watch::Sender<(u64, Result<(), FlushLayerError>)>,

    // Needed to ensure that we can't create a branch at a point that was already garbage collected
    pub latest_gc_cutoff_lsn: Rcu<Lsn>,

    // List of child timelines and their branch points. This is needed to avoid
    // garbage collecting data that is still needed by the child timelines.
    pub gc_info: std::sync::RwLock<GcInfo>,

    // It may change across major versions so for simplicity
    // keep it after running initdb for a timeline.
    // It is needed in checks when we want to error on some operations
    // when they are requested for pre-initdb lsn.
    // It can be unified with latest_gc_cutoff_lsn under some "first_valid_lsn",
    // though let's keep them both for better error visibility.
    pub initdb_lsn: Lsn,

    /// When did we last calculate the partitioning?
    partitioning: tokio::sync::Mutex<(KeyPartitioning, Lsn)>,

    /// Configuration: how often should the partitioning be recalculated.
    repartition_threshold: u64,

    last_image_layer_creation_check_at: AtomicLsn,

    /// Current logical size of the "datadir", at the last LSN.
    current_logical_size: LogicalSize,

    /// Information about the last processed message by the WAL receiver,
    /// or None if WAL receiver has not received anything for this timeline
    /// yet.
    pub last_received_wal: Mutex<Option<WalReceiverInfo>>,
    pub walreceiver: Mutex<Option<WalReceiver>>,

    /// Relation size cache
    pub rel_size_cache: RwLock<HashMap<RelTag, (Lsn, BlockNumber)>>,

    download_all_remote_layers_task_info: RwLock<Option<DownloadRemoteLayersTaskInfo>>,

    state: watch::Sender<TimelineState>,

    /// Prevent two tasks from deleting the timeline at the same time. If held, the
    /// timeline is being deleted. If 'true', the timeline has already been deleted.
    pub delete_progress: Arc<tokio::sync::Mutex<DeleteTimelineFlow>>,

    eviction_task_timeline_state: tokio::sync::Mutex<EvictionTaskTimelineState>,

    /// Load or creation time information about the disk_consistent_lsn and when the loading
    /// happened. Used for consumption metrics.
    pub(crate) loaded_at: (Lsn, SystemTime),

    /// Gate to prevent shutdown completing while I/O is still happening to this timeline's data
    pub(crate) gate: Gate,

    /// Cancellation token scoped to this timeline: anything doing long-running work relating
    /// to the timeline should drop out when this token fires.
    pub(crate) cancel: CancellationToken,

    /// Make sure we only have one running compaction at a time in tests.
    ///
    /// Must only be taken in two places:
    /// - [`Timeline::compact`] (this file)
    /// - [`delete::delete_local_timeline_directory`]
    ///
    /// Timeline deletion will acquire both compaction and gc locks in whatever order.
    compaction_lock: tokio::sync::Mutex<()>,

    /// Make sure we only have one running gc at a time.
    ///
    /// Must only be taken in two places:
    /// - [`Timeline::gc`] (this file)
    /// - [`delete::delete_local_timeline_directory`]
    ///
    /// Timeline deletion will acquire both compaction and gc locks in whatever order.
    gc_lock: tokio::sync::Mutex<()>,

    /// Cloned from [`super::Tenant::timeline_get_throttle`] on construction.
    timeline_get_throttle: Arc<
        crate::tenant::throttle::Throttle<&'static crate::metrics::tenant_throttling::TimelineGet>,
    >,

    /// Keep aux directory cache to avoid it's reconstruction on each update
    pub(crate) aux_files: tokio::sync::Mutex<AuxFilesState>,
}

pub struct WalReceiverInfo {
    pub wal_source_connconf: PgConnectionConfig,
    pub last_received_msg_lsn: Lsn,
    pub last_received_msg_ts: u128,
}

///
/// Information about how much history needs to be retained, needed by
/// Garbage Collection.
///
pub struct GcInfo {
    /// Specific LSNs that are needed.
    ///
    /// Currently, this includes all points where child branches have
    /// been forked off from. In the future, could also include
    /// explicit user-defined snapshot points.
    pub retain_lsns: Vec<Lsn>,

    /// In addition to 'retain_lsns', keep everything newer than this
    /// point.
    ///
    /// This is calculated by subtracting 'gc_horizon' setting from
    /// last-record LSN
    ///
    /// FIXME: is this inclusive or exclusive?
    pub horizon_cutoff: Lsn,

    /// In addition to 'retain_lsns' and 'horizon_cutoff', keep everything newer than this
    /// point.
    ///
    /// This is calculated by finding a number such that a record is needed for PITR
    /// if only if its LSN is larger than 'pitr_cutoff'.
    pub pitr_cutoff: Lsn,
}

/// An error happened in a get() operation.
#[derive(thiserror::Error, Debug)]
pub(crate) enum PageReconstructError {
    #[error(transparent)]
    Other(#[from] anyhow::Error),

    #[error("Ancestor LSN wait error: {0}")]
    AncestorLsnTimeout(#[from] WaitLsnError),

    #[error("timeline shutting down")]
    Cancelled,

    /// The ancestor of this is being stopped
    #[error("ancestor timeline {0} is being stopped")]
    AncestorStopping(TimelineId),

    /// An error happened replaying WAL records
    #[error(transparent)]
    WalRedo(anyhow::Error),
}

impl PageReconstructError {
    /// Returns true if this error indicates a tenant/timeline shutdown alike situation
    pub(crate) fn is_stopping(&self) -> bool {
        use PageReconstructError::*;
        match self {
            Other(_) => false,
            AncestorLsnTimeout(_) => false,
            Cancelled | AncestorStopping(_) => true,
            WalRedo(_) => false,
        }
    }
}

#[derive(thiserror::Error, Debug)]
enum CreateImageLayersError {
    #[error("timeline shutting down")]
    Cancelled,

    #[error(transparent)]
    GetVectoredError(GetVectoredError),

    #[error(transparent)]
    PageReconstructError(PageReconstructError),

    #[error(transparent)]
    Other(#[from] anyhow::Error),
}

#[derive(thiserror::Error, Debug)]
enum FlushLayerError {
    /// Timeline cancellation token was cancelled
    #[error("timeline shutting down")]
    Cancelled,

    #[error(transparent)]
    CreateImageLayersError(CreateImageLayersError),

    #[error(transparent)]
    Other(#[from] anyhow::Error),
}

#[derive(thiserror::Error, Debug)]
pub(crate) enum GetVectoredError {
    #[error("timeline shutting down")]
    Cancelled,

    #[error("Requested too many keys: {0} > {}", Timeline::MAX_GET_VECTORED_KEYS)]
    Oversized(u64),

    #[error("Requested at invalid LSN: {0}")]
    InvalidLsn(Lsn),

    #[error("Requested key {0} not found")]
    MissingKey(Key),

    #[error(transparent)]
    GetReadyAncestorError(GetReadyAncestorError),

    #[error(transparent)]
    Other(#[from] anyhow::Error),
}

#[derive(thiserror::Error, Debug)]
pub(crate) enum GetReadyAncestorError {
    #[error("ancestor timeline {0} is being stopped")]
    AncestorStopping(TimelineId),

    #[error("Ancestor LSN wait error: {0}")]
    AncestorLsnTimeout(#[from] WaitLsnError),

    #[error("Cancelled")]
    Cancelled,

    #[error(transparent)]
    Other(#[from] anyhow::Error),
}

#[derive(Clone, Copy)]
pub enum LogicalSizeCalculationCause {
    Initial,
    ConsumptionMetricsSyntheticSize,
    EvictionTaskImitation,
    TenantSizeHandler,
}

pub enum GetLogicalSizePriority {
    User,
    Background,
}

#[derive(enumset::EnumSetType)]
pub(crate) enum CompactFlags {
    ForceRepartition,
    ForceImageLayerCreation,
}

impl std::fmt::Debug for Timeline {
    fn fmt(&self, f: &mut std::fmt::Formatter) -> std::fmt::Result {
        write!(f, "Timeline<{}>", self.timeline_id)
    }
}

#[derive(thiserror::Error, Debug)]
pub(crate) enum WaitLsnError {
    // Called on a timeline which is shutting down
    #[error("Shutdown")]
    Shutdown,

    // Called on an timeline not in active state or shutting down
    #[error("Bad state (not active)")]
    BadState,

    // Timeout expired while waiting for LSN to catch up with goal.
    #[error("{0}")]
    Timeout(String),
}

// The impls below achieve cancellation mapping for errors.
// Perhaps there's a way of achieving this with less cruft.

impl From<CreateImageLayersError> for CompactionError {
    fn from(e: CreateImageLayersError) -> Self {
        match e {
            CreateImageLayersError::Cancelled => CompactionError::ShuttingDown,
            _ => CompactionError::Other(e.into()),
        }
    }
}

impl From<CreateImageLayersError> for FlushLayerError {
    fn from(e: CreateImageLayersError) -> Self {
        match e {
            CreateImageLayersError::Cancelled => FlushLayerError::Cancelled,
            any => FlushLayerError::CreateImageLayersError(any),
        }
    }
}

impl From<PageReconstructError> for CreateImageLayersError {
    fn from(e: PageReconstructError) -> Self {
        match e {
            PageReconstructError::Cancelled => CreateImageLayersError::Cancelled,
            _ => CreateImageLayersError::PageReconstructError(e),
        }
    }
}

impl From<GetVectoredError> for CreateImageLayersError {
    fn from(e: GetVectoredError) -> Self {
        match e {
            GetVectoredError::Cancelled => CreateImageLayersError::Cancelled,
            _ => CreateImageLayersError::GetVectoredError(e),
        }
    }
}

impl From<GetReadyAncestorError> for PageReconstructError {
    fn from(e: GetReadyAncestorError) -> Self {
        use GetReadyAncestorError::*;
        match e {
            AncestorStopping(tid) => PageReconstructError::AncestorStopping(tid),
            AncestorLsnTimeout(wait_err) => PageReconstructError::AncestorLsnTimeout(wait_err),
            Cancelled => PageReconstructError::Cancelled,
            Other(other) => PageReconstructError::Other(other),
        }
    }
}

#[derive(
    Eq,
    PartialEq,
    Debug,
    Copy,
    Clone,
    strum_macros::EnumString,
    strum_macros::Display,
    serde_with::DeserializeFromStr,
    serde_with::SerializeDisplay,
)]
#[strum(serialize_all = "kebab-case")]
pub enum GetVectoredImpl {
    Sequential,
    Vectored,
}

<<<<<<< HEAD
/// Argument to [`Timeline::shutdown`].
#[derive(Debug, Clone, Copy)]
pub(crate) enum ShutdownMode {
    /// Graceful shutdown, may do a lot of I/O as we flush any open layers to disk and then
    /// also to remote storage.  This method can easily take multiple seconds for a busy timeline.
    ///
    /// While we are flushing, we continue to accept read I/O for LSNs ingested before
    /// the call to [`Timeline::shutdown`].
    FreezeAndFlush,
    /// Shut down immediately, without waiting for any open layers to flush.
    Hard,
=======
pub(crate) enum WaitLsnWaiter<'a> {
    Timeline(&'a Timeline),
    Tenant,
    PageService,
>>>>>>> d443d075
}

/// Public interface functions
impl Timeline {
    /// Get the LSN where this branch was created
    pub(crate) fn get_ancestor_lsn(&self) -> Lsn {
        self.ancestor_lsn
    }

    /// Get the ancestor's timeline id
    pub(crate) fn get_ancestor_timeline_id(&self) -> Option<TimelineId> {
        self.ancestor_timeline
            .as_ref()
            .map(|ancestor| ancestor.timeline_id)
    }

    /// Lock and get timeline's GC cutoff
    pub(crate) fn get_latest_gc_cutoff_lsn(&self) -> RcuReadGuard<Lsn> {
        self.latest_gc_cutoff_lsn.read()
    }

    /// Look up given page version.
    ///
    /// If a remote layer file is needed, it is downloaded as part of this
    /// call.
    ///
    /// This method enforces [`Self::timeline_get_throttle`] internally.
    ///
    /// NOTE: It is considered an error to 'get' a key that doesn't exist. The
    /// abstraction above this needs to store suitable metadata to track what
    /// data exists with what keys, in separate metadata entries. If a
    /// non-existent key is requested, we may incorrectly return a value from
    /// an ancestor branch, for example, or waste a lot of cycles chasing the
    /// non-existing key.
    ///
    /// # Cancel-Safety
    ///
    /// This method is cancellation-safe.
    #[inline(always)]
    pub(crate) async fn get(
        &self,
        key: Key,
        lsn: Lsn,
        ctx: &RequestContext,
    ) -> Result<Bytes, PageReconstructError> {
        self.timeline_get_throttle.throttle(ctx, 1).await;
        self.get_impl(key, lsn, ctx).await
    }
    /// Not subject to [`Self::timeline_get_throttle`].
    async fn get_impl(
        &self,
        key: Key,
        lsn: Lsn,
        ctx: &RequestContext,
    ) -> Result<Bytes, PageReconstructError> {
        if !lsn.is_valid() {
            return Err(PageReconstructError::Other(anyhow::anyhow!("Invalid LSN")));
        }

        // This check is debug-only because of the cost of hashing, and because it's a double-check: we
        // already checked the key against the shard_identity when looking up the Timeline from
        // page_service.
        debug_assert!(!self.shard_identity.is_key_disposable(&key));

        // XXX: structured stats collection for layer eviction here.
        trace!(
            "get page request for {}@{} from task kind {:?}",
            key,
            lsn,
            ctx.task_kind()
        );

        // Check the page cache. We will get back the most recent page with lsn <= `lsn`.
        // The cached image can be returned directly if there is no WAL between the cached image
        // and requested LSN. The cached image can also be used to reduce the amount of WAL needed
        // for redo.
        let cached_page_img = match self.lookup_cached_page(&key, lsn, ctx).await {
            Some((cached_lsn, cached_img)) => {
                match cached_lsn.cmp(&lsn) {
                    Ordering::Less => {} // there might be WAL between cached_lsn and lsn, we need to check
                    Ordering::Equal => {
                        MATERIALIZED_PAGE_CACHE_HIT_DIRECT.inc();
                        return Ok(cached_img); // exact LSN match, return the image
                    }
                    Ordering::Greater => {
                        unreachable!("the returned lsn should never be after the requested lsn")
                    }
                }
                Some((cached_lsn, cached_img))
            }
            None => None,
        };

        let mut reconstruct_state = ValueReconstructState {
            records: Vec::new(),
            img: cached_page_img,
        };

        let timer = crate::metrics::GET_RECONSTRUCT_DATA_TIME.start_timer();
        let path = self
            .get_reconstruct_data(key, lsn, &mut reconstruct_state, ctx)
            .await?;
        timer.stop_and_record();

        let start = Instant::now();
        let res = self.reconstruct_value(key, lsn, reconstruct_state).await;
        let elapsed = start.elapsed();
        crate::metrics::RECONSTRUCT_TIME
            .for_result(&res)
            .observe(elapsed.as_secs_f64());

        if cfg!(feature = "testing") && res.is_err() {
            // it can only be walredo issue
            use std::fmt::Write;

            let mut msg = String::new();

            path.into_iter().for_each(|(res, cont_lsn, layer)| {
                writeln!(
                    msg,
                    "- layer traversal: result {res:?}, cont_lsn {cont_lsn}, layer: {}",
                    layer(),
                )
                .expect("string grows")
            });

            // this is to rule out or provide evidence that we could in some cases read a duplicate
            // walrecord
            tracing::info!("walredo failed, path:\n{msg}");
        }

        res
    }

    pub(crate) const MAX_GET_VECTORED_KEYS: u64 = 32;

    /// Look up multiple page versions at a given LSN
    ///
    /// This naive implementation will be replaced with a more efficient one
    /// which actually vectorizes the read path.
    pub(crate) async fn get_vectored(
        &self,
        keyspace: KeySpace,
        lsn: Lsn,
        ctx: &RequestContext,
    ) -> Result<BTreeMap<Key, Result<Bytes, PageReconstructError>>, GetVectoredError> {
        if !lsn.is_valid() {
            return Err(GetVectoredError::InvalidLsn(lsn));
        }

        let key_count = keyspace.total_size().try_into().unwrap();
        if key_count > Timeline::MAX_GET_VECTORED_KEYS {
            return Err(GetVectoredError::Oversized(key_count));
        }

        for range in &keyspace.ranges {
            let mut key = range.start;
            while key != range.end {
                assert!(!self.shard_identity.is_key_disposable(&key));
                key = key.next();
            }
        }

        trace!(
            "get vectored request for {:?}@{} from task kind {:?} will use {} implementation",
            keyspace,
            lsn,
            ctx.task_kind(),
            self.conf.get_vectored_impl
        );

        let start = crate::metrics::GET_VECTORED_LATENCY
            .for_task_kind(ctx.task_kind())
            .map(|metric| (metric, Instant::now()));

        // start counting after throttle so that throttle time
        // is always less than observation time
        let throttled = self
            .timeline_get_throttle
            .throttle(ctx, key_count as usize)
            .await;

        let res = match self.conf.get_vectored_impl {
            GetVectoredImpl::Sequential => {
                self.get_vectored_sequential_impl(keyspace, lsn, ctx).await
            }
            GetVectoredImpl::Vectored => {
                let vectored_res = self.get_vectored_impl(keyspace.clone(), lsn, ctx).await;

                if self.conf.validate_vectored_get {
                    self.validate_get_vectored_impl(&vectored_res, keyspace, lsn, ctx)
                        .await;
                }

                vectored_res
            }
        };

        if let Some((metric, start)) = start {
            let elapsed = start.elapsed();
            let ex_throttled = if let Some(throttled) = throttled {
                elapsed.checked_sub(throttled)
            } else {
                Some(elapsed)
            };

            if let Some(ex_throttled) = ex_throttled {
                metric.observe(ex_throttled.as_secs_f64());
            } else {
                use utils::rate_limit::RateLimit;
                static LOGGED: Lazy<Mutex<RateLimit>> =
                    Lazy::new(|| Mutex::new(RateLimit::new(Duration::from_secs(10))));
                let mut rate_limit = LOGGED.lock().unwrap();
                rate_limit.call(|| {
                    warn!("error deducting time spent throttled; this message is logged at a global rate limit");
                });
            }
        }

        res
    }

    /// Not subject to [`Self::timeline_get_throttle`].
    pub(super) async fn get_vectored_sequential_impl(
        &self,
        keyspace: KeySpace,
        lsn: Lsn,
        ctx: &RequestContext,
    ) -> Result<BTreeMap<Key, Result<Bytes, PageReconstructError>>, GetVectoredError> {
        let mut values = BTreeMap::new();
        for range in keyspace.ranges {
            let mut key = range.start;
            while key != range.end {
                let block = self.get_impl(key, lsn, ctx).await;

                use PageReconstructError::*;
                match block {
                    Err(Cancelled | AncestorStopping(_)) => {
                        return Err(GetVectoredError::Cancelled)
                    }
                    Err(Other(err)) if err.to_string().contains("could not find data for key") => {
                        return Err(GetVectoredError::MissingKey(key))
                    }
                    _ => {
                        values.insert(key, block);
                        key = key.next();
                    }
                }
            }
        }

        Ok(values)
    }

    pub(super) async fn get_vectored_impl(
        &self,
        keyspace: KeySpace,
        lsn: Lsn,
        ctx: &RequestContext,
    ) -> Result<BTreeMap<Key, Result<Bytes, PageReconstructError>>, GetVectoredError> {
        let mut reconstruct_state = ValuesReconstructState::new();

        self.get_vectored_reconstruct_data(keyspace, lsn, &mut reconstruct_state, ctx)
            .await?;

        let mut results: BTreeMap<Key, Result<Bytes, PageReconstructError>> = BTreeMap::new();
        for (key, res) in reconstruct_state.keys {
            match res {
                Err(err) => {
                    results.insert(key, Err(err));
                }
                Ok(state) => {
                    let state = ValueReconstructState::from(state);

                    let reconstruct_res = self.reconstruct_value(key, lsn, state).await;
                    results.insert(key, reconstruct_res);
                }
            }
        }

        Ok(results)
    }

    /// Not subject to [`Self::timeline_get_throttle`].
    pub(super) async fn validate_get_vectored_impl(
        &self,
        vectored_res: &Result<BTreeMap<Key, Result<Bytes, PageReconstructError>>, GetVectoredError>,
        keyspace: KeySpace,
        lsn: Lsn,
        ctx: &RequestContext,
    ) {
        let sequential_res = self
            .get_vectored_sequential_impl(keyspace.clone(), lsn, ctx)
            .await;

        fn errors_match(lhs: &GetVectoredError, rhs: &GetVectoredError) -> bool {
            use GetVectoredError::*;
            match (lhs, rhs) {
                (Oversized(l), Oversized(r)) => l == r,
                (InvalidLsn(l), InvalidLsn(r)) => l == r,
                (MissingKey(l), MissingKey(r)) => l == r,
                (GetReadyAncestorError(_), GetReadyAncestorError(_)) => true,
                (Other(_), Other(_)) => true,
                _ => false,
            }
        }

        match (&sequential_res, vectored_res) {
            (Err(GetVectoredError::Cancelled), _) => {},
            (_, Err(GetVectoredError::Cancelled)) => {},
            (Err(seq_err), Ok(_)) => {
                panic!(concat!("Sequential get failed with {}, but vectored get did not",
                               " - keyspace={:?} lsn={}"),
                       seq_err, keyspace, lsn) },
            (Ok(_), Err(vec_err)) => {
                panic!(concat!("Vectored get failed with {}, but sequential get did not",
                               " - keyspace={:?} lsn={}"),
                       vec_err, keyspace, lsn) },
            (Err(seq_err), Err(vec_err)) => {
                assert!(errors_match(seq_err, vec_err),
                        "Mismatched errors: {seq_err} != {vec_err} - keyspace={keyspace:?} lsn={lsn}")},
            (Ok(seq_values), Ok(vec_values)) => {
                seq_values.iter().zip(vec_values.iter()).for_each(|((seq_key, seq_res), (vec_key, vec_res))| {
                    assert_eq!(seq_key, vec_key);
                    match (seq_res, vec_res) {
                        (Ok(seq_blob), Ok(vec_blob)) => {
                            Self::validate_key_equivalence(seq_key, &keyspace, lsn, seq_blob, vec_blob);
                        },
                        (Err(err), Ok(_)) => {
                            panic!(
                                concat!("Sequential get failed with {} for key {}, but vectored get did not",
                                        " - keyspace={:?} lsn={}"),
                                err, seq_key, keyspace, lsn) },
                        (Ok(_), Err(err)) => {
                            panic!(
                                concat!("Vectored get failed with {} for key {}, but sequential get did not",
                                        " - keyspace={:?} lsn={}"),
                                err, seq_key, keyspace, lsn) },
                        (Err(_), Err(_)) => {}
                    }
                })
            }
        }
    }

    fn validate_key_equivalence(
        key: &Key,
        keyspace: &KeySpace,
        lsn: Lsn,
        seq: &Bytes,
        vec: &Bytes,
    ) {
        if *key == AUX_FILES_KEY {
            // The value reconstruct of AUX_FILES_KEY from records is not deterministic
            // since it uses a hash map under the hood. Hence, deserialise both results
            // before comparing.
            let seq_aux_dir_res = AuxFilesDirectory::des(seq);
            let vec_aux_dir_res = AuxFilesDirectory::des(vec);
            match (&seq_aux_dir_res, &vec_aux_dir_res) {
                (Ok(seq_aux_dir), Ok(vec_aux_dir)) => {
                    assert_eq!(
                        seq_aux_dir, vec_aux_dir,
                        "Mismatch for key {} - keyspace={:?} lsn={}",
                        key, keyspace, lsn
                    );
                }
                (Err(_), Err(_)) => {}
                _ => {
                    panic!("Mismatch for {key}: {seq_aux_dir_res:?} != {vec_aux_dir_res:?}");
                }
            }
        } else {
            // All other keys should reconstruct deterministically, so we simply compare the blobs.
            assert_eq!(
                seq, vec,
                "Image mismatch for key {key} - keyspace={keyspace:?} lsn={lsn}"
            );
        }
    }

    /// Get last or prev record separately. Same as get_last_record_rlsn().last/prev.
    pub(crate) fn get_last_record_lsn(&self) -> Lsn {
        self.last_record_lsn.load().last
    }

    pub(crate) fn get_prev_record_lsn(&self) -> Lsn {
        self.last_record_lsn.load().prev
    }

    /// Atomically get both last and prev.
    pub(crate) fn get_last_record_rlsn(&self) -> RecordLsn {
        self.last_record_lsn.load()
    }

    pub(crate) fn get_disk_consistent_lsn(&self) -> Lsn {
        self.disk_consistent_lsn.load()
    }

    /// remote_consistent_lsn from the perspective of the tenant's current generation,
    /// not validated with control plane yet.
    /// See [`Self::get_remote_consistent_lsn_visible`].
    pub(crate) fn get_remote_consistent_lsn_projected(&self) -> Option<Lsn> {
        if let Some(remote_client) = &self.remote_client {
            remote_client.remote_consistent_lsn_projected()
        } else {
            None
        }
    }

    /// remote_consistent_lsn which the tenant is guaranteed not to go backward from,
    /// i.e. a value of remote_consistent_lsn_projected which has undergone
    /// generation validation in the deletion queue.
    pub(crate) fn get_remote_consistent_lsn_visible(&self) -> Option<Lsn> {
        if let Some(remote_client) = &self.remote_client {
            remote_client.remote_consistent_lsn_visible()
        } else {
            None
        }
    }

    /// The sum of the file size of all historic layers in the layer map.
    /// This method makes no distinction between local and remote layers.
    /// Hence, the result **does not represent local filesystem usage**.
    pub(crate) async fn layer_size_sum(&self) -> u64 {
        let guard = self.layers.read().await;
        let layer_map = guard.layer_map();
        let mut size = 0;
        for l in layer_map.iter_historic_layers() {
            size += l.file_size();
        }
        size
    }

    pub(crate) fn resident_physical_size(&self) -> u64 {
        self.metrics.resident_physical_size_get()
    }

    pub(crate) fn get_directory_metrics(&self) -> [u64; DirectoryKind::KINDS_NUM] {
        array::from_fn(|idx| self.directory_metrics[idx].load(AtomicOrdering::Relaxed))
    }

    ///
    /// Wait until WAL has been received and processed up to this LSN.
    ///
    /// You should call this before any of the other get_* or list_* functions. Calling
    /// those functions with an LSN that has been processed yet is an error.
    ///
    pub(crate) async fn wait_lsn(
        &self,
        lsn: Lsn,
<<<<<<< HEAD
=======
        who_is_waiting: WaitLsnWaiter<'_>,
>>>>>>> d443d075
        ctx: &RequestContext, /* Prepare for use by cancellation */
    ) -> Result<(), WaitLsnError> {
        if self.cancel.is_cancelled() {
            return Err(WaitLsnError::Shutdown);
        } else if !self.is_active() {
            return Err(WaitLsnError::BadState);
        }

        if cfg!(debug_assertions) {
            match ctx.task_kind() {
                TaskKind::WalReceiverManager
                | TaskKind::WalReceiverConnectionHandler
                | TaskKind::WalReceiverConnectionPoller => {
<<<<<<< HEAD
                    // This should never be called from the WAL receiver, because that could lead
                    // to a deadlock.
                    if let Err(current) = self.last_record_lsn.would_wait_for(lsn) {
                        panic!("walingest task is calling wait_lsn {lsn} but current is only {current}, would deadlock");
=======
                    let is_myself = match who_is_waiting {
                        WaitLsnWaiter::Timeline(waiter) => Weak::ptr_eq(&waiter.myself, &self.myself),
                        WaitLsnWaiter::Tenant | WaitLsnWaiter::PageService => unreachable!("tenant or page_service context are not expected to have task kind {:?}", ctx.task_kind()),
                    };
                    if is_myself {
                        if let Err(current) = self.last_record_lsn.would_wait_for(lsn) {
                            // walingest is the only one that can advance last_record_lsn; it should make sure to never reach here
                            panic!("this timeline's walingest task is calling wait_lsn({lsn}) but we only have last_record_lsn={current}; would deadlock");
                        }
                    } else {
                        // if another  timeline's  is waiting for us, there's no deadlock risk because
                        // our walreceiver task can make progress independent of theirs
>>>>>>> d443d075
                    }
                }
                _ => {}
            }
        }

        let _timer = crate::metrics::WAIT_LSN_TIME.start_timer();

        match self
            .last_record_lsn
            .wait_for_timeout(lsn, self.conf.wait_lsn_timeout)
            .await
        {
            Ok(()) => Ok(()),
            Err(e) => {
                use utils::seqwait::SeqWaitError::*;
                match e {
                    Shutdown => Err(WaitLsnError::Shutdown),
                    Timeout => {
                        // don't count the time spent waiting for lock below, and also in walreceiver.status(), towards the wait_lsn_time_histo
                        drop(_timer);
                        let walreceiver_status = self.walreceiver_status();
                        Err(WaitLsnError::Timeout(format!(
                        "Timed out while waiting for WAL record at LSN {} to arrive, last_record_lsn {} disk consistent LSN={}, WalReceiver status: {}",
                        lsn,
                        self.get_last_record_lsn(),
                        self.get_disk_consistent_lsn(),
                        walreceiver_status,
                    )))
                    }
                }
            }
        }
    }

    pub(crate) fn walreceiver_status(&self) -> String {
        match &*self.walreceiver.lock().unwrap() {
            None => "stopping or stopped".to_string(),
            Some(walreceiver) => match walreceiver.status() {
                Some(status) => status.to_human_readable_string(),
                None => "Not active".to_string(),
            },
        }
    }

    /// Check that it is valid to request operations with that lsn.
    pub(crate) fn check_lsn_is_in_scope(
        &self,
        lsn: Lsn,
        latest_gc_cutoff_lsn: &RcuReadGuard<Lsn>,
    ) -> anyhow::Result<()> {
        ensure!(
            lsn >= **latest_gc_cutoff_lsn,
            "LSN {} is earlier than latest GC horizon {} (we might've already garbage collected needed data)",
            lsn,
            **latest_gc_cutoff_lsn,
        );
        Ok(())
    }

    /// Flush to disk all data that was written with the put_* functions
    #[instrument(skip(self), fields(tenant_id=%self.tenant_shard_id.tenant_id, shard_id=%self.tenant_shard_id.shard_slug(), timeline_id=%self.timeline_id))]
    pub(crate) async fn freeze_and_flush(&self) -> anyhow::Result<()> {
        self.freeze_inmem_layer(false).await;
        self.flush_frozen_layers_and_wait().await
    }

    /// If there is no writer, and conditions for rolling the latest layer are met, then freeze it.
    ///
    /// This is for use in background housekeeping, to provide guarantees of layers closing eventually
    /// even if there are no ongoing writes to drive that.
    async fn maybe_freeze_ephemeral_layer(&self) {
        let Ok(_write_guard) = self.write_lock.try_lock() else {
            // If the write lock is held, there is an active wal receiver: rolling open layers
            // is their responsibility while they hold this lock.
            return;
        };

        let Ok(layers_guard) = self.layers.try_read() else {
            // Don't block if the layer lock is busy
            return;
        };

        let Some(open_layer) = &layers_guard.layer_map().open_layer else {
            // No open layer, no work to do.
            return;
        };

        let Some(current_size) = open_layer.try_len() else {
            // Unexpected: since we hold the write guard, nobody else should be writing to this layer, so
            // read lock to get size should always succeed.
            tracing::warn!("Lock conflict while reading size of open layer");
            return;
        };

        let current_lsn = self.get_last_record_lsn();

        let checkpoint_distance_override = open_layer.tick().await;

        if let Some(size_override) = checkpoint_distance_override {
            if current_size > size_override {
                // This is not harmful, but it only happens in relatively rare cases where
                // time-based checkpoints are not happening fast enough to keep the amount of
                // ephemeral data within configured limits.  It's a sign of stress on the system.
                tracing::info!("Early-rolling open layer at size {current_size} (limit {size_override}) due to dirty data pressure");
            }
        }

        let checkpoint_distance =
            checkpoint_distance_override.unwrap_or(self.get_checkpoint_distance());

        if self.should_roll(
            current_size,
            current_size,
            checkpoint_distance,
            self.get_last_record_lsn(),
            self.last_freeze_at.load(),
            *self.last_freeze_ts.read().unwrap(),
        ) {
            match open_layer.info() {
                InMemoryLayerInfo::Frozen { lsn_start, lsn_end } => {
                    // We may reach this point if the layer was already frozen by not yet flushed: flushing
                    // happens asynchronously in the background.
                    tracing::debug!(
                        "Not freezing open layer, it's already frozen ({lsn_start}..{lsn_end})"
                    );
                }
                InMemoryLayerInfo::Open { .. } => {
                    // Upgrade to a write lock and freeze the layer
                    drop(layers_guard);
                    let mut layers_guard = self.layers.write().await;
                    layers_guard
                        .try_freeze_in_memory_layer(current_lsn, &self.last_freeze_at)
                        .await;
                }
            }
            self.flush_frozen_layers();
        }
    }

    /// Outermost timeline compaction operation; downloads needed layers.
    pub(crate) async fn compact(
        self: &Arc<Self>,
        cancel: &CancellationToken,
        flags: EnumSet<CompactFlags>,
        ctx: &RequestContext,
    ) -> Result<(), CompactionError> {
        // most likely the cancellation token is from background task, but in tests it could be the
        // request task as well.

        let prepare = async move {
            let guard = self.compaction_lock.lock().await;

            let permit = super::tasks::concurrent_background_tasks_rate_limit_permit(
                BackgroundLoopKind::Compaction,
                ctx,
            )
            .await;

            (guard, permit)
        };

        // Prior to compaction, check if an open ephemeral layer should be closed: this provides
        // background enforcement of checkpoint interval if there is no active WAL receiver, to avoid keeping
        // an ephemeral layer open forever when idle.
        self.maybe_freeze_ephemeral_layer().await;

        // this wait probably never needs any "long time spent" logging, because we already nag if
        // compaction task goes over it's period (20s) which is quite often in production.
        let (_guard, _permit) = tokio::select! {
            tuple = prepare => { tuple },
            _ = self.cancel.cancelled() => return Ok(()),
            _ = cancel.cancelled() => return Ok(()),
        };

        let last_record_lsn = self.get_last_record_lsn();

        // Last record Lsn could be zero in case the timeline was just created
        if !last_record_lsn.is_valid() {
            warn!("Skipping compaction for potentially just initialized timeline, it has invalid last record lsn: {last_record_lsn}");
            return Ok(());
        }

        match self.get_compaction_algorithm() {
            CompactionAlgorithm::Tiered => self.compact_tiered(cancel, ctx).await,
            CompactionAlgorithm::Legacy => self.compact_legacy(cancel, flags, ctx).await,
        }
    }

    /// Mutate the timeline with a [`TimelineWriter`].
    pub(crate) async fn writer(&self) -> TimelineWriter<'_> {
        TimelineWriter {
            tl: self,
            write_guard: self.write_lock.lock().await,
        }
    }

    pub(crate) fn activate(
        self: &Arc<Self>,
        parent: Arc<crate::tenant::Tenant>,
        broker_client: BrokerClientChannel,
        background_jobs_can_start: Option<&completion::Barrier>,
        ctx: &RequestContext,
    ) {
        if self.tenant_shard_id.is_zero() {
            // Logical size is only maintained accurately on shard zero.
            self.spawn_initial_logical_size_computation_task(ctx);
        }
        self.launch_wal_receiver(ctx, broker_client);
        self.set_state(TimelineState::Active);
        self.launch_eviction_task(parent, background_jobs_can_start);
    }

    pub(crate) async fn shutdown(&self, mode: ShutdownMode) {
        debug_assert_current_span_has_tenant_and_timeline_id();

<<<<<<< HEAD
        let try_freeze_and_flush = match mode {
            ShutdownMode::FreezeAndFlush => true,
            ShutdownMode::Hard => false,
        };
=======
        // Stop ingesting data. Walreceiver only provides cancellation but no
        // "wait until gone", because it uses the Timeline::gate.  So, only
        // after the self.gate.close() in self.shutdown() below will we know for
        // sure that no walreceiver tasks are left.
        // This means that we might still be ingesting data during the call to
        // `self.freeze_and_flush()` below.  That's not ideal, but, we don't have
        // the concept of a ChildGuard, which is what we'd need to properly model
        // early shutdown of the walreceiver task sub-tree before the other
        // Timeline task sub-trees.
        if let Some(walreceiver) = self.walreceiver.lock().unwrap().take() {
            walreceiver.cancel();
        }
>>>>>>> d443d075

        // Regardless of whether we're going to try_freeze_and_flush
        // or not, stop ingesting any more data. Walreceiver only provides
        // cancellation but no "wait until gone", because it uses the Timeline::gate.
        // So, only after the self.gate.close() below will we know for sure that
        // no walreceiver tasks are left.
        // For `freeze_and_flush=true`, this means that we might still be ingesting
        // data during the call to `self.freeze_and_flush()` below.
        // That's not ideal, but, we don't have the concept of a ChildGuard, which
        // is what we'd need to properly model early shutdown of walreceiver.
        let walreceiver = self.walreceiver.lock().unwrap().take();
        tracing::debug!(
            is_some = walreceiver.is_some(),
            "Waiting for WalReceiverManager..."
        );
        if let Some(walreceiver) = walreceiver {
            walreceiver.cancel();
        }
        // ... and inform any waiters for newer LSNs that there won't be any.
        self.last_record_lsn.shutdown();

        if try_freeze_and_flush {
            // we shut down walreceiver above, so, we won't add anything more
            // to the InMemoryLayer; freeze it and wait for all frozen layers
            // to reach the disk & upload queue, then shut the upload queue and
            // wait for it to drain.
            match self.freeze_and_flush().await {
                Ok(_) => {
                    // drain the upload queue
                    if let Some(client) = self.remote_client.as_ref() {
                        // if we did not wait for completion here, it might be our shutdown process
                        // didn't wait for remote uploads to complete at all, as new tasks can forever
                        // be spawned.
                        //
                        // what is problematic is the shutting down of RemoteTimelineClient, because
                        // obviously it does not make sense to stop while we wait for it, but what
                        // about corner cases like s3 suddenly hanging up?
                        client.shutdown().await;
                    }
                }
                Err(e) => {
                    // Non-fatal.  Shutdown is infallible.  Failures to flush just mean that
                    // we have some extra WAL replay to do next time the timeline starts.
                    warn!("failed to freeze and flush: {e:#}");
                }
            }
        }

        // All tasks except remote_client are sensitve to Timeline::cancel.
        tracing::debug!("Cancelling CancellationToken");
        self.cancel.cancel();

        // Transition the remote_client into a state where it's only useful for timeline deletion.
        // (The deletion use case is why we can't just hook up remote_client to Self::cancel).)
        if let Some(remote_client) = self.remote_client.as_ref() {
            remote_client.stop();
            // As documented in remote_client.stop()'s doc comment, it's our responsibility
            // to shut down the upload queue tasks.
            // TODO: fix that, task management should be encapsulated inside remote_client.
            task_mgr::shutdown_tasks(
                Some(TaskKind::RemoteUploadTask),
                Some(self.tenant_shard_id),
                Some(self.timeline_id),
            )
            .await;
        }

        // Finally wait until any gate-holders are complete
        self.gate.close().await;

        // We're not fully confident that everything is sensitive to Self::cancel yet.
        tracing::debug!("Waiting for tasks...");
        let report =
            task_mgr::shutdown_tasks(None, Some(self.tenant_shard_id), Some(self.timeline_id))
                .await;
        if report.planned > 0 {
            tracing::warn!(
                ?report,
                "shut down stray task_mgr timeline-scoped tasks, this should not happen"
            );
        }

        self.metrics.shutdown();
    }

    pub(crate) fn set_state(&self, new_state: TimelineState) {
        match (self.current_state(), new_state) {
            (equal_state_1, equal_state_2) if equal_state_1 == equal_state_2 => {
                info!("Ignoring new state, equal to the existing one: {equal_state_2:?}");
            }
            (st, TimelineState::Loading) => {
                error!("ignoring transition from {st:?} into Loading state");
            }
            (TimelineState::Broken { .. }, new_state) => {
                error!("Ignoring state update {new_state:?} for broken timeline");
            }
            (TimelineState::Stopping, TimelineState::Active) => {
                error!("Not activating a Stopping timeline");
            }
            (_, new_state) => {
                self.state.send_replace(new_state);
            }
        }
    }

    pub(crate) fn set_broken(&self, reason: String) {
        let backtrace_str: String = format!("{}", std::backtrace::Backtrace::force_capture());
        let broken_state = TimelineState::Broken {
            reason,
            backtrace: backtrace_str,
        };
        self.set_state(broken_state);

        // Although the Broken state is not equivalent to shutdown() (shutdown will be called
        // later when this tenant is detach or the process shuts down), firing the cancellation token
        // here avoids the need for other tasks to watch for the Broken state explicitly.
        self.cancel.cancel();
    }

    pub(crate) fn current_state(&self) -> TimelineState {
        self.state.borrow().clone()
    }

    pub(crate) fn is_broken(&self) -> bool {
        matches!(&*self.state.borrow(), TimelineState::Broken { .. })
    }

    pub(crate) fn is_active(&self) -> bool {
        self.current_state() == TimelineState::Active
    }

    pub(crate) fn is_stopping(&self) -> bool {
        self.current_state() == TimelineState::Stopping
    }

    pub(crate) fn subscribe_for_state_updates(&self) -> watch::Receiver<TimelineState> {
        self.state.subscribe()
    }

    pub(crate) async fn wait_to_become_active(
        &self,
        _ctx: &RequestContext, // Prepare for use by cancellation
    ) -> Result<(), TimelineState> {
        let mut receiver = self.state.subscribe();
        loop {
            let current_state = receiver.borrow().clone();
            match current_state {
                TimelineState::Loading => {
                    receiver
                        .changed()
                        .await
                        .expect("holding a reference to self");
                }
                TimelineState::Active { .. } => {
                    return Ok(());
                }
                TimelineState::Broken { .. } | TimelineState::Stopping => {
                    // There's no chance the timeline can transition back into ::Active
                    return Err(current_state);
                }
            }
        }
    }

    pub(crate) async fn layer_map_info(&self, reset: LayerAccessStatsReset) -> LayerMapInfo {
        let guard = self.layers.read().await;
        let layer_map = guard.layer_map();
        let mut in_memory_layers = Vec::with_capacity(layer_map.frozen_layers.len() + 1);
        if let Some(open_layer) = &layer_map.open_layer {
            in_memory_layers.push(open_layer.info());
        }
        for frozen_layer in &layer_map.frozen_layers {
            in_memory_layers.push(frozen_layer.info());
        }

        let mut historic_layers = Vec::new();
        for historic_layer in layer_map.iter_historic_layers() {
            let historic_layer = guard.get_from_desc(&historic_layer);
            historic_layers.push(historic_layer.info(reset));
        }

        LayerMapInfo {
            in_memory_layers,
            historic_layers,
        }
    }

    #[instrument(skip_all, fields(tenant_id = %self.tenant_shard_id.tenant_id, shard_id = %self.tenant_shard_id.shard_slug(), timeline_id = %self.timeline_id))]
    pub(crate) async fn download_layer(
        &self,
        layer_file_name: &str,
    ) -> anyhow::Result<Option<bool>> {
        let Some(layer) = self.find_layer(layer_file_name).await else {
            return Ok(None);
        };

        if self.remote_client.is_none() {
            return Ok(Some(false));
        }

        layer.download().await?;

        Ok(Some(true))
    }

    /// Evict just one layer.
    ///
    /// Returns `Ok(None)` in the case where the layer could not be found by its `layer_file_name`.
    pub(crate) async fn evict_layer(&self, layer_file_name: &str) -> anyhow::Result<Option<bool>> {
        let _gate = self
            .gate
            .enter()
            .map_err(|_| anyhow::anyhow!("Shutting down"))?;

        let Some(local_layer) = self.find_layer(layer_file_name).await else {
            return Ok(None);
        };

        // curl has this by default
        let timeout = std::time::Duration::from_secs(120);

        match local_layer.evict_and_wait(timeout).await {
            Ok(()) => Ok(Some(true)),
            Err(EvictionError::NotFound) => Ok(Some(false)),
            Err(EvictionError::Downloaded) => Ok(Some(false)),
            Err(EvictionError::Timeout) => Ok(Some(false)),
        }
    }

    fn should_roll(
        &self,
        layer_size: u64,
        projected_layer_size: u64,
        checkpoint_distance: u64,
        projected_lsn: Lsn,
        last_freeze_at: Lsn,
        last_freeze_ts: Instant,
    ) -> bool {
        let distance = projected_lsn.widening_sub(last_freeze_at);

        // Rolling the open layer can be triggered by:
        // 1. The distance from the last LSN we rolled at. This bounds the amount of WAL that
        //    the safekeepers need to store.  For sharded tenants, we multiply by shard count to
        //    account for how writes are distributed across shards: we expect each node to consume
        //    1/count of the LSN on average.
        // 2. The size of the currently open layer.
        // 3. The time since the last roll. It helps safekeepers to regard pageserver as caught
        //    up and suspend activity.
        if distance >= checkpoint_distance as i128 * self.shard_identity.count.count() as i128 {
            info!(
                "Will roll layer at {} with layer size {} due to LSN distance ({})",
                projected_lsn, layer_size, distance
            );

            true
        } else if projected_layer_size >= checkpoint_distance {
            info!(
                "Will roll layer at {} with layer size {} due to layer size ({})",
                projected_lsn, layer_size, projected_layer_size
            );

            true
        } else if distance > 0 && last_freeze_ts.elapsed() >= self.get_checkpoint_timeout() {
            info!(
                "Will roll layer at {} with layer size {} due to time since last flush ({:?})",
                projected_lsn,
                layer_size,
                last_freeze_ts.elapsed()
            );

            true
        } else {
            false
        }
    }
}

/// Number of times we will compute partition within a checkpoint distance.
const REPARTITION_FREQ_IN_CHECKPOINT_DISTANCE: u64 = 10;

// Private functions
impl Timeline {
    pub(crate) fn get_lazy_slru_download(&self) -> bool {
        let tenant_conf = self.tenant_conf.read().unwrap().tenant_conf.clone();
        tenant_conf
            .lazy_slru_download
            .unwrap_or(self.conf.default_tenant_conf.lazy_slru_download)
    }

    fn get_checkpoint_distance(&self) -> u64 {
        let tenant_conf = self.tenant_conf.read().unwrap().tenant_conf.clone();
        tenant_conf
            .checkpoint_distance
            .unwrap_or(self.conf.default_tenant_conf.checkpoint_distance)
    }

    fn get_checkpoint_timeout(&self) -> Duration {
        let tenant_conf = self.tenant_conf.read().unwrap().tenant_conf.clone();
        tenant_conf
            .checkpoint_timeout
            .unwrap_or(self.conf.default_tenant_conf.checkpoint_timeout)
    }

    fn get_compaction_target_size(&self) -> u64 {
        let tenant_conf = self.tenant_conf.read().unwrap().tenant_conf.clone();
        tenant_conf
            .compaction_target_size
            .unwrap_or(self.conf.default_tenant_conf.compaction_target_size)
    }

    fn get_compaction_threshold(&self) -> usize {
        let tenant_conf = self.tenant_conf.read().unwrap().tenant_conf.clone();
        tenant_conf
            .compaction_threshold
            .unwrap_or(self.conf.default_tenant_conf.compaction_threshold)
    }

    fn get_image_creation_threshold(&self) -> usize {
        let tenant_conf = self.tenant_conf.read().unwrap().tenant_conf.clone();
        tenant_conf
            .image_creation_threshold
            .unwrap_or(self.conf.default_tenant_conf.image_creation_threshold)
    }

    fn get_compaction_algorithm(&self) -> CompactionAlgorithm {
        let tenant_conf = &self.tenant_conf.read().unwrap().tenant_conf;
        tenant_conf
            .compaction_algorithm
            .unwrap_or(self.conf.default_tenant_conf.compaction_algorithm)
    }

    fn get_eviction_policy(&self) -> EvictionPolicy {
        let tenant_conf = self.tenant_conf.read().unwrap().tenant_conf.clone();
        tenant_conf
            .eviction_policy
            .unwrap_or(self.conf.default_tenant_conf.eviction_policy)
    }

    fn get_evictions_low_residence_duration_metric_threshold(
        tenant_conf: &TenantConfOpt,
        default_tenant_conf: &TenantConf,
    ) -> Duration {
        tenant_conf
            .evictions_low_residence_duration_metric_threshold
            .unwrap_or(default_tenant_conf.evictions_low_residence_duration_metric_threshold)
    }

    fn get_image_layer_creation_check_threshold(&self) -> u8 {
        let tenant_conf = self.tenant_conf.read().unwrap().tenant_conf.clone();
        tenant_conf.image_layer_creation_check_threshold.unwrap_or(
            self.conf
                .default_tenant_conf
                .image_layer_creation_check_threshold,
        )
    }

    pub(super) fn tenant_conf_updated(&self) {
        // NB: Most tenant conf options are read by background loops, so,
        // changes will automatically be picked up.

        // The threshold is embedded in the metric. So, we need to update it.
        {
            let new_threshold = Self::get_evictions_low_residence_duration_metric_threshold(
                &self.tenant_conf.read().unwrap().tenant_conf,
                &self.conf.default_tenant_conf,
            );

            let tenant_id_str = self.tenant_shard_id.tenant_id.to_string();
            let shard_id_str = format!("{}", self.tenant_shard_id.shard_slug());

            let timeline_id_str = self.timeline_id.to_string();
            self.metrics
                .evictions_with_low_residence_duration
                .write()
                .unwrap()
                .change_threshold(
                    &tenant_id_str,
                    &shard_id_str,
                    &timeline_id_str,
                    new_threshold,
                );
        }
    }

    /// Open a Timeline handle.
    ///
    /// Loads the metadata for the timeline into memory, but not the layer map.
    #[allow(clippy::too_many_arguments)]
    pub(super) fn new(
        conf: &'static PageServerConf,
        tenant_conf: Arc<RwLock<AttachedTenantConf>>,
        metadata: &TimelineMetadata,
        ancestor: Option<Arc<Timeline>>,
        timeline_id: TimelineId,
        tenant_shard_id: TenantShardId,
        generation: Generation,
        shard_identity: ShardIdentity,
        walredo_mgr: Option<Arc<super::WalRedoManager>>,
        resources: TimelineResources,
        pg_version: u32,
        state: TimelineState,
        cancel: CancellationToken,
    ) -> Arc<Self> {
        let disk_consistent_lsn = metadata.disk_consistent_lsn();
        let (state, _) = watch::channel(state);

        let (layer_flush_start_tx, _) = tokio::sync::watch::channel(0);
        let (layer_flush_done_tx, _) = tokio::sync::watch::channel((0, Ok(())));

        let tenant_conf_guard = tenant_conf.read().unwrap();

        let evictions_low_residence_duration_metric_threshold =
            Self::get_evictions_low_residence_duration_metric_threshold(
                &tenant_conf_guard.tenant_conf,
                &conf.default_tenant_conf,
            );
        drop(tenant_conf_guard);

        Arc::new_cyclic(|myself| {
            let mut result = Timeline {
                conf,
                tenant_conf,
                myself: myself.clone(),
                timeline_id,
                tenant_shard_id,
                generation,
                shard_identity,
                pg_version,
                layers: Default::default(),

                walredo_mgr,
                walreceiver: Mutex::new(None),

                remote_client: resources.remote_client.map(Arc::new),

                // initialize in-memory 'last_record_lsn' from 'disk_consistent_lsn'.
                last_record_lsn: SeqWait::new(RecordLsn {
                    last: disk_consistent_lsn,
                    prev: metadata.prev_record_lsn().unwrap_or(Lsn(0)),
                }),
                disk_consistent_lsn: AtomicLsn::new(disk_consistent_lsn.0),

                last_freeze_at: AtomicLsn::new(disk_consistent_lsn.0),
                last_freeze_ts: RwLock::new(Instant::now()),

                loaded_at: (disk_consistent_lsn, SystemTime::now()),

                ancestor_timeline: ancestor,
                ancestor_lsn: metadata.ancestor_lsn(),

                metrics: TimelineMetrics::new(
                    &tenant_shard_id,
                    &timeline_id,
                    crate::metrics::EvictionsWithLowResidenceDurationBuilder::new(
                        "mtime",
                        evictions_low_residence_duration_metric_threshold,
                    ),
                ),

                query_metrics: crate::metrics::SmgrQueryTimePerTimeline::new(
                    &tenant_shard_id,
                    &timeline_id,
                ),

                directory_metrics: array::from_fn(|_| AtomicU64::new(0)),

                flush_loop_state: Mutex::new(FlushLoopState::NotStarted),

                layer_flush_start_tx,
                layer_flush_done_tx,

                write_lock: tokio::sync::Mutex::new(None),

                gc_info: std::sync::RwLock::new(GcInfo {
                    retain_lsns: Vec::new(),
                    horizon_cutoff: Lsn(0),
                    pitr_cutoff: Lsn(0),
                }),

                latest_gc_cutoff_lsn: Rcu::new(metadata.latest_gc_cutoff_lsn()),
                initdb_lsn: metadata.initdb_lsn(),

                current_logical_size: if disk_consistent_lsn.is_valid() {
                    // we're creating timeline data with some layer files existing locally,
                    // need to recalculate timeline's logical size based on data in the layers.
                    LogicalSize::deferred_initial(disk_consistent_lsn)
                } else {
                    // we're creating timeline data without any layers existing locally,
                    // initial logical size is 0.
                    LogicalSize::empty_initial()
                },
                partitioning: tokio::sync::Mutex::new((KeyPartitioning::new(), Lsn(0))),
                repartition_threshold: 0,
                last_image_layer_creation_check_at: AtomicLsn::new(0),

                last_received_wal: Mutex::new(None),
                rel_size_cache: RwLock::new(HashMap::new()),

                download_all_remote_layers_task_info: RwLock::new(None),

                state,

                eviction_task_timeline_state: tokio::sync::Mutex::new(
                    EvictionTaskTimelineState::default(),
                ),
                delete_progress: Arc::new(tokio::sync::Mutex::new(DeleteTimelineFlow::default())),

                cancel,
                gate: Gate::default(),

                compaction_lock: tokio::sync::Mutex::default(),
                gc_lock: tokio::sync::Mutex::default(),

                timeline_get_throttle: resources.timeline_get_throttle,

                aux_files: tokio::sync::Mutex::new(AuxFilesState {
                    dir: None,
                    n_deltas: 0,
                }),
            };
            result.repartition_threshold =
                result.get_checkpoint_distance() / REPARTITION_FREQ_IN_CHECKPOINT_DISTANCE;

            result
                .metrics
                .last_record_gauge
                .set(disk_consistent_lsn.0 as i64);
            result
        })
    }

    pub(super) fn maybe_spawn_flush_loop(self: &Arc<Self>) {
        let Ok(guard) = self.gate.enter() else {
            info!("cannot start flush loop when the timeline gate has already been closed");
            return;
        };
        let mut flush_loop_state = self.flush_loop_state.lock().unwrap();
        match *flush_loop_state {
            FlushLoopState::NotStarted => (),
            FlushLoopState::Running { .. } => {
                info!(
                    "skipping attempt to start flush_loop twice {}/{}",
                    self.tenant_shard_id, self.timeline_id
                );
                return;
            }
            FlushLoopState::Exited => {
                warn!(
                    "ignoring attempt to restart exited flush_loop {}/{}",
                    self.tenant_shard_id, self.timeline_id
                );
                return;
            }
        }

        let layer_flush_start_rx = self.layer_flush_start_tx.subscribe();
        let self_clone = Arc::clone(self);

        debug!("spawning flush loop");
        *flush_loop_state = FlushLoopState::Running {
            #[cfg(test)]
            expect_initdb_optimization: false,
            #[cfg(test)]
            initdb_optimization_count: 0,
        };
        task_mgr::spawn(
            task_mgr::BACKGROUND_RUNTIME.handle(),
            task_mgr::TaskKind::LayerFlushTask,
            Some(self.tenant_shard_id),
            Some(self.timeline_id),
            "layer flush task",
            false,
            async move {
                let _guard = guard;
                let background_ctx = RequestContext::todo_child(TaskKind::LayerFlushTask, DownloadBehavior::Error);
                self_clone.flush_loop(layer_flush_start_rx, &background_ctx).await;
                let mut flush_loop_state = self_clone.flush_loop_state.lock().unwrap();
                assert!(matches!(*flush_loop_state, FlushLoopState::Running{ ..}));
                *flush_loop_state  = FlushLoopState::Exited;
                Ok(())
            }
            .instrument(info_span!(parent: None, "layer flush task", tenant_id = %self.tenant_shard_id.tenant_id, shard_id = %self.tenant_shard_id.shard_slug(), timeline_id = %self.timeline_id))
        );
    }

    /// Creates and starts the wal receiver.
    ///
    /// This function is expected to be called at most once per Timeline's lifecycle
    /// when the timeline is activated.
    fn launch_wal_receiver(
        self: &Arc<Self>,
        ctx: &RequestContext,
        broker_client: BrokerClientChannel,
    ) {
        info!(
            "launching WAL receiver for timeline {} of tenant {}",
            self.timeline_id, self.tenant_shard_id
        );

        let tenant_conf_guard = self.tenant_conf.read().unwrap();
        let wal_connect_timeout = tenant_conf_guard
            .tenant_conf
            .walreceiver_connect_timeout
            .unwrap_or(self.conf.default_tenant_conf.walreceiver_connect_timeout);
        let lagging_wal_timeout = tenant_conf_guard
            .tenant_conf
            .lagging_wal_timeout
            .unwrap_or(self.conf.default_tenant_conf.lagging_wal_timeout);
        let max_lsn_wal_lag = tenant_conf_guard
            .tenant_conf
            .max_lsn_wal_lag
            .unwrap_or(self.conf.default_tenant_conf.max_lsn_wal_lag);
        drop(tenant_conf_guard);

        let mut guard = self.walreceiver.lock().unwrap();
        assert!(
            guard.is_none(),
            "multiple launches / re-launches of WAL receiver are not supported"
        );
        *guard = Some(WalReceiver::start(
            Arc::clone(self),
            WalReceiverConf {
                wal_connect_timeout,
                lagging_wal_timeout,
                max_lsn_wal_lag,
                auth_token: crate::config::SAFEKEEPER_AUTH_TOKEN.get().cloned(),
                availability_zone: self.conf.availability_zone.clone(),
                ingest_batch_size: self.conf.ingest_batch_size,
            },
            broker_client,
            ctx,
        ));
    }

    /// Initialize with an empty layer map. Used when creating a new timeline.
    pub(super) fn init_empty_layer_map(&self, start_lsn: Lsn) {
        let mut layers = self.layers.try_write().expect(
            "in the context where we call this function, no other task has access to the object",
        );
        layers.initialize_empty(Lsn(start_lsn.0));
    }

    /// Scan the timeline directory, cleanup, populate the layer map, and schedule uploads for local-only
    /// files.
    pub(super) async fn load_layer_map(
        &self,
        disk_consistent_lsn: Lsn,
        index_part: Option<IndexPart>,
    ) -> anyhow::Result<()> {
        use init::{Decision::*, Discovered, DismissedLayer};
        use LayerFileName::*;

        let mut guard = self.layers.write().await;

        let timer = self.metrics.load_layer_map_histo.start_timer();

        // Scan timeline directory and create ImageFileName and DeltaFilename
        // structs representing all files on disk
        let timeline_path = self
            .conf
            .timeline_path(&self.tenant_shard_id, &self.timeline_id);
        let conf = self.conf;
        let span = tracing::Span::current();

        // Copy to move into the task we're about to spawn
        let generation = self.generation;
        let shard = self.get_shard_index();
        let this = self.myself.upgrade().expect("&self method holds the arc");

        let (loaded_layers, needs_cleanup, total_physical_size) = tokio::task::spawn_blocking({
            move || {
                let _g = span.entered();
                let discovered = init::scan_timeline_dir(&timeline_path)?;
                let mut discovered_layers = Vec::with_capacity(discovered.len());
                let mut unrecognized_files = Vec::new();

                let mut path = timeline_path;

                for discovered in discovered {
                    let (name, kind) = match discovered {
                        Discovered::Layer(file_name, file_size) => {
                            discovered_layers.push((file_name, file_size));
                            continue;
                        }
                        Discovered::Metadata => {
                            warn!("found legacy metadata file, these should have been removed in load_tenant_config");
                            continue;
                        }
                        Discovered::IgnoredBackup => {
                            continue;
                        }
                        Discovered::Unknown(file_name) => {
                            // we will later error if there are any
                            unrecognized_files.push(file_name);
                            continue;
                        }
                        Discovered::Ephemeral(name) => (name, "old ephemeral file"),
                        Discovered::Temporary(name) => (name, "temporary timeline file"),
                        Discovered::TemporaryDownload(name) => (name, "temporary download"),
                    };
                    path.push(Utf8Path::new(&name));
                    init::cleanup(&path, kind)?;
                    path.pop();
                }

                if !unrecognized_files.is_empty() {
                    // assume that if there are any there are many many.
                    let n = unrecognized_files.len();
                    let first = &unrecognized_files[..n.min(10)];
                    anyhow::bail!(
                        "unrecognized files in timeline dir (total {n}), first 10: {first:?}"
                    );
                }

                let decided = init::reconcile(
                    discovered_layers,
                    index_part.as_ref(),
                    disk_consistent_lsn,
                    generation,
                    shard,
                );

                let mut loaded_layers = Vec::new();
                let mut needs_cleanup = Vec::new();
                let mut total_physical_size = 0;

                for (name, decision) in decided {
                    let decision = match decision {
                        Ok(UseRemote { local, remote }) => {
                            // Remote is authoritative, but we may still choose to retain
                            // the local file if the contents appear to match
                            if local.file_size() == remote.file_size() {
                                // Use the local file, but take the remote metadata so that we pick up
                                // the correct generation.
                                UseLocal(remote)
                            } else {
                                path.push(name.file_name());
                                init::cleanup_local_file_for_remote(&path, &local, &remote)?;
                                path.pop();
                                UseRemote { local, remote }
                            }
                        }
                        Ok(decision) => decision,
                        Err(DismissedLayer::Future { local }) => {
                            if local.is_some() {
                                path.push(name.file_name());
                                init::cleanup_future_layer(&path, &name, disk_consistent_lsn)?;
                                path.pop();
                            }
                            needs_cleanup.push(name);
                            continue;
                        }
                        Err(DismissedLayer::LocalOnly(local)) => {
                            path.push(name.file_name());
                            init::cleanup_local_only_file(&path, &name, &local)?;
                            path.pop();
                            // this file never existed remotely, we will have to do rework
                            continue;
                        }
                    };

                    match &name {
                        Delta(d) => assert!(d.lsn_range.end <= disk_consistent_lsn + 1),
                        Image(i) => assert!(i.lsn <= disk_consistent_lsn),
                    }

                    tracing::debug!(layer=%name, ?decision, "applied");

                    let layer = match decision {
                        UseLocal(m) => {
                            total_physical_size += m.file_size();
                            Layer::for_resident(conf, &this, name, m).drop_eviction_guard()
                        }
                        Evicted(remote) | UseRemote { remote, .. } => {
                            Layer::for_evicted(conf, &this, name, remote)
                        }
                    };

                    loaded_layers.push(layer);
                }
                Ok((loaded_layers, needs_cleanup, total_physical_size))
            }
        })
        .await
        .map_err(anyhow::Error::new)
        .and_then(|x| x)?;

        let num_layers = loaded_layers.len();

        guard.initialize_local_layers(loaded_layers, disk_consistent_lsn + 1);

        if let Some(rtc) = self.remote_client.as_ref() {
            rtc.schedule_layer_file_deletion(&needs_cleanup)?;
            rtc.schedule_index_upload_for_file_changes()?;
            // This barrier orders above DELETEs before any later operations.
            // This is critical because code executing after the barrier might
            // create again objects with the same key that we just scheduled for deletion.
            // For example, if we just scheduled deletion of an image layer "from the future",
            // later compaction might run again and re-create the same image layer.
            // "from the future" here means an image layer whose LSN is > IndexPart::disk_consistent_lsn.
            // "same" here means same key range and LSN.
            //
            // Without a barrier between above DELETEs and the re-creation's PUTs,
            // the upload queue may execute the PUT first, then the DELETE.
            // In our example, we will end up with an IndexPart referencing a non-existent object.
            //
            // 1. a future image layer is created and uploaded
            // 2. ps restart
            // 3. the future layer from (1) is deleted during load layer map
            // 4. image layer is re-created and uploaded
            // 5. deletion queue would like to delete (1) but actually deletes (4)
            // 6. delete by name works as expected, but it now deletes the wrong (later) version
            //
            // See https://github.com/neondatabase/neon/issues/5878
            //
            // NB: generation numbers naturally protect against this because they disambiguate
            //     (1) and (4)
            rtc.schedule_barrier()?;
            // Tenant::create_timeline will wait for these uploads to happen before returning, or
            // on retry.
        }

        info!(
            "loaded layer map with {} layers at {}, total physical size: {}",
            num_layers, disk_consistent_lsn, total_physical_size
        );

        timer.stop_and_record();
        Ok(())
    }

    /// Retrieve current logical size of the timeline.
    ///
    /// The size could be lagging behind the actual number, in case
    /// the initial size calculation has not been run (gets triggered on the first size access).
    ///
    /// return size and boolean flag that shows if the size is exact
    pub(crate) fn get_current_logical_size(
        self: &Arc<Self>,
        priority: GetLogicalSizePriority,
        ctx: &RequestContext,
    ) -> logical_size::CurrentLogicalSize {
        if !self.tenant_shard_id.is_zero() {
            // Logical size is only accurately maintained on shard zero: when called elsewhere, for example
            // when HTTP API is serving a GET for timeline zero, return zero
            return logical_size::CurrentLogicalSize::Approximate(logical_size::Approximate::zero());
        }

        let current_size = self.current_logical_size.current_size();
        debug!("Current size: {current_size:?}");

        match (current_size.accuracy(), priority) {
            (logical_size::Accuracy::Exact, _) => (), // nothing to do
            (logical_size::Accuracy::Approximate, GetLogicalSizePriority::Background) => {
                // background task will eventually deliver an exact value, we're in no rush
            }
            (logical_size::Accuracy::Approximate, GetLogicalSizePriority::User) => {
                // background task is not ready, but user is asking for it now;
                // => make the background task skip the line
                // (The alternative would be to calculate the size here, but,
                //  it can actually take a long time if the user has a lot of rels.
                //  And we'll inevitable need it again; So, let the background task do the work.)
                match self
                    .current_logical_size
                    .cancel_wait_for_background_loop_concurrency_limit_semaphore
                    .get()
                {
                    Some(cancel) => cancel.cancel(),
                    None => {
                        let state = self.current_state();
                        if matches!(
                            state,
                            TimelineState::Broken { .. } | TimelineState::Stopping
                        ) {

                            // Can happen when timeline detail endpoint is used when deletion is ongoing (or its broken).
                            // Don't make noise.
                        } else {
                            warn!("unexpected: cancel_wait_for_background_loop_concurrency_limit_semaphore not set, priority-boosting of logical size calculation will not work");
                        }
                    }
                };
            }
        }

        if let CurrentLogicalSize::Approximate(_) = &current_size {
            if ctx.task_kind() == TaskKind::WalReceiverConnectionHandler {
                let first = self
                    .current_logical_size
                    .did_return_approximate_to_walreceiver
                    .compare_exchange(
                        false,
                        true,
                        AtomicOrdering::Relaxed,
                        AtomicOrdering::Relaxed,
                    )
                    .is_ok();
                if first {
                    crate::metrics::initial_logical_size::TIMELINES_WHERE_WALRECEIVER_GOT_APPROXIMATE_SIZE.inc();
                }
            }
        }

        current_size
    }

    fn spawn_initial_logical_size_computation_task(self: &Arc<Self>, ctx: &RequestContext) {
        let Some(initial_part_end) = self.current_logical_size.initial_part_end else {
            // nothing to do for freshly created timelines;
            assert_eq!(
                self.current_logical_size.current_size().accuracy(),
                logical_size::Accuracy::Exact,
            );
            self.current_logical_size.initialized.add_permits(1);
            return;
        };

        let cancel_wait_for_background_loop_concurrency_limit_semaphore = CancellationToken::new();
        let token = cancel_wait_for_background_loop_concurrency_limit_semaphore.clone();
        self.current_logical_size
            .cancel_wait_for_background_loop_concurrency_limit_semaphore.set(token)
            .expect("initial logical size calculation task must be spawned exactly once per Timeline object");

        let self_clone = Arc::clone(self);
        let background_ctx = ctx.detached_child(
            TaskKind::InitialLogicalSizeCalculation,
            DownloadBehavior::Download,
        );
        task_mgr::spawn(
            task_mgr::BACKGROUND_RUNTIME.handle(),
            task_mgr::TaskKind::InitialLogicalSizeCalculation,
            Some(self.tenant_shard_id),
            Some(self.timeline_id),
            "initial size calculation",
            false,
            // NB: don't log errors here, task_mgr will do that.
            async move {
                let cancel = task_mgr::shutdown_token();
                self_clone
                    .initial_logical_size_calculation_task(
                        initial_part_end,
                        cancel_wait_for_background_loop_concurrency_limit_semaphore,
                        cancel,
                        background_ctx,
                    )
                    .await;
                Ok(())
            }
            .instrument(info_span!(parent: None, "initial_size_calculation", tenant_id=%self.tenant_shard_id.tenant_id, shard_id=%self.tenant_shard_id.shard_slug(), timeline_id=%self.timeline_id)),
        );
    }

    async fn initial_logical_size_calculation_task(
        self: Arc<Self>,
        initial_part_end: Lsn,
        skip_concurrency_limiter: CancellationToken,
        cancel: CancellationToken,
        background_ctx: RequestContext,
    ) {
        scopeguard::defer! {
            // Irrespective of the outcome of this operation, we should unblock anyone waiting for it.
            self.current_logical_size.initialized.add_permits(1);
        }

        enum BackgroundCalculationError {
            Cancelled,
            Other(anyhow::Error),
        }

        let try_once = |attempt: usize| {
            let background_ctx = &background_ctx;
            let self_ref = &self;
            let skip_concurrency_limiter = &skip_concurrency_limiter;
            async move {
                let cancel = task_mgr::shutdown_token();
                let wait_for_permit = super::tasks::concurrent_background_tasks_rate_limit_permit(
                    BackgroundLoopKind::InitialLogicalSizeCalculation,
                    background_ctx,
                );

                use crate::metrics::initial_logical_size::StartCircumstances;
                let (_maybe_permit, circumstances) = tokio::select! {
                    permit = wait_for_permit => {
                        (Some(permit), StartCircumstances::AfterBackgroundTasksRateLimit)
                    }
                    _ = self_ref.cancel.cancelled() => {
                        return Err(BackgroundCalculationError::Cancelled);
                    }
                    _ = cancel.cancelled() => {
                        return Err(BackgroundCalculationError::Cancelled);
                    },
                    () = skip_concurrency_limiter.cancelled() => {
                        // Some action that is part of a end user interaction requested logical size
                        // => break out of the rate limit
                        // TODO: ideally we'd not run on BackgroundRuntime but the requester's runtime;
                        // but then again what happens if they cancel; also, we should just be using
                        // one runtime across the entire process, so, let's leave this for now.
                        (None, StartCircumstances::SkippedConcurrencyLimiter)
                    }
                };

                let metrics_guard = if attempt == 1 {
                    crate::metrics::initial_logical_size::START_CALCULATION.first(circumstances)
                } else {
                    crate::metrics::initial_logical_size::START_CALCULATION.retry(circumstances)
                };

                match self_ref
                    .logical_size_calculation_task(
                        initial_part_end,
                        LogicalSizeCalculationCause::Initial,
                        background_ctx,
                    )
                    .await
                {
                    Ok(calculated_size) => Ok((calculated_size, metrics_guard)),
                    Err(CalculateLogicalSizeError::Cancelled) => {
                        Err(BackgroundCalculationError::Cancelled)
                    }
                    Err(CalculateLogicalSizeError::Other(err)) => {
                        if let Some(PageReconstructError::AncestorStopping(_)) =
                            err.root_cause().downcast_ref()
                        {
                            Err(BackgroundCalculationError::Cancelled)
                        } else {
                            Err(BackgroundCalculationError::Other(err))
                        }
                    }
                }
            }
        };

        let retrying = async {
            let mut attempt = 0;
            loop {
                attempt += 1;

                match try_once(attempt).await {
                    Ok(res) => return ControlFlow::Continue(res),
                    Err(BackgroundCalculationError::Cancelled) => return ControlFlow::Break(()),
                    Err(BackgroundCalculationError::Other(e)) => {
                        warn!(attempt, "initial size calculation failed: {e:?}");
                        // exponential back-off doesn't make sense at these long intervals;
                        // use fixed retry interval with generous jitter instead
                        let sleep_duration = Duration::from_secs(
                            u64::try_from(
                                // 1hour base
                                (60_i64 * 60_i64)
                                    // 10min jitter
                                    + rand::thread_rng().gen_range(-10 * 60..10 * 60),
                            )
                            .expect("10min < 1hour"),
                        );
                        tokio::time::sleep(sleep_duration).await;
                    }
                }
            }
        };

        let (calculated_size, metrics_guard) = tokio::select! {
            res = retrying  => {
                match res {
                    ControlFlow::Continue(calculated_size) => calculated_size,
                    ControlFlow::Break(()) => return,
                }
            }
            _ = cancel.cancelled() => {
                return;
            }
        };

        // we cannot query current_logical_size.current_size() to know the current
        // *negative* value, only truncated to u64.
        let added = self
            .current_logical_size
            .size_added_after_initial
            .load(AtomicOrdering::Relaxed);

        let sum = calculated_size.saturating_add_signed(added);

        // set the gauge value before it can be set in `update_current_logical_size`.
        self.metrics.current_logical_size_gauge.set(sum);

        self.current_logical_size
            .initial_logical_size
            .set((calculated_size, metrics_guard.calculation_result_saved()))
            .ok()
            .expect("only this task sets it");
    }

    pub(crate) fn spawn_ondemand_logical_size_calculation(
        self: &Arc<Self>,
        lsn: Lsn,
        cause: LogicalSizeCalculationCause,
        ctx: RequestContext,
    ) -> oneshot::Receiver<Result<u64, CalculateLogicalSizeError>> {
        let (sender, receiver) = oneshot::channel();
        let self_clone = Arc::clone(self);
        // XXX if our caller loses interest, i.e., ctx is cancelled,
        // we should stop the size calculation work and return an error.
        // That would require restructuring this function's API to
        // return the result directly, instead of a Receiver for the result.
        let ctx = ctx.detached_child(
            TaskKind::OndemandLogicalSizeCalculation,
            DownloadBehavior::Download,
        );
        task_mgr::spawn(
            task_mgr::BACKGROUND_RUNTIME.handle(),
            task_mgr::TaskKind::OndemandLogicalSizeCalculation,
            Some(self.tenant_shard_id),
            Some(self.timeline_id),
            "ondemand logical size calculation",
            false,
            async move {
                let res = self_clone
                    .logical_size_calculation_task(lsn, cause, &ctx)
                    .await;
                let _ = sender.send(res).ok();
                Ok(()) // Receiver is responsible for handling errors
            }
            .in_current_span(),
        );
        receiver
    }

    /// # Cancel-Safety
    ///
    /// This method is cancellation-safe.
    #[instrument(skip_all)]
    async fn logical_size_calculation_task(
        self: &Arc<Self>,
        lsn: Lsn,
        cause: LogicalSizeCalculationCause,
        ctx: &RequestContext,
    ) -> Result<u64, CalculateLogicalSizeError> {
        crate::span::debug_assert_current_span_has_tenant_and_timeline_id();
        // We should never be calculating logical sizes on shard !=0, because these shards do not have
        // accurate relation sizes, and they do not emit consumption metrics.
        debug_assert!(self.tenant_shard_id.is_zero());

        let guard = self
            .gate
            .enter()
            .map_err(|_| CalculateLogicalSizeError::Cancelled)?;

        let self_calculation = Arc::clone(self);

        let mut calculation = pin!(async {
            let ctx = ctx.attached_child();
            self_calculation
                .calculate_logical_size(lsn, cause, &guard, &ctx)
                .await
        });

        tokio::select! {
            res = &mut calculation => { res }
            _ = self.cancel.cancelled() => {
                debug!("cancelling logical size calculation for timeline shutdown");
                calculation.await
            }
        }
    }

    /// Calculate the logical size of the database at the latest LSN.
    ///
    /// NOTE: counted incrementally, includes ancestors. This can be a slow operation,
    /// especially if we need to download remote layers.
    ///
    /// # Cancel-Safety
    ///
    /// This method is cancellation-safe.
    async fn calculate_logical_size(
        &self,
        up_to_lsn: Lsn,
        cause: LogicalSizeCalculationCause,
        _guard: &GateGuard,
        ctx: &RequestContext,
    ) -> Result<u64, CalculateLogicalSizeError> {
        info!(
            "Calculating logical size for timeline {} at {}",
            self.timeline_id, up_to_lsn
        );

        pausable_failpoint!("timeline-calculate-logical-size-pause");

        // See if we've already done the work for initial size calculation.
        // This is a short-cut for timelines that are mostly unused.
        if let Some(size) = self.current_logical_size.initialized_size(up_to_lsn) {
            return Ok(size);
        }
        let storage_time_metrics = match cause {
            LogicalSizeCalculationCause::Initial
            | LogicalSizeCalculationCause::ConsumptionMetricsSyntheticSize
            | LogicalSizeCalculationCause::TenantSizeHandler => &self.metrics.logical_size_histo,
            LogicalSizeCalculationCause::EvictionTaskImitation => {
                &self.metrics.imitate_logical_size_histo
            }
        };
        let timer = storage_time_metrics.start_timer();
        let logical_size = self
            .get_current_logical_size_non_incremental(up_to_lsn, ctx)
            .await?;
        debug!("calculated logical size: {logical_size}");
        timer.stop_and_record();
        Ok(logical_size)
    }

    /// Update current logical size, adding `delta' to the old value.
    fn update_current_logical_size(&self, delta: i64) {
        let logical_size = &self.current_logical_size;
        logical_size.increment_size(delta);

        // Also set the value in the prometheus gauge. Note that
        // there is a race condition here: if this is is called by two
        // threads concurrently, the prometheus gauge might be set to
        // one value while current_logical_size is set to the
        // other.
        match logical_size.current_size() {
            CurrentLogicalSize::Exact(ref new_current_size) => self
                .metrics
                .current_logical_size_gauge
                .set(new_current_size.into()),
            CurrentLogicalSize::Approximate(_) => {
                // don't update the gauge yet, this allows us not to update the gauge back and
                // forth between the initial size calculation task.
            }
        }
    }

    pub(crate) fn update_directory_entries_count(&self, kind: DirectoryKind, count: u64) {
        self.directory_metrics[kind.offset()].store(count, AtomicOrdering::Relaxed);
        let aux_metric =
            self.directory_metrics[DirectoryKind::AuxFiles.offset()].load(AtomicOrdering::Relaxed);

        let sum_of_entries = self
            .directory_metrics
            .iter()
            .map(|v| v.load(AtomicOrdering::Relaxed))
            .sum();
        // Set a high general threshold and a lower threshold for the auxiliary files,
        // as we can have large numbers of relations in the db directory.
        const SUM_THRESHOLD: u64 = 5000;
        const AUX_THRESHOLD: u64 = 1000;
        if sum_of_entries >= SUM_THRESHOLD || aux_metric >= AUX_THRESHOLD {
            self.metrics
                .directory_entries_count_gauge
                .set(sum_of_entries);
        } else if let Some(metric) = Lazy::get(&self.metrics.directory_entries_count_gauge) {
            metric.set(sum_of_entries);
        }
    }

    async fn find_layer(&self, layer_file_name: &str) -> Option<Layer> {
        let guard = self.layers.read().await;
        for historic_layer in guard.layer_map().iter_historic_layers() {
            let historic_layer_name = historic_layer.filename().file_name();
            if layer_file_name == historic_layer_name {
                return Some(guard.get_from_desc(&historic_layer));
            }
        }

        None
    }

    /// The timeline heatmap is a hint to secondary locations from the primary location,
    /// indicating which layers are currently on-disk on the primary.
    ///
    /// None is returned if the Timeline is in a state where uploading a heatmap
    /// doesn't make sense, such as shutting down or initializing.  The caller
    /// should treat this as a cue to simply skip doing any heatmap uploading
    /// for this timeline.
    pub(crate) async fn generate_heatmap(&self) -> Option<HeatMapTimeline> {
        // no point in heatmaps without remote client
        let _remote_client = self.remote_client.as_ref()?;

        if !self.is_active() {
            return None;
        }

        let guard = self.layers.read().await;

        let resident = guard.likely_resident_layers().map(|layer| {
            let last_activity_ts = layer.access_stats().latest_activity_or_now();

            HeatMapLayer::new(
                layer.layer_desc().filename(),
                layer.metadata().into(),
                last_activity_ts,
            )
        });

        let layers = resident.collect();

        Some(HeatMapTimeline::new(self.timeline_id, layers))
    }
}

type TraversalId = String;

trait TraversalLayerExt {
    fn traversal_id(&self) -> TraversalId;
}

impl TraversalLayerExt for Layer {
    fn traversal_id(&self) -> TraversalId {
        self.local_path().to_string()
    }
}

impl TraversalLayerExt for Arc<InMemoryLayer> {
    fn traversal_id(&self) -> TraversalId {
        format!("timeline {} in-memory {self}", self.get_timeline_id())
    }
}

impl Timeline {
    ///
    /// Get a handle to a Layer for reading.
    ///
    /// The returned Layer might be from an ancestor timeline, if the
    /// segment hasn't been updated on this timeline yet.
    ///
    /// This function takes the current timeline's locked LayerMap as an argument,
    /// so callers can avoid potential race conditions.
    ///
    /// # Cancel-Safety
    ///
    /// This method is cancellation-safe.
    async fn get_reconstruct_data(
        &self,
        key: Key,
        request_lsn: Lsn,
        reconstruct_state: &mut ValueReconstructState,
        ctx: &RequestContext,
    ) -> Result<Vec<TraversalPathItem>, PageReconstructError> {
        // Start from the current timeline.
        let mut timeline_owned;
        let mut timeline = self;

        let mut read_count = scopeguard::guard(0, |cnt| {
            crate::metrics::READ_NUM_FS_LAYERS.observe(cnt as f64)
        });

        // For debugging purposes, collect the path of layers that we traversed
        // through. It's included in the error message if we fail to find the key.
        let mut traversal_path = Vec::<TraversalPathItem>::new();

        let cached_lsn = if let Some((cached_lsn, _)) = &reconstruct_state.img {
            *cached_lsn
        } else {
            Lsn(0)
        };

        // 'prev_lsn' tracks the last LSN that we were at in our search. It's used
        // to check that each iteration make some progress, to break infinite
        // looping if something goes wrong.
        let mut prev_lsn = None;

        let mut result = ValueReconstructResult::Continue;
        let mut cont_lsn = Lsn(request_lsn.0 + 1);

        'outer: loop {
            if self.cancel.is_cancelled() {
                return Err(PageReconstructError::Cancelled);
            }

            // The function should have updated 'state'
            //info!("CALLED for {} at {}: {:?} with {} records, cached {}", key, cont_lsn, result, reconstruct_state.records.len(), cached_lsn);
            match result {
                ValueReconstructResult::Complete => return Ok(traversal_path),
                ValueReconstructResult::Continue => {
                    // If we reached an earlier cached page image, we're done.
                    if cont_lsn == cached_lsn + 1 {
                        MATERIALIZED_PAGE_CACHE_HIT.inc_by(1);
                        return Ok(traversal_path);
                    }
                    if let Some(prev) = prev_lsn {
                        if prev <= cont_lsn {
                            // Didn't make any progress in last iteration. Error out to avoid
                            // getting stuck in the loop.
                            return Err(layer_traversal_error(format!(
                                "could not find layer with more data for key {} at LSN {}, request LSN {}, ancestor {}",
                                key,
                                Lsn(cont_lsn.0 - 1),
                                request_lsn,
                                timeline.ancestor_lsn
                            ), traversal_path));
                        }
                    }
                    prev_lsn = Some(cont_lsn);
                }
                ValueReconstructResult::Missing => {
                    return Err(layer_traversal_error(
                        if cfg!(test) {
                            format!(
                                "could not find data for key {} (shard {:?}) at LSN {}, for request at LSN {}\n{}",
                                key, self.shard_identity.get_shard_number(&key), cont_lsn, request_lsn, std::backtrace::Backtrace::force_capture(),
                            )
                        } else {
                            format!(
                                "could not find data for key {} (shard {:?}) at LSN {}, for request at LSN {}",
                                key, self.shard_identity.get_shard_number(&key), cont_lsn, request_lsn
                            )
                        },
                        traversal_path,
                    ));
                }
            }

            // Recurse into ancestor if needed
            if is_inherited_key(key) && Lsn(cont_lsn.0 - 1) <= timeline.ancestor_lsn {
                trace!(
                    "going into ancestor {}, cont_lsn is {}",
                    timeline.ancestor_lsn,
                    cont_lsn
                );

                timeline_owned = timeline.get_ready_ancestor_timeline(ctx).await?;
                timeline = &*timeline_owned;
                prev_lsn = None;
                continue 'outer;
            }

            let guard = timeline.layers.read().await;
            let layers = guard.layer_map();

            // Check the open and frozen in-memory layers first, in order from newest
            // to oldest.
            if let Some(open_layer) = &layers.open_layer {
                let start_lsn = open_layer.get_lsn_range().start;
                if cont_lsn > start_lsn {
                    //info!("CHECKING for {} at {} on open layer {}", key, cont_lsn, open_layer.filename().display());
                    // Get all the data needed to reconstruct the page version from this layer.
                    // But if we have an older cached page image, no need to go past that.
                    let lsn_floor = max(cached_lsn + 1, start_lsn);

                    let open_layer = open_layer.clone();
                    drop(guard);

                    result = match open_layer
                        .get_value_reconstruct_data(
                            key,
                            lsn_floor..cont_lsn,
                            reconstruct_state,
                            ctx,
                        )
                        .await
                    {
                        Ok(result) => result,
                        Err(e) => return Err(PageReconstructError::from(e)),
                    };
                    cont_lsn = lsn_floor;
                    // metrics: open_layer does not count as fs access, so we are not updating `read_count`
                    traversal_path.push((
                        result,
                        cont_lsn,
                        Box::new(move || open_layer.traversal_id()),
                    ));
                    continue 'outer;
                }
            }
            for frozen_layer in layers.frozen_layers.iter().rev() {
                let start_lsn = frozen_layer.get_lsn_range().start;
                if cont_lsn > start_lsn {
                    //info!("CHECKING for {} at {} on frozen layer {}", key, cont_lsn, frozen_layer.filename().display());
                    let lsn_floor = max(cached_lsn + 1, start_lsn);

                    let frozen_layer = frozen_layer.clone();
                    drop(guard);

                    result = match frozen_layer
                        .get_value_reconstruct_data(
                            key,
                            lsn_floor..cont_lsn,
                            reconstruct_state,
                            ctx,
                        )
                        .await
                    {
                        Ok(result) => result,
                        Err(e) => return Err(PageReconstructError::from(e)),
                    };
                    cont_lsn = lsn_floor;
                    // metrics: open_layer does not count as fs access, so we are not updating `read_count`
                    traversal_path.push((
                        result,
                        cont_lsn,
                        Box::new(move || frozen_layer.traversal_id()),
                    ));
                    continue 'outer;
                }
            }

            if let Some(SearchResult { lsn_floor, layer }) = layers.search(key, cont_lsn) {
                let layer = guard.get_from_desc(&layer);
                drop(guard);

                // Get all the data needed to reconstruct the page version from this layer.
                // But if we have an older cached page image, no need to go past that.
                let lsn_floor = max(cached_lsn + 1, lsn_floor);
                result = match layer
                    .get_value_reconstruct_data(key, lsn_floor..cont_lsn, reconstruct_state, ctx)
                    .await
                {
                    Ok(result) => result,
                    Err(e) => return Err(PageReconstructError::from(e)),
                };
                cont_lsn = lsn_floor;
                *read_count += 1;
                traversal_path.push((
                    result,
                    cont_lsn,
                    Box::new({
                        let layer = layer.to_owned();
                        move || layer.traversal_id()
                    }),
                ));
                continue 'outer;
            } else if timeline.ancestor_timeline.is_some() {
                // Nothing on this timeline. Traverse to parent
                result = ValueReconstructResult::Continue;
                cont_lsn = Lsn(timeline.ancestor_lsn.0 + 1);
                continue 'outer;
            } else {
                // Nothing found
                result = ValueReconstructResult::Missing;
                continue 'outer;
            }
        }
    }

    /// Get the data needed to reconstruct all keys in the provided keyspace
    ///
    /// The algorithm is as follows:
    /// 1.   While some keys are still not done and there's a timeline to visit:
    /// 2.   Visit the timeline (see [`Timeline::get_vectored_reconstruct_data_timeline`]:
    /// 2.1: Build the fringe for the current keyspace
    /// 2.2  Visit the newest layer from the fringe to collect all values for the range it
    ///      intersects
    /// 2.3. Pop the timeline from the fringe
    /// 2.4. If the fringe is empty, go back to 1
    async fn get_vectored_reconstruct_data(
        &self,
        mut keyspace: KeySpace,
        request_lsn: Lsn,
        reconstruct_state: &mut ValuesReconstructState,
        ctx: &RequestContext,
    ) -> Result<(), GetVectoredError> {
        let mut timeline_owned: Arc<Timeline>;
        let mut timeline = self;

        let mut cont_lsn = Lsn(request_lsn.0 + 1);

        loop {
            if self.cancel.is_cancelled() {
                return Err(GetVectoredError::Cancelled);
            }

            let completed = Self::get_vectored_reconstruct_data_timeline(
                timeline,
                keyspace.clone(),
                cont_lsn,
                reconstruct_state,
                &self.cancel,
                ctx,
            )
            .await?;

            keyspace.remove_overlapping_with(&completed);
            if keyspace.total_size() == 0 || timeline.ancestor_timeline.is_none() {
                break;
            }

            cont_lsn = Lsn(timeline.ancestor_lsn.0 + 1);
            timeline_owned = timeline
                .get_ready_ancestor_timeline(ctx)
                .await
                .map_err(GetVectoredError::GetReadyAncestorError)?;
            timeline = &*timeline_owned;
        }

        if keyspace.total_size() != 0 {
            return Err(GetVectoredError::MissingKey(keyspace.start().unwrap()));
        }

        Ok(())
    }

    /// Collect the reconstruct data for a ketspace from the specified timeline.
    ///
    /// Maintain a fringe [`LayerFringe`] which tracks all the layers that intersect
    /// the current keyspace. The current keyspace of the search at any given timeline
    /// is the original keyspace minus all the keys that have been completed minus
    /// any keys for which we couldn't find an intersecting layer. It's not tracked explicitly,
    /// but if you merge all the keyspaces in the fringe, you get the "current keyspace".
    ///
    /// This is basically a depth-first search visitor implementation where a vertex
    /// is the (layer, lsn range, key space) tuple. The fringe acts as the stack.
    ///
    /// At each iteration pop the top of the fringe (the layer with the highest Lsn)
    /// and get all the required reconstruct data from the layer in one go.
    async fn get_vectored_reconstruct_data_timeline(
        timeline: &Timeline,
        keyspace: KeySpace,
        mut cont_lsn: Lsn,
        reconstruct_state: &mut ValuesReconstructState,
        cancel: &CancellationToken,
        ctx: &RequestContext,
    ) -> Result<KeySpace, GetVectoredError> {
        let mut unmapped_keyspace = keyspace.clone();
        let mut fringe = LayerFringe::new();

        let mut completed_keyspace = KeySpace::default();

        loop {
            if cancel.is_cancelled() {
                return Err(GetVectoredError::Cancelled);
            }

            let keys_done_last_step = reconstruct_state.consume_done_keys();
            unmapped_keyspace.remove_overlapping_with(&keys_done_last_step);
            completed_keyspace.merge(&keys_done_last_step);

            let guard = timeline.layers.read().await;
            let layers = guard.layer_map();

            let in_memory_layer = layers.find_in_memory_layer(|l| {
                let start_lsn = l.get_lsn_range().start;
                cont_lsn > start_lsn
            });

            match in_memory_layer {
                Some(l) => {
                    let lsn_range = l.get_lsn_range().start..cont_lsn;
                    fringe.update(
                        ReadableLayer::InMemoryLayer(l),
                        unmapped_keyspace.clone(),
                        lsn_range,
                    );
                }
                None => {
                    for range in unmapped_keyspace.ranges.iter() {
                        let results = layers.range_search(range.clone(), cont_lsn);

                        results
                            .found
                            .into_iter()
                            .map(|(SearchResult { layer, lsn_floor }, keyspace_accum)| {
                                (
                                    ReadableLayer::PersistentLayer(guard.get_from_desc(&layer)),
                                    keyspace_accum.to_keyspace(),
                                    lsn_floor..cont_lsn,
                                )
                            })
                            .for_each(|(layer, keyspace, lsn_range)| {
                                fringe.update(layer, keyspace, lsn_range)
                            });
                    }
                }
            }

            // It's safe to drop the layer map lock after planning the next round of reads.
            // The fringe keeps readable handles for the layers which are safe to read even
            // if layers were compacted or flushed.
            //
            // The more interesting consideration is: "Why is the read algorithm still correct
            // if the layer map changes while it is operating?". Doing a vectored read on a
            // timeline boils down to pushing an imaginary lsn boundary downwards for each range
            // covered by the read. The layer map tells us how to move the lsn downwards for a
            // range at *a particular point in time*. It is fine for the answer to be different
            // at two different time points.
            drop(guard);

            if let Some((layer_to_read, keyspace_to_read, lsn_range)) = fringe.next_layer() {
                let next_cont_lsn = lsn_range.start;
                layer_to_read
                    .get_values_reconstruct_data(
                        keyspace_to_read.clone(),
                        lsn_range,
                        reconstruct_state,
                        ctx,
                    )
                    .await?;

                unmapped_keyspace = keyspace_to_read;
                cont_lsn = next_cont_lsn;
            } else {
                break;
            }
        }

        Ok(completed_keyspace)
    }

    /// # Cancel-safety
    ///
    /// This method is cancellation-safe.
    async fn lookup_cached_page(
        &self,
        key: &Key,
        lsn: Lsn,
        ctx: &RequestContext,
    ) -> Option<(Lsn, Bytes)> {
        let cache = page_cache::get();

        // FIXME: It's pointless to check the cache for things that are not 8kB pages.
        // We should look at the key to determine if it's a cacheable object
        let (lsn, read_guard) = cache
            .lookup_materialized_page(self.tenant_shard_id, self.timeline_id, key, lsn, ctx)
            .await?;
        let img = Bytes::from(read_guard.to_vec());
        Some((lsn, img))
    }

    async fn get_ready_ancestor_timeline(
        &self,
        ctx: &RequestContext,
    ) -> Result<Arc<Timeline>, GetReadyAncestorError> {
        let ancestor = match self.get_ancestor_timeline() {
            Ok(timeline) => timeline,
            Err(e) => return Err(GetReadyAncestorError::from(e)),
        };

        // It's possible that the ancestor timeline isn't active yet, or
        // is active but hasn't yet caught up to the branch point. Wait
        // for it.
        //
        // This cannot happen while the pageserver is running normally,
        // because you cannot create a branch from a point that isn't
        // present in the pageserver yet. However, we don't wait for the
        // branch point to be uploaded to cloud storage before creating
        // a branch. I.e., the branch LSN need not be remote consistent
        // for the branching operation to succeed.
        //
        // Hence, if we try to load a tenant in such a state where
        // 1. the existence of the branch was persisted (in IndexPart and/or locally)
        // 2. but the ancestor state is behind branch_lsn because it was not yet persisted
        // then we will need to wait for the ancestor timeline to
        // re-stream WAL up to branch_lsn before we access it.
        //
        // How can a tenant get in such a state?
        // - ungraceful pageserver process exit
        // - detach+attach => this is a bug, https://github.com/neondatabase/neon/issues/4219
        //
        // NB: this could be avoided by requiring
        //   branch_lsn >= remote_consistent_lsn
        // during branch creation.
        match ancestor.wait_to_become_active(ctx).await {
            Ok(()) => {}
            Err(TimelineState::Stopping) => {
                return Err(GetReadyAncestorError::AncestorStopping(
                    ancestor.timeline_id,
                ));
            }
            Err(state) => {
                return Err(GetReadyAncestorError::Other(anyhow::anyhow!(
                    "Timeline {} will not become active. Current state: {:?}",
                    ancestor.timeline_id,
                    &state,
                )));
            }
        }
        ancestor
            .wait_lsn(self.ancestor_lsn, WaitLsnWaiter::Timeline(self), ctx)
            .await
            .map_err(|e| match e {
                e @ WaitLsnError::Timeout(_) => GetReadyAncestorError::AncestorLsnTimeout(e),
                WaitLsnError::Shutdown => GetReadyAncestorError::Cancelled,
                e @ WaitLsnError::BadState => GetReadyAncestorError::Other(anyhow::anyhow!(e)),
            })?;

        Ok(ancestor)
    }

    fn get_ancestor_timeline(&self) -> anyhow::Result<Arc<Timeline>> {
        let ancestor = self.ancestor_timeline.as_ref().with_context(|| {
            format!(
                "Ancestor is missing. Timeline id: {} Ancestor id {:?}",
                self.timeline_id,
                self.get_ancestor_timeline_id(),
            )
        })?;
        Ok(Arc::clone(ancestor))
    }

    pub(crate) fn get_shard_identity(&self) -> &ShardIdentity {
        &self.shard_identity
    }

    ///
    /// Get a handle to the latest layer for appending.
    ///
    async fn get_layer_for_write(&self, lsn: Lsn) -> anyhow::Result<Arc<InMemoryLayer>> {
        let mut guard = self.layers.write().await;
        let layer = guard
            .get_layer_for_write(
                lsn,
                self.get_last_record_lsn(),
                self.conf,
                self.timeline_id,
                self.tenant_shard_id,
            )
            .await?;
        Ok(layer)
    }

    pub(crate) fn finish_write(&self, new_lsn: Lsn) {
        assert!(new_lsn.is_aligned());

        self.metrics.last_record_gauge.set(new_lsn.0 as i64);
        self.last_record_lsn.advance(new_lsn);
    }

    async fn freeze_inmem_layer(&self, write_lock_held: bool) {
        // Freeze the current open in-memory layer. It will be written to disk on next
        // iteration.

        let _write_guard = if write_lock_held {
            None
        } else {
            Some(self.write_lock.lock().await)
        };

        self.freeze_inmem_layer_at(self.get_last_record_lsn()).await;
    }

    async fn freeze_inmem_layer_at(&self, at: Lsn) {
        let mut guard = self.layers.write().await;
        guard
            .try_freeze_in_memory_layer(at, &self.last_freeze_at)
            .await;
    }

    /// Layer flusher task's main loop.
    async fn flush_loop(
        self: &Arc<Self>,
        mut layer_flush_start_rx: tokio::sync::watch::Receiver<u64>,
        ctx: &RequestContext,
    ) {
        info!("started flush loop");
        loop {
            tokio::select! {
                _ = self.cancel.cancelled() => {
                    info!("shutting down layer flush task due to Timeline::cancel");
                    break;
                },
                _ = layer_flush_start_rx.changed() => {}
            }
            trace!("waking up");
            let flush_counter = *layer_flush_start_rx.borrow();
            let result = loop {
                if self.cancel.is_cancelled() {
                    info!("dropping out of flush loop for timeline shutdown");
                    // Note: we do not bother transmitting into [`layer_flush_done_tx`], because
                    // anyone waiting on that will respect self.cancel as well: they will stop
                    // waiting at the same time we as drop out of this loop.
                    return;
                }

                let timer = self.metrics.flush_time_histo.start_timer();

                let layer_to_flush = {
                    let guard = self.layers.read().await;
                    guard.layer_map().frozen_layers.front().cloned()
                    // drop 'layers' lock to allow concurrent reads and writes
                };
                let Some(layer_to_flush) = layer_to_flush else {
                    break Ok(());
                };
                match self.flush_frozen_layer(layer_to_flush, ctx).await {
                    Ok(()) => {}
                    Err(FlushLayerError::Cancelled) => {
                        info!("dropping out of flush loop for timeline shutdown");
                        return;
                    }
                    err @ Err(
                        FlushLayerError::Other(_) | FlushLayerError::CreateImageLayersError(_),
                    ) => {
                        error!("could not flush frozen layer: {err:?}");
                        break err;
                    }
                }
                timer.stop_and_record();
            };
            // Notify any listeners that we're done
            let _ = self
                .layer_flush_done_tx
                .send_replace((flush_counter, result));
        }
    }

    async fn flush_frozen_layers_and_wait(&self) -> anyhow::Result<()> {
        let mut rx = self.layer_flush_done_tx.subscribe();

        // Increment the flush cycle counter and wake up the flush task.
        // Remember the new value, so that when we listen for the flush
        // to finish, we know when the flush that we initiated has
        // finished, instead of some other flush that was started earlier.
        let mut my_flush_request = 0;

        let flush_loop_state = { *self.flush_loop_state.lock().unwrap() };
        if !matches!(flush_loop_state, FlushLoopState::Running { .. }) {
            anyhow::bail!("cannot flush frozen layers when flush_loop is not running, state is {flush_loop_state:?}")
        }

        self.layer_flush_start_tx.send_modify(|counter| {
            my_flush_request = *counter + 1;
            *counter = my_flush_request;
        });

        loop {
            {
                let (last_result_counter, last_result) = &*rx.borrow();
                if *last_result_counter >= my_flush_request {
                    if let Err(_err) = last_result {
                        // We already logged the original error in
                        // flush_loop. We cannot propagate it to the caller
                        // here, because it might not be Cloneable
                        anyhow::bail!(
                            "Could not flush frozen layer. Request id: {}",
                            my_flush_request
                        );
                    } else {
                        return Ok(());
                    }
                }
            }
            trace!("waiting for flush to complete");
            tokio::select! {
                rx_e = rx.changed() => {
                    rx_e?;
                },
                // Cancellation safety: we are not leaving an I/O in-flight for the flush, we're just ignoring
                // the notification from [`flush_loop`] that it completed.
                _ = self.cancel.cancelled() => {
                    tracing::info!("Cancelled layer flush due on timeline shutdown");
                    return Ok(())
                }
            };
            trace!("done")
        }
    }

    fn flush_frozen_layers(&self) {
        self.layer_flush_start_tx.send_modify(|val| *val += 1);
    }

    /// Flush one frozen in-memory layer to disk, as a new delta layer.
    #[instrument(skip_all, fields(layer=%frozen_layer))]
    async fn flush_frozen_layer(
        self: &Arc<Self>,
        frozen_layer: Arc<InMemoryLayer>,
        ctx: &RequestContext,
    ) -> Result<(), FlushLayerError> {
        debug_assert_current_span_has_tenant_and_timeline_id();

        // As a special case, when we have just imported an image into the repository,
        // instead of writing out a L0 delta layer, we directly write out image layer
        // files instead. This is possible as long as *all* the data imported into the
        // repository have the same LSN.
        let lsn_range = frozen_layer.get_lsn_range();
        let (layers_to_upload, delta_layer_to_add) =
            if lsn_range.start == self.initdb_lsn && lsn_range.end == Lsn(self.initdb_lsn.0 + 1) {
                #[cfg(test)]
                match &mut *self.flush_loop_state.lock().unwrap() {
                    FlushLoopState::NotStarted | FlushLoopState::Exited => {
                        panic!("flush loop not running")
                    }
                    FlushLoopState::Running {
                        initdb_optimization_count,
                        ..
                    } => {
                        *initdb_optimization_count += 1;
                    }
                }
                // Note: The 'ctx' in use here has DownloadBehavior::Error. We should not
                // require downloading anything during initial import.
                let (partitioning, _lsn) = self
                    .repartition(
                        self.initdb_lsn,
                        self.get_compaction_target_size(),
                        EnumSet::empty(),
                        ctx,
                    )
                    .await?;

                if self.cancel.is_cancelled() {
                    return Err(FlushLayerError::Cancelled);
                }

                // For image layers, we add them immediately into the layer map.
                (
                    self.create_image_layers(&partitioning, self.initdb_lsn, true, ctx)
                        .await?,
                    None,
                )
            } else {
                #[cfg(test)]
                match &mut *self.flush_loop_state.lock().unwrap() {
                    FlushLoopState::NotStarted | FlushLoopState::Exited => {
                        panic!("flush loop not running")
                    }
                    FlushLoopState::Running {
                        expect_initdb_optimization,
                        ..
                    } => {
                        assert!(!*expect_initdb_optimization, "expected initdb optimization");
                    }
                }
                // Normal case, write out a L0 delta layer file.
                // `create_delta_layer` will not modify the layer map.
                // We will remove frozen layer and add delta layer in one atomic operation later.
                let layer = self.create_delta_layer(&frozen_layer, ctx).await?;
                (
                    // FIXME: even though we have a single image and single delta layer assumption
                    // we push them to vec
                    vec![layer.clone()],
                    Some(layer),
                )
            };

        pausable_failpoint!("flush-layer-cancel-after-writing-layer-out-pausable");

        if self.cancel.is_cancelled() {
            return Err(FlushLayerError::Cancelled);
        }

        let disk_consistent_lsn = Lsn(lsn_range.end.0 - 1);
        let old_disk_consistent_lsn = self.disk_consistent_lsn.load();

        // The new on-disk layers are now in the layer map. We can remove the
        // in-memory layer from the map now. The flushed layer is stored in
        // the mapping in `create_delta_layer`.
        {
            let mut guard = self.layers.write().await;

            if self.cancel.is_cancelled() {
                return Err(FlushLayerError::Cancelled);
            }

            guard.finish_flush_l0_layer(delta_layer_to_add.as_ref(), &frozen_layer, &self.metrics);

            if disk_consistent_lsn != old_disk_consistent_lsn {
                assert!(disk_consistent_lsn > old_disk_consistent_lsn);
                self.disk_consistent_lsn.store(disk_consistent_lsn);

                // Schedule remote uploads that will reflect our new disk_consistent_lsn
                self.schedule_uploads(disk_consistent_lsn, layers_to_upload)?;
            }
            // release lock on 'layers'
        };

        // FIXME: between create_delta_layer and the scheduling of the upload in `update_metadata_file`,
        // a compaction can delete the file and then it won't be available for uploads any more.
        // We still schedule the upload, resulting in an error, but ideally we'd somehow avoid this
        // race situation.
        // See https://github.com/neondatabase/neon/issues/4526
        pausable_failpoint!("flush-frozen-pausable");

        // This failpoint is used by another test case `test_pageserver_recovery`.
        fail_point!("flush-frozen-exit");

        Ok(())
    }

    /// Update metadata file
    fn schedule_uploads(
        &self,
        disk_consistent_lsn: Lsn,
        layers_to_upload: impl IntoIterator<Item = ResidentLayer>,
    ) -> anyhow::Result<TimelineMetadata> {
        // We can only save a valid 'prev_record_lsn' value on disk if we
        // flushed *all* in-memory changes to disk. We only track
        // 'prev_record_lsn' in memory for the latest processed record, so we
        // don't remember what the correct value that corresponds to some old
        // LSN is. But if we flush everything, then the value corresponding
        // current 'last_record_lsn' is correct and we can store it on disk.
        let RecordLsn {
            last: last_record_lsn,
            prev: prev_record_lsn,
        } = self.last_record_lsn.load();
        let ondisk_prev_record_lsn = if disk_consistent_lsn == last_record_lsn {
            Some(prev_record_lsn)
        } else {
            None
        };

        let ancestor_timeline_id = self
            .ancestor_timeline
            .as_ref()
            .map(|ancestor| ancestor.timeline_id);

        let metadata = TimelineMetadata::new(
            disk_consistent_lsn,
            ondisk_prev_record_lsn,
            ancestor_timeline_id,
            self.ancestor_lsn,
            *self.latest_gc_cutoff_lsn.read(),
            self.initdb_lsn,
            self.pg_version,
        );

        fail_point!("checkpoint-before-saving-metadata", |x| bail!(
            "{}",
            x.unwrap()
        ));

        if let Some(remote_client) = &self.remote_client {
            for layer in layers_to_upload {
                remote_client.schedule_layer_file_upload(layer)?;
            }
            remote_client.schedule_index_upload_for_metadata_update(&metadata)?;
        }

        Ok(metadata)
    }

    pub(crate) async fn preserve_initdb_archive(&self) -> anyhow::Result<()> {
        if let Some(remote_client) = &self.remote_client {
            remote_client
                .preserve_initdb_archive(
                    &self.tenant_shard_id.tenant_id,
                    &self.timeline_id,
                    &self.cancel,
                )
                .await?;
        } else {
            bail!("No remote storage configured, but was asked to backup the initdb archive for {} / {}", self.tenant_shard_id.tenant_id, self.timeline_id);
        }
        Ok(())
    }

    // Write out the given frozen in-memory layer as a new L0 delta file. This L0 file will not be tracked
    // in layer map immediately. The caller is responsible to put it into the layer map.
    async fn create_delta_layer(
        self: &Arc<Self>,
        frozen_layer: &Arc<InMemoryLayer>,
        ctx: &RequestContext,
    ) -> anyhow::Result<ResidentLayer> {
        let self_clone = Arc::clone(self);
        let frozen_layer = Arc::clone(frozen_layer);
        let ctx = ctx.attached_child();
        let work = async move {
            let new_delta = frozen_layer.write_to_disk(&self_clone, &ctx).await?;
            // The write_to_disk() above calls writer.finish() which already did the fsync of the inodes.
            // We just need to fsync the directory in which these inodes are linked,
            // which we know to be the timeline directory.
            //
            // We use fatal_err() below because the after write_to_disk returns with success,
            // the in-memory state of the filesystem already has the layer file in its final place,
            // and subsequent pageserver code could think it's durable while it really isn't.
            let timeline_dir = VirtualFile::open(
                &self_clone
                    .conf
                    .timeline_path(&self_clone.tenant_shard_id, &self_clone.timeline_id),
            )
            .await
            .fatal_err("VirtualFile::open for timeline dir fsync");
            timeline_dir
                .sync_all()
                .await
                .fatal_err("VirtualFile::sync_all timeline dir");
            anyhow::Ok(new_delta)
        };
        // Before tokio-epoll-uring, we ran write_to_disk & the sync_all inside spawn_blocking.
        // Preserve that behavior to maintain the same behavior for `virtual_file_io_engine=std-fs`.
        use crate::virtual_file::io_engine::IoEngine;
        match crate::virtual_file::io_engine::get() {
            IoEngine::NotSet => panic!("io engine not set"),
            IoEngine::StdFs => {
                let span = tracing::info_span!("blocking");
                tokio::task::spawn_blocking({
                    move || Handle::current().block_on(work.instrument(span))
                })
                .await
                .context("spawn_blocking")
                .and_then(|x| x)
            }
            #[cfg(target_os = "linux")]
            IoEngine::TokioEpollUring => work.await,
        }
    }

    async fn repartition(
        &self,
        lsn: Lsn,
        partition_size: u64,
        flags: EnumSet<CompactFlags>,
        ctx: &RequestContext,
    ) -> anyhow::Result<(KeyPartitioning, Lsn)> {
        let Ok(mut partitioning_guard) = self.partitioning.try_lock() else {
            // NB: there are two callers, one is the compaction task, of which there is only one per struct Tenant and hence Timeline.
            // The other is the initdb optimization in flush_frozen_layer, used by `boostrap_timeline`, which runs before `.activate()`
            // and hence before the compaction task starts.
            anyhow::bail!("repartition() called concurrently, this should not happen");
        };
        if lsn < partitioning_guard.1 {
            anyhow::bail!("repartition() called with LSN going backwards, this should not happen");
        }

        let distance = lsn.0 - partitioning_guard.1 .0;
        if partitioning_guard.1 != Lsn(0)
            && distance <= self.repartition_threshold
            && !flags.contains(CompactFlags::ForceRepartition)
        {
            debug!(
                distance,
                threshold = self.repartition_threshold,
                "no repartitioning needed"
            );
            return Ok((partitioning_guard.0.clone(), partitioning_guard.1));
        }

        let keyspace = self.collect_keyspace(lsn, ctx).await?;
        let partitioning = keyspace.partition(partition_size);

        *partitioning_guard = (partitioning, lsn);

        Ok((partitioning_guard.0.clone(), partitioning_guard.1))
    }

    // Is it time to create a new image layer for the given partition?
    async fn time_for_new_image_layer(&self, partition: &KeySpace, lsn: Lsn) -> bool {
        let last = self.last_image_layer_creation_check_at.load();
        if lsn != Lsn(0) {
            let distance = lsn
                .checked_sub(last)
                .expect("Attempt to compact with LSN going backwards");

            let min_distance = self.get_image_layer_creation_check_threshold() as u64
                * self.get_checkpoint_distance();

            // Skip the expensive delta layer counting below if we've not ingested
            // sufficient WAL since the last check.
            if distance.0 < min_distance {
                return false;
            }
        }

        self.last_image_layer_creation_check_at.store(lsn);

        let threshold = self.get_image_creation_threshold();

        let guard = self.layers.read().await;
        let layers = guard.layer_map();

        let mut max_deltas = 0;
        for part_range in &partition.ranges {
            let image_coverage = layers.image_coverage(part_range, lsn);
            for (img_range, last_img) in image_coverage {
                let img_lsn = if let Some(last_img) = last_img {
                    last_img.get_lsn_range().end
                } else {
                    Lsn(0)
                };
                // Let's consider an example:
                //
                // delta layer with LSN range 71-81
                // delta layer with LSN range 81-91
                // delta layer with LSN range 91-101
                // image layer at LSN 100
                //
                // If 'lsn' is still 100, i.e. no new WAL has been processed since the last image layer,
                // there's no need to create a new one. We check this case explicitly, to avoid passing
                // a bogus range to count_deltas below, with start > end. It's even possible that there
                // are some delta layers *later* than current 'lsn', if more WAL was processed and flushed
                // after we read last_record_lsn, which is passed here in the 'lsn' argument.
                if img_lsn < lsn {
                    let num_deltas =
                        layers.count_deltas(&img_range, &(img_lsn..lsn), Some(threshold));

                    max_deltas = max_deltas.max(num_deltas);
                    if num_deltas >= threshold {
                        debug!(
                            "key range {}-{}, has {} deltas on this timeline in LSN range {}..{}",
                            img_range.start, img_range.end, num_deltas, img_lsn, lsn
                        );
                        return true;
                    }
                }
            }
        }

        debug!(
            max_deltas,
            "none of the partitioned ranges had >= {threshold} deltas"
        );
        false
    }

    #[tracing::instrument(skip_all, fields(%lsn, %force))]
    async fn create_image_layers(
        self: &Arc<Timeline>,
        partitioning: &KeyPartitioning,
        lsn: Lsn,
        force: bool,
        ctx: &RequestContext,
    ) -> Result<Vec<ResidentLayer>, CreateImageLayersError> {
        let timer = self.metrics.create_images_time_histo.start_timer();
        let mut image_layers = Vec::new();

        // We need to avoid holes between generated image layers.
        // Otherwise LayerMap::image_layer_exists will return false if key range of some layer is covered by more than one
        // image layer with hole between them. In this case such layer can not be utilized by GC.
        //
        // How such hole between partitions can appear?
        // if we have relation with relid=1 and size 100 and relation with relid=2 with size 200 then result of
        // KeySpace::partition may contain partitions <100000000..100000099> and <200000000..200000199>.
        // If there is delta layer <100000000..300000000> then it never be garbage collected because
        // image layers  <100000000..100000099> and <200000000..200000199> are not completely covering it.
        let mut start = Key::MIN;

        for partition in partitioning.parts.iter() {
            let img_range = start..partition.ranges.last().unwrap().end;
            if !force && !self.time_for_new_image_layer(partition, lsn).await {
                start = img_range.end;
                continue;
            }

            let mut image_layer_writer = ImageLayerWriter::new(
                self.conf,
                self.timeline_id,
                self.tenant_shard_id,
                &img_range,
                lsn,
            )
            .await?;

            fail_point!("image-layer-writer-fail-before-finish", |_| {
                Err(CreateImageLayersError::Other(anyhow::anyhow!(
                    "failpoint image-layer-writer-fail-before-finish"
                )))
            });

            let mut wrote_keys = false;

            let mut key_request_accum = KeySpaceAccum::new();
            for range in &partition.ranges {
                let mut key = range.start;
                while key < range.end {
                    // Decide whether to retain this key: usually we do, but sharded tenants may
                    // need to drop keys that don't belong to them.  If we retain the key, add it
                    // to `key_request_accum` for later issuing a vectored get
                    if self.shard_identity.is_key_disposable(&key) {
                        debug!(
                            "Dropping key {} during compaction (it belongs on shard {:?})",
                            key,
                            self.shard_identity.get_shard_number(&key)
                        );
                    } else {
                        key_request_accum.add_key(key);
                    }

                    let last_key_in_range = key.next() == range.end;
                    key = key.next();

                    // Maybe flush `key_rest_accum`
                    if key_request_accum.size() >= Timeline::MAX_GET_VECTORED_KEYS
                        || last_key_in_range
                    {
                        let results = self
                            .get_vectored(key_request_accum.consume_keyspace(), lsn, ctx)
                            .await?;

                        for (img_key, img) in results {
                            let img = match img {
                                Ok(img) => img,
                                Err(err) => {
                                    // If we fail to reconstruct a VM or FSM page, we can zero the
                                    // page without losing any actual user data. That seems better
                                    // than failing repeatedly and getting stuck.
                                    //
                                    // We had a bug at one point, where we truncated the FSM and VM
                                    // in the pageserver, but the Postgres didn't know about that
                                    // and continued to generate incremental WAL records for pages
                                    // that didn't exist in the pageserver. Trying to replay those
                                    // WAL records failed to find the previous image of the page.
                                    // This special case allows us to recover from that situation.
                                    // See https://github.com/neondatabase/neon/issues/2601.
                                    //
                                    // Unfortunately we cannot do this for the main fork, or for
                                    // any metadata keys, keys, as that would lead to actual data
                                    // loss.
                                    if is_rel_fsm_block_key(img_key) || is_rel_vm_block_key(img_key)
                                    {
                                        warn!("could not reconstruct FSM or VM key {img_key}, filling with zeros: {err:?}");
                                        ZERO_PAGE.clone()
                                    } else {
                                        return Err(CreateImageLayersError::PageReconstructError(
                                            err,
                                        ));
                                    }
                                }
                            };

                            // Write all the keys we just read into our new image layer.
                            image_layer_writer.put_image(img_key, img).await?;
                            wrote_keys = true;
                        }
                    }
                }
            }

            if wrote_keys {
                // Normal path: we have written some data into the new image layer for this
                // partition, so flush it to disk.
                start = img_range.end;
                let image_layer = image_layer_writer.finish(self).await?;
                image_layers.push(image_layer);
            } else {
                // Special case: the image layer may be empty if this is a sharded tenant and the
                // partition does not cover any keys owned by this shard.  In this case, to ensure
                // we don't leave gaps between image layers, leave `start` where it is, so that the next
                // layer we write will cover the key range that we just scanned.
                tracing::debug!("no data in range {}-{}", img_range.start, img_range.end);
            }
        }

        // The writer.finish() above already did the fsync of the inodes.
        // We just need to fsync the directory in which these inodes are linked,
        // which we know to be the timeline directory.
        if !image_layers.is_empty() {
            // We use fatal_err() below because the after writer.finish() returns with success,
            // the in-memory state of the filesystem already has the layer file in its final place,
            // and subsequent pageserver code could think it's durable while it really isn't.
            let timeline_dir = VirtualFile::open(
                &self
                    .conf
                    .timeline_path(&self.tenant_shard_id, &self.timeline_id),
            )
            .await
            .fatal_err("VirtualFile::open for timeline dir fsync");
            timeline_dir
                .sync_all()
                .await
                .fatal_err("VirtualFile::sync_all timeline dir");
        }

        let mut guard = self.layers.write().await;

        // FIXME: we could add the images to be uploaded *before* returning from here, but right
        // now they are being scheduled outside of write lock
        guard.track_new_image_layers(&image_layers, &self.metrics);
        drop_wlock(guard);
        timer.stop_and_record();

        Ok(image_layers)
    }

    /// Wait until the background initial logical size calculation is complete, or
    /// this Timeline is shut down.  Calling this function will cause the initial
    /// logical size calculation to skip waiting for the background jobs barrier.
    pub(crate) async fn await_initial_logical_size(self: Arc<Self>) {
        if let Some(await_bg_cancel) = self
            .current_logical_size
            .cancel_wait_for_background_loop_concurrency_limit_semaphore
            .get()
        {
            await_bg_cancel.cancel();
        } else {
            // We should not wait if we were not able to explicitly instruct
            // the logical size cancellation to skip the concurrency limit semaphore.
            // TODO: this is an unexpected case.  We should restructure so that it
            // can't happen.
            tracing::info!(
                "await_initial_logical_size: can't get semaphore cancel token, skipping"
            );
        }

        tokio::select!(
            _ = self.current_logical_size.initialized.acquire() => {},
            _ = self.cancel.cancelled() => {}
        )
    }
}

/// Top-level failure to compact.
#[derive(Debug, thiserror::Error)]
pub(crate) enum CompactionError {
    #[error("The timeline or pageserver is shutting down")]
    ShuttingDown,
    /// Compaction cannot be done right now; page reconstruction and so on.
    #[error(transparent)]
    Other(#[from] anyhow::Error),
}

impl From<CollectKeySpaceError> for CompactionError {
    fn from(err: CollectKeySpaceError) -> Self {
        match err {
            CollectKeySpaceError::Cancelled
            | CollectKeySpaceError::PageRead(PageReconstructError::Cancelled) => {
                CompactionError::ShuttingDown
            }
            e => CompactionError::Other(e.into()),
        }
    }
}

#[serde_as]
#[derive(serde::Serialize)]
struct RecordedDuration(#[serde_as(as = "serde_with::DurationMicroSeconds")] Duration);

#[derive(Default)]
enum DurationRecorder {
    #[default]
    NotStarted,
    Recorded(RecordedDuration, tokio::time::Instant),
}

impl DurationRecorder {
    fn till_now(&self) -> DurationRecorder {
        match self {
            DurationRecorder::NotStarted => {
                panic!("must only call on recorded measurements")
            }
            DurationRecorder::Recorded(_, ended) => {
                let now = tokio::time::Instant::now();
                DurationRecorder::Recorded(RecordedDuration(now - *ended), now)
            }
        }
    }
    fn into_recorded(self) -> Option<RecordedDuration> {
        match self {
            DurationRecorder::NotStarted => None,
            DurationRecorder::Recorded(recorded, _) => Some(recorded),
        }
    }
}

impl Timeline {
    async fn finish_compact_batch(
        self: &Arc<Self>,
        new_deltas: &[ResidentLayer],
        new_images: &[ResidentLayer],
        layers_to_remove: &[Layer],
    ) -> anyhow::Result<()> {
        let mut guard = self.layers.write().await;

        let mut duplicated_layers = HashSet::new();

        let mut insert_layers = Vec::with_capacity(new_deltas.len());

        for l in new_deltas {
            if guard.contains(l.as_ref()) {
                // expected in tests
                tracing::error!(layer=%l, "duplicated L1 layer");

                // good ways to cause a duplicate: we repeatedly error after taking the writelock
                // `guard`  on self.layers. as of writing this, there are no error returns except
                // for compact_level0_phase1 creating an L0, which does not happen in practice
                // because we have not implemented L0 => L0 compaction.
                duplicated_layers.insert(l.layer_desc().key());
            } else if LayerMap::is_l0(l.layer_desc()) {
                bail!("compaction generates a L0 layer file as output, which will cause infinite compaction.");
            } else {
                insert_layers.push(l.clone());
            }
        }

        // only remove those inputs which were not outputs
        let remove_layers: Vec<Layer> = layers_to_remove
            .iter()
            .filter(|l| !duplicated_layers.contains(&l.layer_desc().key()))
            .cloned()
            .collect();

        if !new_images.is_empty() {
            guard.track_new_image_layers(new_images, &self.metrics);
        }

        // deletion will happen later, the layer file manager calls garbage_collect_on_drop
        guard.finish_compact_l0(&remove_layers, &insert_layers, &self.metrics);

        if let Some(remote_client) = self.remote_client.as_ref() {
            remote_client.schedule_compaction_update(&remove_layers, new_deltas)?;
        }

        drop_wlock(guard);

        Ok(())
    }

    /// Update information about which layer files need to be retained on
    /// garbage collection. This is separate from actually performing the GC,
    /// and is updated more frequently, so that compaction can remove obsolete
    /// page versions more aggressively.
    ///
    /// TODO: that's wishful thinking, compaction doesn't actually do that
    /// currently.
    ///
    /// The caller specifies how much history is needed with the 3 arguments:
    ///
    /// retain_lsns: keep a version of each page at these LSNs
    /// cutoff_horizon: also keep everything newer than this LSN
    /// pitr: the time duration required to keep data for PITR
    ///
    /// The 'retain_lsns' list is currently used to prevent removing files that
    /// are needed by child timelines. In the future, the user might be able to
    /// name additional points in time to retain. The caller is responsible for
    /// collecting that information.
    ///
    /// The 'cutoff_horizon' point is used to retain recent versions that might still be
    /// needed by read-only nodes. (As of this writing, the caller just passes
    /// the latest LSN subtracted by a constant, and doesn't do anything smart
    /// to figure out what read-only nodes might actually need.)
    ///
    /// The 'pitr' duration is used to calculate a 'pitr_cutoff', which can be used to determine
    /// whether a record is needed for PITR.
    ///
    /// NOTE: This function holds a short-lived lock to protect the 'gc_info'
    /// field, so that the three values passed as argument are stored
    /// atomically. But the caller is responsible for ensuring that no new
    /// branches are created that would need to be included in 'retain_lsns',
    /// for example. The caller should hold `Tenant::gc_cs` lock to ensure
    /// that.
    ///
    #[instrument(skip_all, fields(timeline_id=%self.timeline_id))]
    pub(super) async fn update_gc_info(
        &self,
        retain_lsns: Vec<Lsn>,
        cutoff_horizon: Lsn,
        pitr: Duration,
        cancel: &CancellationToken,
        ctx: &RequestContext,
    ) -> anyhow::Result<()> {
        // First, calculate pitr_cutoff_timestamp and then convert it to LSN.
        //
        // Some unit tests depend on garbage-collection working even when
        // CLOG data is missing, so that find_lsn_for_timestamp() doesn't
        // work, so avoid calling it altogether if time-based retention is not
        // configured. It would be pointless anyway.
        let pitr_cutoff = if pitr != Duration::ZERO {
            let now = SystemTime::now();
            if let Some(pitr_cutoff_timestamp) = now.checked_sub(pitr) {
                let pitr_timestamp = to_pg_timestamp(pitr_cutoff_timestamp);

                match self
                    .find_lsn_for_timestamp(pitr_timestamp, cancel, ctx)
                    .await?
                {
                    LsnForTimestamp::Present(lsn) => lsn,
                    LsnForTimestamp::Future(lsn) => {
                        // The timestamp is in the future. That sounds impossible,
                        // but what it really means is that there hasn't been
                        // any commits since the cutoff timestamp.
                        //
                        // In this case we should use the LSN of the most recent commit,
                        // which is implicitly the last LSN in the log.
                        debug!("future({})", lsn);
                        self.get_last_record_lsn()
                    }
                    LsnForTimestamp::Past(lsn) => {
                        debug!("past({})", lsn);
                        // conservative, safe default is to remove nothing, when we
                        // have no commit timestamp data available
                        *self.get_latest_gc_cutoff_lsn()
                    }
                    LsnForTimestamp::NoData(lsn) => {
                        debug!("nodata({})", lsn);
                        // conservative, safe default is to remove nothing, when we
                        // have no commit timestamp data available
                        *self.get_latest_gc_cutoff_lsn()
                    }
                }
            } else {
                // If we don't have enough data to convert to LSN,
                // play safe and don't remove any layers.
                *self.get_latest_gc_cutoff_lsn()
            }
        } else {
            // No time-based retention was configured. Set time-based cutoff to
            // same as LSN based.
            cutoff_horizon
        };

        // Grab the lock and update the values
        *self.gc_info.write().unwrap() = GcInfo {
            retain_lsns,
            horizon_cutoff: cutoff_horizon,
            pitr_cutoff,
        };

        Ok(())
    }

    /// Garbage collect layer files on a timeline that are no longer needed.
    ///
    /// Currently, we don't make any attempt at removing unneeded page versions
    /// within a layer file. We can only remove the whole file if it's fully
    /// obsolete.
    pub(super) async fn gc(&self) -> anyhow::Result<GcResult> {
        // this is most likely the background tasks, but it might be the spawned task from
        // immediate_gc
        let cancel = crate::task_mgr::shutdown_token();
        let _g = tokio::select! {
            guard = self.gc_lock.lock() => guard,
            _ = self.cancel.cancelled() => return Ok(GcResult::default()),
            _ = cancel.cancelled() => return Ok(GcResult::default()),
        };
        let timer = self.metrics.garbage_collect_histo.start_timer();

        fail_point!("before-timeline-gc");

        // Is the timeline being deleted?
        if self.is_stopping() {
            anyhow::bail!("timeline is Stopping");
        }

        let (horizon_cutoff, pitr_cutoff, retain_lsns) = {
            let gc_info = self.gc_info.read().unwrap();

            let horizon_cutoff = min(gc_info.horizon_cutoff, self.get_disk_consistent_lsn());
            let pitr_cutoff = gc_info.pitr_cutoff;
            let retain_lsns = gc_info.retain_lsns.clone();
            (horizon_cutoff, pitr_cutoff, retain_lsns)
        };

        let new_gc_cutoff = Lsn::min(horizon_cutoff, pitr_cutoff);

        let res = self
            .gc_timeline(horizon_cutoff, pitr_cutoff, retain_lsns, new_gc_cutoff)
            .instrument(
                info_span!("gc_timeline", timeline_id = %self.timeline_id, cutoff = %new_gc_cutoff),
            )
            .await?;

        // only record successes
        timer.stop_and_record();

        Ok(res)
    }

    async fn gc_timeline(
        &self,
        horizon_cutoff: Lsn,
        pitr_cutoff: Lsn,
        retain_lsns: Vec<Lsn>,
        new_gc_cutoff: Lsn,
    ) -> anyhow::Result<GcResult> {
        let now = SystemTime::now();
        let mut result: GcResult = GcResult::default();

        // Nothing to GC. Return early.
        let latest_gc_cutoff = *self.get_latest_gc_cutoff_lsn();
        if latest_gc_cutoff >= new_gc_cutoff {
            info!(
                "Nothing to GC: new_gc_cutoff_lsn {new_gc_cutoff}, latest_gc_cutoff_lsn {latest_gc_cutoff}",
            );
            return Ok(result);
        }

        // We need to ensure that no one tries to read page versions or create
        // branches at a point before latest_gc_cutoff_lsn. See branch_timeline()
        // for details. This will block until the old value is no longer in use.
        //
        // The GC cutoff should only ever move forwards.
        let waitlist = {
            let write_guard = self.latest_gc_cutoff_lsn.lock_for_write();
            ensure!(
                *write_guard <= new_gc_cutoff,
                "Cannot move GC cutoff LSN backwards (was {}, new {})",
                *write_guard,
                new_gc_cutoff
            );
            write_guard.store_and_unlock(new_gc_cutoff)
        };
        waitlist.wait().await;

        info!("GC starting");

        debug!("retain_lsns: {:?}", retain_lsns);

        let mut layers_to_remove = Vec::new();

        // Scan all layers in the timeline (remote or on-disk).
        //
        // Garbage collect the layer if all conditions are satisfied:
        // 1. it is older than cutoff LSN;
        // 2. it is older than PITR interval;
        // 3. it doesn't need to be retained for 'retain_lsns';
        // 4. newer on-disk image layers cover the layer's whole key range
        //
        // TODO holding a write lock is too agressive and avoidable
        let mut guard = self.layers.write().await;
        let layers = guard.layer_map();
        'outer: for l in layers.iter_historic_layers() {
            result.layers_total += 1;

            // 1. Is it newer than GC horizon cutoff point?
            if l.get_lsn_range().end > horizon_cutoff {
                debug!(
                    "keeping {} because it's newer than horizon_cutoff {}",
                    l.filename(),
                    horizon_cutoff,
                );
                result.layers_needed_by_cutoff += 1;
                continue 'outer;
            }

            // 2. It is newer than PiTR cutoff point?
            if l.get_lsn_range().end > pitr_cutoff {
                debug!(
                    "keeping {} because it's newer than pitr_cutoff {}",
                    l.filename(),
                    pitr_cutoff,
                );
                result.layers_needed_by_pitr += 1;
                continue 'outer;
            }

            // 3. Is it needed by a child branch?
            // NOTE With that we would keep data that
            // might be referenced by child branches forever.
            // We can track this in child timeline GC and delete parent layers when
            // they are no longer needed. This might be complicated with long inheritance chains.
            //
            // TODO Vec is not a great choice for `retain_lsns`
            for retain_lsn in &retain_lsns {
                // start_lsn is inclusive
                if &l.get_lsn_range().start <= retain_lsn {
                    debug!(
                        "keeping {} because it's still might be referenced by child branch forked at {} is_dropped: xx is_incremental: {}",
                        l.filename(),
                        retain_lsn,
                        l.is_incremental(),
                    );
                    result.layers_needed_by_branches += 1;
                    continue 'outer;
                }
            }

            // 4. Is there a later on-disk layer for this relation?
            //
            // The end-LSN is exclusive, while disk_consistent_lsn is
            // inclusive. For example, if disk_consistent_lsn is 100, it is
            // OK for a delta layer to have end LSN 101, but if the end LSN
            // is 102, then it might not have been fully flushed to disk
            // before crash.
            //
            // For example, imagine that the following layers exist:
            //
            // 1000      - image (A)
            // 1000-2000 - delta (B)
            // 2000      - image (C)
            // 2000-3000 - delta (D)
            // 3000      - image (E)
            //
            // If GC horizon is at 2500, we can remove layers A and B, but
            // we cannot remove C, even though it's older than 2500, because
            // the delta layer 2000-3000 depends on it.
            if !layers
                .image_layer_exists(&l.get_key_range(), &(l.get_lsn_range().end..new_gc_cutoff))
            {
                debug!("keeping {} because it is the latest layer", l.filename());
                result.layers_not_updated += 1;
                continue 'outer;
            }

            // We didn't find any reason to keep this file, so remove it.
            debug!(
                "garbage collecting {} is_dropped: xx is_incremental: {}",
                l.filename(),
                l.is_incremental(),
            );
            layers_to_remove.push(l);
        }

        if !layers_to_remove.is_empty() {
            // Persist the new GC cutoff value before we actually remove anything.
            // This unconditionally schedules also an index_part.json update, even though, we will
            // be doing one a bit later with the unlinked gc'd layers.
            let disk_consistent_lsn = self.disk_consistent_lsn.load();
            self.schedule_uploads(disk_consistent_lsn, None)?;

            let gc_layers = layers_to_remove
                .iter()
                .map(|x| guard.get_from_desc(x))
                .collect::<Vec<Layer>>();

            result.layers_removed = gc_layers.len() as u64;

            if let Some(remote_client) = self.remote_client.as_ref() {
                remote_client.schedule_gc_update(&gc_layers)?;
            }

            guard.finish_gc_timeline(&gc_layers);

            #[cfg(feature = "testing")]
            {
                result.doomed_layers = gc_layers;
            }
        }

        info!(
            "GC completed removing {} layers, cutoff {}",
            result.layers_removed, new_gc_cutoff
        );

        result.elapsed = now.elapsed()?;
        Ok(result)
    }

    /// Reconstruct a value, using the given base image and WAL records in 'data'.
    async fn reconstruct_value(
        &self,
        key: Key,
        request_lsn: Lsn,
        mut data: ValueReconstructState,
    ) -> Result<Bytes, PageReconstructError> {
        // Perform WAL redo if needed
        data.records.reverse();

        // If we have a page image, and no WAL, we're all set
        if data.records.is_empty() {
            if let Some((img_lsn, img)) = &data.img {
                trace!(
                    "found page image for key {} at {}, no WAL redo required, req LSN {}",
                    key,
                    img_lsn,
                    request_lsn,
                );
                Ok(img.clone())
            } else {
                Err(PageReconstructError::from(anyhow!(
                    "base image for {key} at {request_lsn} not found"
                )))
            }
        } else {
            // We need to do WAL redo.
            //
            // If we don't have a base image, then the oldest WAL record better initialize
            // the page
            if data.img.is_none() && !data.records.first().unwrap().1.will_init() {
                Err(PageReconstructError::from(anyhow!(
                    "Base image for {} at {} not found, but got {} WAL records",
                    key,
                    request_lsn,
                    data.records.len()
                )))
            } else {
                if data.img.is_some() {
                    trace!(
                        "found {} WAL records and a base image for {} at {}, performing WAL redo",
                        data.records.len(),
                        key,
                        request_lsn
                    );
                } else {
                    trace!("found {} WAL records that will init the page for {} at {}, performing WAL redo", data.records.len(), key, request_lsn);
                };

                let last_rec_lsn = data.records.last().unwrap().0;

                let img = match self
                    .walredo_mgr
                    .as_ref()
                    .context("timeline has no walredo manager")
                    .map_err(PageReconstructError::WalRedo)?
                    .request_redo(key, request_lsn, data.img, data.records, self.pg_version)
                    .await
                    .context("reconstruct a page image")
                {
                    Ok(img) => img,
                    Err(e) => return Err(PageReconstructError::WalRedo(e)),
                };

                if img.len() == page_cache::PAGE_SZ {
                    let cache = page_cache::get();
                    if let Err(e) = cache
                        .memorize_materialized_page(
                            self.tenant_shard_id,
                            self.timeline_id,
                            key,
                            last_rec_lsn,
                            &img,
                        )
                        .await
                        .context("Materialized page memoization failed")
                    {
                        return Err(PageReconstructError::from(e));
                    }
                }

                Ok(img)
            }
        }
    }

    pub(crate) async fn spawn_download_all_remote_layers(
        self: Arc<Self>,
        request: DownloadRemoteLayersTaskSpawnRequest,
    ) -> Result<DownloadRemoteLayersTaskInfo, DownloadRemoteLayersTaskInfo> {
        use pageserver_api::models::DownloadRemoteLayersTaskState;

        // this is not really needed anymore; it has tests which really check the return value from
        // http api. it would be better not to maintain this anymore.

        let mut status_guard = self.download_all_remote_layers_task_info.write().unwrap();
        if let Some(st) = &*status_guard {
            match &st.state {
                DownloadRemoteLayersTaskState::Running => {
                    return Err(st.clone());
                }
                DownloadRemoteLayersTaskState::ShutDown
                | DownloadRemoteLayersTaskState::Completed => {
                    *status_guard = None;
                }
            }
        }

        let self_clone = Arc::clone(&self);
        let task_id = task_mgr::spawn(
            task_mgr::BACKGROUND_RUNTIME.handle(),
            task_mgr::TaskKind::DownloadAllRemoteLayers,
            Some(self.tenant_shard_id),
            Some(self.timeline_id),
            "download all remote layers task",
            false,
            async move {
                self_clone.download_all_remote_layers(request).await;
                let mut status_guard = self_clone.download_all_remote_layers_task_info.write().unwrap();
                 match &mut *status_guard {
                    None => {
                        warn!("tasks status is supposed to be Some(), since we are running");
                    }
                    Some(st) => {
                        let exp_task_id = format!("{}", task_mgr::current_task_id().unwrap());
                        if st.task_id != exp_task_id {
                            warn!("task id changed while we were still running, expecting {} but have {}", exp_task_id, st.task_id);
                        } else {
                            st.state = DownloadRemoteLayersTaskState::Completed;
                        }
                    }
                };
                Ok(())
            }
            .instrument(info_span!(parent: None, "download_all_remote_layers", tenant_id = %self.tenant_shard_id.tenant_id, shard_id = %self.tenant_shard_id.shard_slug(), timeline_id = %self.timeline_id))
        );

        let initial_info = DownloadRemoteLayersTaskInfo {
            task_id: format!("{task_id}"),
            state: DownloadRemoteLayersTaskState::Running,
            total_layer_count: 0,
            successful_download_count: 0,
            failed_download_count: 0,
        };
        *status_guard = Some(initial_info.clone());

        Ok(initial_info)
    }

    async fn download_all_remote_layers(
        self: &Arc<Self>,
        request: DownloadRemoteLayersTaskSpawnRequest,
    ) {
        use pageserver_api::models::DownloadRemoteLayersTaskState;

        let remaining = {
            let guard = self.layers.read().await;
            guard
                .layer_map()
                .iter_historic_layers()
                .map(|desc| guard.get_from_desc(&desc))
                .collect::<Vec<_>>()
        };
        let total_layer_count = remaining.len();

        macro_rules! lock_status {
            ($st:ident) => {
                let mut st = self.download_all_remote_layers_task_info.write().unwrap();
                let st = st
                    .as_mut()
                    .expect("this function is only called after the task has been spawned");
                assert_eq!(
                    st.task_id,
                    format!(
                        "{}",
                        task_mgr::current_task_id().expect("we run inside a task_mgr task")
                    )
                );
                let $st = st;
            };
        }

        {
            lock_status!(st);
            st.total_layer_count = total_layer_count as u64;
        }

        let mut remaining = remaining.into_iter();
        let mut have_remaining = true;
        let mut js = tokio::task::JoinSet::new();

        let cancel = task_mgr::shutdown_token();

        let limit = request.max_concurrent_downloads;

        loop {
            while js.len() < limit.get() && have_remaining && !cancel.is_cancelled() {
                let Some(next) = remaining.next() else {
                    have_remaining = false;
                    break;
                };

                let span = tracing::info_span!("download", layer = %next);

                js.spawn(
                    async move {
                        let res = next.download().await;
                        (next, res)
                    }
                    .instrument(span),
                );
            }

            while let Some(res) = js.join_next().await {
                match res {
                    Ok((_, Ok(_))) => {
                        lock_status!(st);
                        st.successful_download_count += 1;
                    }
                    Ok((layer, Err(e))) => {
                        tracing::error!(%layer, "download failed: {e:#}");
                        lock_status!(st);
                        st.failed_download_count += 1;
                    }
                    Err(je) if je.is_cancelled() => unreachable!("not used here"),
                    Err(je) if je.is_panic() => {
                        lock_status!(st);
                        st.failed_download_count += 1;
                    }
                    Err(je) => tracing::warn!("unknown joinerror: {je:?}"),
                }
            }

            if js.is_empty() && (!have_remaining || cancel.is_cancelled()) {
                break;
            }
        }

        {
            lock_status!(st);
            st.state = DownloadRemoteLayersTaskState::Completed;
        }
    }

    pub(crate) fn get_download_all_remote_layers_task_info(
        &self,
    ) -> Option<DownloadRemoteLayersTaskInfo> {
        self.download_all_remote_layers_task_info
            .read()
            .unwrap()
            .clone()
    }
}

impl Timeline {
    /// Returns non-remote layers for eviction.
    pub(crate) async fn get_local_layers_for_disk_usage_eviction(&self) -> DiskUsageEvictionInfo {
        let guard = self.layers.read().await;
        let mut max_layer_size: Option<u64> = None;

        let resident_layers = guard
            .likely_resident_layers()
            .map(|layer| {
                let file_size = layer.layer_desc().file_size;
                max_layer_size = max_layer_size.map_or(Some(file_size), |m| Some(m.max(file_size)));

                let last_activity_ts = layer.access_stats().latest_activity_or_now();

                EvictionCandidate {
                    layer: layer.into(),
                    last_activity_ts,
                    relative_last_activity: finite_f32::FiniteF32::ZERO,
                }
            })
            .collect();

        DiskUsageEvictionInfo {
            max_layer_size,
            resident_layers,
        }
    }

    pub(crate) fn get_shard_index(&self) -> ShardIndex {
        ShardIndex {
            shard_number: self.tenant_shard_id.shard_number,
            shard_count: self.tenant_shard_id.shard_count,
        }
    }
}

type TraversalPathItem = (
    ValueReconstructResult,
    Lsn,
    Box<dyn Send + FnOnce() -> TraversalId>,
);

/// Helper function for get_reconstruct_data() to add the path of layers traversed
/// to an error, as anyhow context information.
fn layer_traversal_error(msg: String, path: Vec<TraversalPathItem>) -> PageReconstructError {
    // We want the original 'msg' to be the outermost context. The outermost context
    // is the most high-level information, which also gets propagated to the client.
    let mut msg_iter = path
        .into_iter()
        .map(|(r, c, l)| {
            format!(
                "layer traversal: result {:?}, cont_lsn {}, layer: {}",
                r,
                c,
                l(),
            )
        })
        .chain(std::iter::once(msg));
    // Construct initial message from the first traversed layer
    let err = anyhow!(msg_iter.next().unwrap());

    // Append all subsequent traversals, and the error message 'msg', as contexts.
    let msg = msg_iter.fold(err, |err, msg| err.context(msg));
    PageReconstructError::from(msg)
}

struct TimelineWriterState {
    open_layer: Arc<InMemoryLayer>,
    current_size: u64,
    // Previous Lsn which passed through
    prev_lsn: Option<Lsn>,
    // Largest Lsn which passed through the current writer
    max_lsn: Option<Lsn>,
    // Cached details of the last freeze. Avoids going trough the atomic/lock on every put.
    cached_last_freeze_at: Lsn,
    cached_last_freeze_ts: Instant,
}

impl TimelineWriterState {
    fn new(
        open_layer: Arc<InMemoryLayer>,
        current_size: u64,
        last_freeze_at: Lsn,
        last_freeze_ts: Instant,
    ) -> Self {
        Self {
            open_layer,
            current_size,
            prev_lsn: None,
            max_lsn: None,
            cached_last_freeze_at: last_freeze_at,
            cached_last_freeze_ts: last_freeze_ts,
        }
    }
}

/// Various functions to mutate the timeline.
// TODO Currently, Deref is used to allow easy access to read methods from this trait.
// This is probably considered a bad practice in Rust and should be fixed eventually,
// but will cause large code changes.
pub(crate) struct TimelineWriter<'a> {
    tl: &'a Timeline,
    write_guard: tokio::sync::MutexGuard<'a, Option<TimelineWriterState>>,
}

impl Deref for TimelineWriter<'_> {
    type Target = Timeline;

    fn deref(&self) -> &Self::Target {
        self.tl
    }
}

impl Drop for TimelineWriter<'_> {
    fn drop(&mut self) {
        self.write_guard.take();
    }
}

#[derive(PartialEq)]
enum OpenLayerAction {
    Roll,
    Open,
    None,
}

impl<'a> TimelineWriter<'a> {
    /// Put a new page version that can be constructed from a WAL record
    ///
    /// This will implicitly extend the relation, if the page is beyond the
    /// current end-of-file.
    pub(crate) async fn put(
        &mut self,
        key: Key,
        lsn: Lsn,
        value: &Value,
        ctx: &RequestContext,
    ) -> anyhow::Result<()> {
        // Avoid doing allocations for "small" values.
        // In the regression test suite, the limit of 256 avoided allocations in 95% of cases:
        // https://github.com/neondatabase/neon/pull/5056#discussion_r1301975061
        let mut buf = smallvec::SmallVec::<[u8; 256]>::new();
        value.ser_into(&mut buf)?;
        let buf_size: u64 = buf.len().try_into().expect("oversized value buf");

        let action = self.get_open_layer_action(lsn, buf_size);
        let layer = self.handle_open_layer_action(lsn, action).await?;
        let res = layer.put_value(key, lsn, &buf, ctx).await;

        if res.is_ok() {
            // Update the current size only when the entire write was ok.
            // In case of failures, we may have had partial writes which
            // render the size tracking out of sync. That's ok because
            // the checkpoint distance should be significantly smaller
            // than the S3 single shot upload limit of 5GiB.
            let state = self.write_guard.as_mut().unwrap();

            state.current_size += buf_size;
            state.prev_lsn = Some(lsn);
            state.max_lsn = std::cmp::max(state.max_lsn, Some(lsn));
        }

        res
    }

    async fn handle_open_layer_action(
        &mut self,
        at: Lsn,
        action: OpenLayerAction,
    ) -> anyhow::Result<&Arc<InMemoryLayer>> {
        match action {
            OpenLayerAction::Roll => {
                let freeze_at = self.write_guard.as_ref().unwrap().max_lsn.unwrap();
                self.roll_layer(freeze_at).await?;
                self.open_layer(at).await?;
            }
            OpenLayerAction::Open => self.open_layer(at).await?,
            OpenLayerAction::None => {
                assert!(self.write_guard.is_some());
            }
        }

        Ok(&self.write_guard.as_ref().unwrap().open_layer)
    }

    async fn open_layer(&mut self, at: Lsn) -> anyhow::Result<()> {
        let layer = self.tl.get_layer_for_write(at).await?;
        let initial_size = layer.size().await?;

        let last_freeze_at = self.last_freeze_at.load();
        let last_freeze_ts = *self.last_freeze_ts.read().unwrap();
        self.write_guard.replace(TimelineWriterState::new(
            layer,
            initial_size,
            last_freeze_at,
            last_freeze_ts,
        ));

        Ok(())
    }

    async fn roll_layer(&mut self, freeze_at: Lsn) -> anyhow::Result<()> {
        assert!(self.write_guard.is_some());

        self.tl.freeze_inmem_layer_at(freeze_at).await;

        let now = Instant::now();
        *(self.last_freeze_ts.write().unwrap()) = now;

        self.tl.flush_frozen_layers();

        let current_size = self.write_guard.as_ref().unwrap().current_size;
        if current_size > self.get_checkpoint_distance() {
            warn!("Flushed oversized open layer with size {}", current_size)
        }

        Ok(())
    }

    fn get_open_layer_action(&self, lsn: Lsn, new_value_size: u64) -> OpenLayerAction {
        let state = &*self.write_guard;
        let Some(state) = &state else {
            return OpenLayerAction::Open;
        };

        if state.prev_lsn == Some(lsn) {
            // Rolling mid LSN is not supported by downstream code.
            // Hence, only roll at LSN boundaries.
            return OpenLayerAction::None;
        }

        if state.current_size == 0 {
            // Don't roll empty layers
            return OpenLayerAction::None;
        }

        if self.tl.should_roll(
            state.current_size,
            state.current_size + new_value_size,
            self.get_checkpoint_distance(),
            lsn,
            state.cached_last_freeze_at,
            state.cached_last_freeze_ts,
        ) {
            OpenLayerAction::Roll
        } else {
            OpenLayerAction::None
        }
    }

    /// Put a batch of keys at the specified Lsns.
    ///
    /// The batch is sorted by Lsn (enforced by usage of [`utils::vec_map::VecMap`].
    pub(crate) async fn put_batch(
        &mut self,
        batch: VecMap<Lsn, (Key, Value)>,
        ctx: &RequestContext,
    ) -> anyhow::Result<()> {
        for (lsn, (key, val)) in batch {
            self.put(key, lsn, &val, ctx).await?
        }

        Ok(())
    }

    pub(crate) async fn delete_batch(&mut self, batch: &[(Range<Key>, Lsn)]) -> anyhow::Result<()> {
        if let Some((_, lsn)) = batch.first() {
            let action = self.get_open_layer_action(*lsn, 0);
            let layer = self.handle_open_layer_action(*lsn, action).await?;
            layer.put_tombstones(batch).await?;
        }

        Ok(())
    }

    /// Track the end of the latest digested WAL record.
    /// Remember the (end of) last valid WAL record remembered in the timeline.
    ///
    /// Call this after you have finished writing all the WAL up to 'lsn'.
    ///
    /// 'lsn' must be aligned. This wakes up any wait_lsn() callers waiting for
    /// the 'lsn' or anything older. The previous last record LSN is stored alongside
    /// the latest and can be read.
    pub(crate) fn finish_write(&self, new_lsn: Lsn) {
        self.tl.finish_write(new_lsn);
    }

    pub(crate) fn update_current_logical_size(&self, delta: i64) {
        self.tl.update_current_logical_size(delta)
    }
}

// We need TimelineWriter to be send in upcoming conversion of
// Timeline::layers to tokio::sync::RwLock.
#[test]
fn is_send() {
    fn _assert_send<T: Send>() {}
    _assert_send::<TimelineWriter<'_>>();
}

/// Add a suffix to a layer file's name: .{num}.old
/// Uses the first available num (starts at 0)
fn rename_to_backup(path: &Utf8Path) -> anyhow::Result<()> {
    let filename = path
        .file_name()
        .ok_or_else(|| anyhow!("Path {path} don't have a file name"))?;
    let mut new_path = path.to_owned();

    for i in 0u32.. {
        new_path.set_file_name(format!("{filename}.{i}.old"));
        if !new_path.exists() {
            std::fs::rename(path, &new_path)
                .with_context(|| format!("rename {path:?} to {new_path:?}"))?;
            return Ok(());
        }
    }

    bail!("couldn't find an unused backup number for {:?}", path)
}

#[cfg(test)]
mod tests {
    use utils::{id::TimelineId, lsn::Lsn};

    use crate::tenant::{
        harness::TenantHarness, storage_layer::Layer, timeline::EvictionError, Timeline,
    };

    #[tokio::test]
    async fn two_layer_eviction_attempts_at_the_same_time() {
        let harness =
            TenantHarness::create("two_layer_eviction_attempts_at_the_same_time").unwrap();

        let (tenant, ctx) = harness.load().await;
        let timeline = tenant
            .create_test_timeline(TimelineId::generate(), Lsn(0x10), 14, &ctx)
            .await
            .unwrap();

        let layer = find_some_layer(&timeline).await;
        let layer = layer
            .keep_resident()
            .await
            .expect("no download => no downloading errors")
            .drop_eviction_guard();

        let forever = std::time::Duration::from_secs(120);

        let first = layer.evict_and_wait(forever);
        let second = layer.evict_and_wait(forever);

        let (first, second) = tokio::join!(first, second);

        let res = layer.keep_resident().await;
        assert!(res.is_none(), "{res:?}");

        match (first, second) {
            (Ok(()), Ok(())) => {
                // because there are no more timeline locks being taken on eviction path, we can
                // witness all three outcomes here.
            }
            (Ok(()), Err(EvictionError::NotFound)) | (Err(EvictionError::NotFound), Ok(())) => {
                // if one completes before the other, this is fine just as well.
            }
            other => unreachable!("unexpected {:?}", other),
        }
    }

    async fn find_some_layer(timeline: &Timeline) -> Layer {
        let layers = timeline.layers.read().await;
        let desc = layers
            .layer_map()
            .iter_historic_layers()
            .next()
            .expect("must find one layer to evict");

        layers.get_from_desc(&desc)
    }
}<|MERGE_RESOLUTION|>--- conflicted
+++ resolved
@@ -612,7 +612,12 @@
     Vectored,
 }
 
-<<<<<<< HEAD
+pub(crate) enum WaitLsnWaiter<'a> {
+    Timeline(&'a Timeline),
+    Tenant,
+    PageService,
+}
+
 /// Argument to [`Timeline::shutdown`].
 #[derive(Debug, Clone, Copy)]
 pub(crate) enum ShutdownMode {
@@ -624,12 +629,6 @@
     FreezeAndFlush,
     /// Shut down immediately, without waiting for any open layers to flush.
     Hard,
-=======
-pub(crate) enum WaitLsnWaiter<'a> {
-    Timeline(&'a Timeline),
-    Tenant,
-    PageService,
->>>>>>> d443d075
 }
 
 /// Public interface functions
@@ -1080,10 +1079,7 @@
     pub(crate) async fn wait_lsn(
         &self,
         lsn: Lsn,
-<<<<<<< HEAD
-=======
         who_is_waiting: WaitLsnWaiter<'_>,
->>>>>>> d443d075
         ctx: &RequestContext, /* Prepare for use by cancellation */
     ) -> Result<(), WaitLsnError> {
         if self.cancel.is_cancelled() {
@@ -1097,12 +1093,6 @@
                 TaskKind::WalReceiverManager
                 | TaskKind::WalReceiverConnectionHandler
                 | TaskKind::WalReceiverConnectionPoller => {
-<<<<<<< HEAD
-                    // This should never be called from the WAL receiver, because that could lead
-                    // to a deadlock.
-                    if let Err(current) = self.last_record_lsn.would_wait_for(lsn) {
-                        panic!("walingest task is calling wait_lsn {lsn} but current is only {current}, would deadlock");
-=======
                     let is_myself = match who_is_waiting {
                         WaitLsnWaiter::Timeline(waiter) => Weak::ptr_eq(&waiter.myself, &self.myself),
                         WaitLsnWaiter::Tenant | WaitLsnWaiter::PageService => unreachable!("tenant or page_service context are not expected to have task kind {:?}", ctx.task_kind()),
@@ -1115,7 +1105,6 @@
                     } else {
                         // if another  timeline's  is waiting for us, there's no deadlock risk because
                         // our walreceiver task can make progress independent of theirs
->>>>>>> d443d075
                     }
                 }
                 _ => {}
@@ -1332,35 +1321,21 @@
     pub(crate) async fn shutdown(&self, mode: ShutdownMode) {
         debug_assert_current_span_has_tenant_and_timeline_id();
 
-<<<<<<< HEAD
         let try_freeze_and_flush = match mode {
             ShutdownMode::FreezeAndFlush => true,
             ShutdownMode::Hard => false,
         };
-=======
-        // Stop ingesting data. Walreceiver only provides cancellation but no
-        // "wait until gone", because it uses the Timeline::gate.  So, only
-        // after the self.gate.close() in self.shutdown() below will we know for
-        // sure that no walreceiver tasks are left.
-        // This means that we might still be ingesting data during the call to
-        // `self.freeze_and_flush()` below.  That's not ideal, but, we don't have
-        // the concept of a ChildGuard, which is what we'd need to properly model
-        // early shutdown of the walreceiver task sub-tree before the other
-        // Timeline task sub-trees.
-        if let Some(walreceiver) = self.walreceiver.lock().unwrap().take() {
-            walreceiver.cancel();
-        }
->>>>>>> d443d075
 
         // Regardless of whether we're going to try_freeze_and_flush
         // or not, stop ingesting any more data. Walreceiver only provides
         // cancellation but no "wait until gone", because it uses the Timeline::gate.
         // So, only after the self.gate.close() below will we know for sure that
         // no walreceiver tasks are left.
-        // For `freeze_and_flush=true`, this means that we might still be ingesting
+        // For `try_freeze_and_flush=true`, this means that we might still be ingesting
         // data during the call to `self.freeze_and_flush()` below.
-        // That's not ideal, but, we don't have the concept of a ChildGuard, which
-        // is what we'd need to properly model early shutdown of walreceiver.
+        // That's not ideal, but, we don't have the concept of a ChildGuard,
+        // which is what we'd need to properly model early shutdown of the walreceiver
+        // task sub-tree before the other Timeline task sub-trees.
         let walreceiver = self.walreceiver.lock().unwrap().take();
         tracing::debug!(
             is_some = walreceiver.is_some(),
