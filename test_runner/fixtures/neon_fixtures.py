--- conflicted
+++ resolved
@@ -16,11 +16,7 @@
 import textwrap
 import time
 import uuid
-<<<<<<< HEAD
-import warnings
 from asyncio.subprocess import Process
-=======
->>>>>>> 9dd19ec3
 from contextlib import closing, contextmanager
 from dataclasses import dataclass, field
 from enum import Flag, auto
