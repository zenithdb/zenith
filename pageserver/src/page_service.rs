//! The Page Service listens for client connections and serves their GetPage@LSN
//! requests.

use anyhow::Context;
use async_compression::tokio::write::GzipEncoder;
use bytes::Buf;
use futures::FutureExt;
use once_cell::sync::OnceCell;
use pageserver_api::models::TenantState;
use pageserver_api::models::{
    PagestreamBeMessage, PagestreamDbSizeRequest, PagestreamDbSizeResponse,
    PagestreamErrorResponse, PagestreamExistsRequest, PagestreamExistsResponse,
    PagestreamFeMessage, PagestreamGetPageRequest, PagestreamGetPageResponse,
    PagestreamGetSlruSegmentRequest, PagestreamGetSlruSegmentResponse, PagestreamNblocksRequest,
    PagestreamNblocksResponse, PagestreamProtocolVersion,
};
use pageserver_api::shard::TenantShardId;
use postgres_backend::{is_expected_io_error, AuthType, PostgresBackend, QueryError};
use pq_proto::framed::ConnectionError;
use pq_proto::FeStartupPacket;
use pq_proto::{BeMessage, FeMessage, RowDescriptor};
use std::borrow::Cow;
use std::io;
use std::str;
use std::str::FromStr;
use std::sync::Arc;
use std::time::SystemTime;
use std::time::{Duration, Instant};
use tokio::io::AsyncWriteExt;
use tokio::io::{AsyncRead, AsyncWrite};
use tokio::task::JoinHandle;
use tokio_util::sync::CancellationToken;
use tracing::*;
use utils::{
    auth::{Claims, Scope, SwappableJwtAuth},
    id::{TenantId, TimelineId},
    lsn::Lsn,
    simple_rcu::RcuReadGuard,
};

use crate::auth::check_permission;
use crate::basebackup;
use crate::basebackup::BasebackupError;
use crate::config::PageServerConf;
use crate::context::{DownloadBehavior, RequestContext};
use crate::metrics;
use crate::metrics::{ComputeCommandKind, COMPUTE_COMMANDS_COUNTERS, LIVE_CONNECTIONS};
use crate::pgdatadir_mapping::Version;
use crate::span::debug_assert_current_span_has_tenant_and_timeline_id;
use crate::span::debug_assert_current_span_has_tenant_and_timeline_id_no_shard_id;
use crate::task_mgr::TaskKind;
use crate::task_mgr::{self, COMPUTE_REQUEST_RUNTIME};
use crate::tenant::mgr::ShardSelector;
use crate::tenant::mgr::TenantManager;
use crate::tenant::mgr::{GetActiveTenantError, GetTenantError, ShardResolveResult};
use crate::tenant::timeline::{self, WaitLsnError};
use crate::tenant::GetTimelineError;
use crate::tenant::PageReconstructError;
use crate::tenant::Timeline;
use pageserver_api::key::rel_block_to_key;
use pageserver_api::reltag::SlruKind;
use postgres_ffi::pg_constants::DEFAULTTABLESPACE_OID;
use postgres_ffi::BLCKSZ;

/// How long we may wait for a [`crate::tenant::mgr::TenantSlot::InProgress`]` and/or a [`crate::tenant::Tenant`] which
/// is not yet in state [`TenantState::Active`].
///
/// NB: this is a different value than [`crate::http::routes::ACTIVE_TENANT_TIMEOUT`].
const ACTIVE_TENANT_TIMEOUT: Duration = Duration::from_millis(30000);

///////////////////////////////////////////////////////////////////////////////

pub struct Listener {
    cancel: CancellationToken,
    /// Cancel the listener task through `listen_cancel` to shut down the listener
    /// and get a handle on the existing connections.
    task: JoinHandle<Connections>,
}

pub struct Connections {
    cancel: CancellationToken,
    tasks: tokio::task::JoinSet<ConnectionHandlerResult>,
}

pub fn spawn(
    conf: &'static PageServerConf,
    tenant_manager: Arc<TenantManager>,
    pg_auth: Option<Arc<SwappableJwtAuth>>,
    tcp_listener: tokio::net::TcpListener,
) -> Listener {
    let cancel = CancellationToken::new();
    let libpq_ctx = RequestContext::todo_child(
        TaskKind::LibpqEndpointListener,
        // listener task shouldn't need to download anything. (We will
        // create a separate sub-contexts for each connection, with their
        // own download behavior. This context is used only to listen and
        // accept connections.)
        DownloadBehavior::Error,
    );
    let task = COMPUTE_REQUEST_RUNTIME.spawn(task_mgr::exit_on_panic_or_error(
        "libpq listener",
        libpq_listener_main(
            tenant_manager,
            pg_auth,
            tcp_listener,
            conf.pg_auth_type,
            libpq_ctx,
            cancel.clone(),
        )
        .map(anyhow::Ok),
    ));

    Listener { cancel, task }
}

impl Listener {
    pub async fn stop_accepting(self) -> Connections {
        self.cancel.cancel();
        self.task
            .await
            .expect("unreachable: we wrap the listener task in task_mgr::exit_on_panic_or_error")
    }
}
impl Connections {
    pub async fn shutdown(self) {
        let Self { cancel, mut tasks } = self;
        cancel.cancel();
        while let Some(res) = tasks.join_next().await {
            // the logging done here mimics what was formerly done by task_mgr
            match res {
                Ok(Ok(())) => {}
                Ok(Err(e)) => error!("error in page_service connection task: {:?}", e),
                Err(e) => error!("page_service connection task panicked: {:?}", e),
            }
        }
    }
}

///
/// Main loop of the page service.
///
/// Listens for connections, and launches a new handler task for each.
///
/// Returns Ok(()) upon cancellation via `cancel`, returning the set of
/// open connections.
///
pub async fn libpq_listener_main(
    tenant_manager: Arc<TenantManager>,
    auth: Option<Arc<SwappableJwtAuth>>,
    listener: tokio::net::TcpListener,
    auth_type: AuthType,
    listener_ctx: RequestContext,
    listener_cancel: CancellationToken,
) -> Connections {
    let connections_cancel = CancellationToken::new();
    let mut connection_handler_tasks = tokio::task::JoinSet::default();

    // Wait for a new connection to arrive, or for server shutdown.
    while let Some(res) = tokio::select! {
        biased;

        _ = listener_cancel.cancelled() => {
            // We were requested to shut down.
            None
        }

        res = listener.accept() => {
            Some(res)
        }
    } {
        match res {
            Ok((socket, peer_addr)) => {
                // Connection established. Spawn a new task to handle it.
                debug!("accepted connection from {}", peer_addr);
                let local_auth = auth.clone();
                let connection_ctx = listener_ctx
                    .detached_child(TaskKind::PageRequestHandler, DownloadBehavior::Download);
                connection_handler_tasks.spawn(page_service_conn_main(
                    tenant_manager.clone(),
                    local_auth,
                    socket,
                    auth_type,
                    connection_ctx,
                    connections_cancel.child_token(),
                ));
            }
            Err(err) => {
                // accept() failed. Log the error, and loop back to retry on next connection.
                error!("accept() failed: {:?}", err);
            }
        }
    }

    debug!("page_service listener loop terminated");

    Connections {
        cancel: connections_cancel,
        tasks: connection_handler_tasks,
    }
}

type ConnectionHandlerResult = anyhow::Result<()>;

#[instrument(skip_all, fields(peer_addr))]
async fn page_service_conn_main(
    tenant_manager: Arc<TenantManager>,
    auth: Option<Arc<SwappableJwtAuth>>,
    socket: tokio::net::TcpStream,
    auth_type: AuthType,
    connection_ctx: RequestContext,
    cancel: CancellationToken,
) -> ConnectionHandlerResult {
    let _guard = LIVE_CONNECTIONS
        .with_label_values(&["page_service"])
        .guard();

    socket
        .set_nodelay(true)
        .context("could not set TCP_NODELAY")?;

    let peer_addr = socket.peer_addr().context("get peer address")?;
    tracing::Span::current().record("peer_addr", field::display(peer_addr));

    // setup read timeout of 10 minutes. the timeout is rather arbitrary for requirements:
    // - long enough for most valid compute connections
    // - less than infinite to stop us from "leaking" connections to long-gone computes
    //
    // no write timeout is used, because the kernel is assumed to error writes after some time.
    let mut socket = tokio_io_timeout::TimeoutReader::new(socket);

    let default_timeout_ms = 10 * 60 * 1000; // 10 minutes by default
    let socket_timeout_ms = (|| {
        fail::fail_point!("simulated-bad-compute-connection", |avg_timeout_ms| {
            // Exponential distribution for simulating
            // poor network conditions, expect about avg_timeout_ms to be around 15
            // in tests
            if let Some(avg_timeout_ms) = avg_timeout_ms {
                let avg = avg_timeout_ms.parse::<i64>().unwrap() as f32;
                let u = rand::random::<f32>();
                ((1.0 - u).ln() / (-avg)) as u64
            } else {
                default_timeout_ms
            }
        });
        default_timeout_ms
    })();

    // A timeout here does not mean the client died, it can happen if it's just idle for
    // a while: we will tear down this PageServerHandler and instantiate a new one if/when
    // they reconnect.
    socket.set_timeout(Some(std::time::Duration::from_millis(socket_timeout_ms)));
    let socket = std::pin::pin!(socket);

    fail::fail_point!("ps::connection-start::pre-login");

    // XXX: pgbackend.run() should take the connection_ctx,
    // and create a child per-query context when it invokes process_query.
    // But it's in a shared crate, so, we store connection_ctx inside PageServerHandler
    // and create the per-query context in process_query ourselves.
    let mut conn_handler =
        PageServerHandler::new(tenant_manager, auth, connection_ctx, cancel.clone());
    let pgbackend = PostgresBackend::new_from_io(socket, peer_addr, auth_type, None)?;

    match pgbackend.run(&mut conn_handler, &cancel).await {
        Ok(()) => {
            // we've been requested to shut down
            Ok(())
        }
        Err(QueryError::Disconnected(ConnectionError::Io(io_error))) => {
            if is_expected_io_error(&io_error) {
                info!("Postgres client disconnected ({io_error})");
                Ok(())
            } else {
                Err(io_error).context("Postgres connection error")
            }
        }
        other => other.context("Postgres query error"),
    }
}

struct PageServerHandler {
    auth: Option<Arc<SwappableJwtAuth>>,
    claims: Option<Claims>,

    /// The context created for the lifetime of the connection
    /// services by this PageServerHandler.
    /// For each query received over the connection,
    /// `process_query` creates a child context from this one.
    connection_ctx: RequestContext,

    cancel: CancellationToken,

    timeline_handles: TimelineHandles,
}

struct TimelineHandles {
    wrapper: TenantManagerWrapper,
    /// Note on size: the typical size of this map is 1.  The largest size we expect
    /// to see is the number of shards divided by the number of pageservers (typically < 2),
    /// or the ratio used when splitting shards (i.e. how many children created from one)
    /// parent shard, where a "large" number might be ~8.
    handles: timeline::handle::Cache<TenantManagerTypes>,
}

impl TimelineHandles {
    fn new(tenant_manager: Arc<TenantManager>) -> Self {
        Self {
            wrapper: TenantManagerWrapper {
                tenant_manager,
                tenant_id: OnceCell::new(),
            },
            handles: Default::default(),
        }
    }
    async fn get(
        &mut self,
        tenant_id: TenantId,
        timeline_id: TimelineId,
        shard_selector: ShardSelector,
    ) -> Result<timeline::handle::Handle<TenantManagerTypes>, GetActiveTimelineError> {
        if *self.wrapper.tenant_id.get_or_init(|| tenant_id) != tenant_id {
            return Err(GetActiveTimelineError::Tenant(
                GetActiveTenantError::SwitchedTenant,
            ));
        }
        self.handles
            .get(timeline_id, shard_selector, &self.wrapper)
            .await
            .map_err(|e| match e {
                timeline::handle::GetError::TenantManager(e) => e,
                timeline::handle::GetError::TimelineGateClosed => {
                    trace!("timeline gate closed");
                    GetActiveTimelineError::Timeline(GetTimelineError::ShuttingDown)
                }
                timeline::handle::GetError::PerTimelineStateShutDown => {
                    trace!("per-timeline state shut down");
                    GetActiveTimelineError::Timeline(GetTimelineError::ShuttingDown)
                }
            })
    }
}

pub(crate) struct TenantManagerWrapper {
    tenant_manager: Arc<TenantManager>,
    // We do not support switching tenant_id on a connection at this point.
    // We can can add support for this later if needed without changing
    // the protocol.
    tenant_id: once_cell::sync::OnceCell<TenantId>,
}

#[derive(Debug)]
pub(crate) struct TenantManagerTypes;

impl timeline::handle::Types for TenantManagerTypes {
    type TenantManagerError = GetActiveTimelineError;
    type TenantManager = TenantManagerWrapper;
    type Timeline = Arc<Timeline>;
}

impl timeline::handle::ArcTimeline<TenantManagerTypes> for Arc<Timeline> {
    fn gate(&self) -> &utils::sync::gate::Gate {
        &self.gate
    }

    fn shard_timeline_id(&self) -> timeline::handle::ShardTimelineId {
        Timeline::shard_timeline_id(self)
    }

    fn per_timeline_state(&self) -> &timeline::handle::PerTimelineState<TenantManagerTypes> {
        &self.handles
    }

    fn get_shard_identity(&self) -> &pageserver_api::shard::ShardIdentity {
        Timeline::get_shard_identity(self)
    }
}

impl timeline::handle::TenantManager<TenantManagerTypes> for TenantManagerWrapper {
    async fn resolve(
        &self,
        timeline_id: TimelineId,
        shard_selector: ShardSelector,
    ) -> Result<Arc<Timeline>, GetActiveTimelineError> {
        let tenant_id = self.tenant_id.get().expect("we set this in get()");
        let timeout = ACTIVE_TENANT_TIMEOUT;
        let wait_start = Instant::now();
        let deadline = wait_start + timeout;
        let tenant_shard = loop {
            let resolved = self
                .tenant_manager
                .resolve_attached_shard(tenant_id, shard_selector);
            match resolved {
                ShardResolveResult::Found(tenant_shard) => break tenant_shard,
                ShardResolveResult::NotFound => {
                    return Err(GetActiveTimelineError::Tenant(
                        GetActiveTenantError::NotFound(GetTenantError::NotFound(*tenant_id)),
                    ));
                }
                ShardResolveResult::InProgress(barrier) => {
                    // We can't authoritatively answer right now: wait for InProgress state
                    // to end, then try again
                    tokio::select! {
                        _  = barrier.wait() => {
                            // The barrier completed: proceed around the loop to try looking up again
                        },
                        _ = tokio::time::sleep(deadline.duration_since(Instant::now())) => {
                            return Err(GetActiveTimelineError::Tenant(GetActiveTenantError::WaitForActiveTimeout {
                                latest_state: None,
                                wait_time: timeout,
                            }));
                        }
                    }
                }
            };
        };

        tracing::debug!("Waiting for tenant to enter active state...");
        tenant_shard
            .wait_to_become_active(deadline.duration_since(Instant::now()))
            .await
            .map_err(GetActiveTimelineError::Tenant)?;

        let timeline = tenant_shard
            .get_timeline(timeline_id, true)
            .map_err(GetActiveTimelineError::Timeline)?;
        set_tracing_field_shard_id(&timeline);
        Ok(timeline)
    }
}

#[derive(thiserror::Error, Debug)]
enum PageStreamError {
    /// We encountered an error that should prompt the client to reconnect:
    /// in practice this means we drop the connection without sending a response.
    #[error("Reconnect required: {0}")]
    Reconnect(Cow<'static, str>),

    /// We were instructed to shutdown while processing the query
    #[error("Shutting down")]
    Shutdown,

    /// Something went wrong reading a page: this likely indicates a pageserver bug
    #[error("Read error")]
    Read(#[source] PageReconstructError),

    /// Ran out of time waiting for an LSN
    #[error("LSN timeout: {0}")]
    LsnTimeout(WaitLsnError),

    /// The entity required to serve the request (tenant or timeline) is not found,
    /// or is not found in a suitable state to serve a request.
    #[error("Not found: {0}")]
    NotFound(Cow<'static, str>),

    /// Request asked for something that doesn't make sense, like an invalid LSN
    #[error("Bad request: {0}")]
    BadRequest(Cow<'static, str>),
}

impl From<PageReconstructError> for PageStreamError {
    fn from(value: PageReconstructError) -> Self {
        match value {
            PageReconstructError::Cancelled => Self::Shutdown,
            e => Self::Read(e),
        }
    }
}

impl From<GetActiveTimelineError> for PageStreamError {
    fn from(value: GetActiveTimelineError) -> Self {
        match value {
            GetActiveTimelineError::Tenant(GetActiveTenantError::Cancelled)
            | GetActiveTimelineError::Tenant(GetActiveTenantError::WillNotBecomeActive(
                TenantState::Stopping { .. },
            ))
            | GetActiveTimelineError::Timeline(GetTimelineError::ShuttingDown) => Self::Shutdown,
            GetActiveTimelineError::Tenant(e) => Self::NotFound(format!("{e}").into()),
            GetActiveTimelineError::Timeline(e) => Self::NotFound(format!("{e}").into()),
        }
    }
}

impl From<WaitLsnError> for PageStreamError {
    fn from(value: WaitLsnError) -> Self {
        match value {
            e @ WaitLsnError::Timeout(_) => Self::LsnTimeout(e),
            WaitLsnError::Shutdown => Self::Shutdown,
            e @ WaitLsnError::BadState { .. } => Self::Reconnect(format!("{e}").into()),
        }
    }
}

impl From<WaitLsnError> for QueryError {
    fn from(value: WaitLsnError) -> Self {
        match value {
            e @ WaitLsnError::Timeout(_) => Self::Other(anyhow::Error::new(e)),
            WaitLsnError::Shutdown => Self::Shutdown,
            WaitLsnError::BadState { .. } => Self::Reconnect,
        }
    }
}

impl PageServerHandler {
    pub fn new(
        tenant_manager: Arc<TenantManager>,
        auth: Option<Arc<SwappableJwtAuth>>,
        connection_ctx: RequestContext,
        cancel: CancellationToken,
    ) -> Self {
        PageServerHandler {
            auth,
            claims: None,
            connection_ctx,
            timeline_handles: TimelineHandles::new(tenant_manager),
            cancel,
        }
    }

    /// This function always respects cancellation of any timeline in `[Self::shard_timelines]`.  Pass in
    /// a cancellation token at the next scope up (such as a tenant cancellation token) to ensure we respect
    /// cancellation if there aren't any timelines in the cache.
    ///
    /// If calling from a function that doesn't use the `[Self::shard_timelines]` cache, then pass in the
    /// timeline cancellation token.
    async fn flush_cancellable<IO>(
        &self,
        pgb: &mut PostgresBackend<IO>,
        cancel: &CancellationToken,
    ) -> Result<(), QueryError>
    where
        IO: AsyncRead + AsyncWrite + Send + Sync + Unpin,
    {
        tokio::select!(
            flush_r = pgb.flush() => {
                Ok(flush_r?)
            },
            _ = cancel.cancelled() => {
                Err(QueryError::Shutdown)
            }
        )
    }

    /// Pagestream sub-protocol handler.
    ///
    /// It is a simple request-response protocol inside a COPYBOTH session.
    ///
    /// # Coding Discipline
    ///
    /// Coding discipline within this function: all interaction with the `pgb` connection
    /// needs to be sensitive to connection shutdown, currently signalled via [`Self::cancel`].
    /// This is so that we can shutdown page_service quickly.
    #[instrument(skip_all)]
    async fn handle_pagerequests<IO>(
        &mut self,
        pgb: &mut PostgresBackend<IO>,
        tenant_id: TenantId,
        timeline_id: TimelineId,
        protocol_version: PagestreamProtocolVersion,
        ctx: RequestContext,
    ) -> Result<(), QueryError>
    where
        IO: AsyncRead + AsyncWrite + Send + Sync + Unpin,
    {
        debug_assert_current_span_has_tenant_and_timeline_id_no_shard_id();

        // switch client to COPYBOTH
        pgb.write_message_noflush(&BeMessage::CopyBothResponse)?;
        tokio::select! {
            biased;
            _ = self.cancel.cancelled() => {
                return Err(QueryError::Shutdown)
            }
            res = pgb.flush() => {
                res?;
            }
        }

        loop {
            // read request bytes (it's exactly 1 PagestreamFeMessage per CopyData)
            let msg = tokio::select! {
                biased;
                _ = self.cancel.cancelled() => {
                    return Err(QueryError::Shutdown)
                }
                msg = pgb.read_message() => { msg }
            };
            let copy_data_bytes = match msg? {
                Some(FeMessage::CopyData(bytes)) => bytes,
                Some(FeMessage::Terminate) => break,
                Some(m) => {
                    return Err(QueryError::Other(anyhow::anyhow!(
                        "unexpected message: {m:?} during COPY"
                    )));
                }
                None => break, // client disconnected
            };

            trace!("query: {copy_data_bytes:?}");
            fail::fail_point!("ps::handle-pagerequest-message");

            // parse request
            let neon_fe_msg =
                PagestreamFeMessage::parse(&mut copy_data_bytes.reader(), protocol_version)?;

            // invoke handler function
            let (handler_result, span) = match neon_fe_msg {
                PagestreamFeMessage::Exists(req) => {
                    fail::fail_point!("ps::handle-pagerequest-message::exists");
                    let span = tracing::info_span!("handle_get_rel_exists_request", rel = %req.rel, req_lsn = %req.request_lsn);
                    (
                        self.handle_get_rel_exists_request(tenant_id, timeline_id, &req, &ctx)
                            .instrument(span.clone())
                            .await,
                        span,
                    )
                }
                PagestreamFeMessage::Nblocks(req) => {
                    fail::fail_point!("ps::handle-pagerequest-message::nblocks");
                    let span = tracing::info_span!("handle_get_nblocks_request", rel = %req.rel, req_lsn = %req.request_lsn);
                    (
                        self.handle_get_nblocks_request(tenant_id, timeline_id, &req, &ctx)
                            .instrument(span.clone())
                            .await,
                        span,
                    )
                }
                PagestreamFeMessage::GetPage(req) => {
                    fail::fail_point!("ps::handle-pagerequest-message::getpage");
                    // shard_id is filled in by the handler
                    let span = tracing::info_span!("handle_get_page_at_lsn_request", rel = %req.rel, blkno = %req.blkno, req_lsn = %req.request_lsn);
                    (
                        self.handle_get_page_at_lsn_request(tenant_id, timeline_id, &req, &ctx)
                            .instrument(span.clone())
                            .await,
                        span,
                    )
                }
                PagestreamFeMessage::DbSize(req) => {
                    fail::fail_point!("ps::handle-pagerequest-message::dbsize");
                    let span = tracing::info_span!("handle_db_size_request", dbnode = %req.dbnode, req_lsn = %req.request_lsn);
                    (
                        self.handle_db_size_request(tenant_id, timeline_id, &req, &ctx)
                            .instrument(span.clone())
                            .await,
                        span,
                    )
                }
                PagestreamFeMessage::GetSlruSegment(req) => {
                    fail::fail_point!("ps::handle-pagerequest-message::slrusegment");
                    let span = tracing::info_span!("handle_get_slru_segment_request", kind = %req.kind, segno = %req.segno, req_lsn = %req.request_lsn);
                    (
                        self.handle_get_slru_segment_request(tenant_id, timeline_id, &req, &ctx)
                            .instrument(span.clone())
                            .await,
                        span,
                    )
                }
            };

            // Map handler result to protocol behavior.
            // Some handler errors cause exit from pagestream protocol.
            // Other handler errors are sent back as an error message and we stay in pagestream protocol.
            let response_msg = match handler_result {
                Err(e) => match &e {
                    PageStreamError::Shutdown => {
                        // If we fail to fulfil a request during shutdown, which may be _because_ of
                        // shutdown, then do not send the error to the client.  Instead just drop the
                        // connection.
                        span.in_scope(|| info!("dropping connection due to shutdown"));
                        return Err(QueryError::Shutdown);
                    }
                    PageStreamError::Reconnect(reason) => {
                        span.in_scope(|| info!("handler requested reconnect: {reason}"));
                        return Err(QueryError::Reconnect);
                    }
                    PageStreamError::Read(_)
                    | PageStreamError::LsnTimeout(_)
                    | PageStreamError::NotFound(_)
                    | PageStreamError::BadRequest(_) => {
                        // print the all details to the log with {:#}, but for the client the
                        // error message is enough.  Do not log if shutting down, as the anyhow::Error
                        // here includes cancellation which is not an error.
                        let full = utils::error::report_compact_sources(&e);
                        span.in_scope(|| {
                            error!("error reading relation or page version: {full:#}")
                        });
                        PagestreamBeMessage::Error(PagestreamErrorResponse {
                            message: e.to_string(),
                        })
                    }
                },
                Ok(response_msg) => response_msg,
            };

            // marshal & transmit response message
            pgb.write_message_noflush(&BeMessage::CopyData(&response_msg.serialize()))?;
            tokio::select! {
                biased;
                _ = self.cancel.cancelled() => {
                    // We were requested to shut down.
                    info!("shutdown request received in page handler");
                    return Err(QueryError::Shutdown)
                }
                res = pgb.flush() => {
                    res?;
                }
            }
        }
        Ok(())
    }

    /// Helper function to handle the LSN from client request.
    ///
    /// Each GetPage (and Exists and Nblocks) request includes information about
    /// which version of the page is being requested. The primary compute node
    /// will always request the latest page version, by setting 'request_lsn' to
    /// the last inserted or flushed WAL position, while a standby will request
    /// a version at the LSN that it's currently caught up to.
    ///
    /// In either case, if the page server hasn't received the WAL up to the
    /// requested LSN yet, we will wait for it to arrive. The return value is
    /// the LSN that should be used to look up the page versions.
    ///
    /// In addition to the request LSN, each request carries another LSN,
    /// 'not_modified_since', which is a hint to the pageserver that the client
    /// knows that the page has not been modified between 'not_modified_since'
    /// and the request LSN. This allows skipping the wait, as long as the WAL
    /// up to 'not_modified_since' has arrived. If the client doesn't have any
    /// information about when the page was modified, it will use
    /// not_modified_since == lsn. If the client lies and sends a too low
    /// not_modified_hint such that there are in fact later page versions, the
    /// behavior is undefined: the pageserver may return any of the page versions
    /// or an error.
    async fn wait_or_get_last_lsn(
        timeline: &Timeline,
        request_lsn: Lsn,
        not_modified_since: Lsn,
        latest_gc_cutoff_lsn: &RcuReadGuard<Lsn>,
        ctx: &RequestContext,
    ) -> Result<Lsn, PageStreamError> {
        let last_record_lsn = timeline.get_last_record_lsn();

        // Sanity check the request
        if request_lsn < not_modified_since {
            return Err(PageStreamError::BadRequest(
                format!(
                    "invalid request with request LSN {} and not_modified_since {}",
                    request_lsn, not_modified_since,
                )
                .into(),
            ));
        }

        if request_lsn < **latest_gc_cutoff_lsn {
            let gc_info = &timeline.gc_info.read().unwrap();
            if !gc_info.leases.contains_key(&request_lsn) {
                // Check explicitly for INVALID just to get a less scary error message if the
                // request is obviously bogus
                return Err(if request_lsn == Lsn::INVALID {
                    PageStreamError::BadRequest("invalid LSN(0) in request".into())
                } else {
                    PageStreamError::BadRequest(format!(
                        "tried to request a page version that was garbage collected. requested at {} gc cutoff {}",
                        request_lsn, **latest_gc_cutoff_lsn
                    ).into())
                });
            }
            tracing::info!(
                "requesting a leased lsn {} below gc cutoff {}",
                request_lsn,
                **latest_gc_cutoff_lsn
            );
        }

        // Wait for WAL up to 'not_modified_since' to arrive, if necessary
        if not_modified_since > last_record_lsn {
            timeline
                .wait_lsn(
                    not_modified_since,
                    crate::tenant::timeline::WaitLsnWaiter::PageService,
                    ctx,
                )
                .await?;
            // Since we waited for 'not_modified_since' to arrive, that is now the last
            // record LSN. (Or close enough for our purposes; the last-record LSN can
            // advance immediately after we return anyway)
            Ok(not_modified_since)
        } else {
            // It might be better to use max(not_modified_since, latest_gc_cutoff_lsn)
            // here instead. That would give the same result, since we know that there
            // haven't been any modifications since 'not_modified_since'. Using an older
            // LSN might be faster, because that could allow skipping recent layers when
            // finding the page. However, we have historically used 'last_record_lsn', so
            // stick to that for now.
            Ok(std::cmp::min(last_record_lsn, request_lsn))
        }
    }

    #[instrument(skip_all, fields(shard_id, %lsn))]
    async fn handle_make_lsn_lease<IO>(
        &mut self,
        pgb: &mut PostgresBackend<IO>,
        tenant_shard_id: TenantShardId,
        timeline_id: TimelineId,
        lsn: Lsn,
        ctx: &RequestContext,
    ) -> Result<(), QueryError>
    where
        IO: AsyncRead + AsyncWrite + Send + Sync + Unpin,
    {
<<<<<<< HEAD
        let shard_selector = ShardSelector::Known(tenant_shard_id.to_index());

=======
>>>>>>> e7477855
        let timeline = self
            .timeline_handles
            .get(
                tenant_shard_id.tenant_id,
                timeline_id,
                ShardSelector::Known(tenant_shard_id.to_index()),
            )
            .await?;
        set_tracing_field_shard_id(&timeline);

        let lease = timeline.make_lsn_lease(lsn, timeline.get_lsn_lease_length(), ctx)?;
        let valid_until = lease
            .valid_until
            .duration_since(SystemTime::UNIX_EPOCH)
            .map_err(|e| QueryError::Other(e.into()))?;

        pgb.write_message_noflush(&BeMessage::RowDescription(&[RowDescriptor::text_col(
            b"valid_until",
        )]))?
        .write_message_noflush(&BeMessage::DataRow(&[Some(
            valid_until.as_millis().to_string().as_bytes(),
        )]))?;

        Ok(())
    }

    #[instrument(skip_all, fields(shard_id))]
    async fn handle_get_rel_exists_request(
        &mut self,
        tenant_id: TenantId,
        timeline_id: TimelineId,
        req: &PagestreamExistsRequest,
        ctx: &RequestContext,
    ) -> Result<PagestreamBeMessage, PageStreamError> {
        let timeline = self
            .timeline_handles
            .get(tenant_id, timeline_id, ShardSelector::Zero)
            .await?;
        let _timer = timeline
            .query_metrics
            .start_timer(metrics::SmgrQueryType::GetRelExists, ctx);

        let latest_gc_cutoff_lsn = timeline.get_latest_gc_cutoff_lsn();
        let lsn = Self::wait_or_get_last_lsn(
            &timeline,
            req.request_lsn,
            req.not_modified_since,
            &latest_gc_cutoff_lsn,
            ctx,
        )
        .await?;

        let exists = timeline
            .get_rel_exists(req.rel, Version::Lsn(lsn), ctx)
            .await?;

        Ok(PagestreamBeMessage::Exists(PagestreamExistsResponse {
            exists,
        }))
    }

    #[instrument(skip_all, fields(shard_id))]
    async fn handle_get_nblocks_request(
        &mut self,
        tenant_id: TenantId,
        timeline_id: TimelineId,
        req: &PagestreamNblocksRequest,
        ctx: &RequestContext,
    ) -> Result<PagestreamBeMessage, PageStreamError> {
        let timeline = self
            .timeline_handles
            .get(tenant_id, timeline_id, ShardSelector::Zero)
            .await?;

        let _timer = timeline
            .query_metrics
            .start_timer(metrics::SmgrQueryType::GetRelSize, ctx);

        let latest_gc_cutoff_lsn = timeline.get_latest_gc_cutoff_lsn();
        let lsn = Self::wait_or_get_last_lsn(
            &timeline,
            req.request_lsn,
            req.not_modified_since,
            &latest_gc_cutoff_lsn,
            ctx,
        )
        .await?;

        let n_blocks = timeline
            .get_rel_size(req.rel, Version::Lsn(lsn), ctx)
            .await?;

        Ok(PagestreamBeMessage::Nblocks(PagestreamNblocksResponse {
            n_blocks,
        }))
    }

    #[instrument(skip_all, fields(shard_id))]
    async fn handle_db_size_request(
        &mut self,
        tenant_id: TenantId,
        timeline_id: TimelineId,
        req: &PagestreamDbSizeRequest,
        ctx: &RequestContext,
    ) -> Result<PagestreamBeMessage, PageStreamError> {
        let timeline = self
            .timeline_handles
            .get(tenant_id, timeline_id, ShardSelector::Zero)
            .await?;

        let _timer = timeline
            .query_metrics
            .start_timer(metrics::SmgrQueryType::GetDbSize, ctx);

        let latest_gc_cutoff_lsn = timeline.get_latest_gc_cutoff_lsn();
        let lsn = Self::wait_or_get_last_lsn(
            &timeline,
            req.request_lsn,
            req.not_modified_since,
            &latest_gc_cutoff_lsn,
            ctx,
        )
        .await?;

        let total_blocks = timeline
            .get_db_size(DEFAULTTABLESPACE_OID, req.dbnode, Version::Lsn(lsn), ctx)
            .await?;
        let db_size = total_blocks as i64 * BLCKSZ as i64;

        Ok(PagestreamBeMessage::DbSize(PagestreamDbSizeResponse {
            db_size,
        }))
    }

    #[instrument(skip_all, fields(shard_id))]
    async fn handle_get_page_at_lsn_request(
        &mut self,
        tenant_id: TenantId,
        timeline_id: TimelineId,
        req: &PagestreamGetPageRequest,
        ctx: &RequestContext,
    ) -> Result<PagestreamBeMessage, PageStreamError> {
        let timeline = match self
            .timeline_handles
            .get(
                tenant_id,
                timeline_id,
                ShardSelector::Page(rel_block_to_key(req.rel, req.blkno)),
            )
            .await
        {
            Ok(tl) => tl,
            Err(GetActiveTimelineError::Tenant(GetActiveTenantError::NotFound(_))) => {
                // We already know this tenant exists in general, because we resolved it at
                // start of connection.  Getting a NotFound here indicates that the shard containing
                // the requested page is not present on this node: the client's knowledge of shard->pageserver
                // mapping is out of date.
                //
                // Closing the connection by returning ``::Reconnect` has the side effect of rate-limiting above message, via
                // client's reconnect backoff, as well as hopefully prompting the client to load its updated configuration
                // and talk to a different pageserver.
                return Err(PageStreamError::Reconnect(
                    "getpage@lsn request routed to wrong shard".into(),
                ));
            }
            Err(e) => return Err(e.into()),
        };

        let _timer = timeline
            .query_metrics
            .start_timer(metrics::SmgrQueryType::GetPageAtLsn, ctx);

        let latest_gc_cutoff_lsn = timeline.get_latest_gc_cutoff_lsn();
        let lsn = Self::wait_or_get_last_lsn(
            &timeline,
            req.request_lsn,
            req.not_modified_since,
            &latest_gc_cutoff_lsn,
            ctx,
        )
        .await?;

        let page = timeline
            .get_rel_page_at_lsn(req.rel, req.blkno, Version::Lsn(lsn), ctx)
            .await?;

        Ok(PagestreamBeMessage::GetPage(PagestreamGetPageResponse {
            page,
        }))
    }

    #[instrument(skip_all, fields(shard_id))]
    async fn handle_get_slru_segment_request(
        &mut self,
        tenant_id: TenantId,
        timeline_id: TimelineId,
        req: &PagestreamGetSlruSegmentRequest,
        ctx: &RequestContext,
    ) -> Result<PagestreamBeMessage, PageStreamError> {
        let timeline = self
            .timeline_handles
            .get(tenant_id, timeline_id, ShardSelector::Zero)
            .await?;

        let _timer = timeline
            .query_metrics
            .start_timer(metrics::SmgrQueryType::GetSlruSegment, ctx);

        let latest_gc_cutoff_lsn = timeline.get_latest_gc_cutoff_lsn();
        let lsn = Self::wait_or_get_last_lsn(
            &timeline,
            req.request_lsn,
            req.not_modified_since,
            &latest_gc_cutoff_lsn,
            ctx,
        )
        .await?;

        let kind = SlruKind::from_repr(req.kind)
            .ok_or(PageStreamError::BadRequest("invalid SLRU kind".into()))?;
        let segment = timeline.get_slru_segment(kind, req.segno, lsn, ctx).await?;

        Ok(PagestreamBeMessage::GetSlruSegment(
            PagestreamGetSlruSegmentResponse { segment },
        ))
    }

    /// Note on "fullbackup":
    /// Full basebackups should only be used for debugging purposes.
    /// Originally, it was introduced to enable breaking storage format changes,
    /// but that is not applicable anymore.
    ///
    /// # Coding Discipline
    ///
    /// Coding discipline within this function: all interaction with the `pgb` connection
    /// needs to be sensitive to connection shutdown, currently signalled via [`Self::cancel`].
    /// This is so that we can shutdown page_service quickly.
    ///
    /// TODO: wrap the pgb that we pass to the basebackup handler so that it's sensitive
    /// to connection cancellation.
    #[allow(clippy::too_many_arguments)]
    #[instrument(skip_all, fields(shard_id, ?lsn, ?prev_lsn, %full_backup))]
    async fn handle_basebackup_request<IO>(
        &mut self,
        pgb: &mut PostgresBackend<IO>,
        tenant_id: TenantId,
        timeline_id: TimelineId,
        lsn: Option<Lsn>,
        prev_lsn: Option<Lsn>,
        full_backup: bool,
        gzip: bool,
        ctx: &RequestContext,
    ) -> Result<(), QueryError>
    where
        IO: AsyncRead + AsyncWrite + Send + Sync + Unpin,
    {
        fn map_basebackup_error(err: BasebackupError) -> QueryError {
            match err {
                BasebackupError::Client(e) => QueryError::Disconnected(ConnectionError::Io(e)),
                BasebackupError::Server(e) => QueryError::Other(e),
            }
        }

        let started = std::time::Instant::now();

        let timeline = self
            .timeline_handles
            .get(tenant_id, timeline_id, ShardSelector::Zero)
            .await?;

        let latest_gc_cutoff_lsn = timeline.get_latest_gc_cutoff_lsn();
        if let Some(lsn) = lsn {
            // Backup was requested at a particular LSN. Wait for it to arrive.
            info!("waiting for {}", lsn);
            timeline
                .wait_lsn(
                    lsn,
                    crate::tenant::timeline::WaitLsnWaiter::PageService,
                    ctx,
                )
                .await?;
            timeline
                .check_lsn_is_in_scope(lsn, &latest_gc_cutoff_lsn)
                .context("invalid basebackup lsn")?;
        }

        let lsn_awaited_after = started.elapsed();

        // switch client to COPYOUT
        pgb.write_message_noflush(&BeMessage::CopyOutResponse)
            .map_err(QueryError::Disconnected)?;
        self.flush_cancellable(pgb, &self.cancel).await?;

        // Send a tarball of the latest layer on the timeline. Compress if not
        // fullbackup. TODO Compress in that case too (tests need to be updated)
        if full_backup {
            let mut writer = pgb.copyout_writer();
            basebackup::send_basebackup_tarball(
                &mut writer,
                &timeline,
                lsn,
                prev_lsn,
                full_backup,
                ctx,
            )
            .await
            .map_err(map_basebackup_error)?;
        } else {
            let mut writer = pgb.copyout_writer();
            if gzip {
                let mut encoder = GzipEncoder::with_quality(
                    writer,
                    // NOTE using fast compression because it's on the critical path
                    //      for compute startup. For an empty database, we get
                    //      <100KB with this method. The Level::Best compression method
                    //      gives us <20KB, but maybe we should add basebackup caching
                    //      on compute shutdown first.
                    async_compression::Level::Fastest,
                );
                basebackup::send_basebackup_tarball(
                    &mut encoder,
                    &timeline,
                    lsn,
                    prev_lsn,
                    full_backup,
                    ctx,
                )
                .await
                .map_err(map_basebackup_error)?;
                // shutdown the encoder to ensure the gzip footer is written
                encoder
                    .shutdown()
                    .await
                    .map_err(|e| QueryError::Disconnected(ConnectionError::Io(e)))?;
            } else {
                basebackup::send_basebackup_tarball(
                    &mut writer,
                    &timeline,
                    lsn,
                    prev_lsn,
                    full_backup,
                    ctx,
                )
                .await
                .map_err(map_basebackup_error)?;
            }
        }

        pgb.write_message_noflush(&BeMessage::CopyDone)
            .map_err(QueryError::Disconnected)?;
        self.flush_cancellable(pgb, &timeline.cancel).await?;

        let basebackup_after = started
            .elapsed()
            .checked_sub(lsn_awaited_after)
            .unwrap_or(Duration::ZERO);

        info!(
            lsn_await_millis = lsn_awaited_after.as_millis(),
            basebackup_millis = basebackup_after.as_millis(),
            "basebackup complete"
        );

        Ok(())
    }

    // when accessing management api supply None as an argument
    // when using to authorize tenant pass corresponding tenant id
    fn check_permission(&self, tenant_id: Option<TenantId>) -> Result<(), QueryError> {
        if self.auth.is_none() {
            // auth is set to Trust, nothing to check so just return ok
            return Ok(());
        }
        // auth is some, just checked above, when auth is some
        // then claims are always present because of checks during connection init
        // so this expect won't trigger
        let claims = self
            .claims
            .as_ref()
            .expect("claims presence already checked");
        check_permission(claims, tenant_id).map_err(|e| QueryError::Unauthorized(e.0))
    }
}

#[async_trait::async_trait]
impl<IO> postgres_backend::Handler<IO> for PageServerHandler
where
    IO: AsyncRead + AsyncWrite + Send + Sync + Unpin,
{
    fn check_auth_jwt(
        &mut self,
        _pgb: &mut PostgresBackend<IO>,
        jwt_response: &[u8],
    ) -> Result<(), QueryError> {
        // this unwrap is never triggered, because check_auth_jwt only called when auth_type is NeonJWT
        // which requires auth to be present
        let data = self
            .auth
            .as_ref()
            .unwrap()
            .decode(str::from_utf8(jwt_response).context("jwt response is not UTF-8")?)
            .map_err(|e| QueryError::Unauthorized(e.0))?;

        if matches!(data.claims.scope, Scope::Tenant) && data.claims.tenant_id.is_none() {
            return Err(QueryError::Unauthorized(
                "jwt token scope is Tenant, but tenant id is missing".into(),
            ));
        }

        debug!(
            "jwt scope check succeeded for scope: {:#?} by tenant id: {:?}",
            data.claims.scope, data.claims.tenant_id,
        );

        self.claims = Some(data.claims);
        Ok(())
    }

    fn startup(
        &mut self,
        _pgb: &mut PostgresBackend<IO>,
        _sm: &FeStartupPacket,
    ) -> Result<(), QueryError> {
        fail::fail_point!("ps::connection-start::startup-packet");
        Ok(())
    }

    #[instrument(skip_all, fields(tenant_id, timeline_id))]
    async fn process_query(
        &mut self,
        pgb: &mut PostgresBackend<IO>,
        query_string: &str,
    ) -> Result<(), QueryError> {
        fail::fail_point!("simulated-bad-compute-connection", |_| {
            info!("Hit failpoint for bad connection");
            Err(QueryError::SimulatedConnectionError)
        });

        fail::fail_point!("ps::connection-start::process-query");

        let ctx = self.connection_ctx.attached_child();
        debug!("process query {query_string:?}");
        let parts = query_string.split_whitespace().collect::<Vec<_>>();
        if let Some(params) = parts.strip_prefix(&["pagestream_v2"]) {
            if params.len() != 2 {
                return Err(QueryError::Other(anyhow::anyhow!(
                    "invalid param number for pagestream command"
                )));
            }
            let tenant_id = TenantId::from_str(params[0])
                .with_context(|| format!("Failed to parse tenant id from {}", params[0]))?;
            let timeline_id = TimelineId::from_str(params[1])
                .with_context(|| format!("Failed to parse timeline id from {}", params[1]))?;

            tracing::Span::current()
                .record("tenant_id", field::display(tenant_id))
                .record("timeline_id", field::display(timeline_id));

            self.check_permission(Some(tenant_id))?;

            COMPUTE_COMMANDS_COUNTERS
                .for_command(ComputeCommandKind::PageStreamV2)
                .inc();

            self.handle_pagerequests(
                pgb,
                tenant_id,
                timeline_id,
                PagestreamProtocolVersion::V2,
                ctx,
            )
            .await?;
        } else if let Some(params) = parts.strip_prefix(&["pagestream"]) {
            if params.len() != 2 {
                return Err(QueryError::Other(anyhow::anyhow!(
                    "invalid param number for pagestream command"
                )));
            }
            let tenant_id = TenantId::from_str(params[0])
                .with_context(|| format!("Failed to parse tenant id from {}", params[0]))?;
            let timeline_id = TimelineId::from_str(params[1])
                .with_context(|| format!("Failed to parse timeline id from {}", params[1]))?;

            tracing::Span::current()
                .record("tenant_id", field::display(tenant_id))
                .record("timeline_id", field::display(timeline_id));

            self.check_permission(Some(tenant_id))?;

            COMPUTE_COMMANDS_COUNTERS
                .for_command(ComputeCommandKind::PageStream)
                .inc();

            self.handle_pagerequests(
                pgb,
                tenant_id,
                timeline_id,
                PagestreamProtocolVersion::V1,
                ctx,
            )
            .await?;
        } else if let Some(params) = parts.strip_prefix(&["basebackup"]) {
            if params.len() < 2 {
                return Err(QueryError::Other(anyhow::anyhow!(
                    "invalid param number for basebackup command"
                )));
            }

            let tenant_id = TenantId::from_str(params[0])
                .with_context(|| format!("Failed to parse tenant id from {}", params[0]))?;
            let timeline_id = TimelineId::from_str(params[1])
                .with_context(|| format!("Failed to parse timeline id from {}", params[1]))?;

            tracing::Span::current()
                .record("tenant_id", field::display(tenant_id))
                .record("timeline_id", field::display(timeline_id));

            self.check_permission(Some(tenant_id))?;

            COMPUTE_COMMANDS_COUNTERS
                .for_command(ComputeCommandKind::Basebackup)
                .inc();

            let lsn = if let Some(lsn_str) = params.get(2) {
                Some(
                    Lsn::from_str(lsn_str)
                        .with_context(|| format!("Failed to parse Lsn from {lsn_str}"))?,
                )
            } else {
                None
            };

            let gzip = match params.get(3) {
                Some(&"--gzip") => true,
                None => false,
                Some(third_param) => {
                    return Err(QueryError::Other(anyhow::anyhow!(
                        "Parameter in position 3 unknown {third_param}",
                    )))
                }
            };

            let metric_recording = metrics::BASEBACKUP_QUERY_TIME.start_recording(&ctx);
            let res = async {
                self.handle_basebackup_request(
                    pgb,
                    tenant_id,
                    timeline_id,
                    lsn,
                    None,
                    false,
                    gzip,
                    &ctx,
                )
                .await?;
                pgb.write_message_noflush(&BeMessage::CommandComplete(b"SELECT 1"))?;
                Result::<(), QueryError>::Ok(())
            }
            .await;
            metric_recording.observe(&res);
            res?;
        }
        // same as basebackup, but result includes relational data as well
        else if let Some(params) = parts.strip_prefix(&["fullbackup"]) {
            if params.len() < 2 {
                return Err(QueryError::Other(anyhow::anyhow!(
                    "invalid param number for fullbackup command"
                )));
            }

            let tenant_id = TenantId::from_str(params[0])
                .with_context(|| format!("Failed to parse tenant id from {}", params[0]))?;
            let timeline_id = TimelineId::from_str(params[1])
                .with_context(|| format!("Failed to parse timeline id from {}", params[1]))?;

            tracing::Span::current()
                .record("tenant_id", field::display(tenant_id))
                .record("timeline_id", field::display(timeline_id));

            // The caller is responsible for providing correct lsn and prev_lsn.
            let lsn = if let Some(lsn_str) = params.get(2) {
                Some(
                    Lsn::from_str(lsn_str)
                        .with_context(|| format!("Failed to parse Lsn from {lsn_str}"))?,
                )
            } else {
                None
            };
            let prev_lsn = if let Some(prev_lsn_str) = params.get(3) {
                Some(
                    Lsn::from_str(prev_lsn_str)
                        .with_context(|| format!("Failed to parse Lsn from {prev_lsn_str}"))?,
                )
            } else {
                None
            };

            self.check_permission(Some(tenant_id))?;

            COMPUTE_COMMANDS_COUNTERS
                .for_command(ComputeCommandKind::Fullbackup)
                .inc();

            // Check that the timeline exists
            self.handle_basebackup_request(
                pgb,
                tenant_id,
                timeline_id,
                lsn,
                prev_lsn,
                true,
                false,
                &ctx,
            )
            .await?;
            pgb.write_message_noflush(&BeMessage::CommandComplete(b"SELECT 1"))?;
        } else if query_string.to_ascii_lowercase().starts_with("set ") {
            // important because psycopg2 executes "SET datestyle TO 'ISO'"
            // on connect
            pgb.write_message_noflush(&BeMessage::CommandComplete(b"SELECT 1"))?;
        } else if query_string.starts_with("lease lsn ") {
            let params = &parts[2..];
            if params.len() != 3 {
                return Err(QueryError::Other(anyhow::anyhow!(
                    "invalid param number {} for lease lsn command",
                    params.len()
                )));
            }

            let tenant_shard_id = TenantShardId::from_str(params[0])
                .with_context(|| format!("Failed to parse tenant id from {}", params[0]))?;
            let timeline_id = TimelineId::from_str(params[1])
                .with_context(|| format!("Failed to parse timeline id from {}", params[1]))?;

            tracing::Span::current()
                .record("tenant_id", field::display(tenant_shard_id))
                .record("timeline_id", field::display(timeline_id));

            self.check_permission(Some(tenant_shard_id.tenant_id))?;

            COMPUTE_COMMANDS_COUNTERS
                .for_command(ComputeCommandKind::LeaseLsn)
                .inc();

            // The caller is responsible for providing correct lsn.
            let lsn = Lsn::from_str(params[2])
                .with_context(|| format!("Failed to parse Lsn from {}", params[2]))?;

            match self
                .handle_make_lsn_lease(pgb, tenant_shard_id, timeline_id, lsn, &ctx)
                .await
            {
                Ok(()) => pgb.write_message_noflush(&BeMessage::CommandComplete(b"SELECT 1"))?,
                Err(e) => {
                    error!("error obtaining lsn lease for {lsn}: {e:?}");
                    pgb.write_message_noflush(&BeMessage::ErrorResponse(
                        &e.to_string(),
                        Some(e.pg_error_code()),
                    ))?
                }
            };
        } else {
            return Err(QueryError::Other(anyhow::anyhow!(
                "unknown command {query_string}"
            )));
        }

        Ok(())
    }
}

impl From<GetActiveTenantError> for QueryError {
    fn from(e: GetActiveTenantError) -> Self {
        match e {
            GetActiveTenantError::WaitForActiveTimeout { .. } => QueryError::Disconnected(
                ConnectionError::Io(io::Error::new(io::ErrorKind::TimedOut, e.to_string())),
            ),
            GetActiveTenantError::Cancelled
            | GetActiveTenantError::WillNotBecomeActive(TenantState::Stopping { .. }) => {
                QueryError::Shutdown
            }
            e @ GetActiveTenantError::NotFound(_) => QueryError::NotFound(format!("{e}").into()),
            e => QueryError::Other(anyhow::anyhow!(e)),
        }
    }
}

#[derive(Debug, thiserror::Error)]
pub(crate) enum GetActiveTimelineError {
    #[error(transparent)]
    Tenant(GetActiveTenantError),
    #[error(transparent)]
    Timeline(#[from] GetTimelineError),
}

impl From<GetActiveTimelineError> for QueryError {
    fn from(e: GetActiveTimelineError) -> Self {
        match e {
            GetActiveTimelineError::Tenant(GetActiveTenantError::Cancelled) => QueryError::Shutdown,
            GetActiveTimelineError::Tenant(e) => e.into(),
            GetActiveTimelineError::Timeline(e) => QueryError::NotFound(format!("{e}").into()),
        }
    }
}

fn set_tracing_field_shard_id(timeline: &Timeline) {
    debug_assert_current_span_has_tenant_and_timeline_id_no_shard_id();
    tracing::Span::current().record(
        "shard_id",
        tracing::field::display(timeline.tenant_shard_id.shard_slug()),
    );
    debug_assert_current_span_has_tenant_and_timeline_id();
}<|MERGE_RESOLUTION|>--- conflicted
+++ resolved
@@ -808,11 +808,6 @@
     where
         IO: AsyncRead + AsyncWrite + Send + Sync + Unpin,
     {
-<<<<<<< HEAD
-        let shard_selector = ShardSelector::Known(tenant_shard_id.to_index());
-
-=======
->>>>>>> e7477855
         let timeline = self
             .timeline_handles
             .get(
