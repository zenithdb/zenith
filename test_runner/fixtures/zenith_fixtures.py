--- conflicted
+++ resolved
@@ -780,20 +780,12 @@
         res.raise_for_status()
         return res.json()
 
-<<<<<<< HEAD
-    def get_metrics(self) -> str:
-        res = self.get(f"http://localhost:{self.port}/metrics")
-        res.raise_for_status()
-        return res.text
-
-=======
     def timeline_list(self, tenant_id: uuid.UUID) -> List[str]:
         res = self.get(f"http://localhost:{self.port}/v1/timeline/{tenant_id.hex}")
         res.raise_for_status()
         res_json = res.json()
         assert isinstance(res_json, list)
         return res_json
->>>>>>> 729ac38e
 
     def timeline_detail(self, tenant_id: uuid.UUID, timeline_id: uuid.UUID):
         res = self.get(
