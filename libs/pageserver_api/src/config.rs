--- conflicted
+++ resolved
@@ -107,12 +107,9 @@
     pub ephemeral_bytes_per_memory_kb: usize,
     pub l0_flush: Option<crate::models::L0FlushConfig>,
     pub virtual_file_io_mode: Option<crate::models::virtual_file::IoMode>,
-<<<<<<< HEAD
-    pub server_side_batch_timeout: Option<Duration>,
-=======
     #[serde(skip_serializing_if = "Option::is_none")]
     pub no_sync: Option<bool>,
->>>>>>> 10aaa367
+    pub server_side_batch_timeout: Option<Duration>,
 }
 
 #[derive(Debug, Clone, PartialEq, Eq, serde::Serialize, serde::Deserialize)]
