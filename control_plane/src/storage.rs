use std::error;
use std::fs;
use std::io;
use std::net::SocketAddr;
use std::net::TcpStream;
use std::path::{Path, PathBuf};
use std::process::Command;
use std::sync::atomic::{AtomicBool, Ordering};
use std::sync::Arc;
use std::thread;
use std::time::Duration;

use postgres::{Client, NoTls};

use crate::compute::PostgresNode;
use crate::local_env::{self, LocalEnv};

type Result<T> = std::result::Result<T, Box<dyn error::Error>>;

//
// Collection of several example deployments useful for tests.
//
// I'm intendedly modelling storage and compute control planes as a separate entities
// as it is closer to the actual setup.
//
pub struct TestStorageControlPlane {
    pub wal_acceptors: Vec<WalAcceptorNode>,
    pub pageserver: Arc<PageServerNode>,
    pub test_done: AtomicBool,
}

impl TestStorageControlPlane {
    // postgres <-> page_server
    pub fn one_page_server(pgdata_base_path: String) -> TestStorageControlPlane {
        let env = local_env::test_env();

        let pserver = Arc::new(PageServerNode {
            env: env.clone(),
            kill_on_exit: true,
            listen_address: None,
        });
        pserver.init();

        if pgdata_base_path.is_empty()
        {
            pserver.start().unwrap();
        }
        else
        {
            pserver.start_fromdatadir(pgdata_base_path).unwrap();
        }

        TestStorageControlPlane {
            wal_acceptors: Vec::new(),
            pageserver: pserver,
            test_done: AtomicBool::new(false),
        }
    }

    // postgres <-> {wal_acceptor1, wal_acceptor2, ...}
    pub fn fault_tolerant(redundancy: usize) -> TestStorageControlPlane {
        let env = local_env::test_env();
        let mut cplane = TestStorageControlPlane {
            wal_acceptors: Vec::new(),
            pageserver: Arc::new(PageServerNode {
                env: env.clone(),
                kill_on_exit: true,
                listen_address: None,
            }),
            test_done: AtomicBool::new(false),
        };
        cplane.pageserver.init();
        cplane.pageserver.start().unwrap();

        const WAL_ACCEPTOR_PORT: usize = 54321;

        for i in 0..redundancy {
            let wal_acceptor = WalAcceptorNode {
                listen: format!("127.0.0.1:{}", WAL_ACCEPTOR_PORT + i)
                    .parse()
                    .unwrap(),
                data_dir: env.data_dir.join(format!("wal_acceptor_{}", i)),
                env: env.clone(),
            };
            wal_acceptor.init();
            wal_acceptor.start();
            cplane.wal_acceptors.push(wal_acceptor);
        }
        cplane
    }

    pub fn stop(&self) {
        self.test_done.store(true, Ordering::Relaxed);
    }

    pub fn get_wal_acceptor_conn_info(&self) -> String {
        self.wal_acceptors
            .iter()
            .map(|wa| wa.listen.to_string().to_string())
            .collect::<Vec<String>>()
            .join(",")
    }

    pub fn is_running(&self) -> bool {
        self.test_done.load(Ordering::Relaxed)
    }
}

impl Drop for TestStorageControlPlane {
    fn drop(&mut self) {
        self.stop();
    }
}

//
// Control routines for pageserver.
//
// Used in CLI and tests.
//
pub struct PageServerNode {
    kill_on_exit: bool,
    listen_address: Option<SocketAddr>,
    pub env: LocalEnv,
}

impl PageServerNode {
    pub fn from_env(env: &LocalEnv) -> PageServerNode {
        PageServerNode {
            kill_on_exit: false,
            listen_address: None, // default
            env: env.clone(),
        }
    }

    pub fn address(&self) -> SocketAddr {
        match self.listen_address {
            Some(addr) => addr,
            None => "127.0.0.1:64000".parse().unwrap(),
        }
    }

    pub fn init(&self) {
        fs::create_dir_all(self.env.pageserver_data_dir()).unwrap();
    }

    pub fn start(&self) -> Result<()> {
        println!("Starting pageserver at '{}'", self.address());

        let status = Command::new(self.env.zenith_distrib_dir.join("pageserver")) // XXX -> method
            .args(&["-D", self.env.pageserver_data_dir().to_str().unwrap()])
            .args(&["-l", self.address().to_string().as_str()])
            .arg("-d")
            .env_clear()
            .env("PATH", self.env.pg_bin_dir().to_str().unwrap()) // needs postres-wal-redo binary
            .env("LD_LIBRARY_PATH", self.env.pg_lib_dir().to_str().unwrap())
            .status()?;

        if !status.success() {
            return Err(Box::<dyn error::Error>::from(format!(
                "Pageserver failed to start. See '{}' for details.",
                self.env.pageserver_log().to_str().unwrap()
            )));
<<<<<<< HEAD
        } else {
            return Ok(());
        }
    }

    pub fn start_fromdatadir(&self, pgdata_base_path: String) -> Result<()> {
        println!("Starting pageserver at '{}'", self.address());

        let status = Command::new(self.env.zenith_distrib_dir.join("pageserver")) // XXX -> method
            .args(&["-D", self.env.pageserver_data_dir().to_str().unwrap()])
            .args(&["-l", self.address().to_string().as_str()])
            .arg("-d")
            .args(&["--restore-from", "local"])
            .env_clear()
            .env("PATH", self.env.pg_bin_dir().to_str().unwrap()) // needs postres-wal-redo binary
            .env("LD_LIBRARY_PATH", self.env.pg_lib_dir().to_str().unwrap())
            .env("PGDATA_BASE_PATH", pgdata_base_path)
            .status()?;

        if !status.success() {
            return Err(Box::<dyn error::Error>::from(format!(
                "Pageserver failed to start. See '{}' for details.",
                self.env.pageserver_log().to_str().unwrap()
            )));
=======
>>>>>>> 2e9c730d
        } else {
            return Ok(());
        }
    }

    pub fn stop(&self) -> Result<()> {
        let pidfile = self.env.pageserver_pidfile();
        let pid = read_pidfile(&pidfile)?;

        let status = Command::new("kill")
            .arg(&pid)
            .env_clear()
            .status()
            .expect("failed to execute kill");

        if !status.success() {
            return Err(Box::<dyn error::Error>::from(format!(
                "Failed to kill pageserver with pid {}",
                pid
            )));
        }

        // await for pageserver stop
        for _ in 0..5 {
            let stream = TcpStream::connect(self.address());
            if let Err(_e) = stream {
                return Ok(());
            }
            println!("Stopping pageserver on {}", self.address());
            thread::sleep(Duration::from_secs(1));
        }

        // ok, we failed to stop pageserver, let's panic
        if !status.success() {
            return Err(Box::<dyn error::Error>::from(format!(
                "Failed to stop pageserver with pid {}",
                pid
            )));
        } else {
            return Ok(());
        }
    }

    pub fn page_server_psql(&self, sql: &str) -> Vec<postgres::SimpleQueryMessage> {
        let connstring = format!(
            "host={} port={} dbname={} user={}",
            self.address().ip(),
            self.address().port(),
            "no_db",
            "no_user",
        );
        let mut client = Client::connect(connstring.as_str(), NoTls).unwrap();

        println!("Pageserver query: '{}'", sql);
        client.simple_query(sql).unwrap()
    }
}

impl Drop for PageServerNode {
    fn drop(&mut self) {
        if self.kill_on_exit {
            let _ = self.stop();
        }
    }
}

//
// Control routines for WalAcceptor.
//
// Now used only in test setups.
//
pub struct WalAcceptorNode {
    listen: SocketAddr,
    data_dir: PathBuf,
    env: LocalEnv,
}

impl WalAcceptorNode {
    pub fn init(&self) {
        if self.data_dir.exists() {
            fs::remove_dir_all(self.data_dir.clone()).unwrap();
        }
        fs::create_dir_all(self.data_dir.clone()).unwrap();
    }

    pub fn start(&self) {
        println!(
            "Starting wal_acceptor in {} listening '{}'",
            self.data_dir.to_str().unwrap(),
            self.listen
        );

        let status = Command::new(self.env.zenith_distrib_dir.join("wal_acceptor"))
            .args(&["-D", self.data_dir.to_str().unwrap()])
            .args(&["-l", self.listen.to_string().as_str()])
            .arg("-d")
            .arg("-n")
            .status()
            .expect("failed to start wal_acceptor");

        if !status.success() {
            panic!("wal_acceptor start failed");
        }
    }

    pub fn stop(&self) -> std::result::Result<(), io::Error> {
        println!("Stopping wal acceptor on {}", self.listen);
        let pidfile = self.data_dir.join("wal_acceptor.pid");
        let pid = read_pidfile(&pidfile)?;
        // Ignores any failures when running this command
        let _status = Command::new("kill")
            .arg(pid)
            .env_clear()
            .status()
            .expect("failed to execute kill");

        Ok(())
    }
}

impl Drop for WalAcceptorNode {
    fn drop(&mut self) {
        self.stop().unwrap();
    }
}

///////////////////////////////////////////////////////////////////////////////

pub struct WalProposerNode {
    pub pid: u32,
}

impl WalProposerNode {
    pub fn stop(&self) {
        let status = Command::new("kill")
            .arg(self.pid.to_string())
            .env_clear()
            .status()
            .expect("failed to execute kill");

        if !status.success() {
            panic!("kill start failed");
        }
    }
}

impl Drop for WalProposerNode {
    fn drop(&mut self) {
        self.stop();
    }
}

///////////////////////////////////////////////////////////////////////////////

pub fn regress_check(pg: &PostgresNode) {
    pg.safe_psql("postgres", "CREATE DATABASE regression");

    let regress_run_path = Path::new(env!("CARGO_MANIFEST_DIR")).join("tmp_check/regress");
    fs::create_dir_all(regress_run_path.clone()).unwrap();
    std::env::set_current_dir(regress_run_path).unwrap();

    let regress_build_path =
        Path::new(env!("CARGO_MANIFEST_DIR")).join("../tmp_install/build/src/test/regress");
    let regress_src_path =
        Path::new(env!("CARGO_MANIFEST_DIR")).join("../vendor/postgres/src/test/regress");

    let _regress_check = Command::new(regress_build_path.join("pg_regress"))
        .args(&[
            "--bindir=''",
            "--use-existing",
            format!("--bindir={}", pg.env.pg_bin_dir().to_str().unwrap()).as_str(),
            format!("--dlpath={}", regress_build_path.to_str().unwrap()).as_str(),
            format!(
                "--schedule={}",
                regress_src_path.join("parallel_schedule").to_str().unwrap()
            )
            .as_str(),
            format!("--inputdir={}", regress_src_path.to_str().unwrap()).as_str(),
        ])
        .env_clear()
        .env("LD_LIBRARY_PATH", pg.env.pg_lib_dir().to_str().unwrap())
        .env("PGHOST", pg.address.ip().to_string())
        .env("PGPORT", pg.address.port().to_string())
        .env("PGUSER", pg.whoami())
        .status()
        .expect("pg_regress failed");
}

/// Read a PID file
///
/// This should contain an unsigned integer, but we return it as a String
/// because our callers only want to pass it back into a subcommand.
fn read_pidfile(pidfile: &Path) -> std::result::Result<String, io::Error> {
    fs::read_to_string(pidfile).map_err(|err| {
        eprintln!("failed to read pidfile {:?}: {:?}", pidfile, err);
        err
    })
}<|MERGE_RESOLUTION|>--- conflicted
+++ resolved
@@ -160,7 +160,6 @@
                 "Pageserver failed to start. See '{}' for details.",
                 self.env.pageserver_log().to_str().unwrap()
             )));
-<<<<<<< HEAD
         } else {
             return Ok(());
         }
@@ -185,8 +184,6 @@
                 "Pageserver failed to start. See '{}' for details.",
                 self.env.pageserver_log().to_str().unwrap()
             )));
-=======
->>>>>>> 2e9c730d
         } else {
             return Ok(());
         }
