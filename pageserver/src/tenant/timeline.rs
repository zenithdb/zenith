mod eviction_task;
pub mod layer_manager;
mod logical_size;
pub mod span;
pub mod uninit;
mod walreceiver;

use anyhow::{anyhow, bail, ensure, Context, Result};
use bytes::Bytes;
use fail::fail_point;
use futures::StreamExt;
use itertools::Itertools;
use pageserver_api::models::{
    DownloadRemoteLayersTaskInfo, DownloadRemoteLayersTaskSpawnRequest,
    DownloadRemoteLayersTaskState, LayerMapInfo, LayerResidenceEventReason, LayerResidenceStatus,
    TimelineState,
};
use remote_storage::GenericRemoteStorage;
use serde_with::serde_as;
use storage_broker::BrokerClientChannel;
use tokio::sync::{oneshot, watch, TryAcquireError};
use tokio_util::sync::CancellationToken;
use tracing::*;
use utils::id::TenantTimelineId;

use std::cmp::{max, min, Ordering};
use std::collections::{BinaryHeap, HashMap, HashSet};
use std::fs;
use std::ops::{Deref, Range};
use std::path::{Path, PathBuf};
use std::pin::pin;
use std::sync::atomic::Ordering as AtomicOrdering;
use std::sync::{Arc, Mutex, RwLock, Weak};
use std::time::{Duration, Instant, SystemTime};

use crate::context::{DownloadBehavior, RequestContext};
use crate::tenant::remote_timeline_client::{self, index::LayerFileMetadata};
use crate::tenant::storage_layer::{
    DeltaFileName, DeltaLayerWriter, ImageFileName, ImageLayerWriter, InMemoryLayer,
    LayerAccessStats, LayerFileName, RemoteLayer,
};
use crate::tenant::timeline::logical_size::CurrentLogicalSize;
use crate::tenant::{
    ephemeral_file::is_ephemeral_file,
    layer_map::{LayerMap, SearchResult},
    metadata::{save_metadata, TimelineMetadata},
    par_fsync,
    storage_layer::{PersistentLayer, ValueReconstructResult, ValueReconstructState},
};

use crate::config::PageServerConf;
use crate::keyspace::{KeyPartitioning, KeySpace, KeySpaceRandomAccum};
use crate::metrics::{
    TimelineMetrics, MATERIALIZED_PAGE_CACHE_HIT, MATERIALIZED_PAGE_CACHE_HIT_DIRECT,
    RECONSTRUCT_TIME, UNEXPECTED_ONDEMAND_DOWNLOADS,
};
use crate::pgdatadir_mapping::LsnForTimestamp;
use crate::pgdatadir_mapping::{is_rel_fsm_block_key, is_rel_vm_block_key};
use crate::pgdatadir_mapping::{BlockNumber, CalculateLogicalSizeError};
use crate::tenant::config::{EvictionPolicy, TenantConfOpt};
use pageserver_api::reltag::RelTag;

use postgres_connection::PgConnectionConfig;
use postgres_ffi::to_pg_timestamp;
use utils::{
    completion,
    id::{TenantId, TimelineId},
    lsn::{AtomicLsn, Lsn, RecordLsn},
    seqwait::SeqWait,
    simple_rcu::{Rcu, RcuReadGuard},
};

use crate::page_cache;
use crate::repository::GcResult;
use crate::repository::{Key, Value};
use crate::task_mgr::TaskKind;
use crate::walredo::WalRedoManager;
use crate::METADATA_FILE_NAME;
use crate::ZERO_PAGE;
use crate::{is_temporary, task_mgr};

pub(super) use self::eviction_task::EvictionTaskTenantState;
use self::eviction_task::EvictionTaskTimelineState;
use self::layer_manager::LayerManager;
use self::logical_size::LogicalSize;
use self::walreceiver::{WalReceiver, WalReceiverConf};

use super::config::TenantConf;
use super::remote_timeline_client::index::IndexPart;
use super::remote_timeline_client::RemoteTimelineClient;
use super::storage_layer::{
    AsLayerDesc, DeltaLayer, ImageLayer, Layer, LayerAccessStatsReset, PersistentLayerDesc,
};

#[derive(Debug, PartialEq, Eq, Clone, Copy)]
pub(super) enum FlushLoopState {
    NotStarted,
    Running {
        #[cfg(test)]
        expect_initdb_optimization: bool,
        #[cfg(test)]
        initdb_optimization_count: usize,
    },
    Exited,
}

/// Wrapper for key range to provide reverse ordering by range length for BinaryHeap
#[derive(Debug, Clone, PartialEq, Eq)]
pub struct Hole {
    key_range: Range<Key>,
    coverage_size: usize,
}

impl Ord for Hole {
    fn cmp(&self, other: &Self) -> Ordering {
        other.coverage_size.cmp(&self.coverage_size) // inverse order
    }
}

impl PartialOrd for Hole {
    fn partial_cmp(&self, other: &Self) -> Option<Ordering> {
        Some(self.cmp(other))
    }
}

<<<<<<< HEAD
pub struct LayerFileManager<T: AsLayerDesc + ?Sized = dyn PersistentLayer>(
    HashMap<PersistentLayerKey, Arc<T>>,
);

impl<T: AsLayerDesc + ?Sized> LayerFileManager<T> {
    fn get_from_desc(&self, desc: &PersistentLayerDesc) -> Arc<T> {
        // The assumption for the `expect()` is that all code maintains the following invariant:
        // A layer's descriptor is present in the LayerMap => the LayerFileManager contains a layer for the descriptor.
        self.0
            .get(&desc.key())
            .with_context(|| format!("get layer from desc: {}", desc.filename()))
            .expect("not found")
            .clone()
    }

    pub(crate) fn insert(&mut self, layer: Arc<T>) {
        let present = self.0.insert(layer.layer_desc().key(), layer.clone());
        if present.is_some() && cfg!(debug_assertions) {
            panic!("overwriting a layer: {:?}", layer.layer_desc())
        }
    }

    pub(crate) fn new() -> Self {
        Self(HashMap::new())
    }

    pub(crate) fn remove(&mut self, layer: Arc<T>) {
        let present = self.0.remove(&layer.layer_desc().key());
        if present.is_none() && cfg!(debug_assertions) {
            panic!(
                "removing layer that is not present in layer mapping: {:?}",
                layer.layer_desc()
            )
        }
    }

    pub(crate) fn contains(&self, layer: &Arc<T>) -> bool {
        self.0.contains_key(&layer.layer_desc().key())
    }

    pub(crate) fn replace_and_verify(&mut self, expected: Arc<T>, new: Arc<T>) -> Result<()> {
        let key = expected.layer_desc().key();
        let other = new.layer_desc().key();

        let expected_l0 = LayerMap::is_l0(expected.layer_desc());
        let new_l0 = LayerMap::is_l0(new.layer_desc());

        fail::fail_point!("layermap-replace-notfound", |_| anyhow::bail!(
            "layermap-replace-notfound"
        ));

        anyhow::ensure!(
            key == other,
            "expected and new layer have different keys: {key:?} != {other:?}"
        );

        anyhow::ensure!(
            expected_l0 == new_l0,
            "one layer is l0 while the other is not: {expected_l0} != {new_l0}"
        );

        if let Some(layer) = self.0.get_mut(&expected.layer_desc().key()) {
            anyhow::ensure!(
                compare_arced_layers(&expected, layer),
                "another layer was found instead of expected, expected={expected:?}, new={new:?}",
                expected = Arc::as_ptr(&expected),
                new = Arc::as_ptr(layer),
            );
            *layer = new;
            Ok(())
        } else {
            anyhow::bail!("layer was not found");
        }
    }
}

=======
>>>>>>> c76b74c5
/// Temporary function for immutable storage state refactor, ensures we are dropping mutex guard instead of other things.
/// Can be removed after all refactors are done.
fn drop_rlock<T>(rlock: tokio::sync::OwnedRwLockReadGuard<T>) {
    drop(rlock)
}

/// Temporary function for immutable storage state refactor, ensures we are dropping mutex guard instead of other things.
/// Can be removed after all refactors are done.
fn drop_wlock<T>(rlock: tokio::sync::RwLockWriteGuard<'_, T>) {
    drop(rlock)
}
pub struct Timeline {
    conf: &'static PageServerConf,
    tenant_conf: Arc<RwLock<TenantConfOpt>>,

    myself: Weak<Self>,

    pub tenant_id: TenantId,
    pub timeline_id: TimelineId,

    pub pg_version: u32,

    /// The tuple has two elements.
    /// 1. `LayerFileManager` keeps track of the various physical representations of the layer files (inmem, local, remote).
    /// 2. `LayerMap`, the acceleration data structure for `get_reconstruct_data`.
    ///
    /// `LayerMap` maps out the `(PAGE,LSN) / (KEY,LSN)` space, which is composed of `(KeyRange, LsnRange)` rectangles.
    /// We describe these rectangles through the `PersistentLayerDesc` struct.
    ///
    /// When we want to reconstruct a page, we first find the `PersistentLayerDesc`'s that we need for page reconstruction,
    /// using `LayerMap`. Then, we use `LayerFileManager` to get the `PersistentLayer`'s that correspond to the
    /// `PersistentLayerDesc`'s.
    ///
    /// Hence, it's important to keep things coherent. The `LayerFileManager` must always have an entry for all
    /// `PersistentLayerDesc`'s in the `LayerMap`. If it doesn't, `LayerFileManager::get_from_desc` will panic at
    /// runtime, e.g., during page reconstruction.
    ///
    /// In the future, we'll be able to split up the tuple of LayerMap and `LayerFileManager`,
    /// so that e.g. on-demand-download/eviction, and layer spreading, can operate just on `LayerFileManager`.
    pub(crate) layers: Arc<tokio::sync::RwLock<LayerManager>>,

    /// Set of key ranges which should be covered by image layers to
    /// allow GC to remove old layers. This set is created by GC and its cutoff LSN is also stored.
    /// It is used by compaction task when it checks if new image layer should be created.
    /// Newly created image layer doesn't help to remove the delta layer, until the
    /// newly created image layer falls off the PITR horizon. So on next GC cycle,
    /// gc_timeline may still want the new image layer to be created. To avoid redundant
    /// image layers creation we should check if image layer exists but beyond PITR horizon.
    /// This is why we need remember GC cutoff LSN.
    ///
    wanted_image_layers: Mutex<Option<(Lsn, KeySpace)>>,

    last_freeze_at: AtomicLsn,
    // Atomic would be more appropriate here.
    last_freeze_ts: RwLock<Instant>,

    // WAL redo manager
    walredo_mgr: Arc<dyn WalRedoManager + Sync + Send>,

    /// Remote storage client.
    /// See [`storage_sync`] module comment for details.
    pub remote_client: Option<Arc<RemoteTimelineClient>>,

    // What page versions do we hold in the repository? If we get a
    // request > last_record_lsn, we need to wait until we receive all
    // the WAL up to the request. The SeqWait provides functions for
    // that. TODO: If we get a request for an old LSN, such that the
    // versions have already been garbage collected away, we should
    // throw an error, but we don't track that currently.
    //
    // last_record_lsn.load().last points to the end of last processed WAL record.
    //
    // We also remember the starting point of the previous record in
    // 'last_record_lsn.load().prev'. It's used to set the xl_prev pointer of the
    // first WAL record when the node is started up. But here, we just
    // keep track of it.
    last_record_lsn: SeqWait<RecordLsn, Lsn>,

    // All WAL records have been processed and stored durably on files on
    // local disk, up to this LSN. On crash and restart, we need to re-process
    // the WAL starting from this point.
    //
    // Some later WAL records might have been processed and also flushed to disk
    // already, so don't be surprised to see some, but there's no guarantee on
    // them yet.
    disk_consistent_lsn: AtomicLsn,

    // Parent timeline that this timeline was branched from, and the LSN
    // of the branch point.
    ancestor_timeline: Option<Arc<Timeline>>,
    ancestor_lsn: Lsn,

    pub(super) metrics: TimelineMetrics,

    /// Ensures layers aren't frozen by checkpointer between
    /// [`Timeline::get_layer_for_write`] and layer reads.
    /// Locked automatically by [`TimelineWriter`] and checkpointer.
    /// Must always be acquired before the layer map/individual layer lock
    /// to avoid deadlock.
    write_lock: tokio::sync::Mutex<()>,

    /// Used to avoid multiple `flush_loop` tasks running
    pub(super) flush_loop_state: Mutex<FlushLoopState>,

    /// layer_flush_start_tx can be used to wake up the layer-flushing task.
    /// The value is a counter, incremented every time a new flush cycle is requested.
    /// The flush cycle counter is sent back on the layer_flush_done channel when
    /// the flush finishes. You can use that to wait for the flush to finish.
    layer_flush_start_tx: tokio::sync::watch::Sender<u64>,
    /// to be notified when layer flushing has finished, subscribe to the layer_flush_done channel
    layer_flush_done_tx: tokio::sync::watch::Sender<(u64, anyhow::Result<()>)>,

    /// Layer removal lock.
    /// A lock to ensure that no layer of the timeline is removed concurrently by other tasks.
    /// This lock is acquired in [`Timeline::gc`], [`Timeline::compact`],
    /// and [`Tenant::delete_timeline`]. This is an `Arc<Mutex>` lock because we need an owned
    /// lock guard in functions that will be spawned to tokio I/O pool (which requires `'static`).
    pub(super) layer_removal_cs: Arc<tokio::sync::Mutex<()>>,

    // Needed to ensure that we can't create a branch at a point that was already garbage collected
    pub latest_gc_cutoff_lsn: Rcu<Lsn>,

    // List of child timelines and their branch points. This is needed to avoid
    // garbage collecting data that is still needed by the child timelines.
    pub gc_info: std::sync::RwLock<GcInfo>,

    // It may change across major versions so for simplicity
    // keep it after running initdb for a timeline.
    // It is needed in checks when we want to error on some operations
    // when they are requested for pre-initdb lsn.
    // It can be unified with latest_gc_cutoff_lsn under some "first_valid_lsn",
    // though let's keep them both for better error visibility.
    pub initdb_lsn: Lsn,

    /// When did we last calculate the partitioning?
    partitioning: Mutex<(KeyPartitioning, Lsn)>,

    /// Configuration: how often should the partitioning be recalculated.
    repartition_threshold: u64,

    /// Current logical size of the "datadir", at the last LSN.
    current_logical_size: LogicalSize,

    /// Information about the last processed message by the WAL receiver,
    /// or None if WAL receiver has not received anything for this timeline
    /// yet.
    pub last_received_wal: Mutex<Option<WalReceiverInfo>>,
    pub walreceiver: Mutex<Option<WalReceiver>>,

    /// Relation size cache
    pub rel_size_cache: RwLock<HashMap<RelTag, (Lsn, BlockNumber)>>,

    download_all_remote_layers_task_info: RwLock<Option<DownloadRemoteLayersTaskInfo>>,

    state: watch::Sender<TimelineState>,

    /// Prevent two tasks from deleting the timeline at the same time. If held, the
    /// timeline is being deleted. If 'true', the timeline has already been deleted.
    pub delete_lock: Arc<tokio::sync::Mutex<bool>>,

    eviction_task_timeline_state: tokio::sync::Mutex<EvictionTaskTimelineState>,

    /// Barrier to wait before doing initial logical size calculation. Used only during startup.
    initial_logical_size_can_start: Option<completion::Barrier>,

    /// Completion shared between all timelines loaded during startup; used to delay heavier
    /// background tasks until some logical sizes have been calculated.
    initial_logical_size_attempt: Mutex<Option<completion::Completion>>,
}

pub struct WalReceiverInfo {
    pub wal_source_connconf: PgConnectionConfig,
    pub last_received_msg_lsn: Lsn,
    pub last_received_msg_ts: u128,
}

///
/// Information about how much history needs to be retained, needed by
/// Garbage Collection.
///
pub struct GcInfo {
    /// Specific LSNs that are needed.
    ///
    /// Currently, this includes all points where child branches have
    /// been forked off from. In the future, could also include
    /// explicit user-defined snapshot points.
    pub retain_lsns: Vec<Lsn>,

    /// In addition to 'retain_lsns', keep everything newer than this
    /// point.
    ///
    /// This is calculated by subtracting 'gc_horizon' setting from
    /// last-record LSN
    ///
    /// FIXME: is this inclusive or exclusive?
    pub horizon_cutoff: Lsn,

    /// In addition to 'retain_lsns' and 'horizon_cutoff', keep everything newer than this
    /// point.
    ///
    /// This is calculated by finding a number such that a record is needed for PITR
    /// if only if its LSN is larger than 'pitr_cutoff'.
    pub pitr_cutoff: Lsn,
}

/// An error happened in a get() operation.
#[derive(thiserror::Error)]
pub enum PageReconstructError {
    #[error(transparent)]
    Other(#[from] anyhow::Error), // source and Display delegate to anyhow::Error

    /// The operation would require downloading a layer that is missing locally.
    NeedsDownload(TenantTimelineId, LayerFileName),

    /// The operation was cancelled
    Cancelled,

    /// The ancestor of this is being stopped
    AncestorStopping(TimelineId),

    /// An error happened replaying WAL records
    #[error(transparent)]
    WalRedo(#[from] crate::walredo::WalRedoError),
}

impl std::fmt::Debug for PageReconstructError {
    fn fmt(&self, f: &mut std::fmt::Formatter<'_>) -> Result<(), std::fmt::Error> {
        match self {
            Self::Other(err) => err.fmt(f),
            Self::NeedsDownload(tenant_timeline_id, layer_file_name) => {
                write!(
                    f,
                    "layer {}/{} needs download",
                    tenant_timeline_id,
                    layer_file_name.file_name()
                )
            }
            Self::Cancelled => write!(f, "cancelled"),
            Self::AncestorStopping(timeline_id) => {
                write!(f, "ancestor timeline {timeline_id} is being stopped")
            }
            Self::WalRedo(err) => err.fmt(f),
        }
    }
}

impl std::fmt::Display for PageReconstructError {
    fn fmt(&self, f: &mut std::fmt::Formatter<'_>) -> Result<(), std::fmt::Error> {
        match self {
            Self::Other(err) => err.fmt(f),
            Self::NeedsDownload(tenant_timeline_id, layer_file_name) => {
                write!(
                    f,
                    "layer {}/{} needs download",
                    tenant_timeline_id,
                    layer_file_name.file_name()
                )
            }
            Self::Cancelled => write!(f, "cancelled"),
            Self::AncestorStopping(timeline_id) => {
                write!(f, "ancestor timeline {timeline_id} is being stopped")
            }
            Self::WalRedo(err) => err.fmt(f),
        }
    }
}

#[derive(Clone, Copy)]
pub enum LogicalSizeCalculationCause {
    Initial,
    ConsumptionMetricsSyntheticSize,
    EvictionTaskImitation,
    TenantSizeHandler,
}

/// Public interface functions
impl Timeline {
    /// Get the LSN where this branch was created
    pub fn get_ancestor_lsn(&self) -> Lsn {
        self.ancestor_lsn
    }

    /// Get the ancestor's timeline id
    pub fn get_ancestor_timeline_id(&self) -> Option<TimelineId> {
        self.ancestor_timeline
            .as_ref()
            .map(|ancestor| ancestor.timeline_id)
    }

    /// Lock and get timeline's GC cuttof
    pub fn get_latest_gc_cutoff_lsn(&self) -> RcuReadGuard<Lsn> {
        self.latest_gc_cutoff_lsn.read()
    }

    /// Look up given page version.
    ///
    /// If a remote layer file is needed, it is downloaded as part of this
    /// call.
    ///
    /// NOTE: It is considered an error to 'get' a key that doesn't exist. The
    /// abstraction above this needs to store suitable metadata to track what
    /// data exists with what keys, in separate metadata entries. If a
    /// non-existent key is requested, we may incorrectly return a value from
    /// an ancestor branch, for example, or waste a lot of cycles chasing the
    /// non-existing key.
    ///
    pub async fn get(
        &self,
        key: Key,
        lsn: Lsn,
        ctx: &RequestContext,
    ) -> Result<Bytes, PageReconstructError> {
        if !lsn.is_valid() {
            return Err(PageReconstructError::Other(anyhow::anyhow!("Invalid LSN")));
        }

        // XXX: structured stats collection for layer eviction here.
        trace!(
            "get page request for {}@{} from task kind {:?}",
            key,
            lsn,
            ctx.task_kind()
        );

        // Check the page cache. We will get back the most recent page with lsn <= `lsn`.
        // The cached image can be returned directly if there is no WAL between the cached image
        // and requested LSN. The cached image can also be used to reduce the amount of WAL needed
        // for redo.
        let cached_page_img = match self.lookup_cached_page(&key, lsn) {
            Some((cached_lsn, cached_img)) => {
                match cached_lsn.cmp(&lsn) {
                    Ordering::Less => {} // there might be WAL between cached_lsn and lsn, we need to check
                    Ordering::Equal => {
                        MATERIALIZED_PAGE_CACHE_HIT_DIRECT.inc();
                        return Ok(cached_img); // exact LSN match, return the image
                    }
                    Ordering::Greater => {
                        unreachable!("the returned lsn should never be after the requested lsn")
                    }
                }
                Some((cached_lsn, cached_img))
            }
            None => None,
        };

        let mut reconstruct_state = ValueReconstructState {
            records: Vec::new(),
            img: cached_page_img,
        };

        let timer = self.metrics.get_reconstruct_data_time_histo.start_timer();
        self.get_reconstruct_data(key, lsn, &mut reconstruct_state, ctx)
            .await?;
        timer.stop_and_record();

        RECONSTRUCT_TIME
            .observe_closure_duration(|| self.reconstruct_value(key, lsn, reconstruct_state))
    }

    /// Get last or prev record separately. Same as get_last_record_rlsn().last/prev.
    pub fn get_last_record_lsn(&self) -> Lsn {
        self.last_record_lsn.load().last
    }

    pub fn get_prev_record_lsn(&self) -> Lsn {
        self.last_record_lsn.load().prev
    }

    /// Atomically get both last and prev.
    pub fn get_last_record_rlsn(&self) -> RecordLsn {
        self.last_record_lsn.load()
    }

    pub fn get_disk_consistent_lsn(&self) -> Lsn {
        self.disk_consistent_lsn.load()
    }

    pub fn get_remote_consistent_lsn(&self) -> Option<Lsn> {
        if let Some(remote_client) = &self.remote_client {
            remote_client.last_uploaded_consistent_lsn()
        } else {
            None
        }
    }

    /// The sum of the file size of all historic layers in the layer map.
    /// This method makes no distinction between local and remote layers.
    /// Hence, the result **does not represent local filesystem usage**.
    pub async fn layer_size_sum(&self) -> u64 {
        let guard = self.layers.read().await;
        let layer_map = guard.layer_map();
        let mut size = 0;
        for l in layer_map.iter_historic_layers() {
            size += l.file_size();
        }
        size
    }

    pub fn get_resident_physical_size(&self) -> u64 {
        self.metrics.resident_physical_size_gauge.get()
    }

    ///
    /// Wait until WAL has been received and processed up to this LSN.
    ///
    /// You should call this before any of the other get_* or list_* functions. Calling
    /// those functions with an LSN that has been processed yet is an error.
    ///
    pub async fn wait_lsn(
        &self,
        lsn: Lsn,
        _ctx: &RequestContext, /* Prepare for use by cancellation */
    ) -> anyhow::Result<()> {
        anyhow::ensure!(self.is_active(), "Cannot wait for Lsn on inactive timeline");

        // This should never be called from the WAL receiver, because that could lead
        // to a deadlock.
        anyhow::ensure!(
            task_mgr::current_task_kind() != Some(TaskKind::WalReceiverManager),
            "wait_lsn cannot be called in WAL receiver"
        );
        anyhow::ensure!(
            task_mgr::current_task_kind() != Some(TaskKind::WalReceiverConnectionHandler),
            "wait_lsn cannot be called in WAL receiver"
        );
        anyhow::ensure!(
            task_mgr::current_task_kind() != Some(TaskKind::WalReceiverConnectionPoller),
            "wait_lsn cannot be called in WAL receiver"
        );

        let _timer = self.metrics.wait_lsn_time_histo.start_timer();

        match self
            .last_record_lsn
            .wait_for_timeout(lsn, self.conf.wait_lsn_timeout)
            .await
        {
            Ok(()) => Ok(()),
            Err(e) => {
                // don't count the time spent waiting for lock below, and also in walreceiver.status(), towards the wait_lsn_time_histo
                drop(_timer);
                let walreceiver_status = {
                    match &*self.walreceiver.lock().unwrap() {
                        None => "stopping or stopped".to_string(),
                        Some(walreceiver) => match walreceiver.status() {
                            Some(status) => status.to_human_readable_string(),
                            None => "Not active".to_string(),
                        },
                    }
                };
                Err(anyhow::Error::new(e).context({
                    format!(
                        "Timed out while waiting for WAL record at LSN {} to arrive, last_record_lsn {} disk consistent LSN={}, WalReceiver status: {}",
                        lsn,
                        self.get_last_record_lsn(),
                        self.get_disk_consistent_lsn(),
                        walreceiver_status,
                    )
                }))
            }
        }
    }

    /// Check that it is valid to request operations with that lsn.
    pub fn check_lsn_is_in_scope(
        &self,
        lsn: Lsn,
        latest_gc_cutoff_lsn: &RcuReadGuard<Lsn>,
    ) -> anyhow::Result<()> {
        ensure!(
            lsn >= **latest_gc_cutoff_lsn,
            "LSN {} is earlier than latest GC horizon {} (we might've already garbage collected needed data)",
            lsn,
            **latest_gc_cutoff_lsn,
        );
        Ok(())
    }

    /// Flush to disk all data that was written with the put_* functions
    #[instrument(skip(self), fields(tenant_id=%self.tenant_id, timeline_id=%self.timeline_id))]
    pub async fn freeze_and_flush(&self) -> anyhow::Result<()> {
        self.freeze_inmem_layer(false).await;
        self.flush_frozen_layers_and_wait().await
    }

    /// Outermost timeline compaction operation; downloads needed layers.
    pub async fn compact(self: &Arc<Self>, ctx: &RequestContext) -> anyhow::Result<()> {
        const ROUNDS: usize = 2;

        let last_record_lsn = self.get_last_record_lsn();

        // Last record Lsn could be zero in case the timeline was just created
        if !last_record_lsn.is_valid() {
            warn!("Skipping compaction for potentially just initialized timeline, it has invalid last record lsn: {last_record_lsn}");
            return Ok(());
        }

        // retry two times to allow first round to find layers which need to be downloaded, then
        // download them, then retry compaction
        for round in 0..ROUNDS {
            // should we error out with the most specific error?
            let last_round = round == ROUNDS - 1;

            let res = self.compact_inner(ctx).await;

            // If `create_image_layers' or `compact_level0` scheduled any
            // uploads or deletions, but didn't update the index file yet,
            // do it now.
            //
            // This isn't necessary for correctness, the remote state is
            // consistent without the uploads and deletions, and we would
            // update the index file on next flush iteration too. But it
            // could take a while until that happens.
            //
            // Additionally, only do this once before we return from this function.
            if last_round || res.is_ok() {
                if let Some(remote_client) = &self.remote_client {
                    remote_client.schedule_index_upload_for_file_changes()?;
                }
            }

            let rls = match res {
                Ok(()) => return Ok(()),
                Err(CompactionError::DownloadRequired(rls)) if !last_round => {
                    // this can be done at most one time before exiting, waiting
                    rls
                }
                Err(CompactionError::DownloadRequired(rls)) => {
                    anyhow::bail!("Compaction requires downloading multiple times (last was {} layers), possibly battling against eviction", rls.len())
                }
                Err(CompactionError::Other(e)) => {
                    return Err(e);
                }
            };

            // this path can be visited in the second round of retrying, if first one found that we
            // must first download some remote layers
            let total = rls.len();

            let mut downloads = rls
                .into_iter()
                .map(|rl| self.download_remote_layer(rl))
                .collect::<futures::stream::FuturesUnordered<_>>();

            let mut failed = 0;

            let mut cancelled = pin!(task_mgr::shutdown_watcher());

            loop {
                tokio::select! {
                    _ = &mut cancelled => anyhow::bail!("Cancelled while downloading remote layers"),
                    res = downloads.next() => {
                        match res {
                            Some(Ok(())) => {},
                            Some(Err(e)) => {
                                warn!("Downloading remote layer for compaction failed: {e:#}");
                                failed += 1;
                            }
                            None => break,
                        }
                    }
                }
            }

            if failed != 0 {
                anyhow::bail!("{failed} out of {total} layers failed to download, retrying later");
            }

            // if everything downloaded fine, lets try again
        }

        unreachable!("retry loop exits")
    }

    /// Compaction which might need to be retried after downloading remote layers.
    async fn compact_inner(self: &Arc<Self>, ctx: &RequestContext) -> Result<(), CompactionError> {
        //
        // High level strategy for compaction / image creation:
        //
        // 1. First, calculate the desired "partitioning" of the
        // currently in-use key space. The goal is to partition the
        // key space into roughly fixed-size chunks, but also take into
        // account any existing image layers, and try to align the
        // chunk boundaries with the existing image layers to avoid
        // too much churn. Also try to align chunk boundaries with
        // relation boundaries.  In principle, we don't know about
        // relation boundaries here, we just deal with key-value
        // pairs, and the code in pgdatadir_mapping.rs knows how to
        // map relations into key-value pairs. But in practice we know
        // that 'field6' is the block number, and the fields 1-5
        // identify a relation. This is just an optimization,
        // though.
        //
        // 2. Once we know the partitioning, for each partition,
        // decide if it's time to create a new image layer. The
        // criteria is: there has been too much "churn" since the last
        // image layer? The "churn" is fuzzy concept, it's a
        // combination of too many delta files, or too much WAL in
        // total in the delta file. Or perhaps: if creating an image
        // file would allow to delete some older files.
        //
        // 3. After that, we compact all level0 delta files if there
        // are too many of them.  While compacting, we also garbage
        // collect any page versions that are no longer needed because
        // of the new image layers we created in step 2.
        //
        // TODO: This high level strategy hasn't been implemented yet.
        // Below are functions compact_level0() and create_image_layers()
        // but they are a bit ad hoc and don't quite work like it's explained
        // above. Rewrite it.
        let layer_removal_cs = Arc::new(self.layer_removal_cs.clone().lock_owned().await);
        // Is the timeline being deleted?
        if self.is_stopping() {
            return Err(anyhow::anyhow!("timeline is Stopping").into());
        }

        let target_file_size = self.get_checkpoint_distance();

        // Define partitioning schema if needed

        match self
            .repartition(
                self.get_last_record_lsn(),
                self.get_compaction_target_size(),
                ctx,
            )
            .await
        {
            Ok((partitioning, lsn)) => {
                // 2. Create new image layers for partitions that have been modified
                // "enough".
                let layer_paths_to_upload = self
                    .create_image_layers(&partitioning, lsn, false, ctx)
                    .await
                    .map_err(anyhow::Error::from)?;
                if let Some(remote_client) = &self.remote_client {
                    for (path, layer_metadata) in layer_paths_to_upload {
                        remote_client.schedule_layer_file_upload(&path, &layer_metadata)?;
                    }
                }

                // 3. Compact
                let timer = self.metrics.compact_time_histo.start_timer();
                self.compact_level0(layer_removal_cs.clone(), target_file_size, ctx)
                    .await?;
                timer.stop_and_record();
            }
            Err(err) => {
                // no partitioning? This is normal, if the timeline was just created
                // as an empty timeline. Also in unit tests, when we use the timeline
                // as a simple key-value store, ignoring the datadir layout. Log the
                // error but continue.
                error!("could not compact, repartitioning keyspace failed: {err:?}");
            }
        };

        Ok(())
    }

    /// Mutate the timeline with a [`TimelineWriter`].
    pub async fn writer(&self) -> TimelineWriter<'_> {
        TimelineWriter {
            tl: self,
            _write_guard: self.write_lock.lock().await,
        }
    }

    /// Retrieve current logical size of the timeline.
    ///
    /// The size could be lagging behind the actual number, in case
    /// the initial size calculation has not been run (gets triggered on the first size access).
    ///
    /// return size and boolean flag that shows if the size is exact
    pub fn get_current_logical_size(
        self: &Arc<Self>,
        ctx: &RequestContext,
    ) -> anyhow::Result<(u64, bool)> {
        let current_size = self.current_logical_size.current_size()?;
        debug!("Current size: {current_size:?}");

        let mut is_exact = true;
        let size = current_size.size();
        if let (CurrentLogicalSize::Approximate(_), Some(initial_part_end)) =
            (current_size, self.current_logical_size.initial_part_end)
        {
            is_exact = false;
            self.try_spawn_size_init_task(initial_part_end, ctx);
        }

        Ok((size, is_exact))
    }

    /// Check if more than 'checkpoint_distance' of WAL has been accumulated in
    /// the in-memory layer, and initiate flushing it if so.
    ///
    /// Also flush after a period of time without new data -- it helps
    /// safekeepers to regard pageserver as caught up and suspend activity.
    pub async fn check_checkpoint_distance(self: &Arc<Timeline>) -> anyhow::Result<()> {
        let last_lsn = self.get_last_record_lsn();
        let open_layer_size = {
            let guard = self.layers.read().await;
            let layers = guard.layer_map();
            let Some(open_layer) = layers.open_layer.as_ref() else {
                return Ok(());
            };
            open_layer.size()?
        };
        let last_freeze_at = self.last_freeze_at.load();
        let last_freeze_ts = *(self.last_freeze_ts.read().unwrap());
        let distance = last_lsn.widening_sub(last_freeze_at);
        // Checkpointing the open layer can be triggered by layer size or LSN range.
        // S3 has a 5 GB limit on the size of one upload (without multi-part upload), and
        // we want to stay below that with a big margin.  The LSN distance determines how
        // much WAL the safekeepers need to store.
        if distance >= self.get_checkpoint_distance().into()
            || open_layer_size > self.get_checkpoint_distance()
            || (distance > 0 && last_freeze_ts.elapsed() >= self.get_checkpoint_timeout())
        {
            info!(
                "check_checkpoint_distance {}, layer size {}, elapsed since last flush {:?}",
                distance,
                open_layer_size,
                last_freeze_ts.elapsed()
            );

            self.freeze_inmem_layer(true).await;
            self.last_freeze_at.store(last_lsn);
            *(self.last_freeze_ts.write().unwrap()) = Instant::now();

            // Wake up the layer flusher
            self.flush_frozen_layers();
        }
        Ok(())
    }

    pub fn activate(
        self: &Arc<Self>,
        broker_client: BrokerClientChannel,
        background_jobs_can_start: Option<&completion::Barrier>,
        ctx: &RequestContext,
    ) {
        self.launch_wal_receiver(ctx, broker_client);
        self.set_state(TimelineState::Active);
        self.launch_eviction_task(background_jobs_can_start);
    }

    pub fn set_state(&self, new_state: TimelineState) {
        match (self.current_state(), new_state) {
            (equal_state_1, equal_state_2) if equal_state_1 == equal_state_2 => {
                warn!("Ignoring new state, equal to the existing one: {equal_state_2:?}");
            }
            (st, TimelineState::Loading) => {
                error!("ignoring transition from {st:?} into Loading state");
            }
            (TimelineState::Broken { .. }, new_state) => {
                error!("Ignoring state update {new_state:?} for broken timeline");
            }
            (TimelineState::Stopping, TimelineState::Active) => {
                error!("Not activating a Stopping timeline");
            }
            (_, new_state) => {
                if matches!(
                    new_state,
                    TimelineState::Stopping | TimelineState::Broken { .. }
                ) {
                    // drop the copmletion guard, if any; it might be holding off the completion
                    // forever needlessly
                    self.initial_logical_size_attempt
                        .lock()
                        .unwrap_or_else(|e| e.into_inner())
                        .take();
                }
                self.state.send_replace(new_state);
            }
        }
    }

    pub fn set_broken(&self, reason: String) {
        let backtrace_str: String = format!("{}", std::backtrace::Backtrace::force_capture());
        let broken_state = TimelineState::Broken {
            reason,
            backtrace: backtrace_str,
        };
        self.set_state(broken_state)
    }

    pub fn current_state(&self) -> TimelineState {
        self.state.borrow().clone()
    }

    pub fn is_broken(&self) -> bool {
        matches!(&*self.state.borrow(), TimelineState::Broken { .. })
    }

    pub fn is_active(&self) -> bool {
        self.current_state() == TimelineState::Active
    }

    pub fn is_stopping(&self) -> bool {
        self.current_state() == TimelineState::Stopping
    }

    pub fn subscribe_for_state_updates(&self) -> watch::Receiver<TimelineState> {
        self.state.subscribe()
    }

    pub async fn wait_to_become_active(
        &self,
        _ctx: &RequestContext, // Prepare for use by cancellation
    ) -> Result<(), TimelineState> {
        let mut receiver = self.state.subscribe();
        loop {
            let current_state = receiver.borrow().clone();
            match current_state {
                TimelineState::Loading => {
                    receiver
                        .changed()
                        .await
                        .expect("holding a reference to self");
                }
                TimelineState::Active { .. } => {
                    return Ok(());
                }
                TimelineState::Broken { .. } | TimelineState::Stopping => {
                    // There's no chance the timeline can transition back into ::Active
                    return Err(current_state);
                }
            }
        }
    }

    pub async fn layer_map_info(&self, reset: LayerAccessStatsReset) -> LayerMapInfo {
        let guard = self.layers.read().await;
        let layer_map = guard.layer_map();
        let mut in_memory_layers = Vec::with_capacity(layer_map.frozen_layers.len() + 1);
        if let Some(open_layer) = &layer_map.open_layer {
            in_memory_layers.push(open_layer.info());
        }
        for frozen_layer in &layer_map.frozen_layers {
            in_memory_layers.push(frozen_layer.info());
        }

        let mut historic_layers = Vec::new();
        for historic_layer in layer_map.iter_historic_layers() {
            let historic_layer = guard.get_from_desc(&historic_layer);
            historic_layers.push(historic_layer.info(reset));
        }

        LayerMapInfo {
            in_memory_layers,
            historic_layers,
        }
    }

    #[instrument(skip_all, fields(tenant_id = %self.tenant_id, timeline_id = %self.timeline_id))]
    pub async fn download_layer(&self, layer_file_name: &str) -> anyhow::Result<Option<bool>> {
        let Some(layer) = self.find_layer(layer_file_name).await else { return Ok(None) };
        let Some(remote_layer) = layer.downcast_remote_layer() else { return  Ok(Some(false)) };
        if self.remote_client.is_none() {
            return Ok(Some(false));
        }

        self.download_remote_layer(remote_layer).await?;
        Ok(Some(true))
    }

    /// Like [`evict_layer_batch`], but for just one layer.
    /// Additional case `Ok(None)` covers the case where the layer could not be found by its `layer_file_name`.
    pub async fn evict_layer(&self, layer_file_name: &str) -> anyhow::Result<Option<bool>> {
        let Some(local_layer) = self.find_layer(layer_file_name).await else { return Ok(None) };
        let remote_client = self
            .remote_client
            .as_ref()
            .ok_or_else(|| anyhow::anyhow!("remote storage not configured; cannot evict"))?;

        let cancel = CancellationToken::new();
        let results = self
            .evict_layer_batch(remote_client, &[local_layer], cancel)
            .await?;
        assert_eq!(results.len(), 1);
        let result: Option<anyhow::Result<bool>> = results.into_iter().next().unwrap();
        match result {
            None => anyhow::bail!("task_mgr shutdown requested"),
            Some(Ok(b)) => Ok(Some(b)),
            Some(Err(e)) => Err(e),
        }
    }

    /// Evict a batch of layers.
    ///
    /// GenericRemoteStorage reference is required as a witness[^witness_article] for "remote storage is configured."
    ///
    /// [^witness_article]: https://willcrichton.net/rust-api-type-patterns/witnesses.html
    pub async fn evict_layers(
        &self,
        _: &GenericRemoteStorage,
        layers_to_evict: &[Arc<dyn PersistentLayer>],
        cancel: CancellationToken,
    ) -> anyhow::Result<Vec<Option<anyhow::Result<bool>>>> {
        let remote_client = self.remote_client.clone().expect(
            "GenericRemoteStorage is configured, so timeline must have RemoteTimelineClient",
        );

        self.evict_layer_batch(&remote_client, layers_to_evict, cancel)
            .await
    }

    /// Evict multiple layers at once, continuing through errors.
    ///
    /// Try to evict the given `layers_to_evict` by
    ///
    /// 1. Replacing the given layer object in the layer map with a corresponding [`RemoteLayer`] object.
    /// 2. Deleting the now unreferenced layer file from disk.
    ///
    /// The `remote_client` should be this timeline's `self.remote_client`.
    /// We make the caller provide it so that they are responsible for handling the case
    /// where someone wants to evict the layer but no remote storage is configured.
    ///
    /// Returns either `Err()` or `Ok(results)` where `results.len() == layers_to_evict.len()`.
    /// If `Err()` is returned, no eviction was attempted.
    /// Each position of `Ok(results)` corresponds to the layer in `layers_to_evict`.
    /// Meaning of each `result[i]`:
    /// - `Some(Err(...))` if layer replacement failed for an unexpected reason
    /// - `Some(Ok(true))` if everything went well.
    /// - `Some(Ok(false))` if there was an expected reason why the layer could not be replaced, e.g.:
    ///    - evictee was not yet downloaded
    ///    - replacement failed for an expectable reason (e.g., layer removed by GC before we grabbed all locks)
    /// - `None` if no eviction attempt was made for the layer because `cancel.is_cancelled() == true`.
    async fn evict_layer_batch(
        &self,
        remote_client: &Arc<RemoteTimelineClient>,
        layers_to_evict: &[Arc<dyn PersistentLayer>],
        cancel: CancellationToken,
    ) -> anyhow::Result<Vec<Option<anyhow::Result<bool>>>> {
        // ensure that the layers have finished uploading
        // (don't hold the layer_removal_cs while we do it, we're not removing anything yet)
        remote_client
            .wait_completion()
            .await
            .context("wait for layer upload ops to complete")?;

        // now lock out layer removal (compaction, gc, timeline deletion)
        let layer_removal_guard = self.layer_removal_cs.lock().await;

        {
            // to avoid racing with detach and delete_timeline
            let state = self.current_state();
            anyhow::ensure!(
                state == TimelineState::Active,
                "timeline is not active but {state:?}"
            );
        }

        // start the batch update
        let mut guard = self.layers.write().await;
        let mut results = Vec::with_capacity(layers_to_evict.len());

        for l in layers_to_evict.iter() {
            let res = if cancel.is_cancelled() {
                None
            } else {
                Some(self.evict_layer_batch_impl(&layer_removal_guard, l, &mut guard))
            };
            results.push(res);
        }

        // commit the updates & release locks
        drop_wlock(guard);
        drop(layer_removal_guard);

        assert_eq!(results.len(), layers_to_evict.len());
        Ok(results)
    }

    fn evict_layer_batch_impl(
        &self,
        _layer_removal_cs: &tokio::sync::MutexGuard<'_, ()>,
        local_layer: &Arc<dyn PersistentLayer>,
        layer_mgr: &mut LayerManager,
    ) -> anyhow::Result<bool> {
        if local_layer.is_remote_layer() {
            // TODO(issue #3851): consider returning an err here instead of false,
            // which is the same out the match later
            return Ok(false);
        }

        let layer_file_size = local_layer.file_size();

        let local_layer_mtime = local_layer
            .local_path()
            .expect("local layer should have a local path")
            .metadata()
            .context("get local layer file stat")?
            .modified()
            .context("get mtime of layer file")?;
        let local_layer_residence_duration =
            match SystemTime::now().duration_since(local_layer_mtime) {
                Err(e) => {
                    warn!("layer mtime is in the future: {}", e);
                    None
                }
                Ok(delta) => Some(delta),
            };

        let layer_metadata = LayerFileMetadata::new(layer_file_size);

        let new_remote_layer = Arc::new(match local_layer.filename() {
            LayerFileName::Image(image_name) => RemoteLayer::new_img(
                self.tenant_id,
                self.timeline_id,
                &image_name,
                &layer_metadata,
                local_layer
                    .access_stats()
                    .clone_for_residence_change(layer_mgr, LayerResidenceStatus::Evicted),
            ),
            LayerFileName::Delta(delta_name) => RemoteLayer::new_delta(
                self.tenant_id,
                self.timeline_id,
                &delta_name,
                &layer_metadata,
                local_layer
                    .access_stats()
                    .clone_for_residence_change(layer_mgr, LayerResidenceStatus::Evicted),
            ),
        });

        assert_eq!(local_layer.layer_desc(), new_remote_layer.layer_desc());

        let succeed = match layer_mgr.replace_and_verify(local_layer.clone(), new_remote_layer) {
            Ok(()) => {
                if let Err(e) = local_layer.delete_resident_layer_file() {
                    error!("failed to remove layer file on evict after replacement: {e:#?}");
                }
                // Always decrement the physical size gauge, even if we failed to delete the file.
                // Rationale: we already replaced the layer with a remote layer in the layer map,
                // and any subsequent download_remote_layer will
                // 1. overwrite the file on disk and
                // 2. add the downloaded size to the resident size gauge.
                //
                // If there is no re-download, and we restart the pageserver, then load_layer_map
                // will treat the file as a local layer again, count it towards resident size,
                // and it'll be like the layer removal never happened.
                // The bump in resident size is perhaps unexpected but overall a robust behavior.
                self.metrics
                    .resident_physical_size_gauge
                    .sub(layer_file_size);

                self.metrics.evictions.inc();

                if let Some(delta) = local_layer_residence_duration {
                    self.metrics
                        .evictions_with_low_residence_duration
                        .read()
                        .unwrap()
                        .observe(delta);
                    info!(layer=%local_layer, residence_millis=delta.as_millis(), "evicted layer after known residence period");
                } else {
                    info!(layer=%local_layer, "evicted layer after unknown residence period");
                }

                true
            }
            Err(err) => {
                if cfg!(debug_assertions) {
                    panic!("failed to replace: {err}, evicted: {local_layer:?}");
                } else {
                    error!(evicted=?local_layer, "failed to replace: {err}");
                }
                false
            }
        };

        Ok(succeed)
    }
}

/// Number of times we will compute partition within a checkpoint distance.
const REPARTITION_FREQ_IN_CHECKPOINT_DISTANCE: u64 = 10;

// Private functions
impl Timeline {
    fn get_checkpoint_distance(&self) -> u64 {
        let tenant_conf = self.tenant_conf.read().unwrap();
        tenant_conf
            .checkpoint_distance
            .unwrap_or(self.conf.default_tenant_conf.checkpoint_distance)
    }

    fn get_checkpoint_timeout(&self) -> Duration {
        let tenant_conf = self.tenant_conf.read().unwrap();
        tenant_conf
            .checkpoint_timeout
            .unwrap_or(self.conf.default_tenant_conf.checkpoint_timeout)
    }

    fn get_compaction_target_size(&self) -> u64 {
        let tenant_conf = self.tenant_conf.read().unwrap();
        tenant_conf
            .compaction_target_size
            .unwrap_or(self.conf.default_tenant_conf.compaction_target_size)
    }

    fn get_compaction_threshold(&self) -> usize {
        let tenant_conf = self.tenant_conf.read().unwrap();
        tenant_conf
            .compaction_threshold
            .unwrap_or(self.conf.default_tenant_conf.compaction_threshold)
    }

    fn get_image_creation_threshold(&self) -> usize {
        let tenant_conf = self.tenant_conf.read().unwrap();
        tenant_conf
            .image_creation_threshold
            .unwrap_or(self.conf.default_tenant_conf.image_creation_threshold)
    }

    fn get_eviction_policy(&self) -> EvictionPolicy {
        let tenant_conf = self.tenant_conf.read().unwrap();
        tenant_conf
            .eviction_policy
            .unwrap_or(self.conf.default_tenant_conf.eviction_policy)
    }

    fn get_evictions_low_residence_duration_metric_threshold(
        tenant_conf: &TenantConfOpt,
        default_tenant_conf: &TenantConf,
    ) -> Duration {
        tenant_conf
            .evictions_low_residence_duration_metric_threshold
            .unwrap_or(default_tenant_conf.evictions_low_residence_duration_metric_threshold)
    }

    fn get_gc_feedback(&self) -> bool {
        let tenant_conf = self.tenant_conf.read().unwrap();
        tenant_conf
            .gc_feedback
            .unwrap_or(self.conf.default_tenant_conf.gc_feedback)
    }

    pub(super) fn tenant_conf_updated(&self) {
        // NB: Most tenant conf options are read by background loops, so,
        // changes will automatically be picked up.

        // The threshold is embedded in the metric. So, we need to update it.
        {
            let new_threshold = Self::get_evictions_low_residence_duration_metric_threshold(
                &self.tenant_conf.read().unwrap(),
                &self.conf.default_tenant_conf,
            );
            let tenant_id_str = self.tenant_id.to_string();
            let timeline_id_str = self.timeline_id.to_string();
            self.metrics
                .evictions_with_low_residence_duration
                .write()
                .unwrap()
                .change_threshold(&tenant_id_str, &timeline_id_str, new_threshold);
        }
    }

    /// Open a Timeline handle.
    ///
    /// Loads the metadata for the timeline into memory, but not the layer map.
    #[allow(clippy::too_many_arguments)]
    pub(super) fn new(
        conf: &'static PageServerConf,
        tenant_conf: Arc<RwLock<TenantConfOpt>>,
        metadata: &TimelineMetadata,
        ancestor: Option<Arc<Timeline>>,
        timeline_id: TimelineId,
        tenant_id: TenantId,
        walredo_mgr: Arc<dyn WalRedoManager + Send + Sync>,
        remote_client: Option<RemoteTimelineClient>,
        pg_version: u32,
        initial_logical_size_can_start: Option<completion::Barrier>,
        initial_logical_size_attempt: Option<completion::Completion>,
    ) -> Arc<Self> {
        let disk_consistent_lsn = metadata.disk_consistent_lsn();
        let (state, _) = watch::channel(TimelineState::Loading);

        let (layer_flush_start_tx, _) = tokio::sync::watch::channel(0);
        let (layer_flush_done_tx, _) = tokio::sync::watch::channel((0, Ok(())));

        let tenant_conf_guard = tenant_conf.read().unwrap();

        let evictions_low_residence_duration_metric_threshold =
            Self::get_evictions_low_residence_duration_metric_threshold(
                &tenant_conf_guard,
                &conf.default_tenant_conf,
            );
        drop(tenant_conf_guard);

        Arc::new_cyclic(|myself| {
            let mut result = Timeline {
                conf,
                tenant_conf,
                myself: myself.clone(),
                timeline_id,
                tenant_id,
                pg_version,
                layers: Arc::new(tokio::sync::RwLock::new(LayerManager::create())),
                wanted_image_layers: Mutex::new(None),

                walredo_mgr,
                walreceiver: Mutex::new(None),

                remote_client: remote_client.map(Arc::new),

                // initialize in-memory 'last_record_lsn' from 'disk_consistent_lsn'.
                last_record_lsn: SeqWait::new(RecordLsn {
                    last: disk_consistent_lsn,
                    prev: metadata.prev_record_lsn().unwrap_or(Lsn(0)),
                }),
                disk_consistent_lsn: AtomicLsn::new(disk_consistent_lsn.0),

                last_freeze_at: AtomicLsn::new(disk_consistent_lsn.0),
                last_freeze_ts: RwLock::new(Instant::now()),

                ancestor_timeline: ancestor,
                ancestor_lsn: metadata.ancestor_lsn(),

                metrics: TimelineMetrics::new(
                    &tenant_id,
                    &timeline_id,
                    crate::metrics::EvictionsWithLowResidenceDurationBuilder::new(
                        "mtime",
                        evictions_low_residence_duration_metric_threshold,
                    ),
                ),

                flush_loop_state: Mutex::new(FlushLoopState::NotStarted),

                layer_flush_start_tx,
                layer_flush_done_tx,

                write_lock: tokio::sync::Mutex::new(()),
                layer_removal_cs: Default::default(),

                gc_info: std::sync::RwLock::new(GcInfo {
                    retain_lsns: Vec::new(),
                    horizon_cutoff: Lsn(0),
                    pitr_cutoff: Lsn(0),
                }),

                latest_gc_cutoff_lsn: Rcu::new(metadata.latest_gc_cutoff_lsn()),
                initdb_lsn: metadata.initdb_lsn(),

                current_logical_size: if disk_consistent_lsn.is_valid() {
                    // we're creating timeline data with some layer files existing locally,
                    // need to recalculate timeline's logical size based on data in the layers.
                    LogicalSize::deferred_initial(disk_consistent_lsn)
                } else {
                    // we're creating timeline data without any layers existing locally,
                    // initial logical size is 0.
                    LogicalSize::empty_initial()
                },
                partitioning: Mutex::new((KeyPartitioning::new(), Lsn(0))),
                repartition_threshold: 0,

                last_received_wal: Mutex::new(None),
                rel_size_cache: RwLock::new(HashMap::new()),

                download_all_remote_layers_task_info: RwLock::new(None),

                state,

                eviction_task_timeline_state: tokio::sync::Mutex::new(
                    EvictionTaskTimelineState::default(),
                ),
                delete_lock: Arc::new(tokio::sync::Mutex::new(false)),

                initial_logical_size_can_start,
                initial_logical_size_attempt: Mutex::new(initial_logical_size_attempt),
            };
            result.repartition_threshold =
                result.get_checkpoint_distance() / REPARTITION_FREQ_IN_CHECKPOINT_DISTANCE;
            result
                .metrics
                .last_record_gauge
                .set(disk_consistent_lsn.0 as i64);
            result
        })
    }

    pub(super) fn maybe_spawn_flush_loop(self: &Arc<Self>) {
        let mut flush_loop_state = self.flush_loop_state.lock().unwrap();
        match *flush_loop_state {
            FlushLoopState::NotStarted => (),
            FlushLoopState::Running { .. } => {
                info!(
                    "skipping attempt to start flush_loop twice {}/{}",
                    self.tenant_id, self.timeline_id
                );
                return;
            }
            FlushLoopState::Exited => {
                warn!(
                    "ignoring attempt to restart exited flush_loop {}/{}",
                    self.tenant_id, self.timeline_id
                );
                return;
            }
        }

        let layer_flush_start_rx = self.layer_flush_start_tx.subscribe();
        let self_clone = Arc::clone(self);

        info!("spawning flush loop");
        *flush_loop_state = FlushLoopState::Running {
            #[cfg(test)]
            expect_initdb_optimization: false,
            #[cfg(test)]
            initdb_optimization_count: 0,
        };
        task_mgr::spawn(
            task_mgr::BACKGROUND_RUNTIME.handle(),
            task_mgr::TaskKind::LayerFlushTask,
            Some(self.tenant_id),
            Some(self.timeline_id),
            "layer flush task",
            false,
            async move {
                let background_ctx = RequestContext::todo_child(TaskKind::LayerFlushTask, DownloadBehavior::Error);
                self_clone.flush_loop(layer_flush_start_rx, &background_ctx).await;
                let mut flush_loop_state = self_clone.flush_loop_state.lock().unwrap();
                assert!(matches!(*flush_loop_state, FlushLoopState::Running{ ..}));
                *flush_loop_state  = FlushLoopState::Exited;
                Ok(())
            }
            .instrument(info_span!(parent: None, "layer flush task", tenant_id = %self.tenant_id, timeline_id = %self.timeline_id))
        );
    }

    /// Creates and starts the wal receiver.
    ///
    /// This function is expected to be called at most once per Timeline's lifecycle
    /// when the timeline is activated.
    fn launch_wal_receiver(
        self: &Arc<Self>,
        ctx: &RequestContext,
        broker_client: BrokerClientChannel,
    ) {
        info!(
            "launching WAL receiver for timeline {} of tenant {}",
            self.timeline_id, self.tenant_id
        );

        let tenant_conf_guard = self.tenant_conf.read().unwrap();
        let wal_connect_timeout = tenant_conf_guard
            .walreceiver_connect_timeout
            .unwrap_or(self.conf.default_tenant_conf.walreceiver_connect_timeout);
        let lagging_wal_timeout = tenant_conf_guard
            .lagging_wal_timeout
            .unwrap_or(self.conf.default_tenant_conf.lagging_wal_timeout);
        let max_lsn_wal_lag = tenant_conf_guard
            .max_lsn_wal_lag
            .unwrap_or(self.conf.default_tenant_conf.max_lsn_wal_lag);
        drop(tenant_conf_guard);

        let mut guard = self.walreceiver.lock().unwrap();
        assert!(
            guard.is_none(),
            "multiple launches / re-launches of WAL receiver are not supported"
        );
        *guard = Some(WalReceiver::start(
            Arc::clone(self),
            WalReceiverConf {
                wal_connect_timeout,
                lagging_wal_timeout,
                max_lsn_wal_lag,
                auth_token: crate::config::SAFEKEEPER_AUTH_TOKEN.get().cloned(),
                availability_zone: self.conf.availability_zone.clone(),
            },
            broker_client,
            ctx,
        ));
    }

    ///
    /// Initialize with an empty layer map. Used when creating a new timeline.
    ///
    pub(super) fn init_empty_layer_map(&self, start_lsn: Lsn) {
        let mut layers = self.layers.try_write().expect(
            "in the context where we call this function, no other task has access to the object",
        );
        layers.initialize_empty(Lsn(start_lsn.0));
    }

    ///
    /// Scan the timeline directory to populate the layer map.
    ///
    pub(super) async fn load_layer_map(&self, disk_consistent_lsn: Lsn) -> anyhow::Result<()> {
        let mut guard = self.layers.write().await;
        let mut num_layers = 0;

        let timer = self.metrics.load_layer_map_histo.start_timer();

        // Scan timeline directory and create ImageFileName and DeltaFilename
        // structs representing all files on disk
        let timeline_path = self.conf.timeline_path(&self.tenant_id, &self.timeline_id);
        // total size of layer files in the current timeline directory
        let mut total_physical_size = 0;

        let mut loaded_layers = Vec::<Arc<dyn PersistentLayer>>::new();

        for direntry in fs::read_dir(timeline_path)? {
            let direntry = direntry?;
            let direntry_path = direntry.path();
            let fname = direntry.file_name();
            let fname = fname.to_string_lossy();

            if let Some(imgfilename) = ImageFileName::parse_str(&fname) {
                // create an ImageLayer struct for each image file.
                if imgfilename.lsn > disk_consistent_lsn {
                    warn!(
                        "found future image layer {} on timeline {} disk_consistent_lsn is {}",
                        imgfilename, self.timeline_id, disk_consistent_lsn
                    );

                    rename_to_backup(&direntry_path)?;
                    continue;
                }

                let file_size = direntry_path.metadata()?.len();

                let layer = ImageLayer::new(
                    self.conf,
                    self.timeline_id,
                    self.tenant_id,
                    &imgfilename,
                    file_size,
                    LayerAccessStats::for_loading_layer(&guard, LayerResidenceStatus::Resident),
                );

                trace!("found layer {}", layer.path().display());
                total_physical_size += file_size;
                loaded_layers.push(Arc::new(layer));
                num_layers += 1;
            } else if let Some(deltafilename) = DeltaFileName::parse_str(&fname) {
                // Create a DeltaLayer struct for each delta file.
                // The end-LSN is exclusive, while disk_consistent_lsn is
                // inclusive. For example, if disk_consistent_lsn is 100, it is
                // OK for a delta layer to have end LSN 101, but if the end LSN
                // is 102, then it might not have been fully flushed to disk
                // before crash.
                if deltafilename.lsn_range.end > disk_consistent_lsn + 1 {
                    warn!(
                        "found future delta layer {} on timeline {} disk_consistent_lsn is {}",
                        deltafilename, self.timeline_id, disk_consistent_lsn
                    );

                    rename_to_backup(&direntry_path)?;
                    continue;
                }

                let file_size = direntry_path.metadata()?.len();

                let layer = DeltaLayer::new(
                    self.conf,
                    self.timeline_id,
                    self.tenant_id,
                    &deltafilename,
                    file_size,
                    LayerAccessStats::for_loading_layer(&guard, LayerResidenceStatus::Resident),
                );

                trace!("found layer {}", layer.path().display());
                total_physical_size += file_size;
                loaded_layers.push(Arc::new(layer));
                num_layers += 1;
            } else if fname == METADATA_FILE_NAME || fname.ends_with(".old") {
                // ignore these
            } else if remote_timeline_client::is_temp_download_file(&direntry_path) {
                info!(
                    "skipping temp download file, reconcile_with_remote will resume / clean up: {}",
                    fname
                );
            } else if is_ephemeral_file(&fname) {
                // Delete any old ephemeral files
                trace!("deleting old ephemeral file in timeline dir: {}", fname);
                fs::remove_file(&direntry_path)?;
            } else if is_temporary(&direntry_path) {
                info!("removing temp timeline file at {}", direntry_path.display());
                fs::remove_file(&direntry_path).with_context(|| {
                    format!(
                        "failed to remove temp download file at {}",
                        direntry_path.display()
                    )
                })?;
            } else {
                warn!("unrecognized filename in timeline dir: {}", fname);
            }
        }

        guard.initialize_local_layers(loaded_layers, Lsn(disk_consistent_lsn.0) + 1);

        info!(
            "loaded layer map with {} layers at {}, total physical size: {}",
            num_layers, disk_consistent_lsn, total_physical_size
        );
        self.metrics
            .resident_physical_size_gauge
            .set(total_physical_size);

        timer.stop_and_record();

        Ok(())
    }

    async fn create_remote_layers(
        &self,
        index_part: &IndexPart,
        local_layers: HashMap<LayerFileName, Arc<dyn PersistentLayer>>,
        up_to_date_disk_consistent_lsn: Lsn,
    ) -> anyhow::Result<HashMap<LayerFileName, Arc<dyn PersistentLayer>>> {
        // Are we missing some files that are present in remote storage?
        // Create RemoteLayer instances for them.
        let mut local_only_layers = local_layers;

        // We're holding a layer map lock for a while but this
        // method is only called during init so it's fine.
        let mut guard = self.layers.write().await;

        let mut corrupted_local_layers = Vec::new();
        let mut added_remote_layers = Vec::new();
        for remote_layer_name in &index_part.timeline_layers {
            let local_layer = local_only_layers.remove(remote_layer_name);

            let remote_layer_metadata = index_part
                .layer_metadata
                .get(remote_layer_name)
                .map(LayerFileMetadata::from)
                .with_context(|| {
                    format!(
                        "No remote layer metadata found for layer {}",
                        remote_layer_name.file_name()
                    )
                })?;

            // Is the local layer's size different from the size stored in the
            // remote index file?
            // If so, rename_to_backup those files & replace their local layer with
            // a RemoteLayer in the layer map so that we re-download them on-demand.
            if let Some(local_layer) = local_layer {
                let local_layer_path = local_layer
                    .local_path()
                    .expect("caller must ensure that local_layers only contains local layers");
                ensure!(
                    local_layer_path.exists(),
                    "every layer from local_layers must exist on disk: {}",
                    local_layer_path.display()
                );

                let remote_size = remote_layer_metadata.file_size();
                let metadata = local_layer_path.metadata().with_context(|| {
                    format!(
                        "get file size of local layer {}",
                        local_layer_path.display()
                    )
                })?;
                let local_size = metadata.len();
                if local_size != remote_size {
                    warn!("removing local file {local_layer_path:?} because it has unexpected length {local_size}; length in remote index is {remote_size}");
                    if let Err(err) = rename_to_backup(&local_layer_path) {
                        assert!(local_layer_path.exists(), "we would leave the local_layer without a file if this does not hold: {}", local_layer_path.display());
                        anyhow::bail!("could not rename file {local_layer_path:?}: {err:?}");
                    } else {
                        self.metrics.resident_physical_size_gauge.sub(local_size);
                        corrupted_local_layers.push(local_layer);
                        // fall-through to adding the remote layer
                    }
                } else {
                    debug!(
                        "layer is present locally and file size matches remote, using it: {}",
                        local_layer_path.display()
                    );
                    continue;
                }
            }

            info!(
                "remote layer does not exist locally, creating remote layer: {}",
                remote_layer_name.file_name()
            );

            match remote_layer_name {
                LayerFileName::Image(imgfilename) => {
                    if imgfilename.lsn > up_to_date_disk_consistent_lsn {
                        warn!(
                        "found future image layer {} on timeline {} remote_consistent_lsn is {}",
                        imgfilename, self.timeline_id, up_to_date_disk_consistent_lsn
                    );
                        continue;
                    }

                    let remote_layer = RemoteLayer::new_img(
                        self.tenant_id,
                        self.timeline_id,
                        imgfilename,
                        &remote_layer_metadata,
                        LayerAccessStats::for_loading_layer(&guard, LayerResidenceStatus::Evicted),
                    );
                    let remote_layer = Arc::new(remote_layer);
                    added_remote_layers.push(remote_layer);
                }
                LayerFileName::Delta(deltafilename) => {
                    // Create a RemoteLayer for the delta file.
                    // The end-LSN is exclusive, while disk_consistent_lsn is
                    // inclusive. For example, if disk_consistent_lsn is 100, it is
                    // OK for a delta layer to have end LSN 101, but if the end LSN
                    // is 102, then it might not have been fully flushed to disk
                    // before crash.
                    if deltafilename.lsn_range.end > up_to_date_disk_consistent_lsn + 1 {
                        warn!(
                            "found future delta layer {} on timeline {} remote_consistent_lsn is {}",
                            deltafilename, self.timeline_id, up_to_date_disk_consistent_lsn
                        );
                        continue;
                    }
                    let remote_layer = RemoteLayer::new_delta(
                        self.tenant_id,
                        self.timeline_id,
                        deltafilename,
                        &remote_layer_metadata,
                        LayerAccessStats::for_loading_layer(&guard, LayerResidenceStatus::Evicted),
                    );
                    let remote_layer = Arc::new(remote_layer);
                    added_remote_layers.push(remote_layer);
                }
            }
        }
        guard.initialize_remote_layers(corrupted_local_layers, added_remote_layers);
        Ok(local_only_layers)
    }

    /// This function will synchronize local state with what we have in remote storage.
    ///
    /// Steps taken:
    /// 1. Initialize upload queue based on `index_part`.
    /// 2. Create `RemoteLayer` instances for layers that exist only on the remote.
    ///    The list of layers on the remote comes from `index_part`.
    ///    The list of local layers is given by the layer map's `iter_historic_layers()`.
    ///    So, the layer map must have been loaded already.
    /// 3. Schedule upload of local-only layer files (which will then also update the remote
    ///    IndexPart to include the new layer files).
    ///
    /// Refer to the `storage_sync` module comment for more context.
    ///
    /// # TODO
    /// May be a bit cleaner to do things based on populated remote client,
    /// and then do things based on its upload_queue.latest_files.
    #[instrument(skip(self, index_part, up_to_date_metadata))]
    pub async fn reconcile_with_remote(
        &self,
        up_to_date_metadata: &TimelineMetadata,
        index_part: Option<&IndexPart>,
    ) -> anyhow::Result<()> {
        info!("starting");
        let remote_client = self
            .remote_client
            .as_ref()
            .ok_or_else(|| anyhow!("cannot download without remote storage"))?;

        let disk_consistent_lsn = up_to_date_metadata.disk_consistent_lsn();

        let local_layers = {
            let guard = self.layers.read().await;
            let layers = guard.layer_map();
            layers
                .iter_historic_layers()
                .map(|l| (l.filename(), guard.get_from_desc(&l)))
                .collect::<HashMap<_, _>>()
        };

        // If no writes happen, new branches do not have any layers, only the metadata file.
        let has_local_layers = !local_layers.is_empty();
        let local_only_layers = match index_part {
            Some(index_part) => {
                info!(
                    "initializing upload queue from remote index with {} layer files",
                    index_part.timeline_layers.len()
                );
                remote_client.init_upload_queue(index_part)?;
                self.create_remote_layers(index_part, local_layers, disk_consistent_lsn)
                    .await?
            }
            None => {
                info!("initializing upload queue as empty");
                remote_client.init_upload_queue_for_empty_remote(up_to_date_metadata)?;
                local_layers
            }
        };

        if has_local_layers {
            // Are there local files that don't exist remotely? Schedule uploads for them.
            // Local timeline metadata will get uploaded to remove along witht he layers.
            for (layer_name, layer) in &local_only_layers {
                // XXX solve this in the type system
                let layer_path = layer
                    .local_path()
                    .expect("local_only_layers only contains local layers");
                let layer_size = layer_path
                    .metadata()
                    .with_context(|| format!("failed to get file {layer_path:?} metadata"))?
                    .len();
                info!("scheduling {layer_path:?} for upload");
                remote_client
                    .schedule_layer_file_upload(layer_name, &LayerFileMetadata::new(layer_size))?;
            }
            remote_client.schedule_index_upload_for_file_changes()?;
        } else if index_part.is_none() {
            // No data on the remote storage, no local layers, local metadata file.
            //
            // TODO https://github.com/neondatabase/neon/issues/3865
            // Currently, console does not wait for the timeline data upload to the remote storage
            // and considers the timeline created, expecting other pageserver nodes to work with it.
            // Branch metadata upload could get interrupted (e.g pageserver got killed),
            // hence any locally existing branch metadata with no remote counterpart should be uploaded,
            // otherwise any other pageserver won't see the branch on `attach`.
            //
            // After the issue gets implemented, pageserver should rather remove the branch,
            // since absence on S3 means we did not acknowledge the branch creation and console will have to retry,
            // no need to keep the old files.
            remote_client.schedule_index_upload_for_metadata_update(up_to_date_metadata)?;
        } else {
            // Local timeline has a metadata file, remote one too, both have no layers to sync.
        }

        info!("Done");

        Ok(())
    }

    fn try_spawn_size_init_task(self: &Arc<Self>, lsn: Lsn, ctx: &RequestContext) {
        let permit = match Arc::clone(&self.current_logical_size.initial_size_computation)
            .try_acquire_owned()
        {
            Ok(permit) => permit,
            Err(TryAcquireError::NoPermits) => {
                // computation already ongoing or finished with success
                return;
            }
            Err(TryAcquireError::Closed) => unreachable!("we never call close"),
        };
        debug_assert!(self
            .current_logical_size
            .initial_logical_size
            .get()
            .is_none());

        info!(
            "spawning logical size computation from context of task kind {:?}",
            ctx.task_kind()
        );
        // We need to start the computation task.
        // It gets a separate context since it will outlive the request that called this function.
        let self_clone = Arc::clone(self);
        let background_ctx = ctx.detached_child(
            TaskKind::InitialLogicalSizeCalculation,
            DownloadBehavior::Download,
        );
        task_mgr::spawn(
            task_mgr::BACKGROUND_RUNTIME.handle(),
            task_mgr::TaskKind::InitialLogicalSizeCalculation,
            Some(self.tenant_id),
            Some(self.timeline_id),
            "initial size calculation",
            false,
            // NB: don't log errors here, task_mgr will do that.
            async move {

                let cancel = task_mgr::shutdown_token();

                // in case we were created during pageserver initialization, wait for
                // initialization to complete before proceeding. startup time init runs on the same
                // runtime.
                tokio::select! {
                    _ = cancel.cancelled() => { return Ok(()); },
                    _ = completion::Barrier::maybe_wait(self_clone.initial_logical_size_can_start.clone()) => {}
                };

                // hold off background tasks from starting until all timelines get to try at least
                // once initial logical size calculation; though retry will rarely be useful.
                // holding off is done because heavier tasks execute blockingly on the same
                // runtime.
                //
                // dropping this at every outcome is probably better than trying to cling on to it,
                // delay will be terminated by a timeout regardless.
                let _completion = { self_clone.initial_logical_size_attempt.lock().expect("unexpected initial_logical_size_attempt poisoned").take() };

                // no extra cancellation here, because nothing really waits for this to complete compared
                // to spawn_ondemand_logical_size_calculation.
                let cancel = CancellationToken::new();

                let calculated_size = match self_clone
                    .logical_size_calculation_task(lsn, LogicalSizeCalculationCause::Initial, &background_ctx, cancel)
                    .await
                {
                    Ok(s) => s,
                    Err(CalculateLogicalSizeError::Cancelled) => {
                        // Don't make noise, this is a common task.
                        // In the unlikely case that there is another call to this function, we'll retry
                        // because initial_logical_size is still None.
                        info!("initial size calculation cancelled, likely timeline delete / tenant detach");
                        return Ok(());
                    }
                    Err(CalculateLogicalSizeError::Other(err)) => {
                        if let Some(e @ PageReconstructError::AncestorStopping(_)) =
                            err.root_cause().downcast_ref()
                        {
                            // This can happen if the timeline parent timeline switches to
                            // Stopping state while we're still calculating the initial
                            // timeline size for the child, for example if the tenant is
                            // being detached or the pageserver is shut down. Like with
                            // CalculateLogicalSizeError::Cancelled, don't make noise.
                            info!("initial size calculation failed because the timeline or its ancestor is Stopping, likely because the tenant is being detached: {e:#}");
                            return Ok(());
                        }
                        return Err(err.context("Failed to calculate logical size"));
                    }
                };

                // we cannot query current_logical_size.current_size() to know the current
                // *negative* value, only truncated to u64.
                let added = self_clone
                    .current_logical_size
                    .size_added_after_initial
                    .load(AtomicOrdering::Relaxed);

                let sum = calculated_size.saturating_add_signed(added);

                // set the gauge value before it can be set in `update_current_logical_size`.
                self_clone.metrics.current_logical_size_gauge.set(sum);

                match self_clone
                    .current_logical_size
                    .initial_logical_size
                    .set(calculated_size)
                {
                    Ok(()) => (),
                    Err(_what_we_just_attempted_to_set) => {
                        let existing_size = self_clone
                            .current_logical_size
                            .initial_logical_size
                            .get()
                            .expect("once_cell set was lost, then get failed, impossible.");
                        // This shouldn't happen because the semaphore is initialized with 1.
                        // But if it happens, just complain & report success so there are no further retries.
                        error!("Tried to update initial timeline size value to {calculated_size}, but the size was already set to {existing_size}, not changing")
                    }
                }
                // now that `initial_logical_size.is_some()`, reduce permit count to 0
                // so that we prevent future callers from spawning this task
                permit.forget();
                Ok(())
            }.in_current_span(),
        );
    }

    pub fn spawn_ondemand_logical_size_calculation(
        self: &Arc<Self>,
        lsn: Lsn,
        cause: LogicalSizeCalculationCause,
        ctx: RequestContext,
        cancel: CancellationToken,
    ) -> oneshot::Receiver<Result<u64, CalculateLogicalSizeError>> {
        let (sender, receiver) = oneshot::channel();
        let self_clone = Arc::clone(self);
        // XXX if our caller loses interest, i.e., ctx is cancelled,
        // we should stop the size calculation work and return an error.
        // That would require restructuring this function's API to
        // return the result directly, instead of a Receiver for the result.
        let ctx = ctx.detached_child(
            TaskKind::OndemandLogicalSizeCalculation,
            DownloadBehavior::Download,
        );
        task_mgr::spawn(
            task_mgr::BACKGROUND_RUNTIME.handle(),
            task_mgr::TaskKind::OndemandLogicalSizeCalculation,
            Some(self.tenant_id),
            Some(self.timeline_id),
            "ondemand logical size calculation",
            false,
            async move {
                let res = self_clone
                    .logical_size_calculation_task(lsn, cause, &ctx, cancel)
                    .await;
                let _ = sender.send(res).ok();
                Ok(()) // Receiver is responsible for handling errors
            }
            .in_current_span(),
        );
        receiver
    }

    #[instrument(skip_all)]
    async fn logical_size_calculation_task(
        self: &Arc<Self>,
        lsn: Lsn,
        cause: LogicalSizeCalculationCause,
        ctx: &RequestContext,
        cancel: CancellationToken,
    ) -> Result<u64, CalculateLogicalSizeError> {
        span::debug_assert_current_span_has_tenant_and_timeline_id();

        let mut timeline_state_updates = self.subscribe_for_state_updates();
        let self_calculation = Arc::clone(self);

        let mut calculation = pin!(async {
            let cancel = cancel.child_token();
            let ctx = ctx.attached_child();
            self_calculation
                .calculate_logical_size(lsn, cause, cancel, &ctx)
                .await
        });
        let timeline_state_cancellation = async {
            loop {
                match timeline_state_updates.changed().await {
                    Ok(()) => {
                        let new_state = timeline_state_updates.borrow().clone();
                        match new_state {
                            // we're running this job for active timelines only
                            TimelineState::Active => continue,
                            TimelineState::Broken { .. }
                            | TimelineState::Stopping
                            | TimelineState::Loading => {
                                break format!("aborted because timeline became inactive (new state: {new_state:?})")
                            }
                        }
                    }
                    Err(_sender_dropped_error) => {
                        // can't happen, the sender is not dropped as long as the Timeline exists
                        break "aborted because state watch was dropped".to_string();
                    }
                }
            }
        };

        let taskmgr_shutdown_cancellation = async {
            task_mgr::shutdown_watcher().await;
            "aborted because task_mgr shutdown requested".to_string()
        };

        loop {
            tokio::select! {
                res = &mut calculation => { return res }
                reason = timeline_state_cancellation => {
                    debug!(reason = reason, "cancelling calculation");
                    cancel.cancel();
                    return calculation.await;
                }
                reason = taskmgr_shutdown_cancellation => {
                    debug!(reason = reason, "cancelling calculation");
                    cancel.cancel();
                    return calculation.await;
                }
            }
        }
    }

    /// Calculate the logical size of the database at the latest LSN.
    ///
    /// NOTE: counted incrementally, includes ancestors. This can be a slow operation,
    /// especially if we need to download remote layers.
    pub async fn calculate_logical_size(
        &self,
        up_to_lsn: Lsn,
        cause: LogicalSizeCalculationCause,
        cancel: CancellationToken,
        ctx: &RequestContext,
    ) -> Result<u64, CalculateLogicalSizeError> {
        info!(
            "Calculating logical size for timeline {} at {}",
            self.timeline_id, up_to_lsn
        );
        // These failpoints are used by python tests to ensure that we don't delete
        // the timeline while the logical size computation is ongoing.
        // The first failpoint is used to make this function pause.
        // Then the python test initiates timeline delete operation in a thread.
        // It waits for a few seconds, then arms the second failpoint and disables
        // the first failpoint. The second failpoint prints an error if the timeline
        // delete code has deleted the on-disk state while we're still running here.
        // It shouldn't do that. If it does it anyway, the error will be caught
        // by the test suite, highlighting the problem.
        fail::fail_point!("timeline-calculate-logical-size-pause");
        fail::fail_point!("timeline-calculate-logical-size-check-dir-exists", |_| {
            if !self
                .conf
                .metadata_path(&self.tenant_id, &self.timeline_id)
                .exists()
            {
                error!("timeline-calculate-logical-size-pre metadata file does not exist")
            }
            // need to return something
            Ok(0)
        });
        // See if we've already done the work for initial size calculation.
        // This is a short-cut for timelines that are mostly unused.
        if let Some(size) = self.current_logical_size.initialized_size(up_to_lsn) {
            return Ok(size);
        }
        let storage_time_metrics = match cause {
            LogicalSizeCalculationCause::Initial
            | LogicalSizeCalculationCause::ConsumptionMetricsSyntheticSize
            | LogicalSizeCalculationCause::TenantSizeHandler => &self.metrics.logical_size_histo,
            LogicalSizeCalculationCause::EvictionTaskImitation => {
                &self.metrics.imitate_logical_size_histo
            }
        };
        let timer = storage_time_metrics.start_timer();
        let logical_size = self
            .get_current_logical_size_non_incremental(up_to_lsn, cancel, ctx)
            .await?;
        debug!("calculated logical size: {logical_size}");
        timer.stop_and_record();
        Ok(logical_size)
    }

    /// Update current logical size, adding `delta' to the old value.
    fn update_current_logical_size(&self, delta: i64) {
        let logical_size = &self.current_logical_size;
        logical_size.increment_size(delta);

        // Also set the value in the prometheus gauge. Note that
        // there is a race condition here: if this is is called by two
        // threads concurrently, the prometheus gauge might be set to
        // one value while current_logical_size is set to the
        // other.
        match logical_size.current_size() {
            Ok(CurrentLogicalSize::Exact(new_current_size)) => self
                .metrics
                .current_logical_size_gauge
                .set(new_current_size),
            Ok(CurrentLogicalSize::Approximate(_)) => {
                // don't update the gauge yet, this allows us not to update the gauge back and
                // forth between the initial size calculation task.
            }
            // this is overflow
            Err(e) => error!("Failed to compute current logical size for metrics update: {e:?}"),
        }
    }

    async fn find_layer(&self, layer_file_name: &str) -> Option<Arc<dyn PersistentLayer>> {
        let guard = self.layers.read().await;
        for historic_layer in guard.layer_map().iter_historic_layers() {
            let historic_layer_name = historic_layer.filename().file_name();
            if layer_file_name == historic_layer_name {
                return Some(guard.get_from_desc(&historic_layer));
            }
        }

        None
    }
}

type TraversalId = String;

trait TraversalLayerExt {
    fn traversal_id(&self) -> TraversalId;
}

impl TraversalLayerExt for Arc<dyn PersistentLayer> {
    fn traversal_id(&self) -> TraversalId {
        match self.local_path() {
            Some(local_path) => {
                debug_assert!(local_path.to_str().unwrap().contains(&format!("{}", self.get_timeline_id())),
                    "need timeline ID to uniquely identify the layer when traversal crosses ancestor boundary",
                );
                format!("{}", local_path.display())
            }
            None => {
                format!("remote {}/{self}", self.get_timeline_id())
            }
        }
    }
}

impl TraversalLayerExt for Arc<InMemoryLayer> {
    fn traversal_id(&self) -> TraversalId {
        format!("timeline {} in-memory {self}", self.get_timeline_id())
    }
}

impl Timeline {
    ///
    /// Get a handle to a Layer for reading.
    ///
    /// The returned Layer might be from an ancestor timeline, if the
    /// segment hasn't been updated on this timeline yet.
    ///
    /// This function takes the current timeline's locked LayerMap as an argument,
    /// so callers can avoid potential race conditions.
    async fn get_reconstruct_data(
        &self,
        key: Key,
        request_lsn: Lsn,
        reconstruct_state: &mut ValueReconstructState,
        ctx: &RequestContext,
    ) -> Result<(), PageReconstructError> {
        // Start from the current timeline.
        let mut timeline_owned;
        let mut timeline = self;

        let mut read_count =
            scopeguard::guard(0, |cnt| self.metrics.read_num_fs_layers.observe(cnt as f64));

        // For debugging purposes, collect the path of layers that we traversed
        // through. It's included in the error message if we fail to find the key.
        let mut traversal_path = Vec::<TraversalPathItem>::new();

        let cached_lsn = if let Some((cached_lsn, _)) = &reconstruct_state.img {
            *cached_lsn
        } else {
            Lsn(0)
        };

        // 'prev_lsn' tracks the last LSN that we were at in our search. It's used
        // to check that each iteration make some progress, to break infinite
        // looping if something goes wrong.
        let mut prev_lsn = Lsn(u64::MAX);

        let mut result = ValueReconstructResult::Continue;
        let mut cont_lsn = Lsn(request_lsn.0 + 1);

        'outer: loop {
            // The function should have updated 'state'
            //info!("CALLED for {} at {}: {:?} with {} records, cached {}", key, cont_lsn, result, reconstruct_state.records.len(), cached_lsn);
            match result {
                ValueReconstructResult::Complete => return Ok(()),
                ValueReconstructResult::Continue => {
                    // If we reached an earlier cached page image, we're done.
                    if cont_lsn == cached_lsn + 1 {
                        MATERIALIZED_PAGE_CACHE_HIT.inc_by(1);
                        return Ok(());
                    }
                    if prev_lsn <= cont_lsn {
                        // Didn't make any progress in last iteration. Error out to avoid
                        // getting stuck in the loop.
                        return Err(layer_traversal_error(format!(
                            "could not find layer with more data for key {} at LSN {}, request LSN {}, ancestor {}",
                            key,
                            Lsn(cont_lsn.0 - 1),
                            request_lsn,
                            timeline.ancestor_lsn
                        ), traversal_path));
                    }
                    prev_lsn = cont_lsn;
                }
                ValueReconstructResult::Missing => {
                    return Err(layer_traversal_error(
                        if cfg!(test) {
                            format!(
                                "could not find data for key {} at LSN {}, for request at LSN {}\n{}",
                                key, cont_lsn, request_lsn, std::backtrace::Backtrace::force_capture(),
                            )
                        } else {
                            format!(
                                "could not find data for key {} at LSN {}, for request at LSN {}",
                                key, cont_lsn, request_lsn
                            )
                        },
                        traversal_path,
                    ));
                }
            }

            // Recurse into ancestor if needed
            if Lsn(cont_lsn.0 - 1) <= timeline.ancestor_lsn {
                trace!(
                    "going into ancestor {}, cont_lsn is {}",
                    timeline.ancestor_lsn,
                    cont_lsn
                );
                let ancestor = match timeline.get_ancestor_timeline() {
                    Ok(timeline) => timeline,
                    Err(e) => return Err(PageReconstructError::from(e)),
                };

                // It's possible that the ancestor timeline isn't active yet, or
                // is active but hasn't yet caught up to the branch point. Wait
                // for it.
                //
                // This cannot happen while the pageserver is running normally,
                // because you cannot create a branch from a point that isn't
                // present in the pageserver yet. However, we don't wait for the
                // branch point to be uploaded to cloud storage before creating
                // a branch. I.e., the branch LSN need not be remote consistent
                // for the branching operation to succeed.
                //
                // Hence, if we try to load a tenant in such a state where
                // 1. the existence of the branch was persisted (in IndexPart and/or locally)
                // 2. but the ancestor state is behind branch_lsn because it was not yet persisted
                // then we will need to wait for the ancestor timeline to
                // re-stream WAL up to branch_lsn before we access it.
                //
                // How can a tenant get in such a state?
                // - ungraceful pageserver process exit
                // - detach+attach => this is a bug, https://github.com/neondatabase/neon/issues/4219
                //
                // NB: this could be avoided by requiring
                //   branch_lsn >= remote_consistent_lsn
                // during branch creation.
                match ancestor.wait_to_become_active(ctx).await {
                    Ok(()) => {}
                    Err(state) if state == TimelineState::Stopping => {
                        return Err(PageReconstructError::AncestorStopping(ancestor.timeline_id));
                    }
                    Err(state) => {
                        return Err(PageReconstructError::Other(anyhow::anyhow!(
                            "Timeline {} will not become active. Current state: {:?}",
                            ancestor.timeline_id,
                            &state,
                        )));
                    }
                }
                ancestor.wait_lsn(timeline.ancestor_lsn, ctx).await?;

                timeline_owned = ancestor;
                timeline = &*timeline_owned;
                prev_lsn = Lsn(u64::MAX);
                continue 'outer;
            }

            #[allow(clippy::never_loop)] // see comment at bottom of this loop
            'layer_map_search: loop {
                let remote_layer = {
                    let guard = timeline.layers.read().await;
                    let layers = guard.layer_map();

                    // Check the open and frozen in-memory layers first, in order from newest
                    // to oldest.
                    if let Some(open_layer) = &layers.open_layer {
                        let start_lsn = open_layer.get_lsn_range().start;
                        if cont_lsn > start_lsn {
                            //info!("CHECKING for {} at {} on open layer {}", key, cont_lsn, open_layer.filename().display());
                            // Get all the data needed to reconstruct the page version from this layer.
                            // But if we have an older cached page image, no need to go past that.
                            let lsn_floor = max(cached_lsn + 1, start_lsn);
                            result = match open_layer.get_value_reconstruct_data(
                                key,
                                lsn_floor..cont_lsn,
                                reconstruct_state,
                                ctx,
                            ) {
                                Ok(result) => result,
                                Err(e) => return Err(PageReconstructError::from(e)),
                            };
                            cont_lsn = lsn_floor;
                            // metrics: open_layer does not count as fs access, so we are not updating `read_count`
                            traversal_path.push((
                                result,
                                cont_lsn,
                                Box::new({
                                    let open_layer = Arc::clone(open_layer);
                                    move || open_layer.traversal_id()
                                }),
                            ));
                            continue 'outer;
                        }
                    }
                    for frozen_layer in layers.frozen_layers.iter().rev() {
                        let start_lsn = frozen_layer.get_lsn_range().start;
                        if cont_lsn > start_lsn {
                            //info!("CHECKING for {} at {} on frozen layer {}", key, cont_lsn, frozen_layer.filename().display());
                            let lsn_floor = max(cached_lsn + 1, start_lsn);
                            result = match frozen_layer.get_value_reconstruct_data(
                                key,
                                lsn_floor..cont_lsn,
                                reconstruct_state,
                                ctx,
                            ) {
                                Ok(result) => result,
                                Err(e) => return Err(PageReconstructError::from(e)),
                            };
                            cont_lsn = lsn_floor;
                            // metrics: open_layer does not count as fs access, so we are not updating `read_count`
                            traversal_path.push((
                                result,
                                cont_lsn,
                                Box::new({
                                    let frozen_layer = Arc::clone(frozen_layer);
                                    move || frozen_layer.traversal_id()
                                }),
                            ));
                            continue 'outer;
                        }
                    }

                    if let Some(SearchResult { lsn_floor, layer }) = layers.search(key, cont_lsn) {
                        let layer = guard.get_from_desc(&layer);
                        // If it's a remote layer, download it and retry.
                        if let Some(remote_layer) =
                            super::storage_layer::downcast_remote_layer(&layer)
                        {
                            // TODO: push a breadcrumb to 'traversal_path' to record the fact that
                            // we downloaded / would need to download this layer.
                            remote_layer // download happens outside the scope of `layers` guard object
                        } else {
                            // Get all the data needed to reconstruct the page version from this layer.
                            // But if we have an older cached page image, no need to go past that.
                            let lsn_floor = max(cached_lsn + 1, lsn_floor);
                            result = match layer.get_value_reconstruct_data(
                                key,
                                lsn_floor..cont_lsn,
                                reconstruct_state,
                                ctx,
                            ) {
                                Ok(result) => result,
                                Err(e) => return Err(PageReconstructError::from(e)),
                            };
                            cont_lsn = lsn_floor;
                            *read_count += 1;
                            traversal_path.push((
                                result,
                                cont_lsn,
                                Box::new({
                                    let layer = Arc::clone(&layer);
                                    move || layer.traversal_id()
                                }),
                            ));
                            continue 'outer;
                        }
                    } else if timeline.ancestor_timeline.is_some() {
                        // Nothing on this timeline. Traverse to parent
                        result = ValueReconstructResult::Continue;
                        cont_lsn = Lsn(timeline.ancestor_lsn.0 + 1);
                        continue 'outer;
                    } else {
                        // Nothing found
                        result = ValueReconstructResult::Missing;
                        continue 'outer;
                    }
                };
                // Download the remote_layer and replace it in the layer map.
                // For that, we need to release the mutex. Otherwise, we'd deadlock.
                //
                // The control flow is so weird here because `drop(layers)` inside
                // the if stmt above is not enough for current rustc: it requires
                // that the layers lock guard is not in scope across the download
                // await point.
                let remote_layer_as_persistent: Arc<dyn PersistentLayer> =
                    Arc::clone(&remote_layer) as Arc<dyn PersistentLayer>;
                let id = remote_layer_as_persistent.traversal_id();
                info!(
                    "need remote layer {} for task kind {:?}",
                    id,
                    ctx.task_kind()
                );

                // The next layer doesn't exist locally. Need to download it.
                // (The control flow is a bit complicated here because we must drop the 'layers'
                // lock before awaiting on the Future.)
                match (
                    ctx.download_behavior(),
                    self.conf.ondemand_download_behavior_treat_error_as_warn,
                ) {
                    (DownloadBehavior::Download, _) => {
                        info!(
                            "on-demand downloading remote layer {id} for task kind {:?}",
                            ctx.task_kind()
                        );
                        timeline.download_remote_layer(remote_layer).await?;
                        continue 'layer_map_search;
                    }
                    (DownloadBehavior::Warn, _) | (DownloadBehavior::Error, true) => {
                        warn!(
                            "unexpectedly on-demand downloading remote layer {} for task kind {:?}",
                            id,
                            ctx.task_kind()
                        );
                        UNEXPECTED_ONDEMAND_DOWNLOADS.inc();
                        timeline.download_remote_layer(remote_layer).await?;
                        continue 'layer_map_search;
                    }
                    (DownloadBehavior::Error, false) => {
                        return Err(PageReconstructError::NeedsDownload(
                            TenantTimelineId::new(self.tenant_id, self.timeline_id),
                            remote_layer.filename(),
                        ))
                    }
                }
            }
        }
    }

    fn lookup_cached_page(&self, key: &Key, lsn: Lsn) -> Option<(Lsn, Bytes)> {
        let cache = page_cache::get();

        // FIXME: It's pointless to check the cache for things that are not 8kB pages.
        // We should look at the key to determine if it's a cacheable object
        let (lsn, read_guard) =
            cache.lookup_materialized_page(self.tenant_id, self.timeline_id, key, lsn)?;
        let img = Bytes::from(read_guard.to_vec());
        Some((lsn, img))
    }

    fn get_ancestor_timeline(&self) -> anyhow::Result<Arc<Timeline>> {
        let ancestor = self.ancestor_timeline.as_ref().with_context(|| {
            format!(
                "Ancestor is missing. Timeline id: {} Ancestor id {:?}",
                self.timeline_id,
                self.get_ancestor_timeline_id(),
            )
        })?;
        Ok(Arc::clone(ancestor))
    }

    ///
    /// Get a handle to the latest layer for appending.
    ///
    async fn get_layer_for_write(&self, lsn: Lsn) -> anyhow::Result<Arc<InMemoryLayer>> {
        let mut guard = self.layers.write().await;
        let layer = guard.get_layer_for_write(
            lsn,
            self.get_last_record_lsn(),
            self.conf,
            self.timeline_id,
            self.tenant_id,
        )?;
        Ok(layer)
    }

    async fn put_value(&self, key: Key, lsn: Lsn, val: &Value) -> anyhow::Result<()> {
        //info!("PUT: key {} at {}", key, lsn);
        let layer = self.get_layer_for_write(lsn).await?;
        layer.put_value(key, lsn, val)?;
        Ok(())
    }

    async fn put_tombstone(&self, key_range: Range<Key>, lsn: Lsn) -> anyhow::Result<()> {
        let layer = self.get_layer_for_write(lsn).await?;
        layer.put_tombstone(key_range, lsn).await?;
        Ok(())
    }

    fn finish_write(&self, new_lsn: Lsn) {
        assert!(new_lsn.is_aligned());

        self.metrics.last_record_gauge.set(new_lsn.0 as i64);
        self.last_record_lsn.advance(new_lsn);
    }

    async fn freeze_inmem_layer(&self, write_lock_held: bool) {
        // Freeze the current open in-memory layer. It will be written to disk on next
        // iteration.
        let _write_guard = if write_lock_held {
            None
        } else {
            Some(self.write_lock.lock().await)
        };
        let mut guard = self.layers.write().await;
        guard.try_freeze_in_memory_layer(self.get_last_record_lsn(), &self.last_freeze_at);
    }

    /// Layer flusher task's main loop.
    async fn flush_loop(
        self: &Arc<Self>,
        mut layer_flush_start_rx: tokio::sync::watch::Receiver<u64>,
        ctx: &RequestContext,
    ) {
        info!("started flush loop");
        loop {
            tokio::select! {
                _ = task_mgr::shutdown_watcher() => {
                    info!("shutting down layer flush task");
                    break;
                },
                _ = layer_flush_start_rx.changed() => {}
            }

            trace!("waking up");
            let timer = self.metrics.flush_time_histo.start_timer();
            let flush_counter = *layer_flush_start_rx.borrow();
            let result = loop {
                let layer_to_flush = {
                    let guard = self.layers.read().await;
                    guard.layer_map().frozen_layers.front().cloned()
                    // drop 'layers' lock to allow concurrent reads and writes
                };
                let Some(layer_to_flush) = layer_to_flush else { break Ok(()) };
                if let Err(err) = self.flush_frozen_layer(layer_to_flush, ctx).await {
                    error!("could not flush frozen layer: {err:?}");
                    break Err(err);
                }
            };
            // Notify any listeners that we're done
            let _ = self
                .layer_flush_done_tx
                .send_replace((flush_counter, result));

            timer.stop_and_record();
        }
    }

    async fn flush_frozen_layers_and_wait(&self) -> anyhow::Result<()> {
        let mut rx = self.layer_flush_done_tx.subscribe();

        // Increment the flush cycle counter and wake up the flush task.
        // Remember the new value, so that when we listen for the flush
        // to finish, we know when the flush that we initiated has
        // finished, instead of some other flush that was started earlier.
        let mut my_flush_request = 0;

        let flush_loop_state = { *self.flush_loop_state.lock().unwrap() };
        if !matches!(flush_loop_state, FlushLoopState::Running { .. }) {
            anyhow::bail!("cannot flush frozen layers when flush_loop is not running, state is {flush_loop_state:?}")
        }

        self.layer_flush_start_tx.send_modify(|counter| {
            my_flush_request = *counter + 1;
            *counter = my_flush_request;
        });

        loop {
            {
                let (last_result_counter, last_result) = &*rx.borrow();
                if *last_result_counter >= my_flush_request {
                    if let Err(_err) = last_result {
                        // We already logged the original error in
                        // flush_loop. We cannot propagate it to the caller
                        // here, because it might not be Cloneable
                        anyhow::bail!(
                            "Could not flush frozen layer. Request id: {}",
                            my_flush_request
                        );
                    } else {
                        return Ok(());
                    }
                }
            }
            trace!("waiting for flush to complete");
            rx.changed().await?;
            trace!("done")
        }
    }

    fn flush_frozen_layers(&self) {
        self.layer_flush_start_tx.send_modify(|val| *val += 1);
    }

    /// Flush one frozen in-memory layer to disk, as a new delta layer.
    #[instrument(skip_all, fields(tenant_id=%self.tenant_id, timeline_id=%self.timeline_id, layer=%frozen_layer))]
    async fn flush_frozen_layer(
        self: &Arc<Self>,
        frozen_layer: Arc<InMemoryLayer>,
        ctx: &RequestContext,
    ) -> anyhow::Result<()> {
        // As a special case, when we have just imported an image into the repository,
        // instead of writing out a L0 delta layer, we directly write out image layer
        // files instead. This is possible as long as *all* the data imported into the
        // repository have the same LSN.
        let lsn_range = frozen_layer.get_lsn_range();
        let layer_paths_to_upload =
            if lsn_range.start == self.initdb_lsn && lsn_range.end == Lsn(self.initdb_lsn.0 + 1) {
                #[cfg(test)]
                match &mut *self.flush_loop_state.lock().unwrap() {
                    FlushLoopState::NotStarted | FlushLoopState::Exited => {
                        panic!("flush loop not running")
                    }
                    FlushLoopState::Running {
                        initdb_optimization_count,
                        ..
                    } => {
                        *initdb_optimization_count += 1;
                    }
                }
                // Note: The 'ctx' in use here has DownloadBehavior::Error. We should not
                // require downloading anything during initial import.
                let (partitioning, _lsn) = self
                    .repartition(self.initdb_lsn, self.get_compaction_target_size(), ctx)
                    .await?;
                self.create_image_layers(&partitioning, self.initdb_lsn, true, ctx)
                    .await?
            } else {
                #[cfg(test)]
                match &mut *self.flush_loop_state.lock().unwrap() {
                    FlushLoopState::NotStarted | FlushLoopState::Exited => {
                        panic!("flush loop not running")
                    }
                    FlushLoopState::Running {
                        expect_initdb_optimization,
                        ..
                    } => {
                        assert!(!*expect_initdb_optimization, "expected initdb optimization");
                    }
                }
                // normal case, write out a L0 delta layer file.
                let (delta_path, metadata) = self.create_delta_layer(&frozen_layer).await?;
                HashMap::from([(delta_path, metadata)])
            };

        pausable_failpoint!("flush-frozen-before-sync");

        // The new on-disk layers are now in the layer map. We can remove the
        // in-memory layer from the map now. The flushed layer is stored in
        // the mapping in `create_delta_layer`.
        {
            let mut guard = self.layers.write().await;
            let l = guard.layer_map_mut().frozen_layers.pop_front();

            // Only one thread may call this function at a time (for this
            // timeline). If two threads tried to flush the same frozen
            // layer to disk at the same time, that would not work.
            assert!(compare_arced_layers(&l.unwrap(), &frozen_layer));

            // release lock on 'layers'
        }

        fail_point!("checkpoint-after-sync");

        // Update the metadata file, with new 'disk_consistent_lsn'
        //
        // TODO: This perhaps should be done in 'flush_frozen_layers', after flushing
        // *all* the layers, to avoid fsyncing the file multiple times.
        let disk_consistent_lsn = Lsn(lsn_range.end.0 - 1);
        let old_disk_consistent_lsn = self.disk_consistent_lsn.load();

        // If we were able to advance 'disk_consistent_lsn', save it the metadata file.
        // After crash, we will restart WAL streaming and processing from that point.
        if disk_consistent_lsn != old_disk_consistent_lsn {
            assert!(disk_consistent_lsn > old_disk_consistent_lsn);
            self.update_metadata_file(disk_consistent_lsn, layer_paths_to_upload)
                .context("update_metadata_file")?;
            // Also update the in-memory copy
            self.disk_consistent_lsn.store(disk_consistent_lsn);
        }
        Ok(())
    }

    /// Update metadata file
    fn update_metadata_file(
        &self,
        disk_consistent_lsn: Lsn,
        layer_paths_to_upload: HashMap<LayerFileName, LayerFileMetadata>,
    ) -> anyhow::Result<()> {
        // We can only save a valid 'prev_record_lsn' value on disk if we
        // flushed *all* in-memory changes to disk. We only track
        // 'prev_record_lsn' in memory for the latest processed record, so we
        // don't remember what the correct value that corresponds to some old
        // LSN is. But if we flush everything, then the value corresponding
        // current 'last_record_lsn' is correct and we can store it on disk.
        let RecordLsn {
            last: last_record_lsn,
            prev: prev_record_lsn,
        } = self.last_record_lsn.load();
        let ondisk_prev_record_lsn = if disk_consistent_lsn == last_record_lsn {
            Some(prev_record_lsn)
        } else {
            None
        };

        let ancestor_timeline_id = self
            .ancestor_timeline
            .as_ref()
            .map(|ancestor| ancestor.timeline_id);

        let metadata = TimelineMetadata::new(
            disk_consistent_lsn,
            ondisk_prev_record_lsn,
            ancestor_timeline_id,
            self.ancestor_lsn,
            *self.latest_gc_cutoff_lsn.read(),
            self.initdb_lsn,
            self.pg_version,
        );

        fail_point!("checkpoint-before-saving-metadata", |x| bail!(
            "{}",
            x.unwrap()
        ));

        save_metadata(
            self.conf,
            &self.tenant_id,
            &self.timeline_id,
            &metadata,
            false,
        )
        .context("save_metadata")?;

        if let Some(remote_client) = &self.remote_client {
            for (path, layer_metadata) in layer_paths_to_upload {
                remote_client.schedule_layer_file_upload(&path, &layer_metadata)?;
            }
            remote_client.schedule_index_upload_for_metadata_update(&metadata)?;
        }

        Ok(())
    }

    // Write out the given frozen in-memory layer as a new L0 delta file
    async fn create_delta_layer(
        self: &Arc<Self>,
        frozen_layer: &Arc<InMemoryLayer>,
    ) -> anyhow::Result<(LayerFileName, LayerFileMetadata)> {
        let span = tracing::info_span!("blocking");
        let new_delta: DeltaLayer = tokio::task::spawn_blocking({
            let _g = span.entered();
            let self_clone = Arc::clone(self);
            let frozen_layer = Arc::clone(frozen_layer);
            move || {
                // Write it out
                let new_delta = frozen_layer.write_to_disk()?;
                let new_delta_path = new_delta.path();

                // Sync it to disk.
                //
                // We must also fsync the timeline dir to ensure the directory entries for
                // new layer files are durable.
                //
                // NB: timeline dir must be synced _after_ the file contents are durable.
                // So, two separate fsyncs are required, they mustn't be batched.
                //
                // TODO: If we're running inside 'flush_frozen_layers' and there are multiple
                // files to flush, the fsync overhead can be reduces as follows:
                // 1. write them all to temporary file names
                // 2. fsync them
                // 3. rename to the final name
                // 4. fsync the parent directory.
                // Note that (1),(2),(3) today happen inside write_to_disk().
                par_fsync::par_fsync(&[new_delta_path]).context("fsync of delta layer")?;
                par_fsync::par_fsync(&[self_clone
                    .conf
                    .timeline_path(&self_clone.tenant_id, &self_clone.timeline_id)])
                .context("fsync of timeline dir")?;

                anyhow::Ok(new_delta)
            }
        })
        .await
        .context("spawn_blocking")??;
        let new_delta_name = new_delta.filename();
        let sz = new_delta.desc.file_size;

        // Add it to the layer map
        let l = Arc::new(new_delta);
        let mut guard = self.layers.write().await;
        l.access_stats().record_residence_event(
            &guard,
            LayerResidenceStatus::Resident,
            LayerResidenceEventReason::LayerCreate,
        );
        guard.track_new_l0_delta_layer(l);

        // update metrics
        self.metrics.resident_physical_size_gauge.add(sz);
        self.metrics.num_persistent_files_created.inc_by(1);
        self.metrics.persistent_bytes_written.inc_by(sz);

        Ok((new_delta_name, LayerFileMetadata::new(sz)))
    }

    async fn repartition(
        &self,
        lsn: Lsn,
        partition_size: u64,
        ctx: &RequestContext,
    ) -> anyhow::Result<(KeyPartitioning, Lsn)> {
        {
            let partitioning_guard = self.partitioning.lock().unwrap();
            let distance = lsn.0 - partitioning_guard.1 .0;
            if partitioning_guard.1 != Lsn(0) && distance <= self.repartition_threshold {
                debug!(
                    distance,
                    threshold = self.repartition_threshold,
                    "no repartitioning needed"
                );
                return Ok((partitioning_guard.0.clone(), partitioning_guard.1));
            }
        }
        let keyspace = self.collect_keyspace(lsn, ctx).await?;
        let partitioning = keyspace.partition(partition_size);

        let mut partitioning_guard = self.partitioning.lock().unwrap();
        if lsn > partitioning_guard.1 {
            *partitioning_guard = (partitioning, lsn);
        } else {
            warn!("Concurrent repartitioning of keyspace. This unexpected, but probably harmless");
        }
        Ok((partitioning_guard.0.clone(), partitioning_guard.1))
    }

    // Is it time to create a new image layer for the given partition?
    async fn time_for_new_image_layer(
        &self,
        partition: &KeySpace,
        lsn: Lsn,
    ) -> anyhow::Result<bool> {
        let threshold = self.get_image_creation_threshold();

        let guard = self.layers.read().await;
        let layers = guard.layer_map();

        let mut max_deltas = 0;
        {
            let wanted_image_layers = self.wanted_image_layers.lock().unwrap();
            if let Some((cutoff_lsn, wanted)) = &*wanted_image_layers {
                let img_range =
                    partition.ranges.first().unwrap().start..partition.ranges.last().unwrap().end;
                if wanted.overlaps(&img_range) {
                    //
                    // gc_timeline only pays attention to image layers that are older than the GC cutoff,
                    // but create_image_layers creates image layers at last-record-lsn.
                    // So it's possible that gc_timeline wants a new image layer to be created for a key range,
                    // but the range is already covered by image layers at more recent LSNs. Before we
                    // create a new image layer, check if the range is already covered at more recent LSNs.
                    if !layers
                        .image_layer_exists(&img_range, &(Lsn::min(lsn, *cutoff_lsn)..lsn + 1))?
                    {
                        debug!(
                            "Force generation of layer {}-{} wanted by GC, cutoff={}, lsn={})",
                            img_range.start, img_range.end, cutoff_lsn, lsn
                        );
                        return Ok(true);
                    }
                }
            }
        }

        for part_range in &partition.ranges {
            let image_coverage = layers.image_coverage(part_range, lsn)?;
            for (img_range, last_img) in image_coverage {
                let img_lsn = if let Some(last_img) = last_img {
                    last_img.get_lsn_range().end
                } else {
                    Lsn(0)
                };
                // Let's consider an example:
                //
                // delta layer with LSN range 71-81
                // delta layer with LSN range 81-91
                // delta layer with LSN range 91-101
                // image layer at LSN 100
                //
                // If 'lsn' is still 100, i.e. no new WAL has been processed since the last image layer,
                // there's no need to create a new one. We check this case explicitly, to avoid passing
                // a bogus range to count_deltas below, with start > end. It's even possible that there
                // are some delta layers *later* than current 'lsn', if more WAL was processed and flushed
                // after we read last_record_lsn, which is passed here in the 'lsn' argument.
                if img_lsn < lsn {
                    let num_deltas =
                        layers.count_deltas(&img_range, &(img_lsn..lsn), Some(threshold))?;

                    max_deltas = max_deltas.max(num_deltas);
                    if num_deltas >= threshold {
                        debug!(
                            "key range {}-{}, has {} deltas on this timeline in LSN range {}..{}",
                            img_range.start, img_range.end, num_deltas, img_lsn, lsn
                        );
                        return Ok(true);
                    }
                }
            }
        }

        debug!(
            max_deltas,
            "none of the partitioned ranges had >= {threshold} deltas"
        );
        Ok(false)
    }

    async fn create_image_layers(
        &self,
        partitioning: &KeyPartitioning,
        lsn: Lsn,
        force: bool,
        ctx: &RequestContext,
    ) -> Result<HashMap<LayerFileName, LayerFileMetadata>, PageReconstructError> {
        let timer = self.metrics.create_images_time_histo.start_timer();
        let mut image_layers: Vec<ImageLayer> = Vec::new();

        // We need to avoid holes between generated image layers.
        // Otherwise LayerMap::image_layer_exists will return false if key range of some layer is covered by more than one
        // image layer with hole between them. In this case such layer can not be utilized by GC.
        //
        // How such hole between partitions can appear?
        // if we have relation with relid=1 and size 100 and relation with relid=2 with size 200 then result of
        // KeySpace::partition may contain partitions <100000000..100000099> and <200000000..200000199>.
        // If there is delta layer <100000000..300000000> then it never be garbage collected because
        // image layers  <100000000..100000099> and <200000000..200000199> are not completely covering it.
        let mut start = Key::MIN;

        for partition in partitioning.parts.iter() {
            let img_range = start..partition.ranges.last().unwrap().end;
            start = img_range.end;
            if force || self.time_for_new_image_layer(partition, lsn).await? {
                let mut image_layer_writer = ImageLayerWriter::new(
                    self.conf,
                    self.timeline_id,
                    self.tenant_id,
                    &img_range,
                    lsn,
                    false, // image layer always covers the full range
                )?;

                fail_point!("image-layer-writer-fail-before-finish", |_| {
                    Err(PageReconstructError::Other(anyhow::anyhow!(
                        "failpoint image-layer-writer-fail-before-finish"
                    )))
                });
                for range in &partition.ranges {
                    let mut key = range.start;
                    while key < range.end {
                        let img = match self.get(key, lsn, ctx).await {
                            Ok(img) => img,
                            Err(err) => {
                                // If we fail to reconstruct a VM or FSM page, we can zero the
                                // page without losing any actual user data. That seems better
                                // than failing repeatedly and getting stuck.
                                //
                                // We had a bug at one point, where we truncated the FSM and VM
                                // in the pageserver, but the Postgres didn't know about that
                                // and continued to generate incremental WAL records for pages
                                // that didn't exist in the pageserver. Trying to replay those
                                // WAL records failed to find the previous image of the page.
                                // This special case allows us to recover from that situation.
                                // See https://github.com/neondatabase/neon/issues/2601.
                                //
                                // Unfortunately we cannot do this for the main fork, or for
                                // any metadata keys, keys, as that would lead to actual data
                                // loss.
                                if is_rel_fsm_block_key(key) || is_rel_vm_block_key(key) {
                                    warn!("could not reconstruct FSM or VM key {key}, filling with zeros: {err:?}");
                                    ZERO_PAGE.clone()
                                } else {
                                    return Err(err);
                                }
                            }
                        };
                        image_layer_writer.put_image(key, &img)?;
                        key = key.next();
                    }
                }
                let image_layer = image_layer_writer.finish()?;
                image_layers.push(image_layer);
            }
        }
        // All layers that the GC wanted us to create have now been created.
        //
        // It's possible that another GC cycle happened while we were compacting, and added
        // something new to wanted_image_layers, and we now clear that before processing it.
        // That's OK, because the next GC iteration will put it back in.
        *self.wanted_image_layers.lock().unwrap() = None;

        // Sync the new layer to disk before adding it to the layer map, to make sure
        // we don't garbage collect something based on the new layer, before it has
        // reached the disk.
        //
        // We must also fsync the timeline dir to ensure the directory entries for
        // new layer files are durable
        //
        // Compaction creates multiple image layers. It would be better to create them all
        // and fsync them all in parallel.
        let all_paths = image_layers
            .iter()
            .map(|layer| layer.path())
            .collect::<Vec<_>>();

        par_fsync::par_fsync_async(&all_paths)
            .await
            .context("fsync of newly created layer files")?;

        par_fsync::par_fsync_async(&[self.conf.timeline_path(&self.tenant_id, &self.timeline_id)])
            .await
            .context("fsync of timeline dir")?;

        let mut layer_paths_to_upload = HashMap::with_capacity(image_layers.len());

        let mut guard = self.layers.write().await;
        let timeline_path = self.conf.timeline_path(&self.tenant_id, &self.timeline_id);

        for l in &image_layers {
            let path = l.filename();
            let metadata = timeline_path
                .join(path.file_name())
                .metadata()
                .with_context(|| format!("reading metadata of layer file {}", path.file_name()))?;

            layer_paths_to_upload.insert(path, LayerFileMetadata::new(metadata.len()));

            self.metrics
                .resident_physical_size_gauge
                .add(metadata.len());
            let l = Arc::new(l);
            l.access_stats().record_residence_event(
                &guard,
                LayerResidenceStatus::Resident,
                LayerResidenceEventReason::LayerCreate,
            );
        }
        guard.track_new_image_layers(image_layers);
        drop_wlock(guard);
        timer.stop_and_record();

        Ok(layer_paths_to_upload)
    }
}

#[derive(Default)]
struct CompactLevel0Phase1Result {
    new_layers: Vec<DeltaLayer>,
    deltas_to_compact: Vec<Arc<PersistentLayerDesc>>,
}

/// Top-level failure to compact.
#[derive(Debug)]
enum CompactionError {
    /// L0 compaction requires layers to be downloaded.
    ///
    /// This should not happen repeatedly, but will be retried once by top-level
    /// `Timeline::compact`.
    DownloadRequired(Vec<Arc<RemoteLayer>>),
    /// Compaction cannot be done right now; page reconstruction and so on.
    Other(anyhow::Error),
}

impl From<anyhow::Error> for CompactionError {
    fn from(value: anyhow::Error) -> Self {
        CompactionError::Other(value)
    }
}

#[serde_as]
#[derive(serde::Serialize)]
struct RecordedDuration(#[serde_as(as = "serde_with::DurationMicroSeconds")] Duration);

#[derive(Default)]
enum DurationRecorder {
    #[default]
    NotStarted,
    Recorded(RecordedDuration, tokio::time::Instant),
}

impl DurationRecorder {
    pub fn till_now(&self) -> DurationRecorder {
        match self {
            DurationRecorder::NotStarted => {
                panic!("must only call on recorded measurements")
            }
            DurationRecorder::Recorded(_, ended) => {
                let now = tokio::time::Instant::now();
                DurationRecorder::Recorded(RecordedDuration(now - *ended), now)
            }
        }
    }
    pub fn into_recorded(self) -> Option<RecordedDuration> {
        match self {
            DurationRecorder::NotStarted => None,
            DurationRecorder::Recorded(recorded, _) => Some(recorded),
        }
    }
}

#[derive(Default)]
struct CompactLevel0Phase1StatsBuilder {
    version: Option<u64>,
    tenant_id: Option<TenantId>,
    timeline_id: Option<TimelineId>,
    read_lock_acquisition_micros: DurationRecorder,
    read_lock_held_spawn_blocking_startup_micros: DurationRecorder,
    read_lock_held_prerequisites_micros: DurationRecorder,
    read_lock_held_compute_holes_micros: DurationRecorder,
    read_lock_drop_micros: DurationRecorder,
    prepare_iterators_micros: DurationRecorder,
    write_layer_files_micros: DurationRecorder,
    level0_deltas_count: Option<usize>,
    new_deltas_count: Option<usize>,
    new_deltas_size: Option<u64>,
}

#[serde_as]
#[derive(serde::Serialize)]
struct CompactLevel0Phase1Stats {
    version: u64,
    #[serde_as(as = "serde_with::DisplayFromStr")]
    tenant_id: TenantId,
    #[serde_as(as = "serde_with::DisplayFromStr")]
    timeline_id: TimelineId,
    read_lock_acquisition_micros: RecordedDuration,
    read_lock_held_spawn_blocking_startup_micros: RecordedDuration,
    read_lock_held_prerequisites_micros: RecordedDuration,
    read_lock_held_compute_holes_micros: RecordedDuration,
    read_lock_drop_micros: RecordedDuration,
    prepare_iterators_micros: RecordedDuration,
    write_layer_files_micros: RecordedDuration,
    level0_deltas_count: usize,
    new_deltas_count: usize,
    new_deltas_size: u64,
}

impl TryFrom<CompactLevel0Phase1StatsBuilder> for CompactLevel0Phase1Stats {
    type Error = anyhow::Error;

    fn try_from(value: CompactLevel0Phase1StatsBuilder) -> Result<Self, Self::Error> {
        Ok(Self {
            version: value.version.ok_or_else(|| anyhow!("version not set"))?,
            tenant_id: value
                .tenant_id
                .ok_or_else(|| anyhow!("tenant_id not set"))?,
            timeline_id: value
                .timeline_id
                .ok_or_else(|| anyhow!("timeline_id not set"))?,
            read_lock_acquisition_micros: value
                .read_lock_acquisition_micros
                .into_recorded()
                .ok_or_else(|| anyhow!("read_lock_acquisition_micros not set"))?,
            read_lock_held_spawn_blocking_startup_micros: value
                .read_lock_held_spawn_blocking_startup_micros
                .into_recorded()
                .ok_or_else(|| anyhow!("read_lock_held_spawn_blocking_startup_micros not set"))?,
            read_lock_held_prerequisites_micros: value
                .read_lock_held_prerequisites_micros
                .into_recorded()
                .ok_or_else(|| anyhow!("read_lock_held_prerequisites_micros not set"))?,
            read_lock_held_compute_holes_micros: value
                .read_lock_held_compute_holes_micros
                .into_recorded()
                .ok_or_else(|| anyhow!("read_lock_held_compute_holes_micros not set"))?,
            read_lock_drop_micros: value
                .read_lock_drop_micros
                .into_recorded()
                .ok_or_else(|| anyhow!("read_lock_drop_micros not set"))?,
            prepare_iterators_micros: value
                .prepare_iterators_micros
                .into_recorded()
                .ok_or_else(|| anyhow!("prepare_iterators_micros not set"))?,
            write_layer_files_micros: value
                .write_layer_files_micros
                .into_recorded()
                .ok_or_else(|| anyhow!("write_layer_files_micros not set"))?,
            level0_deltas_count: value
                .level0_deltas_count
                .ok_or_else(|| anyhow!("level0_deltas_count not set"))?,
            new_deltas_count: value
                .new_deltas_count
                .ok_or_else(|| anyhow!("new_deltas_count not set"))?,
            new_deltas_size: value
                .new_deltas_size
                .ok_or_else(|| anyhow!("new_deltas_size not set"))?,
        })
    }
}

impl Timeline {
    /// Level0 files first phase of compaction, explained in the [`compact_inner`] comment.
    ///
    /// This method takes the `_layer_removal_cs` guard to highlight it required downloads are
    /// returned as an error. If the `layer_removal_cs` boundary is changed not to be taken in the
    /// start of level0 files compaction, the on-demand download should be revisited as well.
    fn compact_level0_phase1(
        self: Arc<Self>,
        _layer_removal_cs: Arc<tokio::sync::OwnedMutexGuard<()>>,
        guard: tokio::sync::OwnedRwLockReadGuard<LayerManager>,
        mut stats: CompactLevel0Phase1StatsBuilder,
        target_file_size: u64,
        ctx: &RequestContext,
    ) -> Result<CompactLevel0Phase1Result, CompactionError> {
        stats.read_lock_held_spawn_blocking_startup_micros =
            stats.read_lock_acquisition_micros.till_now(); // set by caller
        let layers = guard.layer_map();
        let level0_deltas = layers.get_level0_deltas()?;
        let mut level0_deltas = level0_deltas
            .into_iter()
            .map(|x| guard.get_from_desc(&x))
            .collect_vec();
        stats.level0_deltas_count = Some(level0_deltas.len());
        // Only compact if enough layers have accumulated.
        let threshold = self.get_compaction_threshold();
        if level0_deltas.is_empty() || level0_deltas.len() < threshold {
            debug!(
                level0_deltas = level0_deltas.len(),
                threshold, "too few deltas to compact"
            );
            return Ok(CompactLevel0Phase1Result::default());
        }

        // Gather the files to compact in this iteration.
        //
        // Start with the oldest Level 0 delta file, and collect any other
        // level 0 files that form a contiguous sequence, such that the end
        // LSN of previous file matches the start LSN of the next file.
        //
        // Note that if the files don't form such a sequence, we might
        // "compact" just a single file. That's a bit pointless, but it allows
        // us to get rid of the level 0 file, and compact the other files on
        // the next iteration. This could probably made smarter, but such
        // "gaps" in the sequence of level 0 files should only happen in case
        // of a crash, partial download from cloud storage, or something like
        // that, so it's not a big deal in practice.
        level0_deltas.sort_by_key(|l| l.get_lsn_range().start);
        let mut level0_deltas_iter = level0_deltas.iter();

        let first_level0_delta = level0_deltas_iter.next().unwrap();
        let mut prev_lsn_end = first_level0_delta.get_lsn_range().end;
        let mut deltas_to_compact = vec![Arc::clone(first_level0_delta)];
        for l in level0_deltas_iter {
            let lsn_range = l.get_lsn_range();

            if lsn_range.start != prev_lsn_end {
                break;
            }
            deltas_to_compact.push(Arc::clone(l));
            prev_lsn_end = lsn_range.end;
        }
        let lsn_range = Range {
            start: deltas_to_compact.first().unwrap().get_lsn_range().start,
            end: deltas_to_compact.last().unwrap().get_lsn_range().end,
        };

        let remotes = deltas_to_compact
            .iter()
            .filter(|l| l.is_remote_layer())
            .inspect(|l| info!("compact requires download of {l}"))
            .map(|l| {
                l.clone()
                    .downcast_remote_layer()
                    .expect("just checked it is remote layer")
            })
            .collect::<Vec<_>>();

        if !remotes.is_empty() {
            // caller is holding the lock to layer_removal_cs, and we don't want to download while
            // holding that; in future download_remote_layer might take it as well. this is
            // regardless of earlier image creation downloading on-demand, while holding the lock.
            return Err(CompactionError::DownloadRequired(remotes));
        }

        info!(
            "Starting Level0 compaction in LSN range {}-{} for {} layers ({} deltas in total)",
            lsn_range.start,
            lsn_range.end,
            deltas_to_compact.len(),
            level0_deltas.len()
        );

        for l in deltas_to_compact.iter() {
            info!("compact includes {l}");
        }

        // We don't need the original list of layers anymore. Drop it so that
        // we don't accidentally use it later in the function.
        drop(level0_deltas);

        stats.read_lock_held_prerequisites_micros = stats
            .read_lock_held_spawn_blocking_startup_micros
            .till_now();

        // Determine N largest holes where N is number of compacted layers.
        let max_holes = deltas_to_compact.len();
        let last_record_lsn = self.get_last_record_lsn();
        let min_hole_range = (target_file_size / page_cache::PAGE_SZ as u64) as i128;
        let min_hole_coverage_size = 3; // TODO: something more flexible?

        // min-heap (reserve space for one more element added before eviction)
        let mut heap: BinaryHeap<Hole> = BinaryHeap::with_capacity(max_holes + 1);
        let mut prev: Option<Key> = None;
        for (next_key, _next_lsn, _size) in itertools::process_results(
            deltas_to_compact.iter().map(|l| l.key_iter(ctx)),
            |iter_iter| iter_iter.kmerge_by(|a, b| a.0 <= b.0),
        )? {
            if let Some(prev_key) = prev {
                // just first fast filter
                if next_key.to_i128() - prev_key.to_i128() >= min_hole_range {
                    let key_range = prev_key..next_key;
                    // Measuring hole by just subtraction of i128 representation of key range boundaries
                    // has not so much sense, because largest holes will corresponds field1/field2 changes.
                    // But we are mostly interested to eliminate holes which cause generation of excessive image layers.
                    // That is why it is better to measure size of hole as number of covering image layers.
                    let coverage_size = layers.image_coverage(&key_range, last_record_lsn)?.len();
                    if coverage_size >= min_hole_coverage_size {
                        heap.push(Hole {
                            key_range,
                            coverage_size,
                        });
                        if heap.len() > max_holes {
                            heap.pop(); // remove smallest hole
                        }
                    }
                }
            }
            prev = Some(next_key.next());
        }
        stats.read_lock_held_compute_holes_micros =
            stats.read_lock_held_prerequisites_micros.till_now();
        drop_rlock(guard);
        stats.read_lock_drop_micros = stats.read_lock_held_compute_holes_micros.till_now();
        let mut holes = heap.into_vec();
        holes.sort_unstable_by_key(|hole| hole.key_range.start);
        let mut next_hole = 0; // index of next hole in holes vector

        // This iterator walks through all key-value pairs from all the layers
        // we're compacting, in key, LSN order.
        let all_values_iter = itertools::process_results(
            deltas_to_compact.iter().map(|l| l.iter(ctx)),
            |iter_iter| {
                iter_iter.kmerge_by(|a, b| {
                    if let Ok((a_key, a_lsn, _)) = a {
                        if let Ok((b_key, b_lsn, _)) = b {
                            match a_key.cmp(b_key) {
                                Ordering::Less => true,
                                Ordering::Equal => a_lsn <= b_lsn,
                                Ordering::Greater => false,
                            }
                        } else {
                            false
                        }
                    } else {
                        true
                    }
                })
            },
        )?;

        // This iterator walks through all keys and is needed to calculate size used by each key
        let mut all_keys_iter = itertools::process_results(
            deltas_to_compact.iter().map(|l| l.key_iter(ctx)),
            |iter_iter| {
                iter_iter.kmerge_by(|a, b| {
                    let (a_key, a_lsn, _) = a;
                    let (b_key, b_lsn, _) = b;
                    match a_key.cmp(b_key) {
                        Ordering::Less => true,
                        Ordering::Equal => a_lsn <= b_lsn,
                        Ordering::Greater => false,
                    }
                })
            },
        )?;

        stats.prepare_iterators_micros = stats.read_lock_drop_micros.till_now();

        // Merge the contents of all the input delta layers into a new set
        // of delta layers, based on the current partitioning.
        //
        // We split the new delta layers on the key dimension. We iterate through the key space, and for each key, check if including the next key to the current output layer we're building would cause the layer to become too large. If so, dump the current output layer and start new one.
        // It's possible that there is a single key with so many page versions that storing all of them in a single layer file
        // would be too large. In that case, we also split on the LSN dimension.
        //
        // LSN
        //  ^
        //  |
        //  | +-----------+            +--+--+--+--+
        //  | |           |            |  |  |  |  |
        //  | +-----------+            |  |  |  |  |
        //  | |           |            |  |  |  |  |
        //  | +-----------+     ==>    |  |  |  |  |
        //  | |           |            |  |  |  |  |
        //  | +-----------+            |  |  |  |  |
        //  | |           |            |  |  |  |  |
        //  | +-----------+            +--+--+--+--+
        //  |
        //  +--------------> key
        //
        //
        // If one key (X) has a lot of page versions:
        //
        // LSN
        //  ^
        //  |                                 (X)
        //  | +-----------+            +--+--+--+--+
        //  | |           |            |  |  |  |  |
        //  | +-----------+            |  |  +--+  |
        //  | |           |            |  |  |  |  |
        //  | +-----------+     ==>    |  |  |  |  |
        //  | |           |            |  |  +--+  |
        //  | +-----------+            |  |  |  |  |
        //  | |           |            |  |  |  |  |
        //  | +-----------+            +--+--+--+--+
        //  |
        //  +--------------> key
        // TODO: this actually divides the layers into fixed-size chunks, not
        // based on the partitioning.
        //
        // TODO: we should also opportunistically materialize and
        // garbage collect what we can.
        let mut new_layers = Vec::new();
        let mut prev_key: Option<Key> = None;
        let mut writer: Option<DeltaLayerWriter> = None;
        let mut key_values_total_size = 0u64;
        let mut dup_start_lsn: Lsn = Lsn::INVALID; // start LSN of layer containing values of the single key
        let mut dup_end_lsn: Lsn = Lsn::INVALID; // end LSN of layer containing values of the single key
        for x in all_values_iter {
            let (key, lsn, value) = x?;
            let same_key = prev_key.map_or(false, |prev_key| prev_key == key);
            // We need to check key boundaries once we reach next key or end of layer with the same key
            if !same_key || lsn == dup_end_lsn {
                let mut next_key_size = 0u64;
                let is_dup_layer = dup_end_lsn.is_valid();
                dup_start_lsn = Lsn::INVALID;
                if !same_key {
                    dup_end_lsn = Lsn::INVALID;
                }
                // Determine size occupied by this key. We stop at next key or when size becomes larger than target_file_size
                for (next_key, next_lsn, next_size) in all_keys_iter.by_ref() {
                    next_key_size = next_size;
                    if key != next_key {
                        if dup_end_lsn.is_valid() {
                            // We are writting segment with duplicates:
                            // place all remaining values of this key in separate segment
                            dup_start_lsn = dup_end_lsn; // new segments starts where old stops
                            dup_end_lsn = lsn_range.end; // there are no more values of this key till end of LSN range
                        }
                        break;
                    }
                    key_values_total_size += next_size;
                    // Check if it is time to split segment: if total keys size is larger than target file size.
                    // We need to avoid generation of empty segments if next_size > target_file_size.
                    if key_values_total_size > target_file_size && lsn != next_lsn {
                        // Split key between multiple layers: such layer can contain only single key
                        dup_start_lsn = if dup_end_lsn.is_valid() {
                            dup_end_lsn // new segment with duplicates starts where old one stops
                        } else {
                            lsn // start with the first LSN for this key
                        };
                        dup_end_lsn = next_lsn; // upper LSN boundary is exclusive
                        break;
                    }
                }
                // handle case when loop reaches last key: in this case dup_end is non-zero but dup_start is not set.
                if dup_end_lsn.is_valid() && !dup_start_lsn.is_valid() {
                    dup_start_lsn = dup_end_lsn;
                    dup_end_lsn = lsn_range.end;
                }
                if writer.is_some() {
                    let written_size = writer.as_mut().unwrap().size();
                    let contains_hole =
                        next_hole < holes.len() && key >= holes[next_hole].key_range.end;
                    // check if key cause layer overflow or contains hole...
                    if is_dup_layer
                        || dup_end_lsn.is_valid()
                        || written_size + key_values_total_size > target_file_size
                        || contains_hole
                    {
                        // ... if so, flush previous layer and prepare to write new one
                        new_layers.push(writer.take().unwrap().finish(prev_key.unwrap().next())?);
                        writer = None;

                        if contains_hole {
                            // skip hole
                            next_hole += 1;
                        }
                    }
                }
                // Remember size of key value because at next iteration we will access next item
                key_values_total_size = next_key_size;
            }
            if writer.is_none() {
                // Create writer if not initiaized yet
                writer = Some(DeltaLayerWriter::new(
                    self.conf,
                    self.timeline_id,
                    self.tenant_id,
                    key,
                    if dup_end_lsn.is_valid() {
                        // this is a layer containing slice of values of the same key
                        debug!("Create new dup layer {}..{}", dup_start_lsn, dup_end_lsn);
                        dup_start_lsn..dup_end_lsn
                    } else {
                        debug!("Create new layer {}..{}", lsn_range.start, lsn_range.end);
                        lsn_range.clone()
                    },
                )?);
            }

            fail_point!("delta-layer-writer-fail-before-finish", |_| {
                Err(anyhow::anyhow!("failpoint delta-layer-writer-fail-before-finish").into())
            });

            writer.as_mut().unwrap().put_value(key, lsn, value)?;
            prev_key = Some(key);
        }
        if let Some(writer) = writer {
            new_layers.push(writer.finish(prev_key.unwrap().next())?);
        }

        // Sync layers
        if !new_layers.is_empty() {
            let mut layer_paths: Vec<PathBuf> = new_layers.iter().map(|l| l.path()).collect();

            // Fsync all the layer files and directory using multiple threads to
            // minimize latency.
            par_fsync::par_fsync(&layer_paths).context("fsync all new layers")?;

            par_fsync::par_fsync(&[self.conf.timeline_path(&self.tenant_id, &self.timeline_id)])
                .context("fsync of timeline dir")?;

            layer_paths.pop().unwrap();
        }

        stats.write_layer_files_micros = stats.prepare_iterators_micros.till_now();
        stats.new_deltas_count = Some(new_layers.len());
        stats.new_deltas_size = Some(new_layers.iter().map(|l| l.desc.file_size).sum());

        drop(all_keys_iter); // So that deltas_to_compact is no longer borrowed

        match TryInto::<CompactLevel0Phase1Stats>::try_into(stats)
            .and_then(|stats| serde_json::to_string(&stats).context("serde_json::to_string"))
        {
            Ok(stats_json) => {
                info!(
                    stats_json = stats_json.as_str(),
                    "compact_level0_phase1 stats available"
                )
            }
            Err(e) => {
                warn!("compact_level0_phase1 stats failed to serialize: {:#}", e);
            }
        }

        Ok(CompactLevel0Phase1Result {
            new_layers,
            deltas_to_compact: deltas_to_compact
                .into_iter()
                .map(|x| Arc::new(x.layer_desc().clone()))
                .collect(),
        })
    }

    ///
    /// Collect a bunch of Level 0 layer files, and compact and reshuffle them as
    /// as Level 1 files.
    ///
    async fn compact_level0(
        self: &Arc<Self>,
        layer_removal_cs: Arc<tokio::sync::OwnedMutexGuard<()>>,
        target_file_size: u64,
        ctx: &RequestContext,
    ) -> Result<(), CompactionError> {
        let CompactLevel0Phase1Result {
            new_layers,
            deltas_to_compact,
        } = {
            let phase1_span = info_span!("compact_level0_phase1");
            let myself = Arc::clone(self);
            let ctx = ctx.attached_child(); // technically, the spawn_blocking can outlive this future
            let mut stats = CompactLevel0Phase1StatsBuilder {
                version: Some(2),
                tenant_id: Some(self.tenant_id),
                timeline_id: Some(self.timeline_id),
                ..Default::default()
            };

            let begin = tokio::time::Instant::now();
            let phase1_layers_locked = Arc::clone(&self.layers).read_owned().await;
            let now = tokio::time::Instant::now();
            stats.read_lock_acquisition_micros =
                DurationRecorder::Recorded(RecordedDuration(now - begin), now);
            let layer_removal_cs = layer_removal_cs.clone();
            tokio::task::spawn_blocking(move || {
                let _entered = phase1_span.enter();
                myself.compact_level0_phase1(
                    layer_removal_cs,
                    phase1_layers_locked,
                    stats,
                    target_file_size,
                    &ctx,
                )
            })
            .await
            .context("spawn_blocking")??
        };

        if new_layers.is_empty() && deltas_to_compact.is_empty() {
            // nothing to do
            return Ok(());
        }

        // Before deleting any layers, we need to wait for their upload ops to finish.
        // See storage_sync module level comment on consistency.
        // Do it here because we don't want to hold self.layers.write() while waiting.
        if let Some(remote_client) = &self.remote_client {
            debug!("waiting for upload ops to complete");
            remote_client
                .wait_completion()
                .await
                .context("wait for layer upload ops to complete")?;
        }

        let mut guard = self.layers.write().await;
        let mut new_layer_paths = HashMap::with_capacity(new_layers.len());

<<<<<<< HEAD
        // In some rare cases, we may generate a file with exactly the same key range / LSN as before the compaction.
        // We should move to numbering the layer files instead of naming them using key range / LSN some day. But for
        // now, we just skip the file to avoid unintentional modification to files on the disk and in the layer map.
        let mut duplicated_layers = HashSet::new();
=======
        let mut insert_layers = Vec::new();
        let mut remove_layers = Vec::new();
>>>>>>> c76b74c5

        for l in new_layers {
            let new_delta_path = l.path();

            let metadata = new_delta_path.metadata().with_context(|| {
                format!(
                    "read file metadata for new created layer {}",
                    new_delta_path.display()
                )
            })?;

            if let Some(remote_client) = &self.remote_client {
                remote_client.schedule_layer_file_upload(
                    &l.filename(),
                    &LayerFileMetadata::new(metadata.len()),
                )?;
            }

            // update the timeline's physical size
            self.metrics
                .resident_physical_size_gauge
                .add(metadata.len());

            new_layer_paths.insert(new_delta_path, LayerFileMetadata::new(metadata.len()));
            let x: Arc<dyn PersistentLayer + 'static> = Arc::new(l);
            x.access_stats().record_residence_event(
                &guard,
                LayerResidenceStatus::Resident,
                LayerResidenceEventReason::LayerCreate,
            );
<<<<<<< HEAD
            if mapping.contains(&x) {
                duplicated_layers.insert(x.layer_desc().key());
                warn!(
                    "duplicated layers generated in compaction: {:?}",
                    x.layer_desc().key() // TODO: change to use Display
                );
            } else {
                self.insert_historic_layer(x, &mut updates, mapping);
            }
=======
            insert_layers.push(x);
>>>>>>> c76b74c5
        }

        // Now that we have reshuffled the data to set of new delta layers, we can
        // delete the old ones
        let mut layer_names_to_delete = Vec::with_capacity(deltas_to_compact.len());
        for l in deltas_to_compact {
            if duplicated_layers.contains(&l.key()) {
                // skip duplicated layers, they will not be removed; we have already overwritten them
                // with new layers in the compaction phase 1.
                continue;
            }
            layer_names_to_delete.push(l.filename());
            remove_layers.push(guard.get_from_desc(&l));
        }

        guard.finish_compact_l0(
            layer_removal_cs,
            remove_layers,
            insert_layers,
            &self.metrics,
        )?;

        drop_wlock(guard);

        // Also schedule the deletions in remote storage
        if let Some(remote_client) = &self.remote_client {
            remote_client.schedule_layer_file_deletion(&layer_names_to_delete)?;
        }

        Ok(())
    }

    /// Update information about which layer files need to be retained on
    /// garbage collection. This is separate from actually performing the GC,
    /// and is updated more frequently, so that compaction can remove obsolete
    /// page versions more aggressively.
    ///
    /// TODO: that's wishful thinking, compaction doesn't actually do that
    /// currently.
    ///
    /// The caller specifies how much history is needed with the 3 arguments:
    ///
    /// retain_lsns: keep a version of each page at these LSNs
    /// cutoff_horizon: also keep everything newer than this LSN
    /// pitr: the time duration required to keep data for PITR
    ///
    /// The 'retain_lsns' list is currently used to prevent removing files that
    /// are needed by child timelines. In the future, the user might be able to
    /// name additional points in time to retain. The caller is responsible for
    /// collecting that information.
    ///
    /// The 'cutoff_horizon' point is used to retain recent versions that might still be
    /// needed by read-only nodes. (As of this writing, the caller just passes
    /// the latest LSN subtracted by a constant, and doesn't do anything smart
    /// to figure out what read-only nodes might actually need.)
    ///
    /// The 'pitr' duration is used to calculate a 'pitr_cutoff', which can be used to determine
    /// whether a record is needed for PITR.
    ///
    /// NOTE: This function holds a short-lived lock to protect the 'gc_info'
    /// field, so that the three values passed as argument are stored
    /// atomically. But the caller is responsible for ensuring that no new
    /// branches are created that would need to be included in 'retain_lsns',
    /// for example. The caller should hold `Tenant::gc_cs` lock to ensure
    /// that.
    ///
    #[instrument(skip_all, fields(timeline_id=%self.timeline_id))]
    pub(super) async fn update_gc_info(
        &self,
        retain_lsns: Vec<Lsn>,
        cutoff_horizon: Lsn,
        pitr: Duration,
        ctx: &RequestContext,
    ) -> anyhow::Result<()> {
        // First, calculate pitr_cutoff_timestamp and then convert it to LSN.
        //
        // Some unit tests depend on garbage-collection working even when
        // CLOG data is missing, so that find_lsn_for_timestamp() doesn't
        // work, so avoid calling it altogether if time-based retention is not
        // configured. It would be pointless anyway.
        let pitr_cutoff = if pitr != Duration::ZERO {
            let now = SystemTime::now();
            if let Some(pitr_cutoff_timestamp) = now.checked_sub(pitr) {
                let pitr_timestamp = to_pg_timestamp(pitr_cutoff_timestamp);

                match self.find_lsn_for_timestamp(pitr_timestamp, ctx).await? {
                    LsnForTimestamp::Present(lsn) => lsn,
                    LsnForTimestamp::Future(lsn) => {
                        // The timestamp is in the future. That sounds impossible,
                        // but what it really means is that there hasn't been
                        // any commits since the cutoff timestamp.
                        debug!("future({})", lsn);
                        cutoff_horizon
                    }
                    LsnForTimestamp::Past(lsn) => {
                        debug!("past({})", lsn);
                        // conservative, safe default is to remove nothing, when we
                        // have no commit timestamp data available
                        *self.get_latest_gc_cutoff_lsn()
                    }
                    LsnForTimestamp::NoData(lsn) => {
                        debug!("nodata({})", lsn);
                        // conservative, safe default is to remove nothing, when we
                        // have no commit timestamp data available
                        *self.get_latest_gc_cutoff_lsn()
                    }
                }
            } else {
                // If we don't have enough data to convert to LSN,
                // play safe and don't remove any layers.
                *self.get_latest_gc_cutoff_lsn()
            }
        } else {
            // No time-based retention was configured. Set time-based cutoff to
            // same as LSN based.
            cutoff_horizon
        };

        // Grab the lock and update the values
        *self.gc_info.write().unwrap() = GcInfo {
            retain_lsns,
            horizon_cutoff: cutoff_horizon,
            pitr_cutoff,
        };

        Ok(())
    }

    ///
    /// Garbage collect layer files on a timeline that are no longer needed.
    ///
    /// Currently, we don't make any attempt at removing unneeded page versions
    /// within a layer file. We can only remove the whole file if it's fully
    /// obsolete.
    ///
    pub(super) async fn gc(&self) -> anyhow::Result<GcResult> {
        let timer = self.metrics.garbage_collect_histo.start_timer();

        fail_point!("before-timeline-gc");

        let layer_removal_cs = Arc::new(self.layer_removal_cs.clone().lock_owned().await);
        // Is the timeline being deleted?
        if self.is_stopping() {
            anyhow::bail!("timeline is Stopping");
        }

        let (horizon_cutoff, pitr_cutoff, retain_lsns) = {
            let gc_info = self.gc_info.read().unwrap();

            let horizon_cutoff = min(gc_info.horizon_cutoff, self.get_disk_consistent_lsn());
            let pitr_cutoff = gc_info.pitr_cutoff;
            let retain_lsns = gc_info.retain_lsns.clone();
            (horizon_cutoff, pitr_cutoff, retain_lsns)
        };

        let new_gc_cutoff = Lsn::min(horizon_cutoff, pitr_cutoff);

        let res = self
            .gc_timeline(
                layer_removal_cs.clone(),
                horizon_cutoff,
                pitr_cutoff,
                retain_lsns,
                new_gc_cutoff,
            )
            .instrument(
                info_span!("gc_timeline", timeline_id = %self.timeline_id, cutoff = %new_gc_cutoff),
            )
            .await?;

        // only record successes
        timer.stop_and_record();

        Ok(res)
    }

    async fn gc_timeline(
        &self,
        layer_removal_cs: Arc<tokio::sync::OwnedMutexGuard<()>>,
        horizon_cutoff: Lsn,
        pitr_cutoff: Lsn,
        retain_lsns: Vec<Lsn>,
        new_gc_cutoff: Lsn,
    ) -> anyhow::Result<GcResult> {
        let now = SystemTime::now();
        let mut result: GcResult = GcResult::default();

        // Nothing to GC. Return early.
        let latest_gc_cutoff = *self.get_latest_gc_cutoff_lsn();
        if latest_gc_cutoff >= new_gc_cutoff {
            info!(
                "Nothing to GC: new_gc_cutoff_lsn {new_gc_cutoff}, latest_gc_cutoff_lsn {latest_gc_cutoff}",
            );
            return Ok(result);
        }

        // We need to ensure that no one tries to read page versions or create
        // branches at a point before latest_gc_cutoff_lsn. See branch_timeline()
        // for details. This will block until the old value is no longer in use.
        //
        // The GC cutoff should only ever move forwards.
        {
            let write_guard = self.latest_gc_cutoff_lsn.lock_for_write();
            ensure!(
                *write_guard <= new_gc_cutoff,
                "Cannot move GC cutoff LSN backwards (was {}, new {})",
                *write_guard,
                new_gc_cutoff
            );
            write_guard.store_and_unlock(new_gc_cutoff).wait();
        }

        info!("GC starting");

        debug!("retain_lsns: {:?}", retain_lsns);

        // Before deleting any layers, we need to wait for their upload ops to finish.
        // See storage_sync module level comment on consistency.
        // Do it here because we don't want to hold self.layers.write() while waiting.
        if let Some(remote_client) = &self.remote_client {
            debug!("waiting for upload ops to complete");
            remote_client
                .wait_completion()
                .await
                .context("wait for layer upload ops to complete")?;
        }

        let mut layers_to_remove = Vec::new();
        let mut wanted_image_layers = KeySpaceRandomAccum::default();

        // Scan all layers in the timeline (remote or on-disk).
        //
        // Garbage collect the layer if all conditions are satisfied:
        // 1. it is older than cutoff LSN;
        // 2. it is older than PITR interval;
        // 3. it doesn't need to be retained for 'retain_lsns';
        // 4. newer on-disk image layers cover the layer's whole key range
        //
        // TODO holding a write lock is too agressive and avoidable
        let mut guard = self.layers.write().await;
        let layers = guard.layer_map();
        'outer: for l in layers.iter_historic_layers() {
            result.layers_total += 1;

            // 1. Is it newer than GC horizon cutoff point?
            if l.get_lsn_range().end > horizon_cutoff {
                debug!(
                    "keeping {} because it's newer than horizon_cutoff {}",
                    l.filename(),
                    horizon_cutoff,
                );
                result.layers_needed_by_cutoff += 1;
                continue 'outer;
            }

            // 2. It is newer than PiTR cutoff point?
            if l.get_lsn_range().end > pitr_cutoff {
                debug!(
                    "keeping {} because it's newer than pitr_cutoff {}",
                    l.filename(),
                    pitr_cutoff,
                );
                result.layers_needed_by_pitr += 1;
                continue 'outer;
            }

            // 3. Is it needed by a child branch?
            // NOTE With that we would keep data that
            // might be referenced by child branches forever.
            // We can track this in child timeline GC and delete parent layers when
            // they are no longer needed. This might be complicated with long inheritance chains.
            //
            // TODO Vec is not a great choice for `retain_lsns`
            for retain_lsn in &retain_lsns {
                // start_lsn is inclusive
                if &l.get_lsn_range().start <= retain_lsn {
                    debug!(
                        "keeping {} because it's still might be referenced by child branch forked at {} is_dropped: xx is_incremental: {}",
                        l.filename(),
                        retain_lsn,
                        l.is_incremental(),
                    );
                    result.layers_needed_by_branches += 1;
                    continue 'outer;
                }
            }

            // 4. Is there a later on-disk layer for this relation?
            //
            // The end-LSN is exclusive, while disk_consistent_lsn is
            // inclusive. For example, if disk_consistent_lsn is 100, it is
            // OK for a delta layer to have end LSN 101, but if the end LSN
            // is 102, then it might not have been fully flushed to disk
            // before crash.
            //
            // For example, imagine that the following layers exist:
            //
            // 1000      - image (A)
            // 1000-2000 - delta (B)
            // 2000      - image (C)
            // 2000-3000 - delta (D)
            // 3000      - image (E)
            //
            // If GC horizon is at 2500, we can remove layers A and B, but
            // we cannot remove C, even though it's older than 2500, because
            // the delta layer 2000-3000 depends on it.
            if !layers
                .image_layer_exists(&l.get_key_range(), &(l.get_lsn_range().end..new_gc_cutoff))?
            {
                debug!("keeping {} because it is the latest layer", l.filename());
                // Collect delta key ranges that need image layers to allow garbage
                // collecting the layers.
                // It is not so obvious whether we need to propagate information only about
                // delta layers. Image layers can form "stairs" preventing old image from been deleted.
                // But image layers are in any case less sparse than delta layers. Also we need some
                // protection from replacing recent image layers with new one after each GC iteration.
                if self.get_gc_feedback() && l.is_incremental() && !LayerMap::is_l0(&l) {
                    wanted_image_layers.add_range(l.get_key_range());
                }
                result.layers_not_updated += 1;
                continue 'outer;
            }

            // We didn't find any reason to keep this file, so remove it.
            debug!(
                "garbage collecting {} is_dropped: xx is_incremental: {}",
                l.filename(),
                l.is_incremental(),
            );
            layers_to_remove.push(Arc::clone(&l));
        }
        self.wanted_image_layers
            .lock()
            .unwrap()
            .replace((new_gc_cutoff, wanted_image_layers.to_keyspace()));

        if !layers_to_remove.is_empty() {
            // Persist the new GC cutoff value in the metadata file, before
            // we actually remove anything.
            self.update_metadata_file(self.disk_consistent_lsn.load(), HashMap::new())?;

            // Actually delete the layers from disk and remove them from the map.
            // (couldn't do this in the loop above, because you cannot modify a collection
            // while iterating it. BTreeMap::retain() would be another option)
            let mut layer_names_to_delete = Vec::with_capacity(layers_to_remove.len());
            let gc_layers = layers_to_remove
                .iter()
                .map(|x| guard.get_from_desc(x))
                .collect();
            for doomed_layer in layers_to_remove {
                layer_names_to_delete.push(doomed_layer.filename());
                result.layers_removed += 1;
            }
            let apply = guard.finish_gc_timeline(layer_removal_cs, gc_layers, &self.metrics)?;

            if result.layers_removed != 0 {
                fail_point!("after-timeline-gc-removed-layers");
            }

            if let Some(remote_client) = &self.remote_client {
                remote_client.schedule_layer_file_deletion(&layer_names_to_delete)?;
            }

            apply.flush();
        }

        info!(
            "GC completed removing {} layers, cutoff {}",
            result.layers_removed, new_gc_cutoff
        );

        result.elapsed = now.elapsed()?;
        Ok(result)
    }

    ///
    /// Reconstruct a value, using the given base image and WAL records in 'data'.
    ///
    fn reconstruct_value(
        &self,
        key: Key,
        request_lsn: Lsn,
        mut data: ValueReconstructState,
    ) -> Result<Bytes, PageReconstructError> {
        // Perform WAL redo if needed
        data.records.reverse();

        // If we have a page image, and no WAL, we're all set
        if data.records.is_empty() {
            if let Some((img_lsn, img)) = &data.img {
                trace!(
                    "found page image for key {} at {}, no WAL redo required, req LSN {}",
                    key,
                    img_lsn,
                    request_lsn,
                );
                Ok(img.clone())
            } else {
                Err(PageReconstructError::from(anyhow!(
                    "base image for {key} at {request_lsn} not found"
                )))
            }
        } else {
            // We need to do WAL redo.
            //
            // If we don't have a base image, then the oldest WAL record better initialize
            // the page
            if data.img.is_none() && !data.records.first().unwrap().1.will_init() {
                Err(PageReconstructError::from(anyhow!(
                    "Base image for {} at {} not found, but got {} WAL records",
                    key,
                    request_lsn,
                    data.records.len()
                )))
            } else {
                if data.img.is_some() {
                    trace!(
                        "found {} WAL records and a base image for {} at {}, performing WAL redo",
                        data.records.len(),
                        key,
                        request_lsn
                    );
                } else {
                    trace!("found {} WAL records that will init the page for {} at {}, performing WAL redo", data.records.len(), key, request_lsn);
                };

                let last_rec_lsn = data.records.last().unwrap().0;

                let img = match self
                    .walredo_mgr
                    .request_redo(key, request_lsn, data.img, data.records, self.pg_version)
                    .context("Failed to reconstruct a page image:")
                {
                    Ok(img) => img,
                    Err(e) => return Err(PageReconstructError::from(e)),
                };

                if img.len() == page_cache::PAGE_SZ {
                    let cache = page_cache::get();
                    if let Err(e) = cache
                        .memorize_materialized_page(
                            self.tenant_id,
                            self.timeline_id,
                            key,
                            last_rec_lsn,
                            &img,
                        )
                        .context("Materialized page memoization failed")
                    {
                        return Err(PageReconstructError::from(e));
                    }
                }

                Ok(img)
            }
        }
    }

    /// Download a layer file from remote storage and insert it into the layer map.
    ///
    /// It's safe to call this function for the same layer concurrently. In that case:
    /// - If the layer has already been downloaded, `OK(...)` is returned.
    /// - If the layer is currently being downloaded, we wait until that download succeeded / failed.
    ///     - If it succeeded, we return `Ok(...)`.
    ///     - If it failed, we or another concurrent caller will initiate a new download attempt.
    ///
    /// Download errors are classified and retried if appropriate by the underlying RemoteTimelineClient function.
    /// It has an internal limit for the maximum number of retries and prints appropriate log messages.
    /// If we exceed the limit, it returns an error, and this function passes it through.
    /// The caller _could_ retry further by themselves by calling this function again, but _should not_ do it.
    /// The reason is that they cannot distinguish permanent errors from temporary ones, whereas
    /// the underlying RemoteTimelineClient can.
    ///
    /// There is no internal timeout or slowness detection.
    /// If the caller has a deadline or needs a timeout, they can simply stop polling:
    /// we're **cancellation-safe** because the download happens in a separate task_mgr task.
    /// So, the current download attempt will run to completion even if we stop polling.
    #[instrument(skip_all, fields(layer=%remote_layer))]
    pub async fn download_remote_layer(
        &self,
        remote_layer: Arc<RemoteLayer>,
    ) -> anyhow::Result<()> {
        span::debug_assert_current_span_has_tenant_and_timeline_id();

        use std::sync::atomic::Ordering::Relaxed;

        let permit = match Arc::clone(&remote_layer.ongoing_download)
            .acquire_owned()
            .await
        {
            Ok(permit) => permit,
            Err(_closed) => {
                if remote_layer.download_replacement_failure.load(Relaxed) {
                    // this path will be hit often, in case there are upper retries. however
                    // hitting this error will prevent a busy loop between get_reconstruct_data and
                    // download, so an error is prefered.
                    //
                    // TODO: we really should poison the timeline, but panicking is not yet
                    // supported. Related: https://github.com/neondatabase/neon/issues/3621
                    anyhow::bail!("an earlier download succeeded but LayerMap::replace failed")
                } else {
                    info!("download of layer has already finished");
                    return Ok(());
                }
            }
        };

        let (sender, receiver) = tokio::sync::oneshot::channel();
        // Spawn a task so that download does not outlive timeline when we detach tenant / delete timeline.
        let self_clone = self.myself.upgrade().expect("timeline is gone");
        task_mgr::spawn(
            &tokio::runtime::Handle::current(),
            TaskKind::RemoteDownloadTask,
            Some(self.tenant_id),
            Some(self.timeline_id),
            &format!("download layer {}", remote_layer),
            false,
            async move {
                let remote_client = self_clone.remote_client.as_ref().unwrap();

                // Does retries + exponential back-off internally.
                // When this fails, don't layer further retry attempts here.
                let result = remote_client
                    .download_layer_file(&remote_layer.filename(), &remote_layer.layer_metadata)
                    .await;

                if let Ok(size) = &result {
                    info!("layer file download finished");

                    // XXX the temp file is still around in Err() case
                    // and consumes space until we clean up upon pageserver restart.
                    self_clone.metrics.resident_physical_size_gauge.add(*size);

                    // Download complete. Replace the RemoteLayer with the corresponding
                    // Delta- or ImageLayer in the layer map.
                    let mut guard = self_clone.layers.write().await;
                    let new_layer =
                        remote_layer.create_downloaded_layer(&guard, self_clone.conf, *size);
                    {
                        let l: Arc<dyn PersistentLayer> = remote_layer.clone();
                        let failure = match guard.replace_and_verify(l, new_layer) {
                            Ok(()) => false,
                            Err(e) => {
                                // this is a precondition failure, the layer filename derived
                                // attributes didn't match up, which doesn't seem likely.
                                error!("replacing downloaded layer into layermap failed: {e:#?}");
                                true
                            }
                        };

                        if failure {
                            // mark the remote layer permanently failed; the timeline is most
                            // likely unusable after this. sadly we cannot just poison the layermap
                            // lock with panic, because that would create an issue with shutdown.
                            //
                            // this does not change the retry semantics on failed downloads.
                            //
                            // use of Relaxed is valid because closing of the semaphore gives
                            // happens-before and wakes up any waiters; we write this value before
                            // and any waiters (or would be waiters) will load it after closing
                            // semaphore.
                            //
                            // See: https://github.com/neondatabase/neon/issues/3533
                            remote_layer
                                .download_replacement_failure
                                .store(true, Relaxed);
                        }
                    }
                    drop_wlock(guard);

                    info!("on-demand download successful");

                    // Now that we've inserted the download into the layer map,
                    // close the semaphore. This will make other waiters for
                    // this download return Ok(()).
                    assert!(!remote_layer.ongoing_download.is_closed());
                    remote_layer.ongoing_download.close();
                } else {
                    // Keep semaphore open. We'll drop the permit at the end of the function.
                    error!(
                        "layer file download failed: {:?}",
                        result.as_ref().unwrap_err()
                    );
                }

                // Don't treat it as an error if the task that triggered the download
                // is no longer interested in the result.
                sender.send(result.map(|_sz| ())).ok();

                // In case we failed and there are other waiters, this will make one
                // of them retry the download in a new task.
                // XXX: This resets the exponential backoff because it's a new call to
                // download_layer file.
                drop(permit);

                Ok(())
            }
            .in_current_span(),
        );

        receiver.await.context("download task cancelled")?
    }

    pub async fn spawn_download_all_remote_layers(
        self: Arc<Self>,
        request: DownloadRemoteLayersTaskSpawnRequest,
    ) -> Result<DownloadRemoteLayersTaskInfo, DownloadRemoteLayersTaskInfo> {
        let mut status_guard = self.download_all_remote_layers_task_info.write().unwrap();
        if let Some(st) = &*status_guard {
            match &st.state {
                DownloadRemoteLayersTaskState::Running => {
                    return Err(st.clone());
                }
                DownloadRemoteLayersTaskState::ShutDown
                | DownloadRemoteLayersTaskState::Completed => {
                    *status_guard = None;
                }
            }
        }

        let self_clone = Arc::clone(&self);
        let task_id = task_mgr::spawn(
            task_mgr::BACKGROUND_RUNTIME.handle(),
            task_mgr::TaskKind::DownloadAllRemoteLayers,
            Some(self.tenant_id),
            Some(self.timeline_id),
            "download all remote layers task",
            false,
            async move {
                self_clone.download_all_remote_layers(request).await;
                let mut status_guard = self_clone.download_all_remote_layers_task_info.write().unwrap();
                 match &mut *status_guard {
                    None => {
                        warn!("tasks status is supposed to be Some(), since we are running");
                    }
                    Some(st) => {
                        let exp_task_id = format!("{}", task_mgr::current_task_id().unwrap());
                        if st.task_id != exp_task_id {
                            warn!("task id changed while we were still running, expecting {} but have {}", exp_task_id, st.task_id);
                        } else {
                            st.state = DownloadRemoteLayersTaskState::Completed;
                        }
                    }
                };
                Ok(())
            }
            .instrument(info_span!(parent: None, "download_all_remote_layers", tenant_id = %self.tenant_id, timeline_id = %self.timeline_id))
        );

        let initial_info = DownloadRemoteLayersTaskInfo {
            task_id: format!("{task_id}"),
            state: DownloadRemoteLayersTaskState::Running,
            total_layer_count: 0,
            successful_download_count: 0,
            failed_download_count: 0,
        };
        *status_guard = Some(initial_info.clone());

        Ok(initial_info)
    }

    async fn download_all_remote_layers(
        self: &Arc<Self>,
        request: DownloadRemoteLayersTaskSpawnRequest,
    ) {
        let mut downloads = Vec::new();
        {
            let guard = self.layers.read().await;
            let layers = guard.layer_map();
            layers
                .iter_historic_layers()
                .map(|l| guard.get_from_desc(&l))
                .filter_map(|l| l.downcast_remote_layer())
                .map(|l| self.download_remote_layer(l))
                .for_each(|dl| downloads.push(dl))
        }
        let total_layer_count = downloads.len();
        // limit download concurrency as specified in request
        let downloads = futures::stream::iter(downloads);
        let mut downloads = downloads.buffer_unordered(request.max_concurrent_downloads.get());

        macro_rules! lock_status {
            ($st:ident) => {
                let mut st = self.download_all_remote_layers_task_info.write().unwrap();
                let st = st
                    .as_mut()
                    .expect("this function is only called after the task has been spawned");
                assert_eq!(
                    st.task_id,
                    format!(
                        "{}",
                        task_mgr::current_task_id().expect("we run inside a task_mgr task")
                    )
                );
                let $st = st;
            };
        }

        {
            lock_status!(st);
            st.total_layer_count = total_layer_count as u64;
        }
        loop {
            tokio::select! {
                dl = downloads.next() => {
                    lock_status!(st);
                    match dl {
                        None => break,
                        Some(Ok(())) => {
                            st.successful_download_count += 1;
                        },
                        Some(Err(e)) => {
                            error!(error = %e, "layer download failed");
                            st.failed_download_count += 1;
                        }
                    }
                }
                _ = task_mgr::shutdown_watcher() => {
                    // Kind of pointless to watch for shutdowns here,
                    // as download_remote_layer spawns other task_mgr tasks internally.
                    lock_status!(st);
                    st.state = DownloadRemoteLayersTaskState::ShutDown;
                }
            }
        }
        {
            lock_status!(st);
            st.state = DownloadRemoteLayersTaskState::Completed;
        }
    }

    pub fn get_download_all_remote_layers_task_info(&self) -> Option<DownloadRemoteLayersTaskInfo> {
        self.download_all_remote_layers_task_info
            .read()
            .unwrap()
            .clone()
    }
}

pub struct DiskUsageEvictionInfo {
    /// Timeline's largest layer (remote or resident)
    pub max_layer_size: Option<u64>,
    /// Timeline's resident layers
    pub resident_layers: Vec<LocalLayerInfoForDiskUsageEviction>,
}

pub struct LocalLayerInfoForDiskUsageEviction {
    pub layer: Arc<dyn PersistentLayer>,
    pub last_activity_ts: SystemTime,
}

impl std::fmt::Debug for LocalLayerInfoForDiskUsageEviction {
    fn fmt(&self, f: &mut std::fmt::Formatter<'_>) -> std::fmt::Result {
        // format the tv_sec, tv_nsec into rfc3339 in case someone is looking at it
        // having to allocate a string to this is bad, but it will rarely be formatted
        let ts = chrono::DateTime::<chrono::Utc>::from(self.last_activity_ts);
        let ts = ts.to_rfc3339_opts(chrono::SecondsFormat::Nanos, true);
        f.debug_struct("LocalLayerInfoForDiskUsageEviction")
            .field("layer", &self.layer)
            .field("last_activity", &ts)
            .finish()
    }
}

impl LocalLayerInfoForDiskUsageEviction {
    pub fn file_size(&self) -> u64 {
        self.layer.file_size()
    }
}

impl Timeline {
    pub(crate) async fn get_local_layers_for_disk_usage_eviction(&self) -> DiskUsageEvictionInfo {
        let guard = self.layers.read().await;
        let layers = guard.layer_map();

        let mut max_layer_size: Option<u64> = None;
        let mut resident_layers = Vec::new();

        for l in layers.iter_historic_layers() {
            let file_size = l.file_size();
            max_layer_size = max_layer_size.map_or(Some(file_size), |m| Some(m.max(file_size)));

            let l = guard.get_from_desc(&l);

            if l.is_remote_layer() {
                continue;
            }

            let last_activity_ts = l.access_stats().latest_activity().unwrap_or_else(|| {
                // We only use this fallback if there's an implementation error.
                // `latest_activity` already does rate-limited warn!() log.
                debug!(layer=%l, "last_activity returns None, using SystemTime::now");
                SystemTime::now()
            });

            resident_layers.push(LocalLayerInfoForDiskUsageEviction {
                layer: l,
                last_activity_ts,
            });
        }

        DiskUsageEvictionInfo {
            max_layer_size,
            resident_layers,
        }
    }
}

type TraversalPathItem = (
    ValueReconstructResult,
    Lsn,
    Box<dyn Send + FnOnce() -> TraversalId>,
);

/// Helper function for get_reconstruct_data() to add the path of layers traversed
/// to an error, as anyhow context information.
fn layer_traversal_error(msg: String, path: Vec<TraversalPathItem>) -> PageReconstructError {
    // We want the original 'msg' to be the outermost context. The outermost context
    // is the most high-level information, which also gets propagated to the client.
    let mut msg_iter = path
        .into_iter()
        .map(|(r, c, l)| {
            format!(
                "layer traversal: result {:?}, cont_lsn {}, layer: {}",
                r,
                c,
                l(),
            )
        })
        .chain(std::iter::once(msg));
    // Construct initial message from the first traversed layer
    let err = anyhow!(msg_iter.next().unwrap());

    // Append all subsequent traversals, and the error message 'msg', as contexts.
    let msg = msg_iter.fold(err, |err, msg| err.context(msg));
    PageReconstructError::from(msg)
}

/// Various functions to mutate the timeline.
// TODO Currently, Deref is used to allow easy access to read methods from this trait.
// This is probably considered a bad practice in Rust and should be fixed eventually,
// but will cause large code changes.
pub struct TimelineWriter<'a> {
    tl: &'a Timeline,
    _write_guard: tokio::sync::MutexGuard<'a, ()>,
}

impl Deref for TimelineWriter<'_> {
    type Target = Timeline;

    fn deref(&self) -> &Self::Target {
        self.tl
    }
}

impl<'a> TimelineWriter<'a> {
    /// Put a new page version that can be constructed from a WAL record
    ///
    /// This will implicitly extend the relation, if the page is beyond the
    /// current end-of-file.
    pub async fn put(&self, key: Key, lsn: Lsn, value: &Value) -> anyhow::Result<()> {
        self.tl.put_value(key, lsn, value).await
    }

    pub async fn delete(&self, key_range: Range<Key>, lsn: Lsn) -> anyhow::Result<()> {
        self.tl.put_tombstone(key_range, lsn).await
    }

    /// Track the end of the latest digested WAL record.
    /// Remember the (end of) last valid WAL record remembered in the timeline.
    ///
    /// Call this after you have finished writing all the WAL up to 'lsn'.
    ///
    /// 'lsn' must be aligned. This wakes up any wait_lsn() callers waiting for
    /// the 'lsn' or anything older. The previous last record LSN is stored alongside
    /// the latest and can be read.
    pub fn finish_write(&self, new_lsn: Lsn) {
        self.tl.finish_write(new_lsn);
    }

    pub fn update_current_logical_size(&self, delta: i64) {
        self.tl.update_current_logical_size(delta)
    }
}

// We need TimelineWriter to be send in upcoming conversion of
// Timeline::layers to tokio::sync::RwLock.
#[test]
fn is_send() {
    fn _assert_send<T: Send>() {}
    _assert_send::<TimelineWriter<'_>>();
}

/// Add a suffix to a layer file's name: .{num}.old
/// Uses the first available num (starts at 0)
fn rename_to_backup(path: &Path) -> anyhow::Result<()> {
    let filename = path
        .file_name()
        .ok_or_else(|| anyhow!("Path {} don't have a file name", path.display()))?
        .to_string_lossy();
    let mut new_path = path.to_owned();

    for i in 0u32.. {
        new_path.set_file_name(format!("{filename}.{i}.old"));
        if !new_path.exists() {
            std::fs::rename(path, &new_path)?;
            return Ok(());
        }
    }

    bail!("couldn't find an unused backup number for {:?}", path)
}

/// Similar to `Arc::ptr_eq`, but only compares the object pointers, not vtables.
///
/// Returns `true` if the two `Arc` point to the same layer, false otherwise.
///
/// If comparing persistent layers, ALWAYS compare the layer descriptor key.
#[inline(always)]
pub fn compare_arced_layers<L: ?Sized>(left: &Arc<L>, right: &Arc<L>) -> bool {
    // "dyn Trait" objects are "fat pointers" in that they have two components:
    // - pointer to the object
    // - pointer to the vtable
    //
    // rust does not provide a guarantee that these vtables are unique, but however
    // `Arc::ptr_eq` as of writing (at least up to 1.67) uses a comparison where both the
    // pointer and the vtable need to be equal.
    //
    // See: https://github.com/rust-lang/rust/issues/103763
    //
    // A future version of rust will most likely use this form below, where we cast each
    // pointer into a pointer to unit, which drops the inaccessible vtable pointer, making it
    // not affect the comparison.
    //
    // See: https://github.com/rust-lang/rust/pull/106450
    let left = Arc::as_ptr(left) as *const ();
    let right = Arc::as_ptr(right) as *const ();

    left == right
}<|MERGE_RESOLUTION|>--- conflicted
+++ resolved
@@ -123,85 +123,6 @@
     }
 }
 
-<<<<<<< HEAD
-pub struct LayerFileManager<T: AsLayerDesc + ?Sized = dyn PersistentLayer>(
-    HashMap<PersistentLayerKey, Arc<T>>,
-);
-
-impl<T: AsLayerDesc + ?Sized> LayerFileManager<T> {
-    fn get_from_desc(&self, desc: &PersistentLayerDesc) -> Arc<T> {
-        // The assumption for the `expect()` is that all code maintains the following invariant:
-        // A layer's descriptor is present in the LayerMap => the LayerFileManager contains a layer for the descriptor.
-        self.0
-            .get(&desc.key())
-            .with_context(|| format!("get layer from desc: {}", desc.filename()))
-            .expect("not found")
-            .clone()
-    }
-
-    pub(crate) fn insert(&mut self, layer: Arc<T>) {
-        let present = self.0.insert(layer.layer_desc().key(), layer.clone());
-        if present.is_some() && cfg!(debug_assertions) {
-            panic!("overwriting a layer: {:?}", layer.layer_desc())
-        }
-    }
-
-    pub(crate) fn new() -> Self {
-        Self(HashMap::new())
-    }
-
-    pub(crate) fn remove(&mut self, layer: Arc<T>) {
-        let present = self.0.remove(&layer.layer_desc().key());
-        if present.is_none() && cfg!(debug_assertions) {
-            panic!(
-                "removing layer that is not present in layer mapping: {:?}",
-                layer.layer_desc()
-            )
-        }
-    }
-
-    pub(crate) fn contains(&self, layer: &Arc<T>) -> bool {
-        self.0.contains_key(&layer.layer_desc().key())
-    }
-
-    pub(crate) fn replace_and_verify(&mut self, expected: Arc<T>, new: Arc<T>) -> Result<()> {
-        let key = expected.layer_desc().key();
-        let other = new.layer_desc().key();
-
-        let expected_l0 = LayerMap::is_l0(expected.layer_desc());
-        let new_l0 = LayerMap::is_l0(new.layer_desc());
-
-        fail::fail_point!("layermap-replace-notfound", |_| anyhow::bail!(
-            "layermap-replace-notfound"
-        ));
-
-        anyhow::ensure!(
-            key == other,
-            "expected and new layer have different keys: {key:?} != {other:?}"
-        );
-
-        anyhow::ensure!(
-            expected_l0 == new_l0,
-            "one layer is l0 while the other is not: {expected_l0} != {new_l0}"
-        );
-
-        if let Some(layer) = self.0.get_mut(&expected.layer_desc().key()) {
-            anyhow::ensure!(
-                compare_arced_layers(&expected, layer),
-                "another layer was found instead of expected, expected={expected:?}, new={new:?}",
-                expected = Arc::as_ptr(&expected),
-                new = Arc::as_ptr(layer),
-            );
-            *layer = new;
-            Ok(())
-        } else {
-            anyhow::bail!("layer was not found");
-        }
-    }
-}
-
-=======
->>>>>>> c76b74c5
 /// Temporary function for immutable storage state refactor, ensures we are dropping mutex guard instead of other things.
 /// Can be removed after all refactors are done.
 fn drop_rlock<T>(rlock: tokio::sync::OwnedRwLockReadGuard<T>) {
@@ -3784,15 +3705,14 @@
         let mut guard = self.layers.write().await;
         let mut new_layer_paths = HashMap::with_capacity(new_layers.len());
 
-<<<<<<< HEAD
         // In some rare cases, we may generate a file with exactly the same key range / LSN as before the compaction.
         // We should move to numbering the layer files instead of naming them using key range / LSN some day. But for
         // now, we just skip the file to avoid unintentional modification to files on the disk and in the layer map.
         let mut duplicated_layers = HashSet::new();
-=======
+
+
         let mut insert_layers = Vec::new();
         let mut remove_layers = Vec::new();
->>>>>>> c76b74c5
 
         for l in new_layers {
             let new_delta_path = l.path();
@@ -3823,7 +3743,6 @@
                 LayerResidenceStatus::Resident,
                 LayerResidenceEventReason::LayerCreate,
             );
-<<<<<<< HEAD
             if mapping.contains(&x) {
                 duplicated_layers.insert(x.layer_desc().key());
                 warn!(
@@ -3831,11 +3750,8 @@
                     x.layer_desc().key() // TODO: change to use Display
                 );
             } else {
-                self.insert_historic_layer(x, &mut updates, mapping);
-            }
-=======
-            insert_layers.push(x);
->>>>>>> c76b74c5
+                insert_layers.push(x);
+            }
         }
 
         // Now that we have reshuffled the data to set of new delta layers, we can
