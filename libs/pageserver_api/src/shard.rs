use std::{ops::RangeInclusive, str::FromStr};

use hex::FromHex;
use serde::{Deserialize, Serialize};
use thiserror;
use utils::id::TenantId;

#[derive(Ord, PartialOrd, Eq, PartialEq, Clone, Copy, Serialize, Deserialize, Debug)]
pub struct ShardNumber(pub u8);

#[derive(Ord, PartialOrd, Eq, PartialEq, Clone, Copy, Serialize, Deserialize, Debug)]
pub struct ShardCount(pub u8);

impl ShardCount {
    pub const MAX: Self = Self(u8::MAX);
}

impl ShardNumber {
    pub const MAX: Self = Self(u8::MAX);
}

/// TenantShardId identify the units of work for the Pageserver.
///
/// These are written as `<tenant_id>-<shard number><shard-count>`, for example:
///
///   # The second shard in a two-shard tenant
///   072f1291a5310026820b2fe4b2968934-0102
///
/// Historically, tenants could not have multiple shards, and were identified
/// by TenantId.  To support this, TenantShardId has a special legacy
/// mode where `shard_count` is equal to zero: this represents a single-sharded
/// tenant which should be written as a TenantId with no suffix.
///
/// The human-readable encoding of TenantShardId, such as used in API URLs,
/// is both forward and backward compatible: a legacy TenantId can be
/// decoded as a TenantShardId, and when re-encoded it will be parseable
/// as a TenantId.
///
/// Note that the binary encoding is _not_ backward compatible, because
/// at the time sharding is introduced, there are no existing binary structures
/// containing TenantId that we need to handle.
#[derive(Eq, PartialEq, PartialOrd, Ord, Clone, Copy)]
pub struct TenantShardId {
    pub tenant_id: TenantId,
    pub shard_number: ShardNumber,
    pub shard_count: ShardCount,
}

impl TenantShardId {
    pub fn unsharded(tenant_id: TenantId) -> Self {
        Self {
            tenant_id,
            shard_number: ShardNumber(0),
            shard_count: ShardCount(0),
        }
    }

    /// The range of all TenantShardId that belong to a particular TenantId.  This is useful when
    /// you have a BTreeMap of TenantShardId, and are querying by TenantId.
    pub fn tenant_range(tenant_id: TenantId) -> RangeInclusive<Self> {
        RangeInclusive::new(
            Self {
                tenant_id,
                shard_number: ShardNumber(0),
                shard_count: ShardCount(0),
            },
            Self {
                tenant_id,
                shard_number: ShardNumber::MAX,
                shard_count: ShardCount::MAX,
            },
        )
    }

    pub fn shard_slug(&self) -> String {
        format!("{:02x}{:02x}", self.shard_number.0, self.shard_count.0)
    }
}

impl std::fmt::Display for TenantShardId {
    fn fmt(&self, f: &mut std::fmt::Formatter<'_>) -> std::fmt::Result {
        if self.shard_count != ShardCount(0) {
            write!(
                f,
                "{}-{:02x}{:02x}",
                self.tenant_id, self.shard_number.0, self.shard_count.0
            )
        } else {
            // Legacy case (shard_count == 0) -- format as just the tenant id.  Note that this
            // is distinct from the normal single shard case (shard count == 1).
            self.tenant_id.fmt(f)
        }
    }
}

impl std::fmt::Debug for TenantShardId {
    fn fmt(&self, f: &mut std::fmt::Formatter<'_>) -> std::fmt::Result {
        // Debug is the same as Display: the compact hex representation
        write!(f, "{}", self)
    }
}

impl std::str::FromStr for TenantShardId {
    type Err = hex::FromHexError;

    fn from_str(s: &str) -> Result<Self, Self::Err> {
        // Expect format: 16 byte TenantId, '-', 1 byte shard number, 1 byte shard count
        if s.len() == 32 {
            // Legacy case: no shard specified
            Ok(Self {
                tenant_id: TenantId::from_str(s)?,
                shard_number: ShardNumber(0),
                shard_count: ShardCount(0),
            })
        } else if s.len() == 37 {
            let bytes = s.as_bytes();
            let tenant_id = TenantId::from_hex(&bytes[0..32])?;
            let mut shard_parts: [u8; 2] = [0u8; 2];
            hex::decode_to_slice(&bytes[33..37], &mut shard_parts)?;
            Ok(Self {
                tenant_id,
                shard_number: ShardNumber(shard_parts[0]),
                shard_count: ShardCount(shard_parts[1]),
            })
        } else {
            Err(hex::FromHexError::InvalidStringLength)
        }
    }
}

impl From<[u8; 18]> for TenantShardId {
    fn from(b: [u8; 18]) -> Self {
        let tenant_id_bytes: [u8; 16] = b[0..16].try_into().unwrap();

        Self {
            tenant_id: TenantId::from(tenant_id_bytes),
            shard_number: ShardNumber(b[16]),
            shard_count: ShardCount(b[17]),
        }
    }
}

/// For use within the context of a particular tenant, when we need to know which
/// shard we're dealing with, but do not need to know the full ShardIdentity (because
/// we won't be doing any page->shard mapping), and do not need to know the fully qualified
/// TenantShardId.
#[derive(Eq, PartialEq, PartialOrd, Ord, Clone, Copy)]
pub struct ShardIndex {
    pub shard_number: ShardNumber,
    pub shard_count: ShardCount,
}

impl ShardIndex {
    pub fn new(number: ShardNumber, count: ShardCount) -> Self {
        Self {
            shard_number: number,
            shard_count: count,
        }
    }
    pub fn unsharded() -> Self {
        Self {
            shard_number: ShardNumber(0),
            shard_count: ShardCount(0),
        }
    }

    pub fn is_unsharded(&self) -> bool {
        self.shard_number == ShardNumber(0) && self.shard_count == ShardCount(0)
    }

    /// For use in constructing remote storage paths: concatenate this with a TenantId
    /// to get a fully qualified TenantShardId.
    ///
    /// Backward compat: this function returns an empty string if Self::is_unsharded, such
    /// that the legacy pre-sharding remote key format is preserved.
    pub fn get_suffix(&self) -> String {
        if self.is_unsharded() {
            "".to_string()
        } else {
            format!("-{:02x}{:02x}", self.shard_number.0, self.shard_count.0)
        }
    }
}

impl std::fmt::Display for ShardIndex {
    fn fmt(&self, f: &mut std::fmt::Formatter<'_>) -> std::fmt::Result {
        write!(f, "{:02x}{:02x}", self.shard_number.0, self.shard_count.0)
    }
}

impl std::fmt::Debug for ShardIndex {
    fn fmt(&self, f: &mut std::fmt::Formatter<'_>) -> std::fmt::Result {
        // Debug is the same as Display: the compact hex representation
        write!(f, "{}", self)
    }
}

impl std::str::FromStr for ShardIndex {
    type Err = hex::FromHexError;

    fn from_str(s: &str) -> Result<Self, Self::Err> {
        // Expect format: 1 byte shard number, 1 byte shard count
        if s.len() == 4 {
            let bytes = s.as_bytes();
            let mut shard_parts: [u8; 2] = [0u8; 2];
            hex::decode_to_slice(bytes, &mut shard_parts)?;
            Ok(Self {
                shard_number: ShardNumber(shard_parts[0]),
                shard_count: ShardCount(shard_parts[1]),
            })
        } else {
            Err(hex::FromHexError::InvalidStringLength)
        }
    }
}

impl From<[u8; 2]> for ShardIndex {
    fn from(b: [u8; 2]) -> Self {
        Self {
            shard_number: ShardNumber(b[0]),
            shard_count: ShardCount(b[1]),
        }
    }
}

impl Serialize for TenantShardId {
    fn serialize<S>(&self, serializer: S) -> Result<S::Ok, S::Error>
    where
        S: serde::Serializer,
    {
        if serializer.is_human_readable() {
            serializer.collect_str(self)
        } else {
            let mut packed: [u8; 18] = [0; 18];
            packed[0..16].clone_from_slice(&self.tenant_id.as_arr());
            packed[16] = self.shard_number.0;
            packed[17] = self.shard_count.0;

            packed.serialize(serializer)
        }
    }
}

impl<'de> Deserialize<'de> for TenantShardId {
    fn deserialize<D>(deserializer: D) -> Result<Self, D::Error>
    where
        D: serde::Deserializer<'de>,
    {
        struct IdVisitor {
            is_human_readable_deserializer: bool,
        }

        impl<'de> serde::de::Visitor<'de> for IdVisitor {
            type Value = TenantShardId;

            fn expecting(&self, formatter: &mut std::fmt::Formatter) -> std::fmt::Result {
                if self.is_human_readable_deserializer {
                    formatter.write_str("value in form of hex string")
                } else {
                    formatter.write_str("value in form of integer array([u8; 18])")
                }
            }

            fn visit_seq<A>(self, seq: A) -> Result<Self::Value, A::Error>
            where
                A: serde::de::SeqAccess<'de>,
            {
                let s = serde::de::value::SeqAccessDeserializer::new(seq);
                let id: [u8; 18] = Deserialize::deserialize(s)?;
                Ok(TenantShardId::from(id))
            }

            fn visit_str<E>(self, v: &str) -> Result<Self::Value, E>
            where
                E: serde::de::Error,
            {
                TenantShardId::from_str(v).map_err(E::custom)
            }
        }

        if deserializer.is_human_readable() {
            deserializer.deserialize_str(IdVisitor {
                is_human_readable_deserializer: true,
            })
        } else {
            deserializer.deserialize_tuple(
                18,
                IdVisitor {
                    is_human_readable_deserializer: false,
                },
            )
        }
    }
}

<<<<<<< HEAD
/// Stripe size in number of pages
#[derive(Clone, Copy, Serialize, Deserialize, Eq, PartialEq, Debug)]
pub struct ShardStripeSize(pub u32);

/// Layout version: for future upgrades where we might change how the key->shard mapping works
#[derive(Clone, Copy, Serialize, Deserialize, Eq, PartialEq, Debug)]
pub struct ShardLayout(u8);

const LAYOUT_V1: ShardLayout = ShardLayout(1);

/// Default stripe size in pages: 256MiB divided by 8kiB page size.
const DEFAULT_STRIPE_SIZE: ShardStripeSize = ShardStripeSize(256 * 1024 / 8);

/// The ShardIdentity contains the information needed for one member of map
/// to resolve a key to a shard, and then check whether that shard is ==self.
#[derive(Clone, Copy, Serialize, Deserialize, Eq, PartialEq, Debug)]
pub struct ShardIdentity {
    pub layout: ShardLayout,
    pub number: ShardNumber,
    pub count: ShardCount,
    pub stripe_size: ShardStripeSize,
}

#[derive(thiserror::Error, Debug, PartialEq, Eq)]
pub enum ShardConfigError {
    #[error("Invalid shard count")]
    InvalidCount,
    #[error("Invalid shard number")]
    InvalidNumber,
    #[error("Invalid stripe size")]
    InvalidStripeSize,
}

impl ShardIdentity {
    /// An identity with number=0 count=0 is a "none" identity, which represents legacy
    /// tenants.  Modern single-shard tenants should not use this: they should
    /// have number=0 count=1.
    pub fn unsharded() -> Self {
        Self {
            number: ShardNumber(0),
            count: ShardCount(0),
            layout: LAYOUT_V1,
            stripe_size: DEFAULT_STRIPE_SIZE,
        }
    }

    pub fn is_unsharded(&self) -> bool {
        self.number == ShardNumber(0) && self.count == ShardCount(0)
    }

    /// Count must be nonzero, and number must be < count. To construct
    /// the legacy case (count==0), use Self::unsharded instead.
    pub fn new(
        number: ShardNumber,
        count: ShardCount,
        stripe_size: ShardStripeSize,
    ) -> Result<Self, ShardConfigError> {
        if count.0 == 0 {
            Err(ShardConfigError::InvalidCount)
        } else if number.0 > count.0 - 1 {
            Err(ShardConfigError::InvalidNumber)
        } else if stripe_size.0 == 0 {
            Err(ShardConfigError::InvalidStripeSize)
        } else {
            Ok(Self {
                number,
                count,
                layout: LAYOUT_V1,
                stripe_size,
            })
=======
impl Serialize for ShardIndex {
    fn serialize<S>(&self, serializer: S) -> Result<S::Ok, S::Error>
    where
        S: serde::Serializer,
    {
        if serializer.is_human_readable() {
            serializer.collect_str(self)
        } else {
            // Binary encoding is not used in index_part.json, but is included in anticipation of
            // switching various structures (e.g. inter-process communication, remote metadata) to more
            // compact binary encodings in future.
            let mut packed: [u8; 2] = [0; 2];
            packed[0] = self.shard_number.0;
            packed[1] = self.shard_count.0;
            packed.serialize(serializer)
        }
    }
}

impl<'de> Deserialize<'de> for ShardIndex {
    fn deserialize<D>(deserializer: D) -> Result<Self, D::Error>
    where
        D: serde::Deserializer<'de>,
    {
        struct IdVisitor {
            is_human_readable_deserializer: bool,
        }

        impl<'de> serde::de::Visitor<'de> for IdVisitor {
            type Value = ShardIndex;

            fn expecting(&self, formatter: &mut std::fmt::Formatter) -> std::fmt::Result {
                if self.is_human_readable_deserializer {
                    formatter.write_str("value in form of hex string")
                } else {
                    formatter.write_str("value in form of integer array([u8; 2])")
                }
            }

            fn visit_seq<A>(self, seq: A) -> Result<Self::Value, A::Error>
            where
                A: serde::de::SeqAccess<'de>,
            {
                let s = serde::de::value::SeqAccessDeserializer::new(seq);
                let id: [u8; 2] = Deserialize::deserialize(s)?;
                Ok(ShardIndex::from(id))
            }

            fn visit_str<E>(self, v: &str) -> Result<Self::Value, E>
            where
                E: serde::de::Error,
            {
                ShardIndex::from_str(v).map_err(E::custom)
            }
        }

        if deserializer.is_human_readable() {
            deserializer.deserialize_str(IdVisitor {
                is_human_readable_deserializer: true,
            })
        } else {
            deserializer.deserialize_tuple(
                2,
                IdVisitor {
                    is_human_readable_deserializer: false,
                },
            )
>>>>>>> ca469be1
        }
    }
}

#[cfg(test)]
mod tests {
    use std::str::FromStr;

    use bincode;
    use utils::{id::TenantId, Hex};

    use super::*;

    const EXAMPLE_TENANT_ID: &str = "1f359dd625e519a1a4e8d7509690f6fc";

    #[test]
    fn tenant_shard_id_string() -> Result<(), hex::FromHexError> {
        let example = TenantShardId {
            tenant_id: TenantId::from_str(EXAMPLE_TENANT_ID).unwrap(),
            shard_count: ShardCount(10),
            shard_number: ShardNumber(7),
        };

        let encoded = format!("{example}");

        let expected = format!("{EXAMPLE_TENANT_ID}-070a");
        assert_eq!(&encoded, &expected);

        let decoded = TenantShardId::from_str(&encoded)?;

        assert_eq!(example, decoded);

        Ok(())
    }

    #[test]
    fn tenant_shard_id_binary() -> Result<(), hex::FromHexError> {
        let example = TenantShardId {
            tenant_id: TenantId::from_str(EXAMPLE_TENANT_ID).unwrap(),
            shard_count: ShardCount(10),
            shard_number: ShardNumber(7),
        };

        let encoded = bincode::serialize(&example).unwrap();
        let expected: [u8; 18] = [
            0x1f, 0x35, 0x9d, 0xd6, 0x25, 0xe5, 0x19, 0xa1, 0xa4, 0xe8, 0xd7, 0x50, 0x96, 0x90,
            0xf6, 0xfc, 0x07, 0x0a,
        ];
        assert_eq!(Hex(&encoded), Hex(&expected));

        let decoded = bincode::deserialize(&encoded).unwrap();

        assert_eq!(example, decoded);

        Ok(())
    }

    #[test]
    fn tenant_shard_id_backward_compat() -> Result<(), hex::FromHexError> {
        // Test that TenantShardId can decode a TenantId in human
        // readable form
        let example = TenantId::from_str(EXAMPLE_TENANT_ID).unwrap();
        let encoded = format!("{example}");

        assert_eq!(&encoded, EXAMPLE_TENANT_ID);

        let decoded = TenantShardId::from_str(&encoded)?;

        assert_eq!(example, decoded.tenant_id);
        assert_eq!(decoded.shard_count, ShardCount(0));
        assert_eq!(decoded.shard_number, ShardNumber(0));

        Ok(())
    }

    #[test]
    fn tenant_shard_id_forward_compat() -> Result<(), hex::FromHexError> {
        // Test that a legacy TenantShardId encodes into a form that
        // can be decoded as TenantId
        let example_tenant_id = TenantId::from_str(EXAMPLE_TENANT_ID).unwrap();
        let example = TenantShardId::unsharded(example_tenant_id);
        let encoded = format!("{example}");

        assert_eq!(&encoded, EXAMPLE_TENANT_ID);

        let decoded = TenantId::from_str(&encoded)?;

        assert_eq!(example_tenant_id, decoded);

        Ok(())
    }

    #[test]
    fn tenant_shard_id_legacy_binary() -> Result<(), hex::FromHexError> {
        // Unlike in human readable encoding, binary encoding does not
        // do any special handling of legacy unsharded TenantIds: this test
        // is equivalent to the main test for binary encoding, just verifying
        // that the same behavior applies when we have used `unsharded()` to
        // construct a TenantShardId.
        let example = TenantShardId::unsharded(TenantId::from_str(EXAMPLE_TENANT_ID).unwrap());
        let encoded = bincode::serialize(&example).unwrap();

        let expected: [u8; 18] = [
            0x1f, 0x35, 0x9d, 0xd6, 0x25, 0xe5, 0x19, 0xa1, 0xa4, 0xe8, 0xd7, 0x50, 0x96, 0x90,
            0xf6, 0xfc, 0x00, 0x00,
        ];
        assert_eq!(Hex(&encoded), Hex(&expected));

        let decoded = bincode::deserialize::<TenantShardId>(&encoded).unwrap();
        assert_eq!(example, decoded);

        Ok(())
    }

    #[test]
<<<<<<< HEAD
    fn shard_identity_validation() -> Result<(), ShardConfigError> {
        // Happy cases
        ShardIdentity::new(ShardNumber(0), ShardCount(1), DEFAULT_STRIPE_SIZE)?;
        ShardIdentity::new(ShardNumber(0), ShardCount(1), ShardStripeSize(1))?;
        ShardIdentity::new(ShardNumber(254), ShardCount(255), ShardStripeSize(1))?;

        assert_eq!(
            ShardIdentity::new(ShardNumber(0), ShardCount(0), DEFAULT_STRIPE_SIZE),
            Err(ShardConfigError::InvalidCount)
        );
        assert_eq!(
            ShardIdentity::new(ShardNumber(10), ShardCount(10), DEFAULT_STRIPE_SIZE),
            Err(ShardConfigError::InvalidNumber)
        );
        assert_eq!(
            ShardIdentity::new(ShardNumber(11), ShardCount(10), DEFAULT_STRIPE_SIZE),
            Err(ShardConfigError::InvalidNumber)
        );
        assert_eq!(
            ShardIdentity::new(ShardNumber(255), ShardCount(255), DEFAULT_STRIPE_SIZE),
            Err(ShardConfigError::InvalidNumber)
        );
        assert_eq!(
            ShardIdentity::new(ShardNumber(0), ShardCount(1), ShardStripeSize(0)),
            Err(ShardConfigError::InvalidStripeSize)
        );
=======
    fn shard_index_human_encoding() -> Result<(), hex::FromHexError> {
        let example = ShardIndex {
            shard_number: ShardNumber(13),
            shard_count: ShardCount(17),
        };
        let expected: String = "0d11".to_string();
        let encoded = format!("{example}");
        assert_eq!(&encoded, &expected);

        let decoded = ShardIndex::from_str(&encoded)?;
        assert_eq!(example, decoded);
        Ok(())
    }

    #[test]
    fn shard_index_binary_encoding() -> Result<(), hex::FromHexError> {
        let example = ShardIndex {
            shard_number: ShardNumber(13),
            shard_count: ShardCount(17),
        };
        let expected: [u8; 2] = [0x0d, 0x11];

        let encoded = bincode::serialize(&example).unwrap();
        assert_eq!(Hex(&encoded), Hex(&expected));
        let decoded = bincode::deserialize(&encoded).unwrap();
        assert_eq!(example, decoded);
>>>>>>> ca469be1

        Ok(())
    }
}<|MERGE_RESOLUTION|>--- conflicted
+++ resolved
@@ -293,7 +293,6 @@
     }
 }
 
-<<<<<<< HEAD
 /// Stripe size in number of pages
 #[derive(Clone, Copy, Serialize, Deserialize, Eq, PartialEq, Debug)]
 pub struct ShardStripeSize(pub u32);
@@ -364,7 +363,10 @@
                 layout: LAYOUT_V1,
                 stripe_size,
             })
-=======
+        }
+    }
+}
+
 impl Serialize for ShardIndex {
     fn serialize<S>(&self, serializer: S) -> Result<S::Ok, S::Error>
     where
@@ -432,7 +434,6 @@
                     is_human_readable_deserializer: false,
                 },
             )
->>>>>>> ca469be1
         }
     }
 }
@@ -548,7 +549,6 @@
     }
 
     #[test]
-<<<<<<< HEAD
     fn shard_identity_validation() -> Result<(), ShardConfigError> {
         // Happy cases
         ShardIdentity::new(ShardNumber(0), ShardCount(1), DEFAULT_STRIPE_SIZE)?;
@@ -575,7 +575,11 @@
             ShardIdentity::new(ShardNumber(0), ShardCount(1), ShardStripeSize(0)),
             Err(ShardConfigError::InvalidStripeSize)
         );
-=======
+
+        Ok(())
+    }
+
+    #[test]
     fn shard_index_human_encoding() -> Result<(), hex::FromHexError> {
         let example = ShardIndex {
             shard_number: ShardNumber(13),
@@ -602,7 +606,6 @@
         assert_eq!(Hex(&encoded), Hex(&expected));
         let decoded = bincode::deserialize(&encoded).unwrap();
         assert_eq!(example, decoded);
->>>>>>> ca469be1
 
         Ok(())
     }
