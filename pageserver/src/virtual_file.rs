--- conflicted
+++ resolved
@@ -28,18 +28,12 @@
 use tokio::time::Instant;
 use utils::fs_ext;
 
-<<<<<<< HEAD
-mod io_engine;
+pub use pageserver_api::models::virtual_file as api;
+pub(crate) mod io_engine;
 mod metadata;
 mod open_options;
-pub use io_engine::IoEngineKind;
+pub(crate) use io_engine::IoEngineKind;
 pub(crate) use metadata::Metadata;
-=======
-pub use pageserver_api::models::virtual_file as api;
-pub(crate) mod io_engine;
-mod open_options;
-pub(crate) use io_engine::IoEngineKind;
->>>>>>> c5249577
 pub(crate) use open_options::*;
 
 ///
