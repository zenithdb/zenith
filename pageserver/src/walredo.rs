--- conflicted
+++ resolved
@@ -30,13 +30,8 @@
 use std::os::unix::io::AsRawFd;
 use std::os::unix::prelude::CommandExt;
 use std::process::Stdio;
-<<<<<<< HEAD
 use std::process::{Child, ChildStdin, ChildStdout, Command};
-use std::sync::{Arc, Mutex, MutexGuard};
-=======
-use std::process::{Child, ChildStderr, ChildStdin, ChildStdout, Command};
 use std::sync::{Arc, Mutex, MutexGuard, RwLock};
->>>>>>> 00634590
 use std::time::Duration;
 use std::time::Instant;
 use tokio_util::sync::CancellationToken;
@@ -289,26 +284,17 @@
                 );
                 // Avoid concurrent callers hitting the same issue.
                 // We can't prevent it from happening because we want to enable parallelism.
-<<<<<<< HEAD
                 {
-                    let mut guard = self.redo_process.lock().unwrap();
+                    let mut guard = self.redo_process.write().unwrap();
                     match &*guard {
                         Some(current_field_value) => {
                             if Arc::ptr_eq(current_field_value, &proc) {
-                                // We're the first to observe an error from `prod`, it's our job to take it out of rotation.
+                                // We're the first to observe an error from `proc`, it's our job to take it out of rotation.
                                 *guard = None;
                             }
                         }
                         None => {
                             // Another thread was faster to observe the error, and already took the process out of rotation.
-=======
-                let mut guard = self.redo_process.write().unwrap();
-                match &*guard {
-                    Some(current_field_value) => {
-                        if Arc::ptr_eq(current_field_value, &proc) {
-                            // We're the first to observe an error from `proc`, it's our job to take it out of rotation.
-                            *guard = None;
->>>>>>> 00634590
                         }
                     }
                     drop(guard);
