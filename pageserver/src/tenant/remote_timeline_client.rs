//! This module manages synchronizing local FS with remote storage.
//!
//! # Overview
//!
//! * [`RemoteTimelineClient`] provides functions related to upload/download of a particular timeline.
//!   It contains a queue of pending uploads, and manages the queue, performing uploads in parallel
//!   when it's safe to do so.
//!
//! * Stand-alone function, [`list_remote_timelines`], to get list of timelines of a tenant.
//!
//! These functions use the low-level remote storage client, [`remote_storage::RemoteStorage`].
//!
//! # APIs & How To Use Them
//!
//! There is a [RemoteTimelineClient] for each [Timeline][`crate::tenant::Timeline`] in the system,
//! unless the pageserver is configured without remote storage.
//!
//! We allocate the client instance in [Timeline][`crate::tenant::Timeline`], i.e.,
//! either in [`crate::tenant::mgr`] during startup or when creating a new
//! timeline.
//! However, the client does not become ready for use until we've initialized its upload queue:
//!
//! - For timelines that already have some state on the remote storage, we use
//!   [`RemoteTimelineClient::init_upload_queue`] .
//! - For newly created timelines, we use
//!   [`RemoteTimelineClient::init_upload_queue_for_empty_remote`].
//!
//! The former takes the remote's [`IndexPart`] as an argument, possibly retrieved
//! using [`list_remote_timelines`]. We'll elaborate on [`IndexPart`] in the next section.
//!
//! Whenever we've created/updated/deleted a file in a timeline directory, we schedule
//! the corresponding remote operation with the timeline's [`RemoteTimelineClient`]:
//!
//! - [`RemoteTimelineClient::schedule_layer_file_upload`]  when we've created a new layer file.
//! - [`RemoteTimelineClient::schedule_index_upload_for_metadata_update`] when we've updated the timeline metadata file.
//! - [`RemoteTimelineClient::schedule_index_upload_for_file_changes`] to upload an updated index file, after we've scheduled file uploads
//! - [`RemoteTimelineClient::schedule_layer_file_deletion`] when we've deleted one or more layer files.
//!
//! Internally, these functions create [`UploadOp`]s and put them in a queue.
//!
//! There are also APIs for downloading files.
//! These are not part of the aforementioned queuing and will not be discussed
//! further here, except in the section covering tenant attach.
//!
//! # Remote Storage Structure & [`IndexPart`] Index File
//!
//! The "directory structure" in the remote storage mirrors the local directory structure, with paths
//! like `tenants/<tenant_id>/timelines/<timeline_id>/<layer filename>`.
//! Yet instead of keeping the `metadata` file remotely, we wrap it with more
//! data in an "index file" aka [`IndexPart`], containing the list of **all** remote
//! files for a given timeline.
//! If a file is not referenced from [`IndexPart`], it's not part of the remote storage state.
//!
//! Having the `IndexPart` also avoids expensive and slow `S3 list` commands.
//!
//! # Consistency
//!
//! To have a consistent remote structure, it's important that uploads and
//! deletions are performed in the right order. For example, the index file
//! contains a list of layer files, so it must not be uploaded until all the
//! layer files that are in its list have been successfully uploaded.
//!
//! The contract between client and its user is that the user is responsible of
//! scheduling operations in an order that keeps the remote consistent as
//! described above.
//! From the user's perspective, the operations are executed sequentially.
//! Internally, the client knows which operations can be performed in parallel,
//! and which operations act like a "barrier" that require preceding operations
//! to finish. The calling code just needs to call the schedule-functions in the
//! correct order, and the client will parallelize the operations in a way that
//! is safe.
//!
//! The caller should be careful with deletion, though. They should not delete
//! local files that have been scheduled for upload but not yet finished uploading.
//! Otherwise the upload will fail. To wait for an upload to finish, use
//! the 'wait_completion' function (more on that later.)
//!
//! All of this relies on the following invariants:
//!
//! - We rely on read-after write consistency in the remote storage.
//! - Layer files are immutable
//!
//! NB: Pageserver assumes that it has exclusive write access to the tenant in remote
//! storage. Different tenants can be attached to different pageservers, but if the
//! same tenant is attached to two pageservers at the same time, they will overwrite
//! each other's index file updates, and confusion will ensue. There's no interlock or
//! mechanism to detect that in the pageserver, we rely on the control plane to ensure
//! that that doesn't happen.
//!
//! ## Implementation Note
//!
//! The *actual* remote state lags behind the *desired* remote state while
//! there are in-flight operations.
//! We keep track of the desired remote state in
//! [`UploadQueueInitialized::latest_files`] and [`UploadQueueInitialized::latest_metadata`].
//! It is initialized based on the [`IndexPart`] that was passed during init
//! and updated with every `schedule_*` function call.
//! All this is necessary necessary to compute the future [`IndexPart`]s
//! when scheduling an operation while other operations that also affect the
//! remote [`IndexPart`] are in flight.
//!
//! # Retries & Error Handling
//!
//! The client retries operations indefinitely, using exponential back-off.
//! There is no way to force a retry, i.e., interrupt the back-off.
//! This could be built easily.
//!
//! # Cancellation
//!
//! The operations execute as plain [`task_mgr`] tasks, scoped to
//! the client's tenant and timeline.
//! Dropping the client will drop queued operations but not executing operations.
//! These will complete unless the `task_mgr` tasks are cancelled using `task_mgr`
//! APIs, e.g., during pageserver shutdown, timeline delete, or tenant detach.
//!
//! # Completion
//!
//! Once an operation has completed, we update
//! [`UploadQueueInitialized::projected_remote_consistent_lsn`] immediately,
//! and submit a request through the DeletionQueue to update
//! [`UploadQueueInitialized::visible_remote_consistent_lsn`] after it has
//! validated that our generation is not stale.  It is this visible value
//! that is advertized to safekeepers as a signal that that they can
//! delete the WAL up to that LSN.
//!
//! The [`RemoteTimelineClient::wait_completion`] method can be used to wait
//! for all pending operations to complete. It does not prevent more
//! operations from getting scheduled.
//!
//! # Crash Consistency
//!
//! We do not persist the upload queue state.
//! If we drop the client, or crash, all unfinished operations are lost.
//!
//! To recover, the following steps need to be taken:
//! - Retrieve the current remote [`IndexPart`]. This gives us a
//!   consistent remote state, assuming the user scheduled the operations in
//!   the correct order.
//! - Initiate upload queue with that [`IndexPart`].
//! - Reschedule all lost operations by comparing the local filesystem state
//!   and remote state as per [`IndexPart`]. This is done in
//!   [`Tenant::timeline_init_and_sync`].
//!
//! Note that if we crash during file deletion between the index update
//! that removes the file from the list of files, and deleting the remote file,
//! the file is leaked in the remote storage. Similarly, if a new file is created
//! and uploaded, but the pageserver dies permanently before updating the
//! remote index file, the new file is leaked in remote storage. We accept and
//! tolerate that for now.
//! Note further that we cannot easily fix this by scheduling deletes for every
//! file that is present only on the remote, because we cannot distinguish the
//! following two cases:
//! - (1) We had the file locally, deleted it locally, scheduled a remote delete,
//!   but crashed before it finished remotely.
//! - (2) We never had the file locally because we haven't on-demand downloaded
//!   it yet.
//!
//! # Downloads
//!
//! In addition to the upload queue, [`RemoteTimelineClient`] has functions for
//! downloading files from the remote storage. Downloads are performed immediately
//! against the `RemoteStorage`, independently of the upload queue.
//!
//! When we attach a tenant, we perform the following steps:
//! - create `Tenant` object in `TenantState::Attaching` state
//! - List timelines that are present in remote storage, and for each:
//!   - download their remote [`IndexPart`]s
//!   - create `Timeline` struct and a `RemoteTimelineClient`
//!   - initialize the client's upload queue with its `IndexPart`
//!   - schedule uploads for layers that are only present locally.
//! - After the above is done for each timeline, open the tenant for business by
//!   transitioning it from `TenantState::Attaching` to `TenantState::Active` state.
//!   This starts the timelines' WAL-receivers and the tenant's GC & Compaction loops.
//!
//! # Operating Without Remote Storage
//!
//! If no remote storage configuration is provided, the [`RemoteTimelineClient`] is
//! not created and the uploads are skipped.
//!
//! [`Tenant::timeline_init_and_sync`]: super::Tenant::timeline_init_and_sync
//! [`Timeline::load_layer_map`]: super::Timeline::load_layer_map

pub(crate) mod download;
pub mod index;
pub(crate) mod upload;

use anyhow::Context;
use camino::Utf8Path;
use chrono::{NaiveDateTime, Utc};

pub(crate) use download::download_initdb_tar_zst;
use pageserver_api::shard::{ShardIndex, TenantShardId};
use scopeguard::ScopeGuard;
use tokio_util::sync::CancellationToken;
pub(crate) use upload::upload_initdb_dir;
use utils::backoff::{
    self, exponential_backoff, DEFAULT_BASE_BACKOFF_SECONDS, DEFAULT_MAX_BACKOFF_SECONDS,
};

use std::collections::{HashMap, VecDeque};
use std::sync::atomic::{AtomicU32, Ordering};
use std::sync::{Arc, Mutex};
use std::time::Duration;

use remote_storage::{
    DownloadError, GenericRemoteStorage, ListingMode, RemotePath, TimeoutOrCancel,
};
use std::ops::DerefMut;
use tracing::{debug, error, info, instrument, warn};
use tracing::{info_span, Instrument};
use utils::lsn::Lsn;

use crate::context::RequestContext;
use crate::deletion_queue::{DeletionQueueClient, DeletionQueueError};
use crate::metrics::{
    MeasureRemoteOp, RemoteOpFileKind, RemoteOpKind, RemoteTimelineClientMetrics,
    RemoteTimelineClientMetricsCallTrackSize, REMOTE_ONDEMAND_DOWNLOADED_BYTES,
    REMOTE_ONDEMAND_DOWNLOADED_LAYERS,
};
use crate::task_mgr::shutdown_token;
use crate::tenant::debug_assert_current_span_has_tenant_and_timeline_id;
use crate::tenant::remote_timeline_client::download::download_retry;
use crate::tenant::storage_layer::AsLayerDesc;
use crate::tenant::upload_queue::{Delete, UploadQueueStoppedDeletable};
use crate::tenant::TIMELINES_SEGMENT_NAME;
use crate::{
    config::PageServerConf,
    task_mgr,
    task_mgr::TaskKind,
    task_mgr::BACKGROUND_RUNTIME,
    tenant::metadata::TimelineMetadata,
    tenant::upload_queue::{
        UploadOp, UploadQueue, UploadQueueInitialized, UploadQueueStopped, UploadTask,
    },
    TENANT_HEATMAP_BASENAME,
};

use utils::id::{TenantId, TimelineId};

use self::index::IndexPart;

use super::metadata::MetadataUpdate;
use super::storage_layer::{Layer, LayerFileName, ResidentLayer};
use super::upload_queue::SetDeletedFlagProgress;
use super::Generation;

pub(crate) use download::{
    download_index_part, is_temp_download_file, list_remote_tenant_shards, list_remote_timelines,
};
pub(crate) use index::LayerFileMetadata;

// Occasional network issues and such can cause remote operations to fail, and
// that's expected. If a download fails, we log it at info-level, and retry.
// But after FAILED_DOWNLOAD_WARN_THRESHOLD retries, we start to log it at WARN
// level instead, as repeated failures can mean a more serious problem. If it
// fails more than FAILED_DOWNLOAD_RETRIES times, we give up
pub(crate) const FAILED_DOWNLOAD_WARN_THRESHOLD: u32 = 3;
pub(crate) const FAILED_REMOTE_OP_RETRIES: u32 = 10;

// Similarly log failed uploads and deletions at WARN level, after this many
// retries. Uploads and deletions are retried forever, though.
pub(crate) const FAILED_UPLOAD_WARN_THRESHOLD: u32 = 3;

pub(crate) const INITDB_PATH: &str = "initdb.tar.zst";

pub(crate) const INITDB_PRESERVED_PATH: &str = "initdb-preserved.tar.zst";

/// Default buffer size when interfacing with [`tokio::fs::File`].
pub(crate) const BUFFER_SIZE: usize = 32 * 1024;

/// Doing non-essential flushes of deletion queue is subject to this timeout, after
/// which we warn and skip.
const DELETION_QUEUE_FLUSH_TIMEOUT: Duration = Duration::from_secs(10);

pub enum MaybeDeletedIndexPart {
    IndexPart(IndexPart),
    Deleted(IndexPart),
}

#[derive(Debug, thiserror::Error)]
pub enum PersistIndexPartWithDeletedFlagError {
    #[error("another task is already setting the deleted_flag, started at {0:?}")]
    AlreadyInProgress(NaiveDateTime),
    #[error("the deleted_flag was already set, value is {0:?}")]
    AlreadyDeleted(NaiveDateTime),
    #[error(transparent)]
    Other(#[from] anyhow::Error),
}

/// A client for accessing a timeline's data in remote storage.
///
/// This takes care of managing the number of connections, and balancing them
/// across tenants. This also handles retries of failed uploads.
///
/// Upload and delete requests are ordered so that before a deletion is
/// performed, we wait for all preceding uploads to finish. This ensures sure
/// that if you perform a compaction operation that reshuffles data in layer
/// files, we don't have a transient state where the old files have already been
/// deleted, but new files have not yet been uploaded.
///
/// Similarly, this enforces an order between index-file uploads, and layer
/// uploads.  Before an index-file upload is performed, all preceding layer
/// uploads must be finished.
///
/// This also maintains a list of remote files, and automatically includes that
/// in the index part file, whenever timeline metadata is uploaded.
///
/// Downloads are not queued, they are performed immediately.
pub struct RemoteTimelineClient {
    conf: &'static PageServerConf,

    runtime: tokio::runtime::Handle,

    tenant_shard_id: TenantShardId,
    timeline_id: TimelineId,
    generation: Generation,

    upload_queue: Mutex<UploadQueue>,

    metrics: Arc<RemoteTimelineClientMetrics>,

    storage_impl: GenericRemoteStorage,

    deletion_queue_client: DeletionQueueClient,

    cancel: CancellationToken,
}

impl RemoteTimelineClient {
    ///
    /// Create a remote storage client for given timeline
    ///
    /// Note: the caller must initialize the upload queue before any uploads can be scheduled,
    /// by calling init_upload_queue.
    ///
    pub fn new(
        remote_storage: GenericRemoteStorage,
        deletion_queue_client: DeletionQueueClient,
        conf: &'static PageServerConf,
        tenant_shard_id: TenantShardId,
        timeline_id: TimelineId,
        generation: Generation,
    ) -> RemoteTimelineClient {
        RemoteTimelineClient {
            conf,
            runtime: if cfg!(test) {
                // remote_timeline_client.rs tests rely on current-thread runtime
                tokio::runtime::Handle::current()
            } else {
                BACKGROUND_RUNTIME.handle().clone()
            },
            tenant_shard_id,
            timeline_id,
            generation,
            storage_impl: remote_storage,
            deletion_queue_client,
            upload_queue: Mutex::new(UploadQueue::Uninitialized),
            metrics: Arc::new(RemoteTimelineClientMetrics::new(
                &tenant_shard_id,
                &timeline_id,
            )),
            cancel: CancellationToken::new(),
        }
    }

    /// Initialize the upload queue for a remote storage that already received
    /// an index file upload, i.e., it's not empty.
    /// The given `index_part` must be the one on the remote.
    pub fn init_upload_queue(&self, index_part: &IndexPart) -> anyhow::Result<()> {
        let mut upload_queue = self.upload_queue.lock().unwrap();
        upload_queue.initialize_with_current_remote_index_part(index_part)?;
        self.update_remote_physical_size_gauge(Some(index_part));
        info!(
            "initialized upload queue from remote index with {} layer files",
            index_part.layer_metadata.len()
        );
        Ok(())
    }

    /// Initialize the upload queue for the case where the remote storage is empty,
    /// i.e., it doesn't have an `IndexPart`.
    pub fn init_upload_queue_for_empty_remote(
        &self,
        local_metadata: &TimelineMetadata,
    ) -> anyhow::Result<()> {
        let mut upload_queue = self.upload_queue.lock().unwrap();
        upload_queue.initialize_empty_remote(local_metadata)?;
        self.update_remote_physical_size_gauge(None);
        info!("initialized upload queue as empty");
        Ok(())
    }

    /// Initialize the queue in stopped state. Used in startup path
    /// to continue deletion operation interrupted by pageserver crash or restart.
    pub fn init_upload_queue_stopped_to_continue_deletion(
        &self,
        index_part: &IndexPart,
    ) -> anyhow::Result<()> {
        // FIXME: consider newtype for DeletedIndexPart.
        let deleted_at = index_part.deleted_at.ok_or(anyhow::anyhow!(
            "bug: it is responsibility of the caller to provide index part from MaybeDeletedIndexPart::Deleted"
        ))?;

        let mut upload_queue = self.upload_queue.lock().unwrap();
        upload_queue.initialize_with_current_remote_index_part(index_part)?;
        self.update_remote_physical_size_gauge(Some(index_part));
        self.stop_impl(&mut upload_queue);

        upload_queue
            .stopped_mut()
            .expect("stopped above")
            .deleted_at = SetDeletedFlagProgress::Successful(deleted_at);

        Ok(())
    }

    pub fn remote_consistent_lsn_projected(&self) -> Option<Lsn> {
        match &mut *self.upload_queue.lock().unwrap() {
            UploadQueue::Uninitialized => None,
            UploadQueue::Initialized(q) => q.get_last_remote_consistent_lsn_projected(),
            UploadQueue::Stopped(UploadQueueStopped::Uninitialized) => None,
            UploadQueue::Stopped(UploadQueueStopped::Deletable(q)) => q
                .upload_queue_for_deletion
                .get_last_remote_consistent_lsn_projected(),
        }
    }

    pub fn remote_consistent_lsn_visible(&self) -> Option<Lsn> {
        match &mut *self.upload_queue.lock().unwrap() {
            UploadQueue::Uninitialized => None,
            UploadQueue::Initialized(q) => Some(q.get_last_remote_consistent_lsn_visible()),
            UploadQueue::Stopped(UploadQueueStopped::Uninitialized) => None,
            UploadQueue::Stopped(UploadQueueStopped::Deletable(q)) => Some(
                q.upload_queue_for_deletion
                    .get_last_remote_consistent_lsn_visible(),
            ),
        }
    }

    fn update_remote_physical_size_gauge(&self, current_remote_index_part: Option<&IndexPart>) {
        let size: u64 = if let Some(current_remote_index_part) = current_remote_index_part {
            current_remote_index_part
                .layer_metadata
                .values()
                // If we don't have the file size for the layer, don't account for it in the metric.
                .map(|ilmd| ilmd.file_size)
                .sum()
        } else {
            0
        };
        self.metrics.remote_physical_size_set(size);
    }

    pub fn get_remote_physical_size(&self) -> u64 {
        self.metrics.remote_physical_size_get()
    }

    //
    // Download operations.
    //
    // These don't use the per-timeline queue. They do use the global semaphore in
    // S3Bucket, to limit the total number of concurrent operations, though.
    //

    /// Download index file
    pub async fn download_index_file(
        &self,
        cancel: &CancellationToken,
    ) -> Result<MaybeDeletedIndexPart, DownloadError> {
        let _unfinished_gauge_guard = self.metrics.call_begin(
            &RemoteOpFileKind::Index,
            &RemoteOpKind::Download,
            crate::metrics::RemoteTimelineClientMetricsCallTrackSize::DontTrackSize {
                reason: "no need for a downloads gauge",
            },
        );

        let (index_part, _index_generation) = download::download_index_part(
            &self.storage_impl,
            &self.tenant_shard_id,
            &self.timeline_id,
            self.generation,
            cancel,
        )
        .measure_remote_op(
            RemoteOpFileKind::Index,
            RemoteOpKind::Download,
            Arc::clone(&self.metrics),
        )
        .await?;

        if index_part.deleted_at.is_some() {
            Ok(MaybeDeletedIndexPart::Deleted(index_part))
        } else {
            Ok(MaybeDeletedIndexPart::IndexPart(index_part))
        }
    }

    /// Download a (layer) file from `path`, into local filesystem.
    ///
    /// 'layer_metadata' is the metadata from the remote index file.
    ///
    /// On success, returns the size of the downloaded file.
    pub async fn download_layer_file(
        &self,
        layer_file_name: &LayerFileName,
        layer_metadata: &LayerFileMetadata,
        cancel: &CancellationToken,
        ctx: &RequestContext,
    ) -> anyhow::Result<u64> {
        let downloaded_size = {
            let _unfinished_gauge_guard = self.metrics.call_begin(
                &RemoteOpFileKind::Layer,
                &RemoteOpKind::Download,
                crate::metrics::RemoteTimelineClientMetricsCallTrackSize::DontTrackSize {
                    reason: "no need for a downloads gauge",
                },
            );
            download::download_layer_file(
                self.conf,
                &self.storage_impl,
                self.tenant_shard_id,
                self.timeline_id,
                layer_file_name,
                layer_metadata,
                cancel,
                ctx,
            )
            .measure_remote_op(
                RemoteOpFileKind::Layer,
                RemoteOpKind::Download,
                Arc::clone(&self.metrics),
            )
            .await?
        };

        REMOTE_ONDEMAND_DOWNLOADED_LAYERS.inc();
        REMOTE_ONDEMAND_DOWNLOADED_BYTES.inc_by(downloaded_size);

        Ok(downloaded_size)
    }

    //
    // Upload operations.
    //

    /// Launch an index-file upload operation in the background, with
    /// fully updated metadata.
    ///
    /// This should only be used to upload initial metadata to remote storage.
    ///
    /// The upload will be added to the queue immediately, but it
    /// won't be performed until all previously scheduled layer file
    /// upload operations have completed successfully.  This is to
    /// ensure that when the index file claims that layers X, Y and Z
    /// exist in remote storage, they really do. To wait for the upload
    /// to complete, use `wait_completion`.
    ///
    /// If there were any changes to the list of files, i.e. if any
    /// layer file uploads were scheduled, since the last index file
    /// upload, those will be included too.
    pub fn schedule_index_upload_for_full_metadata_update(
        self: &Arc<Self>,
        metadata: &TimelineMetadata,
    ) -> anyhow::Result<()> {
        let mut guard = self.upload_queue.lock().unwrap();
        let upload_queue = guard.initialized_mut()?;

        // As documented in the struct definition, it's ok for latest_metadata to be
        // ahead of what's _actually_ on the remote during index upload.
        upload_queue.latest_metadata = metadata.clone();

        self.schedule_index_upload(upload_queue, upload_queue.latest_metadata.clone());

        Ok(())
    }

    /// Launch an index-file upload operation in the background, with only parts of the metadata
    /// updated.
    ///
    /// This is the regular way of updating metadata on layer flushes or Gc.
    ///
    /// Using this lighter update mechanism allows for reparenting and detaching without changes to
    /// `index_part.json`, while being more clear on what values update regularly.
    pub(crate) fn schedule_index_upload_for_metadata_update(
        self: &Arc<Self>,
        update: &MetadataUpdate,
    ) -> anyhow::Result<()> {
        let mut guard = self.upload_queue.lock().unwrap();
        let upload_queue = guard.initialized_mut()?;

        upload_queue.latest_metadata.apply(update);

        self.schedule_index_upload(upload_queue, upload_queue.latest_metadata.clone());

        Ok(())
    }

    ///
    /// Launch an index-file upload operation in the background, if necessary.
    ///
    /// Use this function to schedule the update of the index file after
    /// scheduling file uploads or deletions. If no file uploads or deletions
    /// have been scheduled since the last index file upload, this does
    /// nothing.
    ///
    /// Like schedule_index_upload_for_metadata_update(), this merely adds
    /// the upload to the upload queue and returns quickly.
    pub fn schedule_index_upload_for_file_changes(self: &Arc<Self>) -> anyhow::Result<()> {
        let mut guard = self.upload_queue.lock().unwrap();
        let upload_queue = guard.initialized_mut()?;

        if upload_queue.latest_files_changes_since_metadata_upload_scheduled > 0 {
            self.schedule_index_upload(upload_queue, upload_queue.latest_metadata.clone());
        }

        Ok(())
    }

    /// Launch an index-file upload operation in the background (internal function)
    fn schedule_index_upload(
        self: &Arc<Self>,
        upload_queue: &mut UploadQueueInitialized,
        metadata: TimelineMetadata,
    ) {
        let disk_consistent_lsn = upload_queue.latest_metadata.disk_consistent_lsn();

        info!(
            "scheduling metadata upload up to consistent LSN {disk_consistent_lsn} with {} files ({} changed)",
            upload_queue.latest_files.len(),
            upload_queue.latest_files_changes_since_metadata_upload_scheduled,
        );

        let index_part = IndexPart::new(
            upload_queue.latest_files.clone(),
            disk_consistent_lsn,
            metadata,
        );
        let op = UploadOp::UploadMetadata(index_part, disk_consistent_lsn);
        self.metric_begin(&op);
        upload_queue.queued_operations.push_back(op);
        upload_queue.latest_files_changes_since_metadata_upload_scheduled = 0;

        // Launch the task immediately, if possible
        self.launch_queued_tasks(upload_queue);
    }

    pub(crate) async fn schedule_reparenting_and_wait(
        self: &Arc<Self>,
        new_parent: &TimelineId,
    ) -> anyhow::Result<()> {
        // FIXME: because of how Timeline::schedule_uploads works when called from layer flushing
        // and reads the in-memory part we cannot do the detaching like this
        let receiver = {
            let mut guard = self.upload_queue.lock().unwrap();
            let upload_queue = guard.initialized_mut()?;

            upload_queue.latest_metadata.reparent(new_parent);

            self.schedule_index_upload(upload_queue, upload_queue.latest_metadata.clone());

            self.schedule_barrier0(upload_queue)
        };

        Self::wait_completion0(receiver).await
    }

    /// Schedules uploading a new version of `index_part.json` with the given layers added,
    /// detaching from ancestor and waits for it to complete.
    ///
    /// This is used with `Timeline::detach_ancestor` functionality.
    pub(crate) async fn schedule_adding_existing_layers_to_index_detach_and_wait(
        self: &Arc<Self>,
        layers: &[Layer],
        adopted: (TimelineId, Lsn),
    ) -> anyhow::Result<()> {
        let barrier = {
            let mut guard = self.upload_queue.lock().unwrap();
            let upload_queue = guard.initialized_mut()?;

            upload_queue
                .latest_metadata
                .detach_from_ancestor(&adopted.0, &adopted.1);

            for layer in layers {
                upload_queue
                    .latest_files
                    .insert(layer.layer_desc().filename(), layer.metadata());
            }

            self.schedule_index_upload(upload_queue, upload_queue.latest_metadata.clone());

            let barrier = self.schedule_barrier0(upload_queue);
            self.launch_queued_tasks(upload_queue);
            barrier
        };

        Self::wait_completion0(barrier).await
    }

    /// Launch an upload operation in the background; the file is added to be included in next
    /// `index_part.json` upload.
    pub(crate) fn schedule_layer_file_upload(
        self: &Arc<Self>,
        layer: ResidentLayer,
    ) -> anyhow::Result<()> {
        let mut guard = self.upload_queue.lock().unwrap();
        let upload_queue = guard.initialized_mut()?;

        self.schedule_layer_file_upload0(upload_queue, layer);
        self.launch_queued_tasks(upload_queue);
        Ok(())
    }

    fn schedule_layer_file_upload0(
        self: &Arc<Self>,
        upload_queue: &mut UploadQueueInitialized,
        layer: ResidentLayer,
    ) {
        let metadata = layer.metadata();

        upload_queue
            .latest_files
            .insert(layer.layer_desc().filename(), metadata.clone());
        upload_queue.latest_files_changes_since_metadata_upload_scheduled += 1;

        info!(
            gen=?metadata.generation,
            shard=?metadata.shard,
            "scheduled layer file upload {layer}",
        );

        let op = UploadOp::UploadLayer(layer, metadata);
        self.metric_begin(&op);
        upload_queue.queued_operations.push_back(op);
    }

    /// Launch a delete operation in the background.
    ///
    /// The operation does not modify local filesystem state.
    ///
    /// Note: This schedules an index file upload before the deletions.  The
    /// deletion won't actually be performed, until all previously scheduled
    /// upload operations, and the index file upload, have completed
    /// successfully.
    pub fn schedule_layer_file_deletion(
        self: &Arc<Self>,
        names: &[LayerFileName],
    ) -> anyhow::Result<()> {
        let mut guard = self.upload_queue.lock().unwrap();
        let upload_queue = guard.initialized_mut()?;

        let with_metadata =
            self.schedule_unlinking_of_layers_from_index_part0(upload_queue, names.iter().cloned());

        self.schedule_deletion_of_unlinked0(upload_queue, with_metadata);

        // Launch the tasks immediately, if possible
        self.launch_queued_tasks(upload_queue);
        Ok(())
    }

    /// Unlinks the layer files from `index_part.json` but does not yet schedule deletion for the
    /// layer files, leaving them dangling.
    ///
    /// The files will be leaked in remote storage unless [`Self::schedule_deletion_of_unlinked`]
    /// is invoked on them.
    pub(crate) fn schedule_gc_update(self: &Arc<Self>, gc_layers: &[Layer]) -> anyhow::Result<()> {
        let mut guard = self.upload_queue.lock().unwrap();
        let upload_queue = guard.initialized_mut()?;

        // just forget the return value; after uploading the next index_part.json, we can consider
        // the layer files as "dangling". this is fine, at worst case we create work for the
        // scrubber.

        let names = gc_layers.iter().map(|x| x.layer_desc().filename());

        self.schedule_unlinking_of_layers_from_index_part0(upload_queue, names);

        self.launch_queued_tasks(upload_queue);

        Ok(())
    }

    /// Update the remote index file, removing the to-be-deleted files from the index,
    /// allowing scheduling of actual deletions later.
    fn schedule_unlinking_of_layers_from_index_part0<I>(
        self: &Arc<Self>,
        upload_queue: &mut UploadQueueInitialized,
        names: I,
    ) -> Vec<(LayerFileName, LayerFileMetadata)>
    where
        I: IntoIterator<Item = LayerFileName>,
    {
        // Deleting layers doesn't affect the values stored in TimelineMetadata,
        // so we don't need update it. Just serialize it.
        let metadata = upload_queue.latest_metadata.clone();

        // Decorate our list of names with each name's metadata, dropping
        // names that are unexpectedly missing from our metadata.  This metadata
        // is later used when physically deleting layers, to construct key paths.
        let with_metadata: Vec<_> = names
            .into_iter()
            .filter_map(|name| {
                let meta = upload_queue.latest_files.remove(&name);

                if let Some(meta) = meta {
                    upload_queue.latest_files_changes_since_metadata_upload_scheduled += 1;
                    Some((name, meta))
                } else {
                    // This can only happen if we forgot to to schedule the file upload
                    // before scheduling the delete. Log it because it is a rare/strange
                    // situation, and in case something is misbehaving, we'd like to know which
                    // layers experienced this.
                    info!("Deleting layer {name} not found in latest_files list, never uploaded?");
                    None
                }
            })
            .collect();

        #[cfg(feature = "testing")]
        for (name, metadata) in &with_metadata {
            let gen = metadata.generation;
            if let Some(unexpected) = upload_queue.dangling_files.insert(name.to_owned(), gen) {
                if unexpected == gen {
                    tracing::error!("{name} was unlinked twice with same generation");
                } else {
                    tracing::error!("{name} was unlinked twice with different generations {gen:?} and {unexpected:?}");
                }
            }
        }

        // after unlinking files from the upload_queue.latest_files we must always schedule an
        // index_part update, because that needs to be uploaded before we can actually delete the
        // files.
        if upload_queue.latest_files_changes_since_metadata_upload_scheduled > 0 {
            self.schedule_index_upload(upload_queue, metadata);
        }

        with_metadata
    }

    /// Schedules deletion for layer files which have previously been unlinked from the
    /// `index_part.json` with [`Self::schedule_gc_update`] or [`Self::schedule_compaction_update`].
    pub(crate) fn schedule_deletion_of_unlinked(
        self: &Arc<Self>,
        layers: Vec<(LayerFileName, LayerFileMetadata)>,
    ) -> anyhow::Result<()> {
        let mut guard = self.upload_queue.lock().unwrap();
        let upload_queue = guard.initialized_mut()?;

        self.schedule_deletion_of_unlinked0(upload_queue, layers);
        self.launch_queued_tasks(upload_queue);
        Ok(())
    }

    fn schedule_deletion_of_unlinked0(
        self: &Arc<Self>,
        upload_queue: &mut UploadQueueInitialized,
        mut with_metadata: Vec<(LayerFileName, LayerFileMetadata)>,
    ) {
        // Filter out any layers which were not created by this tenant shard.  These are
        // layers that originate from some ancestor shard after a split, and may still
        // be referenced by other shards. We are free to delete them locally and remove
        // them from our index (and would have already done so when we reach this point
        // in the code), but we may not delete them remotely.
        with_metadata.retain(|(name, meta)| {
            let retain = meta.shard.shard_number == self.tenant_shard_id.shard_number
                && meta.shard.shard_count == self.tenant_shard_id.shard_count;
            if !retain {
                tracing::debug!(
                    "Skipping deletion of ancestor-shard layer {name}, from shard {}",
                    meta.shard
                );
            }
            retain
        });

        for (name, meta) in &with_metadata {
            info!(
                "scheduling deletion of layer {}{} (shard {})",
                name,
                meta.generation.get_suffix(),
                meta.shard
            );
        }

        #[cfg(feature = "testing")]
        for (name, meta) in &with_metadata {
            let gen = meta.generation;
            match upload_queue.dangling_files.remove(name) {
                Some(same) if same == gen => { /* expected */ }
                Some(other) => {
                    tracing::error!("{name} was unlinked with {other:?} but deleted with {gen:?}");
                }
                None => {
                    tracing::error!("{name} was unlinked but was not dangling");
                }
            }
        }

        // schedule the actual deletions
        if with_metadata.is_empty() {
            // avoid scheduling the op & bumping the metric
            return;
        }
        let op = UploadOp::Delete(Delete {
            layers: with_metadata,
        });
        self.metric_begin(&op);
        upload_queue.queued_operations.push_back(op);
    }

    /// Schedules a compaction update to the remote `index_part.json`.
    ///
    /// `compacted_from` represent the L0 names which have been `compacted_to` L1 layers.
    pub(crate) fn schedule_compaction_update(
        self: &Arc<Self>,
        compacted_from: &[Layer],
        compacted_to: &[ResidentLayer],
    ) -> anyhow::Result<()> {
        let mut guard = self.upload_queue.lock().unwrap();
        let upload_queue = guard.initialized_mut()?;

        for layer in compacted_to {
            self.schedule_layer_file_upload0(upload_queue, layer.clone());
        }

        let names = compacted_from.iter().map(|x| x.layer_desc().filename());

        self.schedule_unlinking_of_layers_from_index_part0(upload_queue, names);
        self.launch_queued_tasks(upload_queue);

        Ok(())
    }

    /// Wait for all previously scheduled uploads/deletions to complete
    pub(crate) async fn wait_completion(self: &Arc<Self>) -> anyhow::Result<()> {
        let receiver = {
            let mut guard = self.upload_queue.lock().unwrap();
            let upload_queue = guard.initialized_mut()?;
            self.schedule_barrier0(upload_queue)
        };

        Self::wait_completion0(receiver).await
    }

    async fn wait_completion0(
        mut receiver: tokio::sync::watch::Receiver<()>,
    ) -> anyhow::Result<()> {
        if receiver.changed().await.is_err() {
            anyhow::bail!("wait_completion aborted because upload queue was stopped");
        }

        Ok(())
    }

    pub(crate) fn schedule_barrier(self: &Arc<Self>) -> anyhow::Result<()> {
        let mut guard = self.upload_queue.lock().unwrap();
        let upload_queue = guard.initialized_mut()?;
        self.schedule_barrier0(upload_queue);
        Ok(())
    }

    fn schedule_barrier0(
        self: &Arc<Self>,
        upload_queue: &mut UploadQueueInitialized,
    ) -> tokio::sync::watch::Receiver<()> {
        let (sender, receiver) = tokio::sync::watch::channel(());
        let barrier_op = UploadOp::Barrier(sender);

        upload_queue.queued_operations.push_back(barrier_op);
        // Don't count this kind of operation!

        // Launch the task immediately, if possible
        self.launch_queued_tasks(upload_queue);

        receiver
    }

    /// Wait for all previously scheduled operations to complete, and then stop.
    ///
    /// Not cancellation safe
    pub(crate) async fn shutdown(self: &Arc<Self>) {
        // On cancellation the queue is left in ackward state of refusing new operations but
        // proper stop is yet to be called. On cancel the original or some later task must call
        // `stop` or `shutdown`.
        let sg = scopeguard::guard((), |_| {
            tracing::error!("RemoteTimelineClient::shutdown was cancelled; this should not happen, do not make this into an allowed_error")
        });

        let fut = {
            let mut guard = self.upload_queue.lock().unwrap();
            let upload_queue = match &mut *guard {
                UploadQueue::Stopped(_) => return,
                UploadQueue::Uninitialized => {
                    // transition into Stopped state
                    self.stop_impl(&mut guard);
                    return;
                }
                UploadQueue::Initialized(ref mut init) => init,
            };

            // if the queue is already stuck due to a shutdown operation which was cancelled, then
            // just don't add more of these as they would never complete.
            //
            // TODO: if launch_queued_tasks were to be refactored to accept a &mut UploadQueue
            // in every place we would not have to jump through this hoop, and this method could be
            // made cancellable.
            if !upload_queue.shutting_down {
                upload_queue.shutting_down = true;
                upload_queue.queued_operations.push_back(UploadOp::Shutdown);
                // this operation is not counted similar to Barrier

                self.launch_queued_tasks(upload_queue);
            }

            upload_queue.shutdown_ready.clone().acquire_owned()
        };

        let res = fut.await;

        scopeguard::ScopeGuard::into_inner(sg);

        match res {
            Ok(_permit) => unreachable!("shutdown_ready should not have been added permits"),
            Err(_closed) => {
                // expected
            }
        }

        self.stop();
    }

    /// Set the deleted_at field in the remote index file.
    ///
    /// This fails if the upload queue has not been `stop()`ed.
    ///
    /// The caller is responsible for calling `stop()` AND for waiting
    /// for any ongoing upload tasks to finish after `stop()` has succeeded.
    /// Check method [`RemoteTimelineClient::stop`] for details.
    #[instrument(skip_all)]
    pub(crate) async fn persist_index_part_with_deleted_flag(
        self: &Arc<Self>,
    ) -> Result<(), PersistIndexPartWithDeletedFlagError> {
        let index_part_with_deleted_at = {
            let mut locked = self.upload_queue.lock().unwrap();

            // We must be in stopped state because otherwise
            // we can have inprogress index part upload that can overwrite the file
            // with missing is_deleted flag that we going to set below
            let stopped = locked.stopped_mut()?;

            match stopped.deleted_at {
                SetDeletedFlagProgress::NotRunning => (), // proceed
                SetDeletedFlagProgress::InProgress(at) => {
                    return Err(PersistIndexPartWithDeletedFlagError::AlreadyInProgress(at));
                }
                SetDeletedFlagProgress::Successful(at) => {
                    return Err(PersistIndexPartWithDeletedFlagError::AlreadyDeleted(at));
                }
            };
            let deleted_at = Utc::now().naive_utc();
            stopped.deleted_at = SetDeletedFlagProgress::InProgress(deleted_at);

            let mut index_part = IndexPart::try_from(&stopped.upload_queue_for_deletion)
                .context("IndexPart serialize")?;
            index_part.deleted_at = Some(deleted_at);
            index_part
        };

        let undo_deleted_at = scopeguard::guard(Arc::clone(self), |self_clone| {
            let mut locked = self_clone.upload_queue.lock().unwrap();
            let stopped = locked
                .stopped_mut()
                .expect("there's no way out of Stopping, and we checked it's Stopping above");
            stopped.deleted_at = SetDeletedFlagProgress::NotRunning;
        });

        pausable_failpoint!("persist_deleted_index_part");

        backoff::retry(
            || {
                upload::upload_index_part(
                    &self.storage_impl,
                    &self.tenant_shard_id,
                    &self.timeline_id,
                    self.generation,
                    &index_part_with_deleted_at,
                    &self.cancel,
                )
            },
            |_e| false,
            1,
            // have just a couple of attempts
            // when executed as part of timeline deletion this happens in context of api call
            // when executed as part of tenant deletion this happens in the background
            2,
            "persist_index_part_with_deleted_flag",
            &self.cancel,
        )
        .await
        .ok_or_else(|| anyhow::Error::new(TimeoutOrCancel::Cancel))
        .and_then(|x| x)?;

        // all good, disarm the guard and mark as success
        ScopeGuard::into_inner(undo_deleted_at);
        {
            let mut locked = self.upload_queue.lock().unwrap();

            let stopped = locked
                .stopped_mut()
                .expect("there's no way out of Stopping, and we checked it's Stopping above");
            stopped.deleted_at = SetDeletedFlagProgress::Successful(
                index_part_with_deleted_at
                    .deleted_at
                    .expect("we set it above"),
            );
        }

        Ok(())
    }

    pub(crate) async fn preserve_initdb_archive(
        self: &Arc<Self>,
        tenant_id: &TenantId,
        timeline_id: &TimelineId,
        cancel: &CancellationToken,
    ) -> anyhow::Result<()> {
        backoff::retry(
            || async {
                upload::preserve_initdb_archive(&self.storage_impl, tenant_id, timeline_id, cancel)
                    .await
            },
            TimeoutOrCancel::caused_by_cancel,
            FAILED_DOWNLOAD_WARN_THRESHOLD,
            FAILED_REMOTE_OP_RETRIES,
            "preserve_initdb_tar_zst",
            &cancel.clone(),
        )
        .await
        .ok_or_else(|| anyhow::Error::new(TimeoutOrCancel::Cancel))
        .and_then(|x| x)
        .context("backing up initdb archive")?;
        Ok(())
    }

    /// Uploads the given layer **without** adding it to be part of a future `index_part.json` upload.
    ///
    /// This is not normally needed.
    pub(crate) async fn upload_layer_file(
        self: &Arc<Self>,
        uploaded: &ResidentLayer,
        cancel: &CancellationToken,
    ) -> anyhow::Result<()> {
        backoff::retry(
            || async {
                let m = uploaded.metadata();
                upload::upload_timeline_layer(
                    self.conf,
                    &self.storage_impl,
                    uploaded.local_path(),
                    &uploaded.metadata(),
                    m.generation,
                    cancel,
                )
                .await
            },
            TimeoutOrCancel::caused_by_cancel,
            FAILED_UPLOAD_WARN_THRESHOLD,
            FAILED_REMOTE_OP_RETRIES,
            "upload a layer without adding it to latest files",
            cancel,
        )
        .await
        .ok_or_else(|| anyhow::Error::new(TimeoutOrCancel::Cancel))
        .and_then(|x| x)
        .context("upload a layer without adding it to latest files")
    }

    /// Copies the `adopted` remote existing layer to the remote path of `adopted_as`. The layer is
    /// not added to be part of a future `index_part.json` upload.
    pub(crate) async fn copy_timeline_layer(
        self: &Arc<Self>,
        adopted: &Layer,
        adopted_as: &Layer,
        cancel: &CancellationToken,
    ) -> anyhow::Result<()> {
        backoff::retry(
            || async {
                upload::copy_timeline_layer(
                    self.conf,
                    &self.storage_impl,
                    adopted.local_path(),
                    &adopted.metadata(),
                    adopted_as.local_path(),
                    &adopted_as.metadata(),
                    cancel,
                )
                .await
            },
            TimeoutOrCancel::caused_by_cancel,
            FAILED_UPLOAD_WARN_THRESHOLD,
            FAILED_REMOTE_OP_RETRIES,
            "copy timeline layer",
            cancel,
        )
        .await
        .ok_or_else(|| anyhow::Error::new(TimeoutOrCancel::Cancel))
        .and_then(|x| x)
        .context("remote copy timeline layer")
    }

    async fn flush_deletion_queue(&self) -> Result<(), DeletionQueueError> {
        match tokio::time::timeout(
            DELETION_QUEUE_FLUSH_TIMEOUT,
            self.deletion_queue_client.flush_immediate(),
        )
        .await
        {
            Ok(result) => result,
            Err(_timeout) => {
                // Flushing remote deletions is not mandatory: we flush here to make the system easier to test, and
                // to ensure that _usually_ objects are really gone after a DELETE is acked.  However, in case of deletion
                // queue issues (https://github.com/neondatabase/neon/issues/6440), we don't want to wait indefinitely here.
                tracing::warn!(
                    "Timed out waiting for deletion queue flush, acking deletion anyway"
                );
                Ok(())
            }
        }
    }

    /// Prerequisites: UploadQueue should be in stopped state and deleted_at should be successfuly set.
    /// The function deletes layer files one by one, then lists the prefix to see if we leaked something
    /// deletes leaked files if any and proceeds with deletion of index file at the end.
    pub(crate) async fn delete_all(self: &Arc<Self>) -> anyhow::Result<()> {
        debug_assert_current_span_has_tenant_and_timeline_id();

        let layers: Vec<RemotePath> = {
            let mut locked = self.upload_queue.lock().unwrap();
            let stopped = locked.stopped_mut()?;

            if !matches!(stopped.deleted_at, SetDeletedFlagProgress::Successful(_)) {
                anyhow::bail!("deleted_at is not set")
            }

            debug_assert!(stopped.upload_queue_for_deletion.no_pending_work());

            stopped
                .upload_queue_for_deletion
                .latest_files
                .drain()
                .map(|(file_name, meta)| {
                    remote_layer_path(
                        &self.tenant_shard_id.tenant_id,
                        &self.timeline_id,
                        meta.shard,
                        &file_name,
                        meta.generation,
                    )
                })
                .collect()
        };

        let layer_deletion_count = layers.len();
        self.deletion_queue_client.push_immediate(layers).await?;

        // Delete the initdb.tar.zst, which is not always present, but deletion attempts of
        // inexistant objects are not considered errors.
        let initdb_path =
            remote_initdb_archive_path(&self.tenant_shard_id.tenant_id, &self.timeline_id);
        self.deletion_queue_client
            .push_immediate(vec![initdb_path])
            .await?;

        // Do not delete index part yet, it is needed for possible retry. If we remove it first
        // and retry will arrive to different pageserver there wont be any traces of it on remote storage
        let timeline_storage_path = remote_timeline_path(&self.tenant_shard_id, &self.timeline_id);

        // Execute all pending deletions, so that when we proceed to do a listing below, we aren't
        // taking the burden of listing all the layers that we already know we should delete.
        self.flush_deletion_queue().await?;

        let cancel = shutdown_token();

        let remaining = download_retry(
            || async {
                self.storage_impl
                    .list(
                        Some(&timeline_storage_path),
                        ListingMode::NoDelimiter,
                        None,
                        &cancel,
                    )
                    .await
            },
            "list remaining files",
            &cancel,
        )
        .await
        .context("list files remaining files")?
        .keys;

        // We will delete the current index_part object last, since it acts as a deletion
        // marker via its deleted_at attribute
        let latest_index = remaining
            .iter()
            .filter(|p| {
                p.object_name()
                    .map(|n| n.starts_with(IndexPart::FILE_NAME))
                    .unwrap_or(false)
            })
            .filter_map(|path| parse_remote_index_path(path.clone()).map(|gen| (path, gen)))
            .max_by_key(|i| i.1)
            .map(|i| i.0.clone())
            .unwrap_or(
                // No generation-suffixed indices, assume we are dealing with
                // a legacy index.
                remote_index_path(&self.tenant_shard_id, &self.timeline_id, Generation::none()),
            );

        let remaining_layers: Vec<RemotePath> = remaining
            .into_iter()
            .filter(|p| {
                if p == &latest_index {
                    return false;
                }
                if p.object_name() == Some(INITDB_PRESERVED_PATH) {
                    return false;
                }
                true
            })
            .inspect(|path| {
                if let Some(name) = path.object_name() {
                    info!(%name, "deleting a file not referenced from index_part.json");
                } else {
                    warn!(%path, "deleting a nameless or non-utf8 object not referenced from index_part.json");
                }
            })
            .collect();

        let not_referenced_count = remaining_layers.len();
        if !remaining_layers.is_empty() {
            self.deletion_queue_client
                .push_immediate(remaining_layers)
                .await?;
        }

        fail::fail_point!("timeline-delete-before-index-delete", |_| {
            Err(anyhow::anyhow!(
                "failpoint: timeline-delete-before-index-delete"
            ))?
        });

        debug!("enqueuing index part deletion");
        self.deletion_queue_client
            .push_immediate([latest_index].to_vec())
            .await?;

        // Timeline deletion is rare and we have probably emitted a reasonably number of objects: wait
        // for a flush to a persistent deletion list so that we may be sure deletion will occur.
        self.flush_deletion_queue().await?;

        fail::fail_point!("timeline-delete-after-index-delete", |_| {
            Err(anyhow::anyhow!(
                "failpoint: timeline-delete-after-index-delete"
            ))?
        });

        info!(prefix=%timeline_storage_path, referenced=layer_deletion_count, not_referenced=%not_referenced_count, "done deleting in timeline prefix, including index_part.json");

        Ok(())
    }

    ///
    /// Pick next tasks from the queue, and start as many of them as possible without violating
    /// the ordering constraints.
    ///
    /// The caller needs to already hold the `upload_queue` lock.
    fn launch_queued_tasks(self: &Arc<Self>, upload_queue: &mut UploadQueueInitialized) {
        while let Some(next_op) = upload_queue.queued_operations.front() {
            // Can we run this task now?
            let can_run_now = match next_op {
                UploadOp::UploadLayer(..) => {
                    // Can always be scheduled.
                    true
                }
                UploadOp::UploadMetadata(_, _) => {
                    // These can only be performed after all the preceding operations
                    // have finished.
                    upload_queue.inprogress_tasks.is_empty()
                }
                UploadOp::Delete(_) => {
                    // Wait for preceding uploads to finish. Concurrent deletions are OK, though.
                    upload_queue.num_inprogress_deletions == upload_queue.inprogress_tasks.len()
                }

                UploadOp::Barrier(_) | UploadOp::Shutdown => {
                    upload_queue.inprogress_tasks.is_empty()
                }
            };

            // If we cannot launch this task, don't look any further.
            //
            // In some cases, we could let some non-frontmost tasks to "jump the queue" and launch
            // them now, but we don't try to do that currently.  For example, if the frontmost task
            // is an index-file upload that cannot proceed until preceding uploads have finished, we
            // could still start layer uploads that were scheduled later.
            if !can_run_now {
                break;
            }

            if let UploadOp::Shutdown = next_op {
                // leave the op in the queue but do not start more tasks; it will be dropped when
                // the stop is called.
                upload_queue.shutdown_ready.close();
                break;
            }

            // We can launch this task. Remove it from the queue first.
            let next_op = upload_queue.queued_operations.pop_front().unwrap();

            debug!("starting op: {}", next_op);

            // Update the counters
            match next_op {
                UploadOp::UploadLayer(_, _) => {
                    upload_queue.num_inprogress_layer_uploads += 1;
                }
                UploadOp::UploadMetadata(_, _) => {
                    upload_queue.num_inprogress_metadata_uploads += 1;
                }
                UploadOp::Delete(_) => {
                    upload_queue.num_inprogress_deletions += 1;
                }
                UploadOp::Barrier(sender) => {
                    sender.send_replace(());
                    continue;
                }
                UploadOp::Shutdown => unreachable!("shutdown is intentionally never popped off"),
            };

            // Assign unique ID to this task
            upload_queue.task_counter += 1;
            let upload_task_id = upload_queue.task_counter;

            // Add it to the in-progress map
            let task = Arc::new(UploadTask {
                task_id: upload_task_id,
                op: next_op,
                retries: AtomicU32::new(0),
            });
            upload_queue
                .inprogress_tasks
                .insert(task.task_id, Arc::clone(&task));

            // Spawn task to perform the task
            let self_rc = Arc::clone(self);
            let tenant_shard_id = self.tenant_shard_id;
            let timeline_id = self.timeline_id;
            task_mgr::spawn(
                &self.runtime,
                TaskKind::RemoteUploadTask,
                Some(self.tenant_shard_id),
                Some(self.timeline_id),
                "remote upload",
                false,
                async move {
                    self_rc.perform_upload_task(task).await;
                    Ok(())
                }
                .instrument(info_span!(parent: None, "remote_upload", tenant_id=%tenant_shard_id.tenant_id, shard_id=%tenant_shard_id.shard_slug(), %timeline_id, %upload_task_id)),
            );

            // Loop back to process next task
        }
    }

    ///
    /// Perform an upload task.
    ///
    /// The task is in the `inprogress_tasks` list. This function will try to
    /// execute it, retrying forever. On successful completion, the task is
    /// removed it from the `inprogress_tasks` list, and any next task(s) in the
    /// queue that were waiting by the completion are launched.
    ///
    /// The task can be shut down, however. That leads to stopping the whole
    /// queue.
    ///
    async fn perform_upload_task(self: &Arc<Self>, task: Arc<UploadTask>) {
        let cancel = shutdown_token();
        // Loop to retry until it completes.
        loop {
            // If we're requested to shut down, close up shop and exit.
            //
            // Note: We only check for the shutdown requests between retries, so
            // if a shutdown request arrives while we're busy uploading, in the
            // upload::upload:*() call below, we will wait not exit until it has
            // finished. We probably could cancel the upload by simply dropping
            // the Future, but we're not 100% sure if the remote storage library
            // is cancellation safe, so we don't dare to do that. Hopefully, the
            // upload finishes or times out soon enough.
            if cancel.is_cancelled() {
                info!("upload task cancelled by shutdown request");
                self.stop();
                return;
            }

            let upload_result: anyhow::Result<()> = match &task.op {
                UploadOp::UploadLayer(ref layer, ref layer_metadata) => {
                    let local_path = layer.local_path();

                    // We should only be uploading layers created by this `Tenant`'s lifetime, so
                    // the metadata in the upload should always match our current generation.
                    assert_eq!(layer_metadata.generation, self.generation);

                    let remote_path = remote_layer_path(
                        &self.tenant_shard_id.tenant_id,
                        &self.timeline_id,
                        layer_metadata.shard,
                        &layer.layer_desc().filename(),
                        layer_metadata.generation,
                    );

                    upload::upload_timeline_layer(
                        &self.storage_impl,
                        local_path,
                        &remote_path,
                        layer_metadata.file_size(),
                        &self.cancel,
                    )
                    .measure_remote_op(
                        RemoteOpFileKind::Layer,
                        RemoteOpKind::Upload,
                        Arc::clone(&self.metrics),
                    )
                    .await
                }
                UploadOp::UploadMetadata(ref index_part, _lsn) => {
                    let mention_having_future_layers = if cfg!(feature = "testing") {
                        index_part
                            .layer_metadata
                            .keys()
                            .any(|x| x.is_in_future(*_lsn))
                    } else {
                        false
                    };

                    let res = upload::upload_index_part(
                        &self.storage_impl,
                        &self.tenant_shard_id,
                        &self.timeline_id,
                        self.generation,
                        index_part,
                        &self.cancel,
                    )
                    .measure_remote_op(
                        RemoteOpFileKind::Index,
                        RemoteOpKind::Upload,
                        Arc::clone(&self.metrics),
                    )
                    .await;
                    if res.is_ok() {
                        self.update_remote_physical_size_gauge(Some(index_part));
                        if mention_having_future_layers {
                            // find rationale near crate::tenant::timeline::init::cleanup_future_layer
                            tracing::info!(disk_consistent_lsn=%_lsn, "uploaded an index_part.json with future layers -- this is ok! if shutdown now, expect future layer cleanup");
                        }
                    }
                    res
                }
                UploadOp::Delete(delete) => {
                    pausable_failpoint!("before-delete-layer-pausable");
                    self.deletion_queue_client
                        .push_layers(
                            self.tenant_shard_id,
                            self.timeline_id,
                            self.generation,
                            delete.layers.clone(),
                        )
                        .await
                        .map_err(|e| anyhow::anyhow!(e))
                }
                unexpected @ UploadOp::Barrier(_) | unexpected @ UploadOp::Shutdown => {
                    // unreachable. Barrier operations are handled synchronously in
                    // launch_queued_tasks
                    warn!("unexpected {unexpected:?} operation in perform_upload_task");
                    break;
                }
            };

            match upload_result {
                Ok(()) => {
                    break;
                }
                Err(e) if TimeoutOrCancel::caused_by_cancel(&e) => {
                    // loop around to do the proper stopping
                    continue;
                }
                Err(e) => {
                    let retries = task.retries.fetch_add(1, Ordering::SeqCst);

                    // Uploads can fail due to rate limits (IAM, S3), spurious network problems,
                    // or other external reasons. Such issues are relatively regular, so log them
                    // at info level at first, and only WARN if the operation fails repeatedly.
                    //
                    // (See similar logic for downloads in `download::download_retry`)
                    if retries < FAILED_UPLOAD_WARN_THRESHOLD {
                        info!(
                            "failed to perform remote task {}, will retry (attempt {}): {:#}",
                            task.op, retries, e
                        );
                    } else {
                        warn!(
                            "failed to perform remote task {}, will retry (attempt {}): {:?}",
                            task.op, retries, e
                        );
                    }

                    // sleep until it's time to retry, or we're cancelled
                    exponential_backoff(
                        retries,
                        DEFAULT_BASE_BACKOFF_SECONDS,
                        DEFAULT_MAX_BACKOFF_SECONDS,
                        &cancel,
                    )
                    .await;
                }
            }
        }

        let retries = task.retries.load(Ordering::SeqCst);
        if retries > 0 {
            info!(
                "remote task {} completed successfully after {} retries",
                task.op, retries
            );
        } else {
            debug!("remote task {} completed successfully", task.op);
        }

        // The task has completed successfully. Remove it from the in-progress list.
        let lsn_update = {
            let mut upload_queue_guard = self.upload_queue.lock().unwrap();
            let upload_queue = match upload_queue_guard.deref_mut() {
                UploadQueue::Uninitialized => panic!("callers are responsible for ensuring this is only called on an initialized queue"),
                UploadQueue::Stopped(_stopped) => {
                    None
                },
                UploadQueue::Initialized(qi) => { Some(qi) }
            };

            let upload_queue = match upload_queue {
                Some(upload_queue) => upload_queue,
                None => {
                    info!("another concurrent task already stopped the queue");
                    return;
                }
            };

            upload_queue.inprogress_tasks.remove(&task.task_id);

            let lsn_update = match task.op {
                UploadOp::UploadLayer(_, _) => {
                    upload_queue.num_inprogress_layer_uploads -= 1;
                    None
                }
                UploadOp::UploadMetadata(_, lsn) => {
                    upload_queue.num_inprogress_metadata_uploads -= 1;
                    // XXX monotonicity check?

                    upload_queue.projected_remote_consistent_lsn = Some(lsn);
                    if self.generation.is_none() {
                        // Legacy mode: skip validating generation
                        upload_queue.visible_remote_consistent_lsn.store(lsn);
                        None
                    } else {
                        Some((lsn, upload_queue.visible_remote_consistent_lsn.clone()))
                    }
                }
                UploadOp::Delete(_) => {
                    upload_queue.num_inprogress_deletions -= 1;
                    None
                }
                UploadOp::Barrier(..) | UploadOp::Shutdown => unreachable!(),
            };

            // Launch any queued tasks that were unblocked by this one.
            self.launch_queued_tasks(upload_queue);
            lsn_update
        };

        if let Some((lsn, slot)) = lsn_update {
            // Updates to the remote_consistent_lsn we advertise to pageservers
            // are all routed through the DeletionQueue, to enforce important
            // data safety guarantees (see docs/rfcs/025-generation-numbers.md)
            self.deletion_queue_client
                .update_remote_consistent_lsn(
                    self.tenant_shard_id,
                    self.timeline_id,
                    self.generation,
                    lsn,
                    slot,
                )
                .await;
        }

        self.metric_end(&task.op);
    }

    fn metric_impl(
        &self,
        op: &UploadOp,
    ) -> Option<(
        RemoteOpFileKind,
        RemoteOpKind,
        RemoteTimelineClientMetricsCallTrackSize,
    )> {
        use RemoteTimelineClientMetricsCallTrackSize::DontTrackSize;
        let res = match op {
            UploadOp::UploadLayer(_, m) => (
                RemoteOpFileKind::Layer,
                RemoteOpKind::Upload,
                RemoteTimelineClientMetricsCallTrackSize::Bytes(m.file_size()),
            ),
            UploadOp::UploadMetadata(_, _) => (
                RemoteOpFileKind::Index,
                RemoteOpKind::Upload,
                DontTrackSize {
                    reason: "metadata uploads are tiny",
                },
            ),
            UploadOp::Delete(_delete) => (
                RemoteOpFileKind::Layer,
                RemoteOpKind::Delete,
                DontTrackSize {
                    reason: "should we track deletes? positive or negative sign?",
                },
            ),
            UploadOp::Barrier(..) | UploadOp::Shutdown => {
                // we do not account these
                return None;
            }
        };
        Some(res)
    }

    fn metric_begin(&self, op: &UploadOp) {
        let (file_kind, op_kind, track_bytes) = match self.metric_impl(op) {
            Some(x) => x,
            None => return,
        };
        let guard = self.metrics.call_begin(&file_kind, &op_kind, track_bytes);
        guard.will_decrement_manually(); // in metric_end(), see right below
    }

    fn metric_end(&self, op: &UploadOp) {
        let (file_kind, op_kind, track_bytes) = match self.metric_impl(op) {
            Some(x) => x,
            None => return,
        };
        self.metrics.call_end(&file_kind, &op_kind, track_bytes);
    }

    /// Close the upload queue for new operations and cancel queued operations.
    ///
    /// Use [`RemoteTimelineClient::shutdown`] for graceful stop.
    ///
    /// In-progress operations will still be running after this function returns.
    /// Use `task_mgr::shutdown_tasks(Some(TaskKind::RemoteUploadTask), Some(self.tenant_shard_id), Some(timeline_id))`
    /// to wait for them to complete, after calling this function.
    pub(crate) fn stop(&self) {
        // Whichever *task* for this RemoteTimelineClient grabs the mutex first will transition the queue
        // into stopped state, thereby dropping all off the queued *ops* which haven't become *tasks* yet.
        // The other *tasks* will come here and observe an already shut down queue and hence simply wrap up their business.
        let mut guard = self.upload_queue.lock().unwrap();
        self.stop_impl(&mut guard);
    }

    fn stop_impl(&self, guard: &mut std::sync::MutexGuard<UploadQueue>) {
        match &mut **guard {
            UploadQueue::Uninitialized => {
                info!("UploadQueue is in state Uninitialized, nothing to do");
                **guard = UploadQueue::Stopped(UploadQueueStopped::Uninitialized);
            }
            UploadQueue::Stopped(_) => {
                // nothing to do
                info!("another concurrent task already shut down the queue");
            }
            UploadQueue::Initialized(initialized) => {
                info!("shutting down upload queue");

                // Replace the queue with the Stopped state, taking ownership of the old
                // Initialized queue. We will do some checks on it, and then drop it.
                let qi = {
                    // Here we preserve working version of the upload queue for possible use during deletions.
                    // In-place replace of Initialized to Stopped can be done with the help of https://github.com/Sgeo/take_mut
                    // but for this use case it doesnt really makes sense to bring unsafe code only for this usage point.
                    // Deletion is not really perf sensitive so there shouldnt be any problems with cloning a fraction of it.
                    let upload_queue_for_deletion = UploadQueueInitialized {
                        task_counter: 0,
                        latest_files: initialized.latest_files.clone(),
                        latest_files_changes_since_metadata_upload_scheduled: 0,
                        latest_metadata: initialized.latest_metadata.clone(),
                        projected_remote_consistent_lsn: None,
                        visible_remote_consistent_lsn: initialized
                            .visible_remote_consistent_lsn
                            .clone(),
                        num_inprogress_layer_uploads: 0,
                        num_inprogress_metadata_uploads: 0,
                        num_inprogress_deletions: 0,
                        inprogress_tasks: HashMap::default(),
                        queued_operations: VecDeque::default(),
                        #[cfg(feature = "testing")]
                        dangling_files: HashMap::default(),
                        shutting_down: false,
                        shutdown_ready: Arc::new(tokio::sync::Semaphore::new(0)),
                    };

                    let upload_queue = std::mem::replace(
                        &mut **guard,
                        UploadQueue::Stopped(UploadQueueStopped::Deletable(
                            UploadQueueStoppedDeletable {
                                upload_queue_for_deletion,
                                deleted_at: SetDeletedFlagProgress::NotRunning,
                            },
                        )),
                    );
                    if let UploadQueue::Initialized(qi) = upload_queue {
                        qi
                    } else {
                        unreachable!("we checked in the match above that it is Initialized");
                    }
                };

                // consistency check
                assert_eq!(
                    qi.num_inprogress_layer_uploads
                        + qi.num_inprogress_metadata_uploads
                        + qi.num_inprogress_deletions,
                    qi.inprogress_tasks.len()
                );

                // We don't need to do anything here for in-progress tasks. They will finish
                // on their own, decrement the unfinished-task counter themselves, and observe
                // that the queue is Stopped.
                drop(qi.inprogress_tasks);

                // Tear down queued ops
                for op in qi.queued_operations.into_iter() {
                    self.metric_end(&op);
                    // Dropping UploadOp::Barrier() here will make wait_completion() return with an Err()
                    // which is exactly what we want to happen.
                    drop(op);
                }
            }
        }
    }
}

pub fn remote_tenant_path(tenant_shard_id: &TenantShardId) -> RemotePath {
    let path = format!("tenants/{tenant_shard_id}");
    RemotePath::from_string(&path).expect("Failed to construct path")
}

pub fn remote_timelines_path(tenant_shard_id: &TenantShardId) -> RemotePath {
    let path = format!("tenants/{tenant_shard_id}/{TIMELINES_SEGMENT_NAME}");
    RemotePath::from_string(&path).expect("Failed to construct path")
}

fn remote_timelines_path_unsharded(tenant_id: &TenantId) -> RemotePath {
    let path = format!("tenants/{tenant_id}/{TIMELINES_SEGMENT_NAME}");
    RemotePath::from_string(&path).expect("Failed to construct path")
}

pub fn remote_timeline_path(
    tenant_shard_id: &TenantShardId,
    timeline_id: &TimelineId,
) -> RemotePath {
    remote_timelines_path(tenant_shard_id).join(Utf8Path::new(&timeline_id.to_string()))
}

/// Note that the shard component of a remote layer path is _not_ always the same
/// as in the TenantShardId of the caller: tenants may reference layers from a different
/// ShardIndex.  Use the ShardIndex from the layer's metadata.
pub fn remote_layer_path(
    tenant_id: &TenantId,
    timeline_id: &TimelineId,
    shard: ShardIndex,
    layer_file_name: &LayerFileName,
    generation: Generation,
) -> RemotePath {
    // Generation-aware key format
    let path = format!(
        "tenants/{tenant_id}{0}/{TIMELINES_SEGMENT_NAME}/{timeline_id}/{1}{2}",
        shard.get_suffix(),
        layer_file_name.file_name(),
        generation.get_suffix()
    );

    RemotePath::from_string(&path).expect("Failed to construct path")
}

pub fn remote_initdb_archive_path(tenant_id: &TenantId, timeline_id: &TimelineId) -> RemotePath {
    RemotePath::from_string(&format!(
        "tenants/{tenant_id}/{TIMELINES_SEGMENT_NAME}/{timeline_id}/{INITDB_PATH}"
    ))
    .expect("Failed to construct path")
}

pub fn remote_initdb_preserved_archive_path(
    tenant_id: &TenantId,
    timeline_id: &TimelineId,
) -> RemotePath {
    RemotePath::from_string(&format!(
        "tenants/{tenant_id}/{TIMELINES_SEGMENT_NAME}/{timeline_id}/{INITDB_PRESERVED_PATH}"
    ))
    .expect("Failed to construct path")
}

pub fn remote_index_path(
    tenant_shard_id: &TenantShardId,
    timeline_id: &TimelineId,
    generation: Generation,
) -> RemotePath {
    RemotePath::from_string(&format!(
        "tenants/{tenant_shard_id}/{TIMELINES_SEGMENT_NAME}/{timeline_id}/{0}{1}",
        IndexPart::FILE_NAME,
        generation.get_suffix()
    ))
    .expect("Failed to construct path")
}

pub(crate) fn remote_heatmap_path(tenant_shard_id: &TenantShardId) -> RemotePath {
    RemotePath::from_string(&format!(
        "tenants/{tenant_shard_id}/{TENANT_HEATMAP_BASENAME}"
    ))
    .expect("Failed to construct path")
}

/// Given the key of an index, parse out the generation part of the name
pub fn parse_remote_index_path(path: RemotePath) -> Option<Generation> {
    let file_name = match path.get_path().file_name() {
        Some(f) => f,
        None => {
            // Unexpected: we should be seeing index_part.json paths only
            tracing::warn!("Malformed index key {}", path);
            return None;
        }
    };

    match file_name.split_once('-') {
        Some((_, gen_suffix)) => Generation::parse_suffix(gen_suffix),
        None => None,
    }
}

<<<<<<< HEAD
=======
/// Files on the remote storage are stored with paths, relative to the workdir.
/// That path includes in itself both tenant and timeline ids, allowing to have a unique remote storage path.
///
/// Errors if the path provided does not start from pageserver's workdir.
pub(crate) fn remote_path(
    conf: &PageServerConf,
    local_path: &Utf8Path,
    generation: Generation,
) -> anyhow::Result<RemotePath> {
    let stripped = local_path
        .strip_prefix(&conf.workdir)
        .context("Failed to strip workdir prefix")?;

    let suffixed = format!("{0}{1}", stripped, generation.get_suffix());

    RemotePath::new(Utf8Path::new(&suffixed)).with_context(|| {
        format!(
            "to resolve remote part of path {:?} for base {:?}",
            local_path, conf.workdir
        )
    })
}

>>>>>>> 3c9b484c
#[cfg(test)]
mod tests {
    use super::*;
    use crate::{
        context::RequestContext,
        tenant::{
            harness::{TenantHarness, TIMELINE_ID},
            storage_layer::layer::local_layer_path,
            Tenant, Timeline,
        },
        DEFAULT_PG_VERSION,
    };

    use std::collections::HashSet;

    pub(super) fn dummy_contents(name: &str) -> Vec<u8> {
        format!("contents for {name}").into()
    }

    pub(super) fn dummy_metadata(disk_consistent_lsn: Lsn) -> TimelineMetadata {
        let metadata = TimelineMetadata::new(
            disk_consistent_lsn,
            None,
            None,
            Lsn(0),
            Lsn(0),
            Lsn(0),
            // Any version will do
            // but it should be consistent with the one in the tests
            crate::DEFAULT_PG_VERSION,
        );

        // go through serialize + deserialize to fix the header, including checksum
        TimelineMetadata::from_bytes(&metadata.to_bytes().unwrap()).unwrap()
    }

    fn assert_file_list(a: &HashSet<LayerFileName>, b: &[&str]) {
        let mut avec: Vec<String> = a.iter().map(|x| x.file_name()).collect();
        avec.sort();

        let mut bvec = b.to_vec();
        bvec.sort_unstable();

        assert_eq!(avec, bvec);
    }

    fn assert_remote_files(expected: &[&str], remote_path: &Utf8Path, generation: Generation) {
        let mut expected: Vec<String> = expected
            .iter()
            .map(|x| format!("{}{}", x, generation.get_suffix()))
            .collect();
        expected.sort();

        let mut found: Vec<String> = Vec::new();
        for entry in std::fs::read_dir(remote_path).unwrap().flatten() {
            let entry_name = entry.file_name();
            let fname = entry_name.to_str().unwrap();
            found.push(String::from(fname));
        }
        found.sort();

        assert_eq!(found, expected);
    }

    struct TestSetup {
        harness: TenantHarness,
        tenant: Arc<Tenant>,
        timeline: Arc<Timeline>,
        tenant_ctx: RequestContext,
    }

    impl TestSetup {
        async fn new(test_name: &str) -> anyhow::Result<Self> {
            let test_name = Box::leak(Box::new(format!("remote_timeline_client__{test_name}")));
            let harness = TenantHarness::create(test_name)?;
            let (tenant, ctx) = harness.load().await;

            let timeline = tenant
                .create_test_timeline(TIMELINE_ID, Lsn(8), DEFAULT_PG_VERSION, &ctx)
                .await?;

            Ok(Self {
                harness,
                tenant,
                timeline,
                tenant_ctx: ctx,
            })
        }

        /// Construct a RemoteTimelineClient in an arbitrary generation
        fn build_client(&self, generation: Generation) -> Arc<RemoteTimelineClient> {
            Arc::new(RemoteTimelineClient {
                conf: self.harness.conf,
                runtime: tokio::runtime::Handle::current(),
                tenant_shard_id: self.harness.tenant_shard_id,
                timeline_id: TIMELINE_ID,
                generation,
                storage_impl: self.harness.remote_storage.clone(),
                deletion_queue_client: self.harness.deletion_queue.new_client(),
                upload_queue: Mutex::new(UploadQueue::Uninitialized),
                metrics: Arc::new(RemoteTimelineClientMetrics::new(
                    &self.harness.tenant_shard_id,
                    &TIMELINE_ID,
                )),
                cancel: CancellationToken::new(),
            })
        }

        /// A tracing::Span that satisfies remote_timeline_client methods that assert tenant_id
        /// and timeline_id are present.
        fn span(&self) -> tracing::Span {
            tracing::info_span!(
                "test",
                tenant_id = %self.harness.tenant_shard_id.tenant_id,
                shard_id = %self.harness.tenant_shard_id.shard_slug(),
                timeline_id = %TIMELINE_ID
            )
        }
    }

    // Test scheduling
    #[tokio::test]
    async fn upload_scheduling() {
        // Test outline:
        //
        // Schedule upload of a bunch of layers. Check that they are started immediately, not queued
        // Schedule upload of index. Check that it is queued
        // let the layer file uploads finish. Check that the index-upload is now started
        // let the index-upload finish.
        //
        // Download back the index.json. Check that the list of files is correct
        //
        // Schedule upload. Schedule deletion. Check that the deletion is queued
        // let upload finish. Check that deletion is now started
        // Schedule another deletion. Check that it's launched immediately.
        // Schedule index upload. Check that it's queued

        let test_setup = TestSetup::new("upload_scheduling").await.unwrap();
        let span = test_setup.span();
        let _guard = span.enter();

        let TestSetup {
            harness,
            tenant: _tenant,
            timeline,
            tenant_ctx: _tenant_ctx,
        } = test_setup;

        let client = timeline.remote_client.as_ref().unwrap();

        // Download back the index.json, and check that the list of files is correct
        let initial_index_part = match client
            .download_index_file(&CancellationToken::new())
            .await
            .unwrap()
        {
            MaybeDeletedIndexPart::IndexPart(index_part) => index_part,
            MaybeDeletedIndexPart::Deleted(_) => panic!("unexpectedly got deleted index part"),
        };
        let initial_layers = initial_index_part
            .layer_metadata
            .keys()
            .map(|f| f.to_owned())
            .collect::<HashSet<LayerFileName>>();
        let initial_layer = {
            assert!(initial_layers.len() == 1);
            initial_layers.into_iter().next().unwrap()
        };

        let timeline_path = harness.timeline_path(&TIMELINE_ID);

        println!("workdir: {}", harness.conf.workdir);

        let remote_timeline_dir = harness
            .remote_fs_dir
            .join(timeline_path.strip_prefix(&harness.conf.workdir).unwrap());
        println!("remote_timeline_dir: {remote_timeline_dir}");

        let generation = harness.generation;
        let shard = harness.shard;

        // Create a couple of dummy files,  schedule upload for them

        let layers = [
            ("000000000000000000000000000000000000-FFFFFFFFFFFFFFFFFFFFFFFFFFFFFFFFFFFF__00000000016B59D8-00000000016B5A51".parse().unwrap(), dummy_contents("foo")),
            ("000000000000000000000000000000000000-FFFFFFFFFFFFFFFFFFFFFFFFFFFFFFFFFFFF__00000000016B59D9-00000000016B5A52".parse().unwrap(), dummy_contents("bar")),
            ("000000000000000000000000000000000000-FFFFFFFFFFFFFFFFFFFFFFFFFFFFFFFFFFFF__00000000016B59DA-00000000016B5A53".parse().unwrap(), dummy_contents("baz"))
        ]
        .into_iter()
        .map(|(name, contents): (LayerFileName, Vec<u8>)| {

            let local_path = local_layer_path(
                harness.conf,
                &timeline.tenant_shard_id,
                &timeline.timeline_id,
                &name,
                &generation,
            );
            std::fs::write(&local_path, &contents).unwrap();

            Layer::for_resident(
                harness.conf,
                &timeline,
                local_path,
                name,
                LayerFileMetadata::new(contents.len() as u64, generation, shard),
            )
        }).collect::<Vec<_>>();

        client
            .schedule_layer_file_upload(layers[0].clone())
            .unwrap();
        client
            .schedule_layer_file_upload(layers[1].clone())
            .unwrap();

        // Check that they are started immediately, not queued
        //
        // this works because we running within block_on, so any futures are now queued up until
        // our next await point.
        {
            let mut guard = client.upload_queue.lock().unwrap();
            let upload_queue = guard.initialized_mut().unwrap();
            assert!(upload_queue.queued_operations.is_empty());
            assert!(upload_queue.inprogress_tasks.len() == 2);
            assert!(upload_queue.num_inprogress_layer_uploads == 2);

            // also check that `latest_file_changes` was updated
            assert!(upload_queue.latest_files_changes_since_metadata_upload_scheduled == 2);
        }

        // Schedule upload of index. Check that it is queued
        let metadata = dummy_metadata(Lsn(0x20));
        client
            .schedule_index_upload_for_full_metadata_update(&metadata)
            .unwrap();
        {
            let mut guard = client.upload_queue.lock().unwrap();
            let upload_queue = guard.initialized_mut().unwrap();
            assert!(upload_queue.queued_operations.len() == 1);
            assert!(upload_queue.latest_files_changes_since_metadata_upload_scheduled == 0);
        }

        // Wait for the uploads to finish
        client.wait_completion().await.unwrap();
        {
            let mut guard = client.upload_queue.lock().unwrap();
            let upload_queue = guard.initialized_mut().unwrap();

            assert!(upload_queue.queued_operations.is_empty());
            assert!(upload_queue.inprogress_tasks.is_empty());
        }

        // Download back the index.json, and check that the list of files is correct
        let index_part = match client
            .download_index_file(&CancellationToken::new())
            .await
            .unwrap()
        {
            MaybeDeletedIndexPart::IndexPart(index_part) => index_part,
            MaybeDeletedIndexPart::Deleted(_) => panic!("unexpectedly got deleted index part"),
        };

        assert_file_list(
            &index_part
                .layer_metadata
                .keys()
                .map(|f| f.to_owned())
                .collect(),
            &[
                &initial_layer.file_name(),
                &layers[0].layer_desc().filename().file_name(),
                &layers[1].layer_desc().filename().file_name(),
            ],
        );
        assert_eq!(index_part.metadata, metadata);

        // Schedule upload and then a deletion. Check that the deletion is queued
        client
            .schedule_layer_file_upload(layers[2].clone())
            .unwrap();

        // this is no longer consistent with how deletion works with Layer::drop, but in this test
        // keep using schedule_layer_file_deletion because we don't have a way to wait for the
        // spawn_blocking started by the drop.
        client
            .schedule_layer_file_deletion(&[layers[0].layer_desc().filename()])
            .unwrap();
        {
            let mut guard = client.upload_queue.lock().unwrap();
            let upload_queue = guard.initialized_mut().unwrap();

            // Deletion schedules upload of the index file, and the file deletion itself
            assert_eq!(upload_queue.queued_operations.len(), 2);
            assert_eq!(upload_queue.inprogress_tasks.len(), 1);
            assert_eq!(upload_queue.num_inprogress_layer_uploads, 1);
            assert_eq!(upload_queue.num_inprogress_deletions, 0);
            assert_eq!(
                upload_queue.latest_files_changes_since_metadata_upload_scheduled,
                0
            );
        }
        assert_remote_files(
            &[
                &initial_layer.file_name(),
                &layers[0].layer_desc().filename().file_name(),
                &layers[1].layer_desc().filename().file_name(),
                "index_part.json",
            ],
            &remote_timeline_dir,
            generation,
        );

        // Finish them
        client.wait_completion().await.unwrap();
        harness.deletion_queue.pump().await;

        assert_remote_files(
            &[
                &initial_layer.file_name(),
                &layers[1].layer_desc().filename().file_name(),
                &layers[2].layer_desc().filename().file_name(),
                "index_part.json",
            ],
            &remote_timeline_dir,
            generation,
        );
    }

    #[tokio::test]
    async fn bytes_unfinished_gauge_for_layer_file_uploads() {
        // Setup

        let TestSetup {
            harness,
            tenant: _tenant,
            timeline,
            ..
        } = TestSetup::new("metrics").await.unwrap();
        let client = timeline.remote_client.as_ref().unwrap();

        let layer_file_name_1: LayerFileName = "000000000000000000000000000000000000-FFFFFFFFFFFFFFFFFFFFFFFFFFFFFFFFFFFF__00000000016B59D8-00000000016B5A51".parse().unwrap();
        let local_path = local_layer_path(
            harness.conf,
            &timeline.tenant_shard_id,
            &timeline.timeline_id,
            &layer_file_name_1,
            &harness.generation,
        );
        let content_1 = dummy_contents("foo");
        std::fs::write(&local_path, &content_1).unwrap();

        let layer_file_1 = Layer::for_resident(
            harness.conf,
            &timeline,
            local_path,
            layer_file_name_1.clone(),
            LayerFileMetadata::new(content_1.len() as u64, harness.generation, harness.shard),
        );

        #[derive(Debug, PartialEq, Clone, Copy)]
        struct BytesStartedFinished {
            started: Option<usize>,
            finished: Option<usize>,
        }
        impl std::ops::Add for BytesStartedFinished {
            type Output = Self;
            fn add(self, rhs: Self) -> Self::Output {
                Self {
                    started: self.started.map(|v| v + rhs.started.unwrap_or(0)),
                    finished: self.finished.map(|v| v + rhs.finished.unwrap_or(0)),
                }
            }
        }
        let get_bytes_started_stopped = || {
            let started = client
                .metrics
                .get_bytes_started_counter_value(&RemoteOpFileKind::Layer, &RemoteOpKind::Upload)
                .map(|v| v.try_into().unwrap());
            let stopped = client
                .metrics
                .get_bytes_finished_counter_value(&RemoteOpFileKind::Layer, &RemoteOpKind::Upload)
                .map(|v| v.try_into().unwrap());
            BytesStartedFinished {
                started,
                finished: stopped,
            }
        };

        // Test
        tracing::info!("now doing actual test");

        let actual_a = get_bytes_started_stopped();

        client
            .schedule_layer_file_upload(layer_file_1.clone())
            .unwrap();

        let actual_b = get_bytes_started_stopped();

        client.wait_completion().await.unwrap();

        let actual_c = get_bytes_started_stopped();

        // Validate

        let expected_b = actual_a
            + BytesStartedFinished {
                started: Some(content_1.len()),
                // assert that the _finished metric is created eagerly so that subtractions work on first sample
                finished: Some(0),
            };
        assert_eq!(actual_b, expected_b);

        let expected_c = actual_a
            + BytesStartedFinished {
                started: Some(content_1.len()),
                finished: Some(content_1.len()),
            };
        assert_eq!(actual_c, expected_c);
    }

    async fn inject_index_part(test_state: &TestSetup, generation: Generation) -> IndexPart {
        // An empty IndexPart, just sufficient to ensure deserialization will succeed
        let example_metadata = TimelineMetadata::example();
        let example_index_part = IndexPart::new(
            HashMap::new(),
            example_metadata.disk_consistent_lsn(),
            example_metadata,
        );

        let index_part_bytes = serde_json::to_vec(&example_index_part).unwrap();

        let index_path = test_state.harness.remote_fs_dir.join(
            remote_index_path(
                &test_state.harness.tenant_shard_id,
                &TIMELINE_ID,
                generation,
            )
            .get_path(),
        );

        std::fs::create_dir_all(index_path.parent().unwrap())
            .expect("creating test dir should work");

        eprintln!("Writing {index_path}");
        std::fs::write(&index_path, index_part_bytes).unwrap();
        example_index_part
    }

    /// Assert that when a RemoteTimelineclient in generation `get_generation` fetches its
    /// index, the IndexPart returned is equal to `expected`
    async fn assert_got_index_part(
        test_state: &TestSetup,
        get_generation: Generation,
        expected: &IndexPart,
    ) {
        let client = test_state.build_client(get_generation);

        let download_r = client
            .download_index_file(&CancellationToken::new())
            .await
            .expect("download should always succeed");
        assert!(matches!(download_r, MaybeDeletedIndexPart::IndexPart(_)));
        match download_r {
            MaybeDeletedIndexPart::IndexPart(index_part) => {
                assert_eq!(&index_part, expected);
            }
            MaybeDeletedIndexPart::Deleted(_index_part) => panic!("Test doesn't set deleted_at"),
        }
    }

    #[tokio::test]
    async fn index_part_download_simple() -> anyhow::Result<()> {
        let test_state = TestSetup::new("index_part_download_simple").await.unwrap();
        let span = test_state.span();
        let _guard = span.enter();

        // Simple case: we are in generation N, load the index from generation N - 1
        let generation_n = 5;
        let injected = inject_index_part(&test_state, Generation::new(generation_n - 1)).await;

        assert_got_index_part(&test_state, Generation::new(generation_n), &injected).await;

        Ok(())
    }

    #[tokio::test]
    async fn index_part_download_ordering() -> anyhow::Result<()> {
        let test_state = TestSetup::new("index_part_download_ordering")
            .await
            .unwrap();

        let span = test_state.span();
        let _guard = span.enter();

        // A generation-less IndexPart exists in the bucket, we should find it
        let generation_n = 5;
        let injected_none = inject_index_part(&test_state, Generation::none()).await;
        assert_got_index_part(&test_state, Generation::new(generation_n), &injected_none).await;

        // If a more recent-than-none generation exists, we should prefer to load that
        let injected_1 = inject_index_part(&test_state, Generation::new(1)).await;
        assert_got_index_part(&test_state, Generation::new(generation_n), &injected_1).await;

        // If a more-recent-than-me generation exists, we should ignore it.
        let _injected_10 = inject_index_part(&test_state, Generation::new(10)).await;
        assert_got_index_part(&test_state, Generation::new(generation_n), &injected_1).await;

        // If a directly previous generation exists, _and_ an index exists in my own
        // generation, I should prefer my own generation.
        let _injected_prev =
            inject_index_part(&test_state, Generation::new(generation_n - 1)).await;
        let injected_current = inject_index_part(&test_state, Generation::new(generation_n)).await;
        assert_got_index_part(
            &test_state,
            Generation::new(generation_n),
            &injected_current,
        )
        .await;

        Ok(())
    }
}<|MERGE_RESOLUTION|>--- conflicted
+++ resolved
@@ -1956,32 +1956,6 @@
     }
 }
 
-<<<<<<< HEAD
-=======
-/// Files on the remote storage are stored with paths, relative to the workdir.
-/// That path includes in itself both tenant and timeline ids, allowing to have a unique remote storage path.
-///
-/// Errors if the path provided does not start from pageserver's workdir.
-pub(crate) fn remote_path(
-    conf: &PageServerConf,
-    local_path: &Utf8Path,
-    generation: Generation,
-) -> anyhow::Result<RemotePath> {
-    let stripped = local_path
-        .strip_prefix(&conf.workdir)
-        .context("Failed to strip workdir prefix")?;
-
-    let suffixed = format!("{0}{1}", stripped, generation.get_suffix());
-
-    RemotePath::new(Utf8Path::new(&suffixed)).with_context(|| {
-        format!(
-            "to resolve remote part of path {:?} for base {:?}",
-            local_path, conf.workdir
-        )
-    })
-}
-
->>>>>>> 3c9b484c
 #[cfg(test)]
 mod tests {
     use super::*;
