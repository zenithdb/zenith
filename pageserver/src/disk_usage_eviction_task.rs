--- conflicted
+++ resolved
@@ -66,21 +66,8 @@
 
 /// Selects the sort order for eviction candidates *after* per tenant `min_resident_size`
 /// partitioning.
-<<<<<<< HEAD
 #[derive(Debug, Clone, Copy, PartialEq, Eq)]
 pub enum EvictionOrder {
-    /// Order the layers to be evicted by how recently they have been accessed in absolute
-    /// time.
-    ///
-    /// This strategy is unfair when some tenants grow faster than others towards the slower
-    /// growing.
-    AbsoluteAccessed,
-
-=======
-#[derive(Debug, Clone, Copy, PartialEq, Eq, Serialize, Deserialize)]
-#[serde(tag = "type", content = "args")]
-pub enum EvictionOrder {
->>>>>>> 8d948f2e
     /// Order the layers to be evicted by how recently they have been accessed relatively within
     /// the set of resident layers of a tenant.
     RelativeAccessed {
@@ -94,11 +81,9 @@
     },
 }
 
-<<<<<<< HEAD
 impl From<pageserver_api::config::EvictionOrder> for EvictionOrder {
     fn from(value: pageserver_api::config::EvictionOrder) -> Self {
         match value {
-            pageserver_api::config::EvictionOrder::AbsoluteAccessed => Self::AbsoluteAccessed,
             pageserver_api::config::EvictionOrder::RelativeAccessed {
                 highest_layer_count_loses_first,
             } => Self::RelativeAccessed {
@@ -106,18 +91,6 @@
             },
         }
     }
-=======
-impl Default for EvictionOrder {
-    fn default() -> Self {
-        Self::RelativeAccessed {
-            highest_layer_count_loses_first: true,
-        }
-    }
-}
-
-fn default_highest_layer_count_loses_first() -> bool {
-    true
->>>>>>> 8d948f2e
 }
 
 impl EvictionOrder {
