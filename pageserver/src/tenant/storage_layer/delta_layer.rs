//! A DeltaLayer represents a collection of WAL records or page images in a range of
//! LSNs, and in a range of Keys. It is stored on a file on disk.
//!
//! Usually a delta layer only contains differences, in the form of WAL records
//! against a base LSN. However, if a relation extended or a whole new relation
//! is created, there would be no base for the new pages. The entries for them
//! must be page images or WAL records with the 'will_init' flag set, so that
//! they can be replayed without referring to an older page version.
//!
//! The delta files are stored in `timelines/<timeline_id>` directory.  Currently,
//! there are no subdirectories, and each delta file is named like this:
//!
//! ```text
//!    <key start>-<key end>__<start LSN>-<end LSN>
//! ```
//!
//! For example:
//!
//! ```text
//!    000000067F000032BE0000400000000020B6-000000067F000032BE0000400000000030B6__000000578C6B29-0000000057A50051
//! ```
//!
//! Every delta file consists of three parts: "summary", "values", and
//! "index". The summary is a fixed size header at the beginning of the file,
//! and it contains basic information about the layer, and offsets to the other
//! parts. The "index" is a B-tree, mapping from Key and LSN to an offset in the
//! "values" part.  The actual page images and WAL records are stored in the
//! "values" part.
//!
use crate::config::PageServerConf;
use crate::context::{PageContentKind, RequestContext, RequestContextBuilder};
use crate::page_cache::{self, FileId, PAGE_SZ};
use crate::repository::{Key, Value, KEY_SIZE};
use crate::tenant::blob_io::BlobWriter;
use crate::tenant::block_io::{BlockBuf, BlockCursor, BlockLease, BlockReader, FileBlockReader};
use crate::tenant::disk_btree::{
    DiskBtreeBuilder, DiskBtreeIterator, DiskBtreeReader, VisitDirection,
};
use crate::tenant::timeline::GetVectoredError;
use crate::tenant::vectored_blob_io::{
    BlobFlag, MaxVectoredReadBytes, StreamingVectoredReadPlanner, VectoredBlobReader, VectoredRead,
    VectoredReadPlanner,
};
use crate::tenant::PageReconstructError;
use crate::virtual_file::{self, VirtualFile};
use crate::{walrecord, TEMP_FILE_SUFFIX};
use crate::{DELTA_FILE_MAGIC, STORAGE_FORMAT_VERSION};
use anyhow::{anyhow, bail, ensure, Context, Result};
use bytes::BytesMut;
use camino::{Utf8Path, Utf8PathBuf};
use futures::StreamExt;
use itertools::Itertools;
use pageserver_api::keyspace::KeySpace;
use pageserver_api::models::ImageCompressionAlgorithm;
use pageserver_api::shard::TenantShardId;
use rand::{distributions::Alphanumeric, Rng};
use serde::{Deserialize, Serialize};
use std::collections::VecDeque;
use std::fs::File;
use std::io::SeekFrom;
use std::ops::Range;
use std::os::unix::fs::FileExt;
use std::str::FromStr;
use std::sync::Arc;
use tokio::sync::OnceCell;
use tracing::*;

use utils::{
    bin_ser::BeSer,
    id::{TenantId, TimelineId},
    lsn::Lsn,
};

<<<<<<< HEAD
use super::{
    AsLayerDesc, LayerAccessStats, LayerName, PersistentLayerDesc, ValuesReconstructState,
};
=======
use super::{AsLayerDesc, LayerName, PersistentLayerDesc, ResidentLayer, ValuesReconstructState};
>>>>>>> 42229aac

///
/// Header stored in the beginning of the file
///
/// After this comes the 'values' part, starting on block 1. After that,
/// the 'index' starts at the block indicated by 'index_start_blk'
///
#[derive(Debug, Serialize, Deserialize, PartialEq, Eq)]
pub struct Summary {
    /// Magic value to identify this as a neon delta file. Always DELTA_FILE_MAGIC.
    pub magic: u16,
    pub format_version: u16,

    pub tenant_id: TenantId,
    pub timeline_id: TimelineId,
    pub key_range: Range<Key>,
    pub lsn_range: Range<Lsn>,

    /// Block number where the 'index' part of the file begins.
    pub index_start_blk: u32,
    /// Block within the 'index', where the B-tree root page is stored
    pub index_root_blk: u32,
}

impl From<&DeltaLayer> for Summary {
    fn from(layer: &DeltaLayer) -> Self {
        Self::expected(
            layer.desc.tenant_shard_id.tenant_id,
            layer.desc.timeline_id,
            layer.desc.key_range.clone(),
            layer.desc.lsn_range.clone(),
        )
    }
}

impl Summary {
    pub(super) fn expected(
        tenant_id: TenantId,
        timeline_id: TimelineId,
        keys: Range<Key>,
        lsns: Range<Lsn>,
    ) -> Self {
        Self {
            magic: DELTA_FILE_MAGIC,
            format_version: STORAGE_FORMAT_VERSION,

            tenant_id,
            timeline_id,
            key_range: keys,
            lsn_range: lsns,

            index_start_blk: 0,
            index_root_blk: 0,
        }
    }
}

// Flag indicating that this version initialize the page
const WILL_INIT: u64 = 1;

/// Struct representing reference to BLOB in layers. Reference contains BLOB
/// offset, and for WAL records it also contains `will_init` flag. The flag
/// helps to determine the range of records that needs to be applied, without
/// reading/deserializing records themselves.
#[derive(Debug, Serialize, Deserialize, Copy, Clone)]
pub struct BlobRef(pub u64);

impl BlobRef {
    pub fn will_init(&self) -> bool {
        (self.0 & WILL_INIT) != 0
    }

    pub fn pos(&self) -> u64 {
        self.0 >> 1
    }

    pub fn new(pos: u64, will_init: bool) -> BlobRef {
        let mut blob_ref = pos << 1;
        if will_init {
            blob_ref |= WILL_INIT;
        }
        BlobRef(blob_ref)
    }
}

pub const DELTA_KEY_SIZE: usize = KEY_SIZE + 8;
struct DeltaKey([u8; DELTA_KEY_SIZE]);

/// This is the key of the B-tree index stored in the delta layer. It consists
/// of the serialized representation of a Key and LSN.
impl DeltaKey {
    fn from_slice(buf: &[u8]) -> Self {
        let mut bytes: [u8; DELTA_KEY_SIZE] = [0u8; DELTA_KEY_SIZE];
        bytes.copy_from_slice(buf);
        DeltaKey(bytes)
    }

    fn from_key_lsn(key: &Key, lsn: Lsn) -> Self {
        let mut bytes: [u8; DELTA_KEY_SIZE] = [0u8; DELTA_KEY_SIZE];
        key.write_to_byte_slice(&mut bytes[0..KEY_SIZE]);
        bytes[KEY_SIZE..].copy_from_slice(&u64::to_be_bytes(lsn.0));
        DeltaKey(bytes)
    }

    fn key(&self) -> Key {
        Key::from_slice(&self.0)
    }

    fn lsn(&self) -> Lsn {
        Lsn(u64::from_be_bytes(self.0[KEY_SIZE..].try_into().unwrap()))
    }

    fn extract_lsn_from_buf(buf: &[u8]) -> Lsn {
        let mut lsn_buf = [0u8; 8];
        lsn_buf.copy_from_slice(&buf[KEY_SIZE..]);
        Lsn(u64::from_be_bytes(lsn_buf))
    }
}

/// This is used only from `pagectl`. Within pageserver, all layers are
/// [`crate::tenant::storage_layer::Layer`], which can hold a [`DeltaLayerInner`].
pub struct DeltaLayer {
    path: Utf8PathBuf,
    pub desc: PersistentLayerDesc,
    inner: OnceCell<Arc<DeltaLayerInner>>,
}

impl std::fmt::Debug for DeltaLayer {
    fn fmt(&self, f: &mut std::fmt::Formatter<'_>) -> std::fmt::Result {
        use super::RangeDisplayDebug;

        f.debug_struct("DeltaLayer")
            .field("key_range", &RangeDisplayDebug(&self.desc.key_range))
            .field("lsn_range", &self.desc.lsn_range)
            .field("file_size", &self.desc.file_size)
            .field("inner", &self.inner)
            .finish()
    }
}

/// `DeltaLayerInner` is the in-memory data structure associated with an on-disk delta
/// file.
pub struct DeltaLayerInner {
    // values copied from summary
    index_start_blk: u32,
    index_root_blk: u32,

    file: VirtualFile,
    file_id: FileId,

    #[allow(dead_code)]
    layer_key_range: Range<Key>,
    #[allow(dead_code)]
    layer_lsn_range: Range<Lsn>,

    max_vectored_read_bytes: Option<MaxVectoredReadBytes>,
}

impl std::fmt::Debug for DeltaLayerInner {
    fn fmt(&self, f: &mut std::fmt::Formatter<'_>) -> std::fmt::Result {
        f.debug_struct("DeltaLayerInner")
            .field("index_start_blk", &self.index_start_blk)
            .field("index_root_blk", &self.index_root_blk)
            .finish()
    }
}

/// Boilerplate to implement the Layer trait, always use layer_desc for persistent layers.
impl std::fmt::Display for DeltaLayer {
    fn fmt(&self, f: &mut std::fmt::Formatter<'_>) -> std::fmt::Result {
        write!(f, "{}", self.layer_desc().short_id())
    }
}

impl AsLayerDesc for DeltaLayer {
    fn layer_desc(&self) -> &PersistentLayerDesc {
        &self.desc
    }
}

impl DeltaLayer {
    pub(crate) async fn dump(&self, verbose: bool, ctx: &RequestContext) -> Result<()> {
        self.desc.dump();

        if !verbose {
            return Ok(());
        }

        let inner = self.load(ctx).await?;

        inner.dump(ctx).await
    }

    fn temp_path_for(
        conf: &PageServerConf,
        tenant_shard_id: &TenantShardId,
        timeline_id: &TimelineId,
        key_start: Key,
        lsn_range: &Range<Lsn>,
    ) -> Utf8PathBuf {
        let rand_string: String = rand::thread_rng()
            .sample_iter(&Alphanumeric)
            .take(8)
            .map(char::from)
            .collect();

        conf.timeline_path(tenant_shard_id, timeline_id)
            .join(format!(
                "{}-XXX__{:016X}-{:016X}.{}.{}",
                key_start,
                u64::from(lsn_range.start),
                u64::from(lsn_range.end),
                rand_string,
                TEMP_FILE_SUFFIX,
            ))
    }

    ///
    /// Open the underlying file and read the metadata into memory, if it's
    /// not loaded already.
    ///
    async fn load(&self, ctx: &RequestContext) -> Result<&Arc<DeltaLayerInner>> {
        // Quick exit if already loaded
        self.inner
            .get_or_try_init(|| self.load_inner(ctx))
            .await
            .with_context(|| format!("Failed to load delta layer {}", self.path()))
    }

    async fn load_inner(&self, ctx: &RequestContext) -> anyhow::Result<Arc<DeltaLayerInner>> {
        let path = self.path();

        let loaded = DeltaLayerInner::load(&path, None, None, ctx).await?;

        // not production code
        let actual_layer_name = LayerName::from_str(path.file_name().unwrap()).unwrap();
        let expected_layer_name = self.layer_desc().layer_name();

        if actual_layer_name != expected_layer_name {
            println!("warning: filename does not match what is expected from in-file summary");
            println!("actual: {:?}", actual_layer_name.to_string());
            println!("expected: {:?}", expected_layer_name.to_string());
        }

        Ok(Arc::new(loaded))
    }

    /// Create a DeltaLayer struct representing an existing file on disk.
    ///
    /// This variant is only used for debugging purposes, by the 'pagectl' binary.
    pub fn new_for_path(path: &Utf8Path, file: File) -> Result<Self> {
        let mut summary_buf = vec![0; PAGE_SZ];
        file.read_exact_at(&mut summary_buf, 0)?;
        let summary = Summary::des_prefix(&summary_buf)?;

        let metadata = file
            .metadata()
            .context("get file metadata to determine size")?;

        // This function is never used for constructing layers in a running pageserver,
        // so it does not need an accurate TenantShardId.
        let tenant_shard_id = TenantShardId::unsharded(summary.tenant_id);

        Ok(DeltaLayer {
            path: path.to_path_buf(),
            desc: PersistentLayerDesc::new_delta(
                tenant_shard_id,
                summary.timeline_id,
                summary.key_range,
                summary.lsn_range,
                metadata.len(),
            ),
            inner: OnceCell::new(),
        })
    }

    /// Path to the layer file in pageserver workdir.
    fn path(&self) -> Utf8PathBuf {
        self.path.clone()
    }
}

/// A builder object for constructing a new delta layer.
///
/// Usage:
///
/// 1. Create the DeltaLayerWriter by calling DeltaLayerWriter::new(...)
///
/// 2. Write the contents by calling `put_value` for every page
///    version to store in the layer.
///
/// 3. Call `finish`.
///
struct DeltaLayerWriterInner {
    pub path: Utf8PathBuf,
    timeline_id: TimelineId,
    tenant_shard_id: TenantShardId,

    key_start: Key,
    lsn_range: Range<Lsn>,

    tree: DiskBtreeBuilder<BlockBuf, DELTA_KEY_SIZE>,

    blob_writer: BlobWriter<true>,

    // Number of key-lsns in the layer.
    num_keys: usize,
}

impl DeltaLayerWriterInner {
    ///
    /// Start building a new delta layer.
    ///
    async fn new(
        conf: &'static PageServerConf,
        timeline_id: TimelineId,
        tenant_shard_id: TenantShardId,
        key_start: Key,
        lsn_range: Range<Lsn>,
        ctx: &RequestContext,
    ) -> anyhow::Result<Self> {
        // Create the file initially with a temporary filename. We don't know
        // the end key yet, so we cannot form the final filename yet. We will
        // rename it when we're done.
        //
        // Note: This overwrites any existing file. There shouldn't be any.
        // FIXME: throw an error instead?
        let path =
            DeltaLayer::temp_path_for(conf, &tenant_shard_id, &timeline_id, key_start, &lsn_range);

        let mut file = VirtualFile::create(&path, ctx).await?;
        // make room for the header block
        file.seek(SeekFrom::Start(PAGE_SZ as u64)).await?;
        let blob_writer = BlobWriter::new(file, PAGE_SZ as u64);

        // Initialize the b-tree index builder
        let block_buf = BlockBuf::new();
        let tree_builder = DiskBtreeBuilder::new(block_buf);

        Ok(Self {
            path,
            timeline_id,
            tenant_shard_id,
            key_start,
            lsn_range,
            tree: tree_builder,
            blob_writer,
            num_keys: 0,
        })
    }

    ///
    /// Append a key-value pair to the file.
    ///
    /// The values must be appended in key, lsn order.
    ///
    async fn put_value(
        &mut self,
        key: Key,
        lsn: Lsn,
        val: Value,
        ctx: &RequestContext,
    ) -> anyhow::Result<()> {
        let (_, res) = self
            .put_value_bytes(key, lsn, Value::ser(&val)?, val.will_init(), ctx)
            .await;
        res
    }

    async fn put_value_bytes(
        &mut self,
        key: Key,
        lsn: Lsn,
        val: Vec<u8>,
        will_init: bool,
        ctx: &RequestContext,
    ) -> (Vec<u8>, anyhow::Result<()>) {
        assert!(
            self.lsn_range.start <= lsn,
            "lsn_start={}, lsn={}",
            self.lsn_range.start,
            lsn
        );
        // We don't want to use compression in delta layer creation
        let compression = ImageCompressionAlgorithm::Disabled;
        let (val, res) = self
            .blob_writer
            .write_blob_maybe_compressed(val, ctx, compression)
            .await;
        let off = match res {
            Ok((off, _)) => off,
            Err(e) => return (val, Err(anyhow::anyhow!(e))),
        };

        let blob_ref = BlobRef::new(off, will_init);

        let delta_key = DeltaKey::from_key_lsn(&key, lsn);
        let res = self.tree.append(&delta_key.0, blob_ref.0);

        self.num_keys += 1;

        (val, res.map_err(|e| anyhow::anyhow!(e)))
    }

    fn size(&self) -> u64 {
        self.blob_writer.size() + self.tree.borrow_writer().size()
    }

    ///
    /// Finish writing the delta layer.
    ///
    async fn finish(
        self,
        key_end: Key,
        ctx: &RequestContext,
    ) -> anyhow::Result<(PersistentLayerDesc, Utf8PathBuf)> {
        let temp_path = self.path.clone();
        let result = self.finish0(key_end, ctx).await;
        if result.is_err() {
            tracing::info!(%temp_path, "cleaning up temporary file after error during writing");
            if let Err(e) = std::fs::remove_file(&temp_path) {
                tracing::warn!(error=%e, %temp_path, "error cleaning up temporary layer file after error during writing");
            }
        }
        result
    }

    async fn finish0(
        self,
        key_end: Key,
        ctx: &RequestContext,
    ) -> anyhow::Result<(PersistentLayerDesc, Utf8PathBuf)> {
        let index_start_blk =
            ((self.blob_writer.size() + PAGE_SZ as u64 - 1) / PAGE_SZ as u64) as u32;

        let mut file = self.blob_writer.into_inner(ctx).await?;

        // Write out the index
        let (index_root_blk, block_buf) = self.tree.finish()?;
        file.seek(SeekFrom::Start(index_start_blk as u64 * PAGE_SZ as u64))
            .await?;
        for buf in block_buf.blocks {
            let (_buf, res) = file.write_all(buf, ctx).await;
            res?;
        }
        assert!(self.lsn_range.start < self.lsn_range.end);
        // Fill in the summary on blk 0
        let summary = Summary {
            magic: DELTA_FILE_MAGIC,
            format_version: STORAGE_FORMAT_VERSION,
            tenant_id: self.tenant_shard_id.tenant_id,
            timeline_id: self.timeline_id,
            key_range: self.key_start..key_end,
            lsn_range: self.lsn_range.clone(),
            index_start_blk,
            index_root_blk,
        };

        let mut buf = Vec::with_capacity(PAGE_SZ);
        // TODO: could use smallvec here but it's a pain with Slice<T>
        Summary::ser_into(&summary, &mut buf)?;
        file.seek(SeekFrom::Start(0)).await?;
        let (_buf, res) = file.write_all(buf, ctx).await;
        res?;

        let metadata = file
            .metadata()
            .await
            .context("get file metadata to determine size")?;

        // 5GB limit for objects without multipart upload (which we don't want to use)
        // Make it a little bit below to account for differing GB units
        // https://docs.aws.amazon.com/AmazonS3/latest/userguide/upload-objects.html
        const S3_UPLOAD_LIMIT: u64 = 4_500_000_000;
        ensure!(
            metadata.len() <= S3_UPLOAD_LIMIT,
            "Created delta layer file at {} of size {} above limit {S3_UPLOAD_LIMIT}!",
            file.path,
            metadata.len()
        );

        // Note: Because we opened the file in write-only mode, we cannot
        // reuse the same VirtualFile for reading later. That's why we don't
        // set inner.file here. The first read will have to re-open it.

        let desc = PersistentLayerDesc::new_delta(
            self.tenant_shard_id,
            self.timeline_id,
            self.key_start..key_end,
            self.lsn_range.clone(),
            metadata.len(),
        );

        // fsync the file
        file.sync_all().await?;

        trace!("created delta layer {}", self.path);

        Ok((desc, self.path))
    }
}

/// A builder object for constructing a new delta layer.
///
/// Usage:
///
/// 1. Create the DeltaLayerWriter by calling DeltaLayerWriter::new(...)
///
/// 2. Write the contents by calling `put_value` for every page
///    version to store in the layer.
///
/// 3. Call `finish`.
///
/// # Note
///
/// As described in <https://github.com/neondatabase/neon/issues/2650>, it's
/// possible for the writer to drop before `finish` is actually called. So this
/// could lead to odd temporary files in the directory, exhausting file system.
/// This structure wraps `DeltaLayerWriterInner` and also contains `Drop`
/// implementation that cleans up the temporary file in failure. It's not
/// possible to do this directly in `DeltaLayerWriterInner` since `finish` moves
/// out some fields, making it impossible to implement `Drop`.
///
#[must_use]
pub struct DeltaLayerWriter {
    inner: Option<DeltaLayerWriterInner>,
}

impl DeltaLayerWriter {
    ///
    /// Start building a new delta layer.
    ///
    pub async fn new(
        conf: &'static PageServerConf,
        timeline_id: TimelineId,
        tenant_shard_id: TenantShardId,
        key_start: Key,
        lsn_range: Range<Lsn>,
        ctx: &RequestContext,
    ) -> anyhow::Result<Self> {
        Ok(Self {
            inner: Some(
                DeltaLayerWriterInner::new(
                    conf,
                    timeline_id,
                    tenant_shard_id,
                    key_start,
                    lsn_range,
                    ctx,
                )
                .await?,
            ),
        })
    }

    ///
    /// Append a key-value pair to the file.
    ///
    /// The values must be appended in key, lsn order.
    ///
    pub async fn put_value(
        &mut self,
        key: Key,
        lsn: Lsn,
        val: Value,
        ctx: &RequestContext,
    ) -> anyhow::Result<()> {
        self.inner
            .as_mut()
            .unwrap()
            .put_value(key, lsn, val, ctx)
            .await
    }

    pub async fn put_value_bytes(
        &mut self,
        key: Key,
        lsn: Lsn,
        val: Vec<u8>,
        will_init: bool,
        ctx: &RequestContext,
    ) -> (Vec<u8>, anyhow::Result<()>) {
        self.inner
            .as_mut()
            .unwrap()
            .put_value_bytes(key, lsn, val, will_init, ctx)
            .await
    }

    pub fn size(&self) -> u64 {
        self.inner.as_ref().unwrap().size()
    }

    ///
    /// Finish writing the delta layer.
    ///
    pub(crate) async fn finish(
        mut self,
        key_end: Key,
        ctx: &RequestContext,
    ) -> anyhow::Result<(PersistentLayerDesc, Utf8PathBuf)> {
        self.inner.take().unwrap().finish(key_end, ctx).await
    }

    #[cfg(test)]
    pub(crate) fn num_keys(&self) -> usize {
        self.inner.as_ref().unwrap().num_keys
    }

    #[cfg(test)]
    pub(crate) fn estimated_size(&self) -> u64 {
        let inner = self.inner.as_ref().unwrap();
        inner.blob_writer.size() + inner.tree.borrow_writer().size() + PAGE_SZ as u64
    }
}

impl Drop for DeltaLayerWriter {
    fn drop(&mut self) {
        if let Some(inner) = self.inner.take() {
            // We want to remove the virtual file here, so it's fine to not
            // having completely flushed unwritten data.
            let vfile = inner.blob_writer.into_inner_no_flush();
            vfile.remove();
        }
    }
}

#[derive(thiserror::Error, Debug)]
pub enum RewriteSummaryError {
    #[error("magic mismatch")]
    MagicMismatch,
    #[error(transparent)]
    Other(#[from] anyhow::Error),
}

impl From<std::io::Error> for RewriteSummaryError {
    fn from(e: std::io::Error) -> Self {
        Self::Other(anyhow::anyhow!(e))
    }
}

impl DeltaLayer {
    pub async fn rewrite_summary<F>(
        path: &Utf8Path,
        rewrite: F,
        ctx: &RequestContext,
    ) -> Result<(), RewriteSummaryError>
    where
        F: Fn(Summary) -> Summary,
    {
        let mut file = VirtualFile::open_with_options(
            path,
            virtual_file::OpenOptions::new().read(true).write(true),
            ctx,
        )
        .await
        .with_context(|| format!("Failed to open file '{}'", path))?;
        let file_id = page_cache::next_file_id();
        let block_reader = FileBlockReader::new(&file, file_id);
        let summary_blk = block_reader.read_blk(0, ctx).await?;
        let actual_summary = Summary::des_prefix(summary_blk.as_ref()).context("deserialize")?;
        if actual_summary.magic != DELTA_FILE_MAGIC {
            return Err(RewriteSummaryError::MagicMismatch);
        }

        let new_summary = rewrite(actual_summary);

        let mut buf = Vec::with_capacity(PAGE_SZ);
        // TODO: could use smallvec here, but it's a pain with Slice<T>
        Summary::ser_into(&new_summary, &mut buf).context("serialize")?;
        file.seek(SeekFrom::Start(0)).await?;
        let (_buf, res) = file.write_all(buf, ctx).await;
        res?;
        Ok(())
    }
}

impl DeltaLayerInner {
    pub(crate) fn key_range(&self) -> &Range<Key> {
        &self.layer_key_range
    }

    pub(crate) fn lsn_range(&self) -> &Range<Lsn> {
        &self.layer_lsn_range
    }

    pub(super) async fn load(
        path: &Utf8Path,
        summary: Option<Summary>,
        max_vectored_read_bytes: Option<MaxVectoredReadBytes>,
        ctx: &RequestContext,
    ) -> anyhow::Result<Self> {
        let file = VirtualFile::open(path, ctx)
            .await
            .context("open layer file")?;

        let file_id = page_cache::next_file_id();

        let block_reader = FileBlockReader::new(&file, file_id);

        let summary_blk = block_reader
            .read_blk(0, ctx)
            .await
            .context("read first block")?;

        // TODO: this should be an assertion instead; see ImageLayerInner::load
        let actual_summary =
            Summary::des_prefix(summary_blk.as_ref()).context("deserialize first block")?;

        if let Some(mut expected_summary) = summary {
            // production code path
            expected_summary.index_start_blk = actual_summary.index_start_blk;
            expected_summary.index_root_blk = actual_summary.index_root_blk;
            // mask out the timeline_id, but still require the layers to be from the same tenant
            expected_summary.timeline_id = actual_summary.timeline_id;

            if actual_summary != expected_summary {
                bail!(
                    "in-file summary does not match expected summary. actual = {:?} expected = {:?}",
                    actual_summary,
                    expected_summary
                );
            }
        }

        Ok(DeltaLayerInner {
            file,
            file_id,
            index_start_blk: actual_summary.index_start_blk,
            index_root_blk: actual_summary.index_root_blk,
            max_vectored_read_bytes,
            layer_key_range: actual_summary.key_range,
            layer_lsn_range: actual_summary.lsn_range,
        })
    }

    // Look up the keys in the provided keyspace and update
    // the reconstruct state with whatever is found.
    //
    // If the key is cached, go no further than the cached Lsn.
    //
    // Currently, the index is visited for each range, but this
    // can be further optimised to visit the index only once.
    pub(super) async fn get_values_reconstruct_data(
        &self,
        keyspace: KeySpace,
        lsn_range: Range<Lsn>,
        reconstruct_state: &mut ValuesReconstructState,
        ctx: &RequestContext,
    ) -> Result<(), GetVectoredError> {
        let block_reader = FileBlockReader::new(&self.file, self.file_id);
        let index_reader = DiskBtreeReader::<_, DELTA_KEY_SIZE>::new(
            self.index_start_blk,
            self.index_root_blk,
            block_reader,
        );

        let planner = VectoredReadPlanner::new(
            self.max_vectored_read_bytes
                .expect("Layer is loaded with max vectored bytes config")
                .0
                .into(),
        );

        let data_end_offset = self.index_start_offset();

        let reads = Self::plan_reads(
            &keyspace,
            lsn_range.clone(),
            data_end_offset,
            index_reader,
            planner,
            reconstruct_state,
            ctx,
        )
        .await
        .map_err(GetVectoredError::Other)?;

        self.do_reads_and_update_state(reads, reconstruct_state, ctx)
            .await;

        reconstruct_state.on_lsn_advanced(&keyspace, lsn_range.start);

        Ok(())
    }

    /// Load all key-values in the delta layer, should be replaced by an iterator-based interface in the future.
    pub(super) async fn load_key_values(
        &self,
        ctx: &RequestContext,
    ) -> anyhow::Result<Vec<(Key, Lsn, Value)>> {
        let block_reader = FileBlockReader::new(&self.file, self.file_id);
        let index_reader = DiskBtreeReader::<_, DELTA_KEY_SIZE>::new(
            self.index_start_blk,
            self.index_root_blk,
            block_reader,
        );
        let mut result = Vec::new();
        let mut stream =
            Box::pin(self.stream_index_forwards(index_reader, &[0; DELTA_KEY_SIZE], ctx));
        let block_reader = FileBlockReader::new(&self.file, self.file_id);
        let cursor = block_reader.block_cursor();
        let mut buf = Vec::new();
        while let Some(item) = stream.next().await {
            let (key, lsn, pos) = item?;
            // TODO: dedup code with get_reconstruct_value
            // TODO: ctx handling and sharding
            cursor
                .read_blob_into_buf(pos.pos(), &mut buf, ctx)
                .await
                .with_context(|| {
                    format!("Failed to read blob from virtual file {}", self.file.path)
                })?;
            let val = Value::des(&buf).with_context(|| {
                format!(
                    "Failed to deserialize file blob from virtual file {}",
                    self.file.path
                )
            })?;
            result.push((key, lsn, val));
        }
        Ok(result)
    }

    async fn plan_reads<Reader>(
        keyspace: &KeySpace,
        lsn_range: Range<Lsn>,
        data_end_offset: u64,
        index_reader: DiskBtreeReader<Reader, DELTA_KEY_SIZE>,
        mut planner: VectoredReadPlanner,
        reconstruct_state: &mut ValuesReconstructState,
        ctx: &RequestContext,
    ) -> anyhow::Result<Vec<VectoredRead>>
    where
        Reader: BlockReader + Clone,
    {
        let ctx = RequestContextBuilder::extend(ctx)
            .page_content_kind(PageContentKind::DeltaLayerBtreeNode)
            .build();

        for range in keyspace.ranges.iter() {
            let mut range_end_handled = false;

            let start_key = DeltaKey::from_key_lsn(&range.start, lsn_range.start);
            let index_stream = index_reader.clone().into_stream(&start_key.0, &ctx);
            let mut index_stream = std::pin::pin!(index_stream);

            while let Some(index_entry) = index_stream.next().await {
                let (raw_key, value) = index_entry?;
                let key = Key::from_slice(&raw_key[..KEY_SIZE]);
                let lsn = DeltaKey::extract_lsn_from_buf(&raw_key);
                let blob_ref = BlobRef(value);

                // Lsns are not monotonically increasing across keys, so we don't assert on them.
                assert!(key >= range.start);

                let outside_lsn_range = !lsn_range.contains(&lsn);
                let below_cached_lsn = reconstruct_state.get_cached_lsn(&key) >= Some(lsn);

                let flag = {
                    if outside_lsn_range || below_cached_lsn {
                        BlobFlag::Ignore
                    } else if blob_ref.will_init() {
                        BlobFlag::ReplaceAll
                    } else {
                        // Usual path: add blob to the read
                        BlobFlag::None
                    }
                };

                if key >= range.end || (key.next() == range.end && lsn >= lsn_range.end) {
                    planner.handle_range_end(blob_ref.pos());
                    range_end_handled = true;
                    break;
                } else {
                    planner.handle(key, lsn, blob_ref.pos(), flag);
                }
            }

            if !range_end_handled {
                tracing::debug!("Handling range end fallback at {}", data_end_offset);
                planner.handle_range_end(data_end_offset);
            }
        }

        Ok(planner.finish())
    }

    fn get_min_read_buffer_size(
        planned_reads: &[VectoredRead],
        read_size_soft_max: usize,
    ) -> usize {
        let Some(largest_read) = planned_reads.iter().max_by_key(|read| read.size()) else {
            return read_size_soft_max;
        };

        let largest_read_size = largest_read.size();
        if largest_read_size > read_size_soft_max {
            // If the read is oversized, it should only contain one key.
            let offenders = largest_read
                .blobs_at
                .as_slice()
                .iter()
                .map(|(_, blob_meta)| format!("{}@{}", blob_meta.key, blob_meta.lsn))
                .join(", ");
            tracing::warn!(
                "Oversized vectored read ({} > {}) for keys {}",
                largest_read_size,
                read_size_soft_max,
                offenders
            );
        }

        largest_read_size
    }

    async fn do_reads_and_update_state(
        &self,
        reads: Vec<VectoredRead>,
        reconstruct_state: &mut ValuesReconstructState,
        ctx: &RequestContext,
    ) {
        let vectored_blob_reader = VectoredBlobReader::new(&self.file);
        let mut ignore_key_with_err = None;

        let max_vectored_read_bytes = self
            .max_vectored_read_bytes
            .expect("Layer is loaded with max vectored bytes config")
            .0
            .into();
        let buf_size = Self::get_min_read_buffer_size(&reads, max_vectored_read_bytes);
        let mut buf = Some(BytesMut::with_capacity(buf_size));

        // Note that reads are processed in reverse order (from highest key+lsn).
        // This is the order that `ReconstructState` requires such that it can
        // track when a key is done.
        for read in reads.into_iter().rev() {
            let res = vectored_blob_reader
                .read_blobs(&read, buf.take().expect("Should have a buffer"), ctx)
                .await;

            let blobs_buf = match res {
                Ok(blobs_buf) => blobs_buf,
                Err(err) => {
                    let kind = err.kind();
                    for (_, blob_meta) in read.blobs_at.as_slice() {
                        reconstruct_state.on_key_error(
                            blob_meta.key,
                            PageReconstructError::from(anyhow!(
                                "Failed to read blobs from virtual file {}: {}",
                                self.file.path,
                                kind
                            )),
                        );
                    }

                    // We have "lost" the buffer since the lower level IO api
                    // doesn't return the buffer on error. Allocate a new one.
                    buf = Some(BytesMut::with_capacity(buf_size));

                    continue;
                }
            };

            for meta in blobs_buf.blobs.iter().rev() {
                if Some(meta.meta.key) == ignore_key_with_err {
                    continue;
                }

                let value = Value::des(&blobs_buf.buf[meta.start..meta.end]);
                let value = match value {
                    Ok(v) => v,
                    Err(e) => {
                        reconstruct_state.on_key_error(
                            meta.meta.key,
                            PageReconstructError::from(anyhow!(e).context(format!(
                                "Failed to deserialize blob from virtual file {}",
                                self.file.path,
                            ))),
                        );

                        ignore_key_with_err = Some(meta.meta.key);
                        continue;
                    }
                };

                // Invariant: once a key reaches [`ValueReconstructSituation::Complete`]
                // state, no further updates shall be made to it. The call below will
                // panic if the invariant is violated.
                reconstruct_state.update_key(&meta.meta.key, meta.meta.lsn, value);
            }

            buf = Some(blobs_buf.buf);
        }
    }

    pub(super) async fn load_keys<'a>(
        &'a self,
        ctx: &RequestContext,
    ) -> Result<Vec<DeltaEntry<'a>>> {
        let block_reader = FileBlockReader::new(&self.file, self.file_id);
        let tree_reader = DiskBtreeReader::<_, DELTA_KEY_SIZE>::new(
            self.index_start_blk,
            self.index_root_blk,
            block_reader,
        );

        let mut all_keys: Vec<DeltaEntry<'_>> = Vec::new();

        tree_reader
            .visit(
                &[0u8; DELTA_KEY_SIZE],
                VisitDirection::Forwards,
                |key, value| {
                    let delta_key = DeltaKey::from_slice(key);
                    let val_ref = ValueRef {
                        blob_ref: BlobRef(value),
                        layer: self,
                    };
                    let pos = BlobRef(value).pos();
                    if let Some(last) = all_keys.last_mut() {
                        // subtract offset of the current and last entries to get the size
                        // of the value associated with this (key, lsn) tuple
                        let first_pos = last.size;
                        last.size = pos - first_pos;
                    }
                    let entry = DeltaEntry {
                        key: delta_key.key(),
                        lsn: delta_key.lsn(),
                        size: pos,
                        val: val_ref,
                    };
                    all_keys.push(entry);
                    true
                },
                &RequestContextBuilder::extend(ctx)
                    .page_content_kind(PageContentKind::DeltaLayerBtreeNode)
                    .build(),
            )
            .await?;
        if let Some(last) = all_keys.last_mut() {
            // Last key occupies all space till end of value storage,
            // which corresponds to beginning of the index
            last.size = self.index_start_offset() - last.size;
        }
        Ok(all_keys)
    }

    /// Using the given writer, write out a version which has the earlier Lsns than `until`.
    ///
    /// Return the amount of key value records pushed to the writer.
    pub(super) async fn copy_prefix(
        &self,
        writer: &mut DeltaLayerWriter,
        until: Lsn,
        ctx: &RequestContext,
    ) -> anyhow::Result<usize> {
        use crate::tenant::vectored_blob_io::{
            BlobMeta, VectoredReadBuilder, VectoredReadExtended,
        };
        use futures::stream::TryStreamExt;

        #[derive(Debug)]
        enum Item {
            Actual(Key, Lsn, BlobRef),
            Sentinel,
        }

        impl From<Item> for Option<(Key, Lsn, BlobRef)> {
            fn from(value: Item) -> Self {
                match value {
                    Item::Actual(key, lsn, blob) => Some((key, lsn, blob)),
                    Item::Sentinel => None,
                }
            }
        }

        impl Item {
            fn offset(&self) -> Option<BlobRef> {
                match self {
                    Item::Actual(_, _, blob) => Some(*blob),
                    Item::Sentinel => None,
                }
            }

            fn is_last(&self) -> bool {
                matches!(self, Item::Sentinel)
            }
        }

        let block_reader = FileBlockReader::new(&self.file, self.file_id);
        let tree_reader = DiskBtreeReader::<_, DELTA_KEY_SIZE>::new(
            self.index_start_blk,
            self.index_root_blk,
            block_reader,
        );

        let stream = self.stream_index_forwards(tree_reader, &[0u8; DELTA_KEY_SIZE], ctx);
        let stream = stream.map_ok(|(key, lsn, pos)| Item::Actual(key, lsn, pos));
        // put in a sentinel value for getting the end offset for last item, and not having to
        // repeat the whole read part
        let stream = stream.chain(futures::stream::once(futures::future::ready(Ok(
            Item::Sentinel,
        ))));
        let mut stream = std::pin::pin!(stream);

        let mut prev: Option<(Key, Lsn, BlobRef)> = None;

        let mut read_builder: Option<VectoredReadBuilder> = None;

        let max_read_size = self
            .max_vectored_read_bytes
            .map(|x| x.0.get())
            .unwrap_or(8192);

        let mut buffer = Some(BytesMut::with_capacity(max_read_size));

        // FIXME: buffering of DeltaLayerWriter
        let mut per_blob_copy = Vec::new();

        let mut records = 0;

        while let Some(item) = stream.try_next().await? {
            tracing::debug!(?item, "popped");
            let offset = item
                .offset()
                .unwrap_or(BlobRef::new(self.index_start_offset(), false));

            let actionable = if let Some((key, lsn, start_offset)) = prev.take() {
                let end_offset = offset;

                Some((BlobMeta { key, lsn }, start_offset..end_offset))
            } else {
                None
            };

            let is_last = item.is_last();

            prev = Option::from(item);

            let actionable = actionable.filter(|x| x.0.lsn < until);

            let builder = if let Some((meta, offsets)) = actionable {
                // extend or create a new builder
                if read_builder
                    .as_mut()
                    .map(|x| x.extend(offsets.start.pos(), offsets.end.pos(), meta))
                    .unwrap_or(VectoredReadExtended::No)
                    == VectoredReadExtended::Yes
                {
                    None
                } else {
                    read_builder.replace(VectoredReadBuilder::new(
                        offsets.start.pos(),
                        offsets.end.pos(),
                        meta,
                        max_read_size,
                    ))
                }
            } else {
                // nothing to do, except perhaps flush any existing for the last element
                None
            };

            // flush the possible older builder and also the new one if the item was the last one
            let builders = builder.into_iter();
            let builders = if is_last {
                builders.chain(read_builder.take())
            } else {
                builders.chain(None)
            };

            for builder in builders {
                let read = builder.build();

                let reader = VectoredBlobReader::new(&self.file);

                let mut buf = buffer.take().unwrap();

                buf.clear();
                buf.reserve(read.size());
                let res = reader.read_blobs(&read, buf, ctx).await?;

                for blob in res.blobs {
                    let key = blob.meta.key;
                    let lsn = blob.meta.lsn;
                    let data = &res.buf[blob.start..blob.end];

                    #[cfg(debug_assertions)]
                    Value::des(data)
                        .with_context(|| {
                            format!(
                                "blob failed to deserialize for {}@{}, {}..{}: {:?}",
                                blob.meta.key,
                                blob.meta.lsn,
                                blob.start,
                                blob.end,
                                utils::Hex(data)
                            )
                        })
                        .unwrap();

                    // is it an image or will_init walrecord?
                    // FIXME: this could be handled by threading the BlobRef to the
                    // VectoredReadBuilder
                    let will_init = crate::repository::ValueBytes::will_init(data)
                        .inspect_err(|_e| {
                            #[cfg(feature = "testing")]
                            tracing::error!(data=?utils::Hex(data), err=?_e, %key, %lsn, "failed to parse will_init out of serialized value");
                        })
                        .unwrap_or(false);

                    per_blob_copy.clear();
                    per_blob_copy.extend_from_slice(data);

                    let (tmp, res) = writer
                        .put_value_bytes(
                            key,
                            lsn,
                            std::mem::take(&mut per_blob_copy),
                            will_init,
                            ctx,
                        )
                        .await;
                    per_blob_copy = tmp;

                    res?;

                    records += 1;
                }

                buffer = Some(res.buf);
            }
        }

        assert!(
            read_builder.is_none(),
            "with the sentinel above loop should had handled all"
        );

        Ok(records)
    }

    pub(super) async fn dump(&self, ctx: &RequestContext) -> anyhow::Result<()> {
        println!(
            "index_start_blk: {}, root {}",
            self.index_start_blk, self.index_root_blk
        );

        let block_reader = FileBlockReader::new(&self.file, self.file_id);
        let tree_reader = DiskBtreeReader::<_, DELTA_KEY_SIZE>::new(
            self.index_start_blk,
            self.index_root_blk,
            block_reader,
        );

        tree_reader.dump().await?;

        let keys = self.load_keys(ctx).await?;

        async fn dump_blob(val: &ValueRef<'_>, ctx: &RequestContext) -> anyhow::Result<String> {
            let buf = val.load_raw(ctx).await?;
            let val = Value::des(&buf)?;
            let desc = match val {
                Value::Image(img) => {
                    format!(" img {} bytes", img.len())
                }
                Value::WalRecord(rec) => {
                    let wal_desc = walrecord::describe_wal_record(&rec)?;
                    format!(
                        " rec {} bytes will_init: {} {}",
                        buf.len(),
                        rec.will_init(),
                        wal_desc
                    )
                }
            };
            Ok(desc)
        }

        for entry in keys {
            let DeltaEntry { key, lsn, val, .. } = entry;
            let desc = match dump_blob(&val, ctx).await {
                Ok(desc) => desc,
                Err(err) => {
                    format!("ERROR: {err}")
                }
            };
            println!("  key {key} at {lsn}: {desc}");

            // Print more details about CHECKPOINT records. Would be nice to print details
            // of many other record types too, but these are particularly interesting, as
            // have a lot of special processing for them in walingest.rs.
            use pageserver_api::key::CHECKPOINT_KEY;
            use postgres_ffi::CheckPoint;
            if key == CHECKPOINT_KEY {
                let val = val.load(ctx).await?;
                match val {
                    Value::Image(img) => {
                        let checkpoint = CheckPoint::decode(&img)?;
                        println!("   CHECKPOINT: {:?}", checkpoint);
                    }
                    Value::WalRecord(_rec) => {
                        println!("   unexpected walrecord value for checkpoint key");
                    }
                }
            }
        }

        Ok(())
    }

    fn stream_index_forwards<'a, R>(
        &'a self,
        reader: DiskBtreeReader<R, DELTA_KEY_SIZE>,
        start: &'a [u8; DELTA_KEY_SIZE],
        ctx: &'a RequestContext,
    ) -> impl futures::stream::Stream<
        Item = Result<(Key, Lsn, BlobRef), crate::tenant::disk_btree::DiskBtreeError>,
    > + 'a
    where
        R: BlockReader + 'a,
    {
        use futures::stream::TryStreamExt;
        let stream = reader.into_stream(start, ctx);
        stream.map_ok(|(key, value)| {
            let key = DeltaKey::from_slice(&key);
            let (key, lsn) = (key.key(), key.lsn());
            let offset = BlobRef(value);

            (key, lsn, offset)
        })
    }

    /// The file offset to the first block of index.
    ///
    /// The file structure is summary, values, and index. We often need this for the size of last blob.
    fn index_start_offset(&self) -> u64 {
        let offset = self.index_start_blk as u64 * PAGE_SZ as u64;
        let bref = BlobRef(offset);
        tracing::debug!(
            index_start_blk = self.index_start_blk,
            offset,
            pos = bref.pos(),
            "index_start_offset"
        );
        offset
    }

    pub(crate) fn iter<'a>(&'a self, ctx: &'a RequestContext) -> DeltaLayerIterator<'a> {
        let block_reader = FileBlockReader::new(&self.file, self.file_id);
        let tree_reader =
            DiskBtreeReader::new(self.index_start_blk, self.index_root_blk, block_reader);
        DeltaLayerIterator {
            delta_layer: self,
            ctx,
            index_iter: tree_reader.iter(&[0; DELTA_KEY_SIZE], ctx),
            key_values_batch: std::collections::VecDeque::new(),
            is_end: false,
            planner: StreamingVectoredReadPlanner::new(
                1024 * 8192, // The default value. Unit tests might use a different value. 1024 * 8K = 8MB buffer.
                1024,        // The default value. Unit tests might use a different value
            ),
        }
    }
}

/// A set of data associated with a delta layer key and its value
pub struct DeltaEntry<'a> {
    pub key: Key,
    pub lsn: Lsn,
    /// Size of the stored value
    pub size: u64,
    /// Reference to the on-disk value
    pub val: ValueRef<'a>,
}

/// Reference to an on-disk value
pub struct ValueRef<'a> {
    blob_ref: BlobRef,
    layer: &'a DeltaLayerInner,
}

impl<'a> ValueRef<'a> {
    /// Loads the value from disk
    pub async fn load(&self, ctx: &RequestContext) -> Result<Value> {
        let buf = self.load_raw(ctx).await?;
        let val = Value::des(&buf)?;
        Ok(val)
    }

    async fn load_raw(&self, ctx: &RequestContext) -> Result<Vec<u8>> {
        let reader = BlockCursor::new(crate::tenant::block_io::BlockReaderRef::Adapter(Adapter(
            self.layer,
        )));
        let buf = reader.read_blob(self.blob_ref.pos(), ctx).await?;
        Ok(buf)
    }
}

pub(crate) struct Adapter<T>(T);

impl<T: AsRef<DeltaLayerInner>> Adapter<T> {
    pub(crate) async fn read_blk(
        &self,
        blknum: u32,
        ctx: &RequestContext,
    ) -> Result<BlockLease, std::io::Error> {
        let block_reader = FileBlockReader::new(&self.0.as_ref().file, self.0.as_ref().file_id);
        block_reader.read_blk(blknum, ctx).await
    }
}

impl AsRef<DeltaLayerInner> for DeltaLayerInner {
    fn as_ref(&self) -> &DeltaLayerInner {
        self
    }
}

impl<'a> pageserver_compaction::interface::CompactionDeltaEntry<'a, Key> for DeltaEntry<'a> {
    fn key(&self) -> Key {
        self.key
    }
    fn lsn(&self) -> Lsn {
        self.lsn
    }
    fn size(&self) -> u64 {
        self.size
    }
}

pub struct DeltaLayerIterator<'a> {
    delta_layer: &'a DeltaLayerInner,
    ctx: &'a RequestContext,
    planner: StreamingVectoredReadPlanner,
    index_iter: DiskBtreeIterator<'a>,
    key_values_batch: VecDeque<(Key, Lsn, Value)>,
    is_end: bool,
}

impl<'a> DeltaLayerIterator<'a> {
    /// Retrieve a batch of key-value pairs into the iterator buffer.
    async fn next_batch(&mut self) -> anyhow::Result<()> {
        assert!(self.key_values_batch.is_empty());
        assert!(!self.is_end);

        let plan = loop {
            if let Some(res) = self.index_iter.next().await {
                let (raw_key, value) = res?;
                let key = Key::from_slice(&raw_key[..KEY_SIZE]);
                let lsn = DeltaKey::extract_lsn_from_buf(&raw_key);
                let blob_ref = BlobRef(value);
                let offset = blob_ref.pos();
                if let Some(batch_plan) = self.planner.handle(key, lsn, offset) {
                    break batch_plan;
                }
            } else {
                self.is_end = true;
                let data_end_offset = self.delta_layer.index_start_offset();
                if let Some(item) = self.planner.handle_range_end(data_end_offset) {
                    break item;
                } else {
                    return Ok(()); // TODO: test empty iterator
                }
            }
        };
        let vectored_blob_reader = VectoredBlobReader::new(&self.delta_layer.file);
        let mut next_batch = std::collections::VecDeque::new();
        let buf_size = plan.size();
        let buf = BytesMut::with_capacity(buf_size);
        let blobs_buf = vectored_blob_reader
            .read_blobs(&plan, buf, self.ctx)
            .await?;
        let frozen_buf = blobs_buf.buf.freeze();
        for meta in blobs_buf.blobs.iter() {
            let value = Value::des(&frozen_buf[meta.start..meta.end])?;
            next_batch.push_back((meta.meta.key, meta.meta.lsn, value));
        }
        self.key_values_batch = next_batch;
        Ok(())
    }

    pub async fn next(&mut self) -> anyhow::Result<Option<(Key, Lsn, Value)>> {
        if self.key_values_batch.is_empty() {
            if self.is_end {
                return Ok(None);
            }
            self.next_batch().await?;
        }
        Ok(Some(
            self.key_values_batch
                .pop_front()
                .expect("should not be empty"),
        ))
    }
}

#[cfg(test)]
pub(crate) mod test {
    use std::collections::BTreeMap;

    use itertools::MinMaxResult;
    use rand::prelude::{SeedableRng, SliceRandom, StdRng};
    use rand::RngCore;

    use super::*;
    use crate::repository::Value;
    use crate::tenant::harness::TIMELINE_ID;
    use crate::tenant::storage_layer::{Layer, ResidentLayer};
    use crate::tenant::vectored_blob_io::StreamingVectoredReadPlanner;
    use crate::tenant::{Tenant, Timeline};
    use crate::{
        context::DownloadBehavior,
        task_mgr::TaskKind,
        tenant::{disk_btree::tests::TestDisk, harness::TenantHarness},
        DEFAULT_PG_VERSION,
    };
    use bytes::Bytes;

    /// Construct an index for a fictional delta layer and and then
    /// traverse in order to plan vectored reads for a query. Finally,
    /// verify that the traversal fed the right index key and value
    /// pairs into the planner.
    #[tokio::test]
    async fn test_delta_layer_index_traversal() {
        let base_key = Key {
            field1: 0,
            field2: 1663,
            field3: 12972,
            field4: 16396,
            field5: 0,
            field6: 246080,
        };

        // Populate the index with some entries
        let entries: BTreeMap<Key, Vec<Lsn>> = BTreeMap::from([
            (base_key, vec![Lsn(1), Lsn(5), Lsn(25), Lsn(26), Lsn(28)]),
            (base_key.add(1), vec![Lsn(2), Lsn(5), Lsn(10), Lsn(50)]),
            (base_key.add(2), vec![Lsn(2), Lsn(5), Lsn(10), Lsn(50)]),
            (base_key.add(5), vec![Lsn(10), Lsn(15), Lsn(16), Lsn(20)]),
        ]);

        let mut disk = TestDisk::default();
        let mut writer = DiskBtreeBuilder::<_, DELTA_KEY_SIZE>::new(&mut disk);

        let mut disk_offset = 0;
        for (key, lsns) in &entries {
            for lsn in lsns {
                let index_key = DeltaKey::from_key_lsn(key, *lsn);
                let blob_ref = BlobRef::new(disk_offset, false);
                writer
                    .append(&index_key.0, blob_ref.0)
                    .expect("In memory disk append should never fail");

                disk_offset += 1;
            }
        }

        // Prepare all the arguments for the call into `plan_reads` below
        let (root_offset, _writer) = writer
            .finish()
            .expect("In memory disk finish should never fail");
        let reader = DiskBtreeReader::<_, DELTA_KEY_SIZE>::new(0, root_offset, disk);
        let planner = VectoredReadPlanner::new(100);
        let mut reconstruct_state = ValuesReconstructState::new();
        let ctx = RequestContext::new(TaskKind::UnitTest, DownloadBehavior::Error);

        let keyspace = KeySpace {
            ranges: vec![
                base_key..base_key.add(3),
                base_key.add(3)..base_key.add(100),
            ],
        };
        let lsn_range = Lsn(2)..Lsn(40);

        // Plan and validate
        let vectored_reads = DeltaLayerInner::plan_reads(
            &keyspace,
            lsn_range.clone(),
            disk_offset,
            reader,
            planner,
            &mut reconstruct_state,
            &ctx,
        )
        .await
        .expect("Read planning should not fail");

        validate(keyspace, lsn_range, vectored_reads, entries);
    }

    fn validate(
        keyspace: KeySpace,
        lsn_range: Range<Lsn>,
        vectored_reads: Vec<VectoredRead>,
        index_entries: BTreeMap<Key, Vec<Lsn>>,
    ) {
        #[derive(Debug, PartialEq, Eq)]
        struct BlobSpec {
            key: Key,
            lsn: Lsn,
            at: u64,
        }

        let mut planned_blobs = Vec::new();
        for read in vectored_reads {
            for (at, meta) in read.blobs_at.as_slice() {
                planned_blobs.push(BlobSpec {
                    key: meta.key,
                    lsn: meta.lsn,
                    at: *at,
                });
            }
        }

        let mut expected_blobs = Vec::new();
        let mut disk_offset = 0;
        for (key, lsns) in index_entries {
            for lsn in lsns {
                let key_included = keyspace.ranges.iter().any(|range| range.contains(&key));
                let lsn_included = lsn_range.contains(&lsn);

                if key_included && lsn_included {
                    expected_blobs.push(BlobSpec {
                        key,
                        lsn,
                        at: disk_offset,
                    });
                }

                disk_offset += 1;
            }
        }

        assert_eq!(planned_blobs, expected_blobs);
    }

    mod constants {
        use utils::lsn::Lsn;

        /// Offset used by all lsns in this test
        pub(super) const LSN_OFFSET: Lsn = Lsn(0x08);
        /// Number of unique keys including in the test data
        pub(super) const KEY_COUNT: u8 = 60;
        /// Max number of different lsns for each key
        pub(super) const MAX_ENTRIES_PER_KEY: u8 = 20;
        /// Possible value sizes for each key along with a probability weight
        pub(super) const VALUE_SIZES: [(usize, u8); 3] = [(100, 2), (1024, 2), (1024 * 1024, 1)];
        /// Probability that there will be a gap between the current key and the next one (33.3%)
        pub(super) const KEY_GAP_CHANGES: [(bool, u8); 2] = [(true, 1), (false, 2)];
        /// The minimum size of a key range in all the generated reads
        pub(super) const MIN_RANGE_SIZE: i128 = 10;
        /// The number of ranges included in each vectored read
        pub(super) const RANGES_COUNT: u8 = 2;
        /// The number of vectored reads performed
        pub(super) const READS_COUNT: u8 = 100;
        /// Soft max size of a vectored read. Will be violated if we have to read keys
        /// with values larger than the limit
        pub(super) const MAX_VECTORED_READ_BYTES: usize = 64 * 1024;
    }

    struct Entry {
        key: Key,
        lsn: Lsn,
        value: Vec<u8>,
    }

    fn generate_entries(rng: &mut StdRng) -> Vec<Entry> {
        let mut current_key = Key::MIN;

        let mut entries = Vec::new();
        for _ in 0..constants::KEY_COUNT {
            let count = rng.gen_range(1..constants::MAX_ENTRIES_PER_KEY);
            let mut lsns_iter =
                std::iter::successors(Some(Lsn(constants::LSN_OFFSET.0 + 0x08)), |lsn| {
                    Some(Lsn(lsn.0 + 0x08))
                });
            let mut lsns = Vec::new();
            while lsns.len() < count as usize {
                let take = rng.gen_bool(0.5);
                let lsn = lsns_iter.next().unwrap();
                if take {
                    lsns.push(lsn);
                }
            }

            for lsn in lsns {
                let size = constants::VALUE_SIZES
                    .choose_weighted(rng, |item| item.1)
                    .unwrap()
                    .0;
                let mut buf = vec![0; size];
                rng.fill_bytes(&mut buf);

                entries.push(Entry {
                    key: current_key,
                    lsn,
                    value: buf,
                })
            }

            let gap = constants::KEY_GAP_CHANGES
                .choose_weighted(rng, |item| item.1)
                .unwrap()
                .0;
            if gap {
                current_key = current_key.add(2);
            } else {
                current_key = current_key.add(1);
            }
        }

        entries
    }

    struct EntriesMeta {
        key_range: Range<Key>,
        lsn_range: Range<Lsn>,
        index: BTreeMap<(Key, Lsn), Vec<u8>>,
    }

    fn get_entries_meta(entries: &[Entry]) -> EntriesMeta {
        let key_range = match entries.iter().minmax_by_key(|e| e.key) {
            MinMaxResult::MinMax(min, max) => min.key..max.key.next(),
            _ => panic!("More than one entry is always expected"),
        };

        let lsn_range = match entries.iter().minmax_by_key(|e| e.lsn) {
            MinMaxResult::MinMax(min, max) => min.lsn..Lsn(max.lsn.0 + 1),
            _ => panic!("More than one entry is always expected"),
        };

        let mut index = BTreeMap::new();
        for entry in entries.iter() {
            index.insert((entry.key, entry.lsn), entry.value.clone());
        }

        EntriesMeta {
            key_range,
            lsn_range,
            index,
        }
    }

    fn pick_random_keyspace(rng: &mut StdRng, key_range: &Range<Key>) -> KeySpace {
        let start = key_range.start.to_i128();
        let end = key_range.end.to_i128();

        let mut keyspace = KeySpace::default();

        for _ in 0..constants::RANGES_COUNT {
            let mut range: Option<Range<Key>> = Option::default();
            while range.is_none() || keyspace.overlaps(range.as_ref().unwrap()) {
                let range_start = rng.gen_range(start..end);
                let range_end_offset = range_start + constants::MIN_RANGE_SIZE;
                if range_end_offset >= end {
                    range = Some(Key::from_i128(range_start)..Key::from_i128(end));
                } else {
                    let range_end = rng.gen_range((range_start + constants::MIN_RANGE_SIZE)..end);
                    range = Some(Key::from_i128(range_start)..Key::from_i128(range_end));
                }
            }
            keyspace.ranges.push(range.unwrap());
        }

        keyspace
    }

    #[tokio::test]
    async fn test_delta_layer_vectored_read_end_to_end() -> anyhow::Result<()> {
        let harness = TenantHarness::create("test_delta_layer_oversized_vectored_read").await?;
        let (tenant, ctx) = harness.load().await;

        let timeline_id = TimelineId::generate();
        let timeline = tenant
            .create_test_timeline(timeline_id, constants::LSN_OFFSET, DEFAULT_PG_VERSION, &ctx)
            .await?;

        tracing::info!("Generating test data ...");

        let rng = &mut StdRng::seed_from_u64(0);
        let entries = generate_entries(rng);
        let entries_meta = get_entries_meta(&entries);

        tracing::info!("Done generating {} entries", entries.len());

        tracing::info!("Writing test data to delta layer ...");
        let mut writer = DeltaLayerWriter::new(
            harness.conf,
            timeline_id,
            harness.tenant_shard_id,
            entries_meta.key_range.start,
            entries_meta.lsn_range.clone(),
            &ctx,
        )
        .await?;

        for entry in entries {
            let (_, res) = writer
                .put_value_bytes(entry.key, entry.lsn, entry.value, false, &ctx)
                .await;
            res?;
        }

        let (desc, path) = writer.finish(entries_meta.key_range.end, &ctx).await?;
        let resident = Layer::finish_creating(harness.conf, &timeline, desc, &path)?;

        let inner = resident.get_as_delta(&ctx).await?;

        let file_size = inner.file.metadata().await?.len();
        tracing::info!(
            "Done writing test data to delta layer. Resulting file size is: {}",
            file_size
        );

        for i in 0..constants::READS_COUNT {
            tracing::info!("Doing vectored read {}/{}", i + 1, constants::READS_COUNT);

            let block_reader = FileBlockReader::new(&inner.file, inner.file_id);
            let index_reader = DiskBtreeReader::<_, DELTA_KEY_SIZE>::new(
                inner.index_start_blk,
                inner.index_root_blk,
                block_reader,
            );

            let planner = VectoredReadPlanner::new(constants::MAX_VECTORED_READ_BYTES);
            let mut reconstruct_state = ValuesReconstructState::new();
            let keyspace = pick_random_keyspace(rng, &entries_meta.key_range);
            let data_end_offset = inner.index_start_blk as u64 * PAGE_SZ as u64;

            let vectored_reads = DeltaLayerInner::plan_reads(
                &keyspace,
                entries_meta.lsn_range.clone(),
                data_end_offset,
                index_reader,
                planner,
                &mut reconstruct_state,
                &ctx,
            )
            .await?;

            let vectored_blob_reader = VectoredBlobReader::new(&inner.file);
            let buf_size = DeltaLayerInner::get_min_read_buffer_size(
                &vectored_reads,
                constants::MAX_VECTORED_READ_BYTES,
            );
            let mut buf = Some(BytesMut::with_capacity(buf_size));

            for read in vectored_reads {
                let blobs_buf = vectored_blob_reader
                    .read_blobs(&read, buf.take().expect("Should have a buffer"), &ctx)
                    .await?;
                for meta in blobs_buf.blobs.iter() {
                    let value = &blobs_buf.buf[meta.start..meta.end];
                    assert_eq!(value, entries_meta.index[&(meta.meta.key, meta.meta.lsn)]);
                }

                buf = Some(blobs_buf.buf);
            }
        }

        Ok(())
    }

    #[tokio::test]
    async fn copy_delta_prefix_smoke() {
        use crate::walrecord::NeonWalRecord;
        use bytes::Bytes;

        let h = crate::tenant::harness::TenantHarness::create("truncate_delta_smoke")
            .await
            .unwrap();
        let (tenant, ctx) = h.load().await;
        let ctx = &ctx;
        let timeline = tenant
            .create_test_timeline(TimelineId::generate(), Lsn(0x10), 14, ctx)
            .await
            .unwrap();

        let initdb_layer = timeline
            .layers
            .read()
            .await
            .likely_resident_layers()
            .next()
            .unwrap();

        {
            let mut writer = timeline.writer().await;

            let data = [
                (0x20, 12, Value::Image(Bytes::from_static(b"foobar"))),
                (
                    0x30,
                    12,
                    Value::WalRecord(NeonWalRecord::Postgres {
                        will_init: false,
                        rec: Bytes::from_static(b"1"),
                    }),
                ),
                (
                    0x40,
                    12,
                    Value::WalRecord(NeonWalRecord::Postgres {
                        will_init: true,
                        rec: Bytes::from_static(b"2"),
                    }),
                ),
                // build an oversized value so we cannot extend and existing read over
                // this
                (
                    0x50,
                    12,
                    Value::WalRecord(NeonWalRecord::Postgres {
                        will_init: true,
                        rec: {
                            let mut buf =
                                vec![0u8; tenant.conf.max_vectored_read_bytes.0.get() + 1024];
                            buf.iter_mut()
                                .enumerate()
                                .for_each(|(i, slot)| *slot = (i % 256) as u8);
                            Bytes::from(buf)
                        },
                    }),
                ),
                // because the oversized read cannot be extended further, we are sure to exercise the
                // builder created on the last round with this:
                (
                    0x60,
                    12,
                    Value::WalRecord(NeonWalRecord::Postgres {
                        will_init: true,
                        rec: Bytes::from_static(b"3"),
                    }),
                ),
                (
                    0x60,
                    9,
                    Value::Image(Bytes::from_static(b"something for a different key")),
                ),
            ];

            let mut last_lsn = None;

            for (lsn, key, value) in data {
                let key = Key::from_i128(key);
                writer.put(key, Lsn(lsn), &value, ctx).await.unwrap();
                last_lsn = Some(lsn);
            }

            writer.finish_write(Lsn(last_lsn.unwrap()));
        }
        timeline.freeze_and_flush().await.unwrap();

        let new_layer = timeline
            .layers
            .read()
            .await
            .likely_resident_layers()
            .find(|x| x != &initdb_layer)
            .unwrap();

        // create a copy for the timeline, so we don't overwrite the file
        let branch = tenant
            .branch_timeline_test(&timeline, TimelineId::generate(), None, ctx)
            .await
            .unwrap();

        assert_eq!(branch.get_ancestor_lsn(), Lsn(0x60));

        // truncating at 0x61 gives us a full copy, otherwise just go backwards until there's just
        // a single key

        for truncate_at in [0x61, 0x51, 0x41, 0x31, 0x21] {
            let truncate_at = Lsn(truncate_at);

            let mut writer = DeltaLayerWriter::new(
                tenant.conf,
                branch.timeline_id,
                tenant.tenant_shard_id,
                Key::MIN,
                Lsn(0x11)..truncate_at,
                ctx,
            )
            .await
            .unwrap();

            let new_layer = new_layer.download_and_keep_resident().await.unwrap();

            new_layer
                .copy_delta_prefix(&mut writer, truncate_at, ctx)
                .await
                .unwrap();

            let (desc, path) = writer.finish(Key::MAX, ctx).await.unwrap();
            let copied_layer = Layer::finish_creating(tenant.conf, &branch, desc, &path).unwrap();

            copied_layer.get_as_delta(ctx).await.unwrap();

            assert_keys_and_values_eq(
                new_layer.get_as_delta(ctx).await.unwrap(),
                copied_layer.get_as_delta(ctx).await.unwrap(),
                truncate_at,
                ctx,
            )
            .await;
        }
    }

    async fn assert_keys_and_values_eq(
        source: &DeltaLayerInner,
        truncated: &DeltaLayerInner,
        truncated_at: Lsn,
        ctx: &RequestContext,
    ) {
        use futures::future::ready;
        use futures::stream::TryStreamExt;

        let start_key = [0u8; DELTA_KEY_SIZE];

        let source_reader = FileBlockReader::new(&source.file, source.file_id);
        let source_tree = DiskBtreeReader::<_, DELTA_KEY_SIZE>::new(
            source.index_start_blk,
            source.index_root_blk,
            &source_reader,
        );
        let source_stream = source.stream_index_forwards(source_tree, &start_key, ctx);
        let source_stream = source_stream.filter(|res| match res {
            Ok((_, lsn, _)) => ready(lsn < &truncated_at),
            _ => ready(true),
        });
        let mut source_stream = std::pin::pin!(source_stream);

        let truncated_reader = FileBlockReader::new(&truncated.file, truncated.file_id);
        let truncated_tree = DiskBtreeReader::<_, DELTA_KEY_SIZE>::new(
            truncated.index_start_blk,
            truncated.index_root_blk,
            &truncated_reader,
        );
        let truncated_stream = truncated.stream_index_forwards(truncated_tree, &start_key, ctx);
        let mut truncated_stream = std::pin::pin!(truncated_stream);

        let mut scratch_left = Vec::new();
        let mut scratch_right = Vec::new();

        loop {
            let (src, truncated) = (source_stream.try_next(), truncated_stream.try_next());
            let (src, truncated) = tokio::try_join!(src, truncated).unwrap();

            if src.is_none() {
                assert!(truncated.is_none());
                break;
            }

            let (src, truncated) = (src.unwrap(), truncated.unwrap());

            // because we've filtered the source with Lsn, we should always have the same keys from both.
            assert_eq!(src.0, truncated.0);
            assert_eq!(src.1, truncated.1);

            // if this is needed for something else, just drop this assert.
            assert!(
                src.2.pos() >= truncated.2.pos(),
                "value position should not go backwards {} vs. {}",
                src.2.pos(),
                truncated.2.pos()
            );

            scratch_left.clear();
            let src_cursor = source_reader.block_cursor();
            let left = src_cursor.read_blob_into_buf(src.2.pos(), &mut scratch_left, ctx);
            scratch_right.clear();
            let trunc_cursor = truncated_reader.block_cursor();
            let right = trunc_cursor.read_blob_into_buf(truncated.2.pos(), &mut scratch_right, ctx);

            tokio::try_join!(left, right).unwrap();

            assert_eq!(utils::Hex(&scratch_left), utils::Hex(&scratch_right));
        }
    }

    pub(crate) fn sort_delta(
        (k1, l1, _): &(Key, Lsn, Value),
        (k2, l2, _): &(Key, Lsn, Value),
    ) -> std::cmp::Ordering {
        (k1, l1).cmp(&(k2, l2))
    }

    pub(crate) fn sort_delta_value(
        (k1, l1, v1): &(Key, Lsn, Value),
        (k2, l2, v2): &(Key, Lsn, Value),
    ) -> std::cmp::Ordering {
        let order_1 = if v1.is_image() { 0 } else { 1 };
        let order_2 = if v2.is_image() { 0 } else { 1 };
        (k1, l1, order_1).cmp(&(k2, l2, order_2))
    }

    pub(crate) async fn produce_delta_layer(
        tenant: &Tenant,
        tline: &Arc<Timeline>,
        mut deltas: Vec<(Key, Lsn, Value)>,
        ctx: &RequestContext,
    ) -> anyhow::Result<ResidentLayer> {
        deltas.sort_by(sort_delta);
        let (key_start, _, _) = deltas.first().unwrap();
        let (key_max, _, _) = deltas.last().unwrap();
        let lsn_min = deltas.iter().map(|(_, lsn, _)| lsn).min().unwrap();
        let lsn_max = deltas.iter().map(|(_, lsn, _)| lsn).max().unwrap();
        let lsn_end = Lsn(lsn_max.0 + 1);
        let mut writer = DeltaLayerWriter::new(
            tenant.conf,
            tline.timeline_id,
            tenant.tenant_shard_id,
            *key_start,
            (*lsn_min)..lsn_end,
            ctx,
        )
        .await?;
        let key_end = key_max.next();

        for (key, lsn, value) in deltas {
            writer.put_value(key, lsn, value, ctx).await?;
        }

        let (desc, path) = writer.finish(key_end, ctx).await?;
        let delta_layer = Layer::finish_creating(tenant.conf, tline, desc, &path)?;

        Ok::<_, anyhow::Error>(delta_layer)
    }

    async fn assert_delta_iter_equal(
        delta_iter: &mut DeltaLayerIterator<'_>,
        expect: &[(Key, Lsn, Value)],
    ) {
        let mut expect_iter = expect.iter();
        loop {
            let o1 = delta_iter.next().await.unwrap();
            let o2 = expect_iter.next();
            assert_eq!(o1.is_some(), o2.is_some());
            if o1.is_none() && o2.is_none() {
                break;
            }
            let (k1, l1, v1) = o1.unwrap();
            let (k2, l2, v2) = o2.unwrap();
            assert_eq!(&k1, k2);
            assert_eq!(l1, *l2);
            assert_eq!(&v1, v2);
        }
    }

    #[tokio::test]
    async fn delta_layer_iterator() {
        let harness = TenantHarness::create("delta_layer_iterator").await.unwrap();
        let (tenant, ctx) = harness.load().await;

        let tline = tenant
            .create_test_timeline(TIMELINE_ID, Lsn(0x10), DEFAULT_PG_VERSION, &ctx)
            .await
            .unwrap();

        fn get_key(id: u32) -> Key {
            let mut key = Key::from_hex("000000000033333333444444445500000000").unwrap();
            key.field6 = id;
            key
        }
        const N: usize = 1000;
        let test_deltas = (0..N)
            .map(|idx| {
                (
                    get_key(idx as u32 / 10),
                    Lsn(0x10 * ((idx as u64) % 10 + 1)),
                    Value::Image(Bytes::from(format!("img{idx:05}"))),
                )
            })
            .collect_vec();
        let resident_layer = produce_delta_layer(&tenant, &tline, test_deltas.clone(), &ctx)
            .await
            .unwrap();
        let delta_layer = resident_layer.get_as_delta(&ctx).await.unwrap();
        for max_read_size in [1, 1024] {
            for batch_size in [1, 2, 4, 8, 3, 7, 13] {
                println!("running with batch_size={batch_size} max_read_size={max_read_size}");
                // Test if the batch size is correctly determined
                let mut iter = delta_layer.iter(&ctx);
                iter.planner = StreamingVectoredReadPlanner::new(max_read_size, batch_size);
                let mut num_items = 0;
                for _ in 0..3 {
                    iter.next_batch().await.unwrap();
                    num_items += iter.key_values_batch.len();
                    if max_read_size == 1 {
                        // every key should be a batch b/c the value is larger than max_read_size
                        assert_eq!(iter.key_values_batch.len(), 1);
                    } else {
                        assert_eq!(iter.key_values_batch.len(), batch_size);
                    }
                    if num_items >= N {
                        break;
                    }
                    iter.key_values_batch.clear();
                }
                // Test if the result is correct
                let mut iter = delta_layer.iter(&ctx);
                iter.planner = StreamingVectoredReadPlanner::new(max_read_size, batch_size);
                assert_delta_iter_equal(&mut iter, &test_deltas).await;
            }
        }
    }
}<|MERGE_RESOLUTION|>--- conflicted
+++ resolved
@@ -71,13 +71,7 @@
     lsn::Lsn,
 };
 
-<<<<<<< HEAD
-use super::{
-    AsLayerDesc, LayerAccessStats, LayerName, PersistentLayerDesc, ValuesReconstructState,
-};
-=======
-use super::{AsLayerDesc, LayerName, PersistentLayerDesc, ResidentLayer, ValuesReconstructState};
->>>>>>> 42229aac
+use super::{AsLayerDesc, LayerName, PersistentLayerDesc, ValuesReconstructState};
 
 ///
 /// Header stored in the beginning of the file
