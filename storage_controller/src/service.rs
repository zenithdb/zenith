use hyper::Uri;
use std::{
    borrow::Cow,
    cmp::Ordering,
    collections::{BTreeMap, HashMap, HashSet},
    error::Error,
    ops::Deref,
    path::PathBuf,
    str::FromStr,
    sync::Arc,
    time::{Duration, Instant},
};

use crate::{
    background_node_operations::{
        Drain, Fill, Operation, OperationError, OperationHandler, MAX_RECONCILES_PER_OPERATION,
    },
    compute_hook::NotifyError,
    drain_utils::{self, TenantShardDrain, TenantShardIterator},
    id_lock_map::{trace_exclusive_lock, trace_shared_lock, IdLockMap, TracingExclusiveGuard},
    leadership::Leadership,
    metrics,
    peer_client::GlobalObservedState,
    persistence::{
        AbortShardSplitStatus, ControllerPersistence, DatabaseResult, MetadataHealthPersistence,
        ShardGenerationState, TenantFilter,
    },
    reconciler::{ReconcileError, ReconcileUnits, ReconcilerConfig, ReconcilerConfigBuilder},
    scheduler::{MaySchedule, ScheduleContext, ScheduleError, ScheduleMode},
    tenant_shard::{
        MigrateAttachment, ReconcileNeeded, ReconcilerStatus, ScheduleOptimization,
        ScheduleOptimizationAction,
    },
};
use anyhow::Context;
use control_plane::storage_controller::{
    AttachHookRequest, AttachHookResponse, InspectRequest, InspectResponse,
};
use diesel::result::DatabaseErrorKind;
use futures::{stream::FuturesUnordered, StreamExt};
use itertools::Itertools;
use pageserver_api::{
    controller_api::{
        MetadataHealthRecord, MetadataHealthUpdateRequest, NodeAvailability, NodeRegisterRequest,
        NodeSchedulingPolicy, NodeShard, NodeShardResponse, PlacementPolicy, ShardSchedulingPolicy,
        ShardsPreferredAzsRequest, ShardsPreferredAzsResponse, TenantCreateRequest,
        TenantCreateResponse, TenantCreateResponseShard, TenantDescribeResponse,
        TenantDescribeResponseShard, TenantLocateResponse, TenantPolicyRequest,
        TenantShardMigrateRequest, TenantShardMigrateResponse,
    },
    models::{
        SecondaryProgress, TenantConfigRequest, TimelineArchivalConfigRequest,
        TopTenantShardsRequest,
    },
};
use reqwest::StatusCode;
use tracing::{instrument, Instrument};

use crate::pageserver_client::PageserverClient;
use pageserver_api::{
    models::{
        self, LocationConfig, LocationConfigListResponse, LocationConfigMode,
        PageserverUtilization, ShardParameters, TenantConfig, TenantLocationConfigRequest,
        TenantLocationConfigResponse, TenantShardLocation, TenantShardSplitRequest,
        TenantShardSplitResponse, TenantTimeTravelRequest, TimelineCreateRequest, TimelineInfo,
    },
    shard::{ShardCount, ShardIdentity, ShardNumber, ShardStripeSize, TenantShardId},
    upcall_api::{
        ReAttachRequest, ReAttachResponse, ReAttachResponseTenant, ValidateRequest,
        ValidateResponse, ValidateResponseTenant,
    },
};
use pageserver_client::{mgmt_api, BlockUnblock};
use tokio::sync::mpsc::error::TrySendError;
use tokio_util::sync::CancellationToken;
use utils::{
    completion::Barrier,
    failpoint_support,
    generation::Generation,
    http::error::ApiError,
    id::{NodeId, TenantId, TimelineId},
    sync::gate::Gate,
};

use crate::{
    compute_hook::ComputeHook,
    heartbeater::{Heartbeater, PageserverState},
    node::{AvailabilityTransition, Node},
    persistence::{split_state::SplitState, DatabaseError, Persistence, TenantShardPersistence},
    reconciler::attached_location_conf,
    scheduler::Scheduler,
    tenant_shard::{
        IntentState, ObservedState, ObservedStateLocation, ReconcileResult, ReconcileWaitError,
        ReconcilerWaiter, TenantShard,
    },
};

pub mod chaos_injector;

// For operations that should be quick, like attaching a new tenant
const SHORT_RECONCILE_TIMEOUT: Duration = Duration::from_secs(5);

// For operations that might be slow, like migrating a tenant with
// some data in it.
pub const RECONCILE_TIMEOUT: Duration = Duration::from_secs(30);

// If we receive a call using Secondary mode initially, it will omit generation.  We will initialize
// tenant shards into this generation, and as long as it remains in this generation, we will accept
// input generation from future requests as authoritative.
const INITIAL_GENERATION: Generation = Generation::new(0);

/// How long [`Service::startup_reconcile`] is allowed to take before it should give
/// up on unresponsive pageservers and proceed.
pub(crate) const STARTUP_RECONCILE_TIMEOUT: Duration = Duration::from_secs(30);

/// How long a node may be unresponsive to heartbeats before we declare it offline.
/// This must be long enough to cover node restarts as well as normal operations: in future
pub const MAX_OFFLINE_INTERVAL_DEFAULT: Duration = Duration::from_secs(30);

/// How long a node may be unresponsive to heartbeats during start up before we declare it
/// offline.
///
/// This is much more lenient than [`MAX_OFFLINE_INTERVAL_DEFAULT`] since the pageserver's
/// handling of the re-attach response may take a long time and blocks heartbeats from
/// being handled on the pageserver side.
pub const MAX_WARMING_UP_INTERVAL_DEFAULT: Duration = Duration::from_secs(300);

/// How often to send heartbeats to registered nodes?
pub const HEARTBEAT_INTERVAL_DEFAULT: Duration = Duration::from_secs(5);

/// How long is too long for a reconciliation?
pub const LONG_RECONCILE_THRESHOLD_DEFAULT: Duration = Duration::from_secs(120);

#[derive(Clone, strum_macros::Display)]
enum TenantOperations {
    Create,
    LocationConfig,
    ConfigSet,
    TimeTravelRemoteStorage,
    Delete,
    UpdatePolicy,
    ShardSplit,
    SecondaryDownload,
    TimelineCreate,
    TimelineDelete,
    AttachHook,
    TimelineArchivalConfig,
    TimelineDetachAncestor,
<<<<<<< HEAD
    TimelineImportFromPgdata,
=======
    TimelineGcBlockUnblock,
>>>>>>> 618680c2
}

#[derive(Clone, strum_macros::Display)]
enum NodeOperations {
    Register,
    Configure,
    Delete,
}

/// The leadership status for the storage controller process.
/// Allowed transitions are:
/// 1. Leader -> SteppedDown
/// 2. Candidate -> Leader
#[derive(
    Eq,
    PartialEq,
    Copy,
    Clone,
    strum_macros::Display,
    strum_macros::EnumIter,
    measured::FixedCardinalityLabel,
)]
#[strum(serialize_all = "snake_case")]
pub(crate) enum LeadershipStatus {
    /// This is the steady state where the storage controller can produce
    /// side effects in the cluster.
    Leader,
    /// We've been notified to step down by another candidate. No reconciliations
    /// take place in this state.
    SteppedDown,
    /// Initial state for a new storage controller instance. Will attempt to assume leadership.
    #[allow(unused)]
    Candidate,
}

pub const RECONCILER_CONCURRENCY_DEFAULT: usize = 128;

// Depth of the channel used to enqueue shards for reconciliation when they can't do it immediately.
// This channel is finite-size to avoid using excessive memory if we get into a state where reconciles are finishing more slowly
// than they're being pushed onto the queue.
const MAX_DELAYED_RECONCILES: usize = 10000;

// Top level state available to all HTTP handlers
struct ServiceState {
    leadership_status: LeadershipStatus,

    tenants: BTreeMap<TenantShardId, TenantShard>,

    nodes: Arc<HashMap<NodeId, Node>>,

    scheduler: Scheduler,

    /// Ongoing background operation on the cluster if any is running.
    /// Note that only one such operation may run at any given time,
    /// hence the type choice.
    ongoing_operation: Option<OperationHandler>,

    /// Queue of tenants who are waiting for concurrency limits to permit them to reconcile
    delayed_reconcile_rx: tokio::sync::mpsc::Receiver<TenantShardId>,
}

/// Transform an error from a pageserver into an error to return to callers of a storage
/// controller API.
fn passthrough_api_error(node: &Node, e: mgmt_api::Error) -> ApiError {
    match e {
        mgmt_api::Error::SendRequest(e) => {
            // Presume errors sending requests are connectivity/availability issues
            ApiError::ResourceUnavailable(format!("{node} error sending request: {e}").into())
        }
        mgmt_api::Error::ReceiveErrorBody(str) => {
            // Presume errors receiving body are connectivity/availability issues
            ApiError::ResourceUnavailable(
                format!("{node} error receiving error body: {str}").into(),
            )
        }
        mgmt_api::Error::ReceiveBody(err) if err.is_decode() => {
            // Return 500 for decoding errors.
            ApiError::InternalServerError(anyhow::Error::from(err).context("error decoding body"))
        }
        mgmt_api::Error::ReceiveBody(err) => {
            // Presume errors receiving body are connectivity/availability issues except for decoding errors
            let src_str = err.source().map(|e| e.to_string()).unwrap_or_default();
            ApiError::ResourceUnavailable(
                format!("{node} error receiving error body: {err} {}", src_str).into(),
            )
        }
        mgmt_api::Error::ApiError(StatusCode::NOT_FOUND, msg) => {
            ApiError::NotFound(anyhow::anyhow!(format!("{node}: {msg}")).into())
        }
        mgmt_api::Error::ApiError(StatusCode::SERVICE_UNAVAILABLE, msg) => {
            ApiError::ResourceUnavailable(format!("{node}: {msg}").into())
        }
        mgmt_api::Error::ApiError(status @ StatusCode::UNAUTHORIZED, msg)
        | mgmt_api::Error::ApiError(status @ StatusCode::FORBIDDEN, msg) => {
            // Auth errors talking to a pageserver are not auth errors for the caller: they are
            // internal server errors, showing that something is wrong with the pageserver or
            // storage controller's auth configuration.
            ApiError::InternalServerError(anyhow::anyhow!("{node} {status}: {msg}"))
        }
        mgmt_api::Error::ApiError(status, msg) => {
            // Presume general case of pageserver API errors is that we tried to do something
            // that can't be done right now.
            ApiError::Conflict(format!("{node} {status}: {status} {msg}"))
        }
        mgmt_api::Error::Cancelled => ApiError::ShuttingDown,
    }
}

impl ServiceState {
    fn new(
        nodes: HashMap<NodeId, Node>,
        tenants: BTreeMap<TenantShardId, TenantShard>,
        scheduler: Scheduler,
        delayed_reconcile_rx: tokio::sync::mpsc::Receiver<TenantShardId>,
        initial_leadership_status: LeadershipStatus,
    ) -> Self {
        metrics::update_leadership_status(initial_leadership_status);

        Self {
            leadership_status: initial_leadership_status,
            tenants,
            nodes: Arc::new(nodes),
            scheduler,
            ongoing_operation: None,
            delayed_reconcile_rx,
        }
    }

    fn parts_mut(
        &mut self,
    ) -> (
        &mut Arc<HashMap<NodeId, Node>>,
        &mut BTreeMap<TenantShardId, TenantShard>,
        &mut Scheduler,
    ) {
        (&mut self.nodes, &mut self.tenants, &mut self.scheduler)
    }

    fn get_leadership_status(&self) -> LeadershipStatus {
        self.leadership_status
    }

    fn step_down(&mut self) {
        self.leadership_status = LeadershipStatus::SteppedDown;
        metrics::update_leadership_status(self.leadership_status);
    }

    fn become_leader(&mut self) {
        self.leadership_status = LeadershipStatus::Leader;
        metrics::update_leadership_status(self.leadership_status);
    }
}

#[derive(Clone)]
pub struct Config {
    // All pageservers managed by one instance of this service must have
    // the same public key.  This JWT token will be used to authenticate
    // this service to the pageservers it manages.
    pub jwt_token: Option<String>,

    // This JWT token will be used to authenticate this service to the control plane.
    pub control_plane_jwt_token: Option<String>,

    // This JWT token will be used to authenticate with other storage controller instances
    pub peer_jwt_token: Option<String>,

    /// Where the compute hook should send notifications of pageserver attachment locations
    /// (this URL points to the control plane in prod). If this is None, the compute hook will
    /// assume it is running in a test environment and try to update neon_local.
    pub compute_hook_url: Option<String>,

    /// Grace period within which a pageserver does not respond to heartbeats, but is still
    /// considered active. Once the grace period elapses, the next heartbeat failure will
    /// mark the pagseserver offline.
    pub max_offline_interval: Duration,

    /// Extended grace period within which pageserver may not respond to heartbeats.
    /// This extended grace period kicks in after the node has been drained for restart
    /// and/or upon handling the re-attach request from a node.
    pub max_warming_up_interval: Duration,

    /// How many Reconcilers may be spawned concurrently
    pub reconciler_concurrency: usize,

    /// How large must a shard grow in bytes before we split it?
    /// None disables auto-splitting.
    pub split_threshold: Option<u64>,

    // TODO: make this cfg(feature  = "testing")
    pub neon_local_repo_dir: Option<PathBuf>,

    // Maximum acceptable download lag for the secondary location
    // while draining a node. If the secondary location is lagging
    // by more than the configured amount, then the secondary is not
    // upgraded to primary.
    pub max_secondary_lag_bytes: Option<u64>,

    pub heartbeat_interval: Duration,

    pub address_for_peers: Option<Uri>,

    pub start_as_candidate: bool,

    pub http_service_port: i32,

    pub long_reconcile_threshold: Duration,
}

impl From<DatabaseError> for ApiError {
    fn from(err: DatabaseError) -> ApiError {
        match err {
            DatabaseError::Query(e) => ApiError::InternalServerError(e.into()),
            // FIXME: ApiError doesn't have an Unavailable variant, but ShuttingDown maps to 503.
            DatabaseError::Connection(_) | DatabaseError::ConnectionPool(_) => {
                ApiError::ShuttingDown
            }
            DatabaseError::Logical(reason) | DatabaseError::Migration(reason) => {
                ApiError::InternalServerError(anyhow::anyhow!(reason))
            }
        }
    }
}

enum InitialShardScheduleOutcome {
    Scheduled(TenantCreateResponseShard),
    NotScheduled,
    ShardScheduleError(ScheduleError),
}

pub struct Service {
    inner: Arc<std::sync::RwLock<ServiceState>>,
    config: Config,
    persistence: Arc<Persistence>,
    compute_hook: Arc<ComputeHook>,
    result_tx: tokio::sync::mpsc::UnboundedSender<ReconcileResultRequest>,

    heartbeater: Heartbeater,

    // Channel for background cleanup from failed operations that require cleanup, such as shard split
    abort_tx: tokio::sync::mpsc::UnboundedSender<TenantShardSplitAbort>,

    // Locking on a tenant granularity (covers all shards in the tenant):
    // - Take exclusively for rare operations that mutate the tenant's persistent state (e.g. create/delete/split)
    // - Take in shared mode for operations that need the set of shards to stay the same to complete reliably (e.g. timeline CRUD)
    tenant_op_locks: IdLockMap<TenantId, TenantOperations>,

    // Locking for node-mutating operations: take exclusively for operations that modify the node's persistent state, or
    // that transition it to/from Active.
    node_op_locks: IdLockMap<NodeId, NodeOperations>,

    // Limit how many Reconcilers we will spawn concurrently
    reconciler_concurrency: Arc<tokio::sync::Semaphore>,

    /// Queue of tenants who are waiting for concurrency limits to permit them to reconcile
    /// Send into this queue to promptly attempt to reconcile this shard next time units are available.
    ///
    /// Note that this state logically lives inside ServiceInner, but carrying Sender here makes the code simpler
    /// by avoiding needing a &mut ref to something inside the ServiceInner.  This could be optimized to
    /// use a VecDeque instead of a channel to reduce synchronization overhead, at the cost of some code complexity.
    delayed_reconcile_tx: tokio::sync::mpsc::Sender<TenantShardId>,

    // Process shutdown will fire this token
    cancel: CancellationToken,

    // Child token of [`Service::cancel`] used by reconcilers
    reconcilers_cancel: CancellationToken,

    // Background tasks will hold this gate
    gate: Gate,

    // Reconcilers background tasks will hold this gate
    reconcilers_gate: Gate,

    /// This waits for initial reconciliation with pageservers to complete.  Until this barrier
    /// passes, it isn't safe to do any actions that mutate tenants.
    pub(crate) startup_complete: Barrier,
}

impl From<ReconcileWaitError> for ApiError {
    fn from(value: ReconcileWaitError) -> Self {
        match value {
            ReconcileWaitError::Shutdown => ApiError::ShuttingDown,
            e @ ReconcileWaitError::Timeout(_) => ApiError::Timeout(format!("{e}").into()),
            e @ ReconcileWaitError::Failed(..) => ApiError::InternalServerError(anyhow::anyhow!(e)),
        }
    }
}

impl From<OperationError> for ApiError {
    fn from(value: OperationError) -> Self {
        match value {
            OperationError::NodeStateChanged(err) | OperationError::FinalizeError(err) => {
                ApiError::InternalServerError(anyhow::anyhow!(err))
            }
            OperationError::Cancelled => ApiError::Conflict("Operation was cancelled".into()),
        }
    }
}

#[allow(clippy::large_enum_variant)]
enum TenantCreateOrUpdate {
    Create(TenantCreateRequest),
    Update(Vec<ShardUpdate>),
}

struct ShardSplitParams {
    old_shard_count: ShardCount,
    new_shard_count: ShardCount,
    new_stripe_size: Option<ShardStripeSize>,
    targets: Vec<ShardSplitTarget>,
    policy: PlacementPolicy,
    config: TenantConfig,
    shard_ident: ShardIdentity,
}

// When preparing for a shard split, we may either choose to proceed with the split,
// or find that the work is already done and return NoOp.
enum ShardSplitAction {
    Split(Box<ShardSplitParams>),
    NoOp(TenantShardSplitResponse),
}

// A parent shard which will be split
struct ShardSplitTarget {
    parent_id: TenantShardId,
    node: Node,
    child_ids: Vec<TenantShardId>,
}

/// When we tenant shard split operation fails, we may not be able to clean up immediately, because nodes
/// might not be available.  We therefore use a queue of abort operations processed in the background.
struct TenantShardSplitAbort {
    tenant_id: TenantId,
    /// The target values from the request that failed
    new_shard_count: ShardCount,
    new_stripe_size: Option<ShardStripeSize>,
    /// Until this abort op is complete, no other operations may be done on the tenant
    _tenant_lock: TracingExclusiveGuard<TenantOperations>,
}

#[derive(thiserror::Error, Debug)]
enum TenantShardSplitAbortError {
    #[error(transparent)]
    Database(#[from] DatabaseError),
    #[error(transparent)]
    Remote(#[from] mgmt_api::Error),
    #[error("Unavailable")]
    Unavailable,
}

struct ShardUpdate {
    tenant_shard_id: TenantShardId,
    placement_policy: PlacementPolicy,
    tenant_config: TenantConfig,

    /// If this is None, generation is not updated.
    generation: Option<Generation>,
}

enum StopReconciliationsReason {
    ShuttingDown,
    SteppingDown,
}

impl std::fmt::Display for StopReconciliationsReason {
    fn fmt(&self, writer: &mut std::fmt::Formatter) -> std::fmt::Result {
        let s = match self {
            Self::ShuttingDown => "Shutting down",
            Self::SteppingDown => "Stepping down",
        };
        write!(writer, "{}", s)
    }
}

pub(crate) enum ReconcileResultRequest {
    ReconcileResult(ReconcileResult),
    Stop,
}

#[derive(Clone)]
struct MutationLocation {
    node: Node,
    generation: Generation,
}

#[derive(Clone)]
struct ShardMutationLocations {
    latest: MutationLocation,
    other: Vec<MutationLocation>,
}

#[derive(Default, Clone)]
struct TenantMutationLocations(BTreeMap<TenantShardId, ShardMutationLocations>);

impl Service {
    pub fn get_config(&self) -> &Config {
        &self.config
    }

    /// Called once on startup, this function attempts to contact all pageservers to build an up-to-date
    /// view of the world, and determine which pageservers are responsive.
    #[instrument(skip_all)]
    async fn startup_reconcile(
        self: &Arc<Service>,
        current_leader: Option<ControllerPersistence>,
        leader_step_down_state: Option<GlobalObservedState>,
        bg_compute_notify_result_tx: tokio::sync::mpsc::Sender<
            Result<(), (TenantShardId, NotifyError)>,
        >,
    ) {
        // Startup reconciliation does I/O to other services: whether they
        // are responsive or not, we should aim to finish within our deadline, because:
        // - If we don't, a k8s readiness hook watching /ready will kill us.
        // - While we're waiting for startup reconciliation, we are not fully
        //   available for end user operations like creating/deleting tenants and timelines.
        //
        // We set multiple deadlines to break up the time available between the phases of work: this is
        // arbitrary, but avoids a situation where the first phase could burn our entire timeout period.
        let start_at = Instant::now();
        let node_scan_deadline = start_at
            .checked_add(STARTUP_RECONCILE_TIMEOUT / 2)
            .expect("Reconcile timeout is a modest constant");

        let observed = if let Some(state) = leader_step_down_state {
            tracing::info!(
                "Using observed state received from leader at {}",
                current_leader.as_ref().unwrap().address
            );

            state
        } else {
            self.build_global_observed_state(node_scan_deadline).await
        };

        // Accumulate a list of any tenant locations that ought to be detached
        let mut cleanup = Vec::new();

        // Send initial heartbeat requests to all nodes loaded from the database
        let all_nodes = {
            let locked = self.inner.read().unwrap();
            locked.nodes.clone()
        };
        let mut nodes_online = self.initial_heartbeat_round(all_nodes.keys()).await;

        // List of tenants for which we will attempt to notify compute of their location at startup
        let mut compute_notifications = Vec::new();

        // Populate intent and observed states for all tenants, based on reported state on pageservers
        tracing::info!("Populating tenant shards' states from initial pageserver scan...");
        let shard_count = {
            let mut locked = self.inner.write().unwrap();
            let (nodes, tenants, scheduler) = locked.parts_mut();

            // Mark nodes online if they responded to us: nodes are offline by default after a restart.
            let mut new_nodes = (**nodes).clone();
            for (node_id, node) in new_nodes.iter_mut() {
                if let Some(utilization) = nodes_online.remove(node_id) {
                    node.set_availability(NodeAvailability::Active(utilization));
                    scheduler.node_upsert(node);
                }
            }
            *nodes = Arc::new(new_nodes);

            for (tenant_shard_id, observed_state) in observed.0 {
                let Some(tenant_shard) = tenants.get_mut(&tenant_shard_id) else {
                    for node_id in observed_state.locations.keys() {
                        cleanup.push((tenant_shard_id, *node_id));
                    }

                    continue;
                };

                tenant_shard.observed = observed_state;
            }

            // Populate each tenant's intent state
            let mut schedule_context = ScheduleContext::default();
            for (tenant_shard_id, tenant_shard) in tenants.iter_mut() {
                if tenant_shard_id.shard_number == ShardNumber(0) {
                    // Reset scheduling context each time we advance to the next Tenant
                    schedule_context = ScheduleContext::default();
                }

                tenant_shard.intent_from_observed(scheduler);
                if let Err(e) = tenant_shard.schedule(scheduler, &mut schedule_context) {
                    // Non-fatal error: we are unable to properly schedule the tenant, perhaps because
                    // not enough pageservers are available.  The tenant may well still be available
                    // to clients.
                    tracing::error!("Failed to schedule tenant {tenant_shard_id} at startup: {e}");
                } else {
                    // If we're both intending and observed to be attached at a particular node, we will
                    // emit a compute notification for this. In the case where our observed state does not
                    // yet match our intent, we will eventually reconcile, and that will emit a compute notification.
                    if let Some(attached_at) = tenant_shard.stably_attached() {
                        compute_notifications.push((
                            *tenant_shard_id,
                            attached_at,
                            tenant_shard.shard.stripe_size,
                        ));
                    }
                }
            }

            tenants.len()
        };

        // Before making any obeservable changes to the cluster, persist self
        // as leader in database and memory.
        let leadership = Leadership::new(
            self.persistence.clone(),
            self.config.clone(),
            self.cancel.child_token(),
        );

        if let Err(e) = leadership.become_leader(current_leader).await {
            tracing::error!("Failed to persist self as leader: {e}. Aborting start-up ...");
            std::process::exit(1);
        }

        self.inner.write().unwrap().become_leader();

        // TODO: if any tenant's intent now differs from its loaded generation_pageserver, we should clear that
        // generation_pageserver in the database.

        // Emit compute hook notifications for all tenants which are already stably attached.  Other tenants
        // will emit compute hook notifications when they reconcile.
        //
        // Ordering: our calls to notify_background synchronously establish a relative order for these notifications vs. any later
        // calls into the ComputeHook for the same tenant: we can leave these to run to completion in the background and any later
        // calls will be correctly ordered wrt these.
        //
        // Concurrency: we call notify_background for all tenants, which will create O(N) tokio tasks, but almost all of them
        // will just wait on the ComputeHook::API_CONCURRENCY semaphore immediately, so very cheap until they get that semaphore
        // unit and start doing I/O.
        tracing::info!(
            "Sending {} compute notifications",
            compute_notifications.len()
        );
        self.compute_hook.notify_background(
            compute_notifications,
            bg_compute_notify_result_tx.clone(),
            &self.cancel,
        );

        // Finally, now that the service is up and running, launch reconcile operations for any tenants
        // which require it: under normal circumstances this should only include tenants that were in some
        // transient state before we restarted, or any tenants whose compute hooks failed above.
        tracing::info!("Checking for shards in need of reconciliation...");
        let reconcile_tasks = self.reconcile_all();
        // We will not wait for these reconciliation tasks to run here: we're now done with startup and
        // normal operations may proceed.

        // Clean up any tenants that were found on pageservers but are not known to us.  Do this in the
        // background because it does not need to complete in order to proceed with other work.
        if !cleanup.is_empty() {
            tracing::info!("Cleaning up {} locations in the background", cleanup.len());
            tokio::task::spawn({
                let cleanup_self = self.clone();
                async move { cleanup_self.cleanup_locations(cleanup).await }
            });
        }

        tracing::info!("Startup complete, spawned {reconcile_tasks} reconciliation tasks ({shard_count} shards total)");
    }

    async fn initial_heartbeat_round<'a>(
        &self,
        node_ids: impl Iterator<Item = &'a NodeId>,
    ) -> HashMap<NodeId, PageserverUtilization> {
        assert!(!self.startup_complete.is_ready());

        let all_nodes = {
            let locked = self.inner.read().unwrap();
            locked.nodes.clone()
        };

        let mut nodes_to_heartbeat = HashMap::new();
        for node_id in node_ids {
            match all_nodes.get(node_id) {
                Some(node) => {
                    nodes_to_heartbeat.insert(*node_id, node.clone());
                }
                None => {
                    tracing::warn!("Node {node_id} was removed during start-up");
                }
            }
        }

        tracing::info!("Sending initial heartbeats...");
        let res = self
            .heartbeater
            .heartbeat(Arc::new(nodes_to_heartbeat))
            .await;

        let mut online_nodes = HashMap::new();
        if let Ok(deltas) = res {
            for (node_id, status) in deltas.0 {
                match status {
                    PageserverState::Available { utilization, .. } => {
                        online_nodes.insert(node_id, utilization);
                    }
                    PageserverState::Offline => {}
                    PageserverState::WarmingUp { .. } => {
                        unreachable!("Nodes are never marked warming-up during startup reconcile")
                    }
                }
            }
        }

        online_nodes
    }

    /// Used during [`Self::startup_reconcile`]: issue GETs to all nodes concurrently, with a deadline.
    ///
    /// The result includes only nodes which responded within the deadline
    async fn scan_node_locations(
        &self,
        deadline: Instant,
    ) -> HashMap<NodeId, LocationConfigListResponse> {
        let nodes = {
            let locked = self.inner.read().unwrap();
            locked.nodes.clone()
        };

        let mut node_results = HashMap::new();

        let mut node_list_futs = FuturesUnordered::new();

        tracing::info!("Scanning shards on {} nodes...", nodes.len());
        for node in nodes.values() {
            node_list_futs.push({
                async move {
                    tracing::info!("Scanning shards on node {node}...");
                    let timeout = Duration::from_secs(1);
                    let response = node
                        .with_client_retries(
                            |client| async move { client.list_location_config().await },
                            &self.config.jwt_token,
                            1,
                            5,
                            timeout,
                            &self.cancel,
                        )
                        .await;
                    (node.get_id(), response)
                }
            });
        }

        loop {
            let (node_id, result) = tokio::select! {
                next = node_list_futs.next() => {
                    match next {
                        Some(result) => result,
                        None =>{
                            // We got results for all our nodes
                            break;
                        }

                    }
                },
                _ = tokio::time::sleep(deadline.duration_since(Instant::now())) => {
                    // Give up waiting for anyone who hasn't responded: we will yield the results that we have
                    tracing::info!("Reached deadline while waiting for nodes to respond to location listing requests");
                    break;
                }
            };

            let Some(list_response) = result else {
                tracing::info!("Shutdown during startup_reconcile");
                break;
            };

            match list_response {
                Err(e) => {
                    tracing::warn!("Could not scan node {} ({e})", node_id);
                }
                Ok(listing) => {
                    node_results.insert(node_id, listing);
                }
            }
        }

        node_results
    }

    async fn build_global_observed_state(&self, deadline: Instant) -> GlobalObservedState {
        let node_listings = self.scan_node_locations(deadline).await;
        let mut observed = GlobalObservedState::default();

        for (node_id, location_confs) in node_listings {
            tracing::info!(
                "Received {} shard statuses from pageserver {}",
                location_confs.tenant_shards.len(),
                node_id
            );

            for (tid, location_conf) in location_confs.tenant_shards {
                let entry = observed.0.entry(tid).or_default();
                entry.locations.insert(
                    node_id,
                    ObservedStateLocation {
                        conf: location_conf,
                    },
                );
            }
        }

        observed
    }

    /// Used during [`Self::startup_reconcile`]: detach a list of unknown-to-us tenants from pageservers.
    ///
    /// This is safe to run in the background, because if we don't have this TenantShardId in our map of
    /// tenants, then it is probably something incompletely deleted before: we will not fight with any
    /// other task trying to attach it.
    #[instrument(skip_all)]
    async fn cleanup_locations(&self, cleanup: Vec<(TenantShardId, NodeId)>) {
        let nodes = self.inner.read().unwrap().nodes.clone();

        for (tenant_shard_id, node_id) in cleanup {
            // A node reported a tenant_shard_id which is unknown to us: detach it.
            let Some(node) = nodes.get(&node_id) else {
                // This is legitimate; we run in the background and [`Self::startup_reconcile`] might have identified
                // a location to clean up on a node that has since been removed.
                tracing::info!(
                    "Not cleaning up location {node_id}/{tenant_shard_id}: node not found"
                );
                continue;
            };

            if self.cancel.is_cancelled() {
                break;
            }

            let client = PageserverClient::new(
                node.get_id(),
                node.base_url(),
                self.config.jwt_token.as_deref(),
            );
            match client
                .location_config(
                    tenant_shard_id,
                    LocationConfig {
                        mode: LocationConfigMode::Detached,
                        generation: None,
                        secondary_conf: None,
                        shard_number: tenant_shard_id.shard_number.0,
                        shard_count: tenant_shard_id.shard_count.literal(),
                        shard_stripe_size: 0,
                        tenant_conf: models::TenantConfig::default(),
                    },
                    None,
                    false,
                )
                .await
            {
                Ok(()) => {
                    tracing::info!(
                        "Detached unknown shard {tenant_shard_id} on pageserver {node_id}"
                    );
                }
                Err(e) => {
                    // Non-fatal error: leaving a tenant shard behind that we are not managing shouldn't
                    // break anything.
                    tracing::error!(
                        "Failed to detach unknkown shard {tenant_shard_id} on pageserver {node_id}: {e}"
                    );
                }
            }
        }
    }

    /// Long running background task that periodically wakes up and looks for shards that need
    /// reconciliation.  Reconciliation is fallible, so any reconciliation tasks that fail during
    /// e.g. a tenant create/attach/migrate must eventually be retried: this task is responsible
    /// for those retries.
    #[instrument(skip_all)]
    async fn background_reconcile(self: &Arc<Self>) {
        self.startup_complete.clone().wait().await;

        const BACKGROUND_RECONCILE_PERIOD: Duration = Duration::from_secs(20);

        let mut interval = tokio::time::interval(BACKGROUND_RECONCILE_PERIOD);
        while !self.reconcilers_cancel.is_cancelled() {
            tokio::select! {
              _ = interval.tick() => {
                let reconciles_spawned = self.reconcile_all();
                if reconciles_spawned == 0 {
                    // Run optimizer only when we didn't find any other work to do
                    let optimizations = self.optimize_all().await;
                    if optimizations == 0 {
                        // Run new splits only when no optimizations are pending
                        self.autosplit_tenants().await;
                    }
                }
            }
              _ = self.reconcilers_cancel.cancelled() => return
            }
        }
    }
    #[instrument(skip_all)]
    async fn spawn_heartbeat_driver(&self) {
        self.startup_complete.clone().wait().await;

        let mut interval = tokio::time::interval(self.config.heartbeat_interval);
        while !self.cancel.is_cancelled() {
            tokio::select! {
              _ = interval.tick() => { }
              _ = self.cancel.cancelled() => return
            };

            let nodes = {
                let locked = self.inner.read().unwrap();
                locked.nodes.clone()
            };

            let res = self.heartbeater.heartbeat(nodes).await;
            if let Ok(deltas) = res {
                let mut to_handle = Vec::default();

                for (node_id, state) in deltas.0 {
                    let new_availability = match state {
                        PageserverState::Available { utilization, .. } => {
                            NodeAvailability::Active(utilization)
                        }
                        PageserverState::WarmingUp { started_at } => {
                            NodeAvailability::WarmingUp(started_at)
                        }
                        PageserverState::Offline => {
                            // The node might have been placed in the WarmingUp state
                            // while the heartbeat round was on-going. Hence, filter out
                            // offline transitions for WarmingUp nodes that are still within
                            // their grace period.
                            if let Ok(NodeAvailability::WarmingUp(started_at)) = self
                                .get_node(node_id)
                                .await
                                .as_ref()
                                .map(|n| n.get_availability())
                            {
                                let now = Instant::now();
                                if now - *started_at >= self.config.max_warming_up_interval {
                                    NodeAvailability::Offline
                                } else {
                                    NodeAvailability::WarmingUp(*started_at)
                                }
                            } else {
                                NodeAvailability::Offline
                            }
                        }
                    };

                    let node_lock = trace_exclusive_lock(
                        &self.node_op_locks,
                        node_id,
                        NodeOperations::Configure,
                    )
                    .await;

                    // This is the code path for geniune availability transitions (i.e node
                    // goes unavailable and/or comes back online).
                    let res = self
                        .node_state_configure(node_id, Some(new_availability), None, &node_lock)
                        .await;

                    match res {
                        Ok(transition) => {
                            // Keep hold of the lock until the availability transitions
                            // have been handled in
                            // [`Service::handle_node_availability_transitions`] in order avoid
                            // racing with [`Service::external_node_configure`].
                            to_handle.push((node_id, node_lock, transition));
                        }
                        Err(ApiError::NotFound(_)) => {
                            // This should be rare, but legitimate since the heartbeats are done
                            // on a snapshot of the nodes.
                            tracing::info!("Node {} was not found after heartbeat round", node_id);
                        }
                        Err(err) => {
                            // Transition to active involves reconciling: if a node responds to a heartbeat then
                            // becomes unavailable again, we may get an error here.
                            tracing::error!(
                                "Failed to update node state {} after heartbeat round: {}",
                                node_id,
                                err
                            );
                        }
                    }
                }

                // We collected all the transitions above and now we handle them.
                let res = self.handle_node_availability_transitions(to_handle).await;
                if let Err(errs) = res {
                    for (node_id, err) in errs {
                        match err {
                            ApiError::NotFound(_) => {
                                // This should be rare, but legitimate since the heartbeats are done
                                // on a snapshot of the nodes.
                                tracing::info!(
                                    "Node {} was not found after heartbeat round",
                                    node_id
                                );
                            }
                            err => {
                                tracing::error!(
                                    "Failed to handle availability transition for {} after heartbeat round: {}",
                                    node_id,
                                    err
                                );
                            }
                        }
                    }
                }
            }
        }
    }

    /// Apply the contents of a [`ReconcileResult`] to our in-memory state: if the reconciliation
    /// was successful and intent hasn't changed since the Reconciler was spawned, this will update
    /// the observed state of the tenant such that subsequent calls to [`TenantShard::get_reconcile_needed`]
    /// will indicate that reconciliation is not needed.
    #[instrument(skip_all, fields(
        tenant_id=%result.tenant_shard_id.tenant_id, shard_id=%result.tenant_shard_id.shard_slug(),
        sequence=%result.sequence
    ))]
    fn process_result(&self, mut result: ReconcileResult) {
        let mut locked = self.inner.write().unwrap();
        let (nodes, tenants, _scheduler) = locked.parts_mut();
        let Some(tenant) = tenants.get_mut(&result.tenant_shard_id) else {
            // A reconciliation result might race with removing a tenant: drop results for
            // tenants that aren't in our map.
            return;
        };

        // Usually generation should only be updated via this path, so the max() isn't
        // needed, but it is used to handle out-of-band updates via. e.g. test hook.
        tenant.generation = std::cmp::max(tenant.generation, result.generation);

        // If the reconciler signals that it failed to notify compute, set this state on
        // the shard so that a future [`TenantShard::maybe_reconcile`] will try again.
        tenant.pending_compute_notification = result.pending_compute_notification;

        // Let the TenantShard know it is idle.
        tenant.reconcile_complete(result.sequence);

        // In case a node was deleted while this reconcile is in flight, filter it out of the update we will
        // make to the tenant
        result
            .observed
            .locations
            .retain(|node_id, _loc| nodes.contains_key(node_id));

        match result.result {
            Ok(()) => {
                for (node_id, loc) in &result.observed.locations {
                    if let Some(conf) = &loc.conf {
                        tracing::info!("Updating observed location {}: {:?}", node_id, conf);
                    } else {
                        tracing::info!("Setting observed location {} to None", node_id,)
                    }
                }

                tenant.observed = result.observed;
                tenant.waiter.advance(result.sequence);
            }
            Err(e) => {
                match e {
                    ReconcileError::Cancel => {
                        tracing::info!("Reconciler was cancelled");
                    }
                    ReconcileError::Remote(mgmt_api::Error::Cancelled) => {
                        // This might be due to the reconciler getting cancelled, or it might
                        // be due to the `Node` being marked offline.
                        tracing::info!("Reconciler cancelled during pageserver API call");
                    }
                    _ => {
                        tracing::warn!("Reconcile error: {}", e);
                    }
                }

                // Ordering: populate last_error before advancing error_seq,
                // so that waiters will see the correct error after waiting.
                tenant.set_last_error(result.sequence, e);

                for (node_id, o) in result.observed.locations {
                    tenant.observed.locations.insert(node_id, o);
                }
            }
        }

        // Maybe some other work can proceed now that this job finished.
        if self.reconciler_concurrency.available_permits() > 0 {
            while let Ok(tenant_shard_id) = locked.delayed_reconcile_rx.try_recv() {
                let (nodes, tenants, _scheduler) = locked.parts_mut();
                if let Some(shard) = tenants.get_mut(&tenant_shard_id) {
                    shard.delayed_reconcile = false;
                    self.maybe_reconcile_shard(shard, nodes);
                }

                if self.reconciler_concurrency.available_permits() == 0 {
                    break;
                }
            }
        }
    }

    async fn process_results(
        &self,
        mut result_rx: tokio::sync::mpsc::UnboundedReceiver<ReconcileResultRequest>,
        mut bg_compute_hook_result_rx: tokio::sync::mpsc::Receiver<
            Result<(), (TenantShardId, NotifyError)>,
        >,
    ) {
        loop {
            // Wait for the next result, or for cancellation
            tokio::select! {
                r = result_rx.recv() => {
                    match r {
                        Some(ReconcileResultRequest::ReconcileResult(result)) => {self.process_result(result);},
                        None | Some(ReconcileResultRequest::Stop) => {break;}
                    }
                }
                _ = async{
                    match bg_compute_hook_result_rx.recv().await {
                        Some(result) => {
                            if let Err((tenant_shard_id, notify_error)) = result {
                                tracing::warn!("Marking shard {tenant_shard_id} for notification retry, due to error {notify_error}");
                                let mut locked = self.inner.write().unwrap();
                                if let Some(shard) = locked.tenants.get_mut(&tenant_shard_id) {
                                    shard.pending_compute_notification = true;
                                }

                            }
                        },
                        None => {
                            // This channel is dead, but we don't want to terminate the outer loop{}: just wait for shutdown
                            self.cancel.cancelled().await;
                        }
                    }
                } => {},
                _ = self.cancel.cancelled() => {
                    break;
                }
            };
        }
    }

    async fn process_aborts(
        &self,
        mut abort_rx: tokio::sync::mpsc::UnboundedReceiver<TenantShardSplitAbort>,
    ) {
        loop {
            // Wait for the next result, or for cancellation
            let op = tokio::select! {
                r = abort_rx.recv() => {
                    match r {
                        Some(op) => {op},
                        None => {break;}
                    }
                }
                _ = self.cancel.cancelled() => {
                    break;
                }
            };

            // Retry until shutdown: we must keep this request object alive until it is properly
            // processed, as it holds a lock guard that prevents other operations trying to do things
            // to the tenant while it is in a weird part-split state.
            while !self.cancel.is_cancelled() {
                match self.abort_tenant_shard_split(&op).await {
                    Ok(_) => break,
                    Err(e) => {
                        tracing::warn!(
                            "Failed to abort shard split on {}, will retry: {e}",
                            op.tenant_id
                        );

                        // If a node is unavailable, we hope that it has been properly marked Offline
                        // when we retry, so that the abort op will succeed.  If the abort op is failing
                        // for some other reason, we will keep retrying forever, or until a human notices
                        // and does something about it (either fixing a pageserver or restarting the controller).
                        tokio::time::timeout(Duration::from_secs(5), self.cancel.cancelled())
                            .await
                            .ok();
                    }
                }
            }
        }
    }

    pub async fn spawn(config: Config, persistence: Arc<Persistence>) -> anyhow::Result<Arc<Self>> {
        let (result_tx, result_rx) = tokio::sync::mpsc::unbounded_channel();
        let (abort_tx, abort_rx) = tokio::sync::mpsc::unbounded_channel();

        let leadership_cancel = CancellationToken::new();
        let leadership = Leadership::new(persistence.clone(), config.clone(), leadership_cancel);
        let (leader, leader_step_down_state) = leadership.step_down_current_leader().await?;

        // Apply the migrations **after** the current leader has stepped down
        // (or we've given up waiting for it), but **before** reading from the
        // database. The only exception is reading the current leader before
        // migrating.
        persistence.migration_run().await?;

        tracing::info!("Loading nodes from database...");
        let nodes = persistence
            .list_nodes()
            .await?
            .into_iter()
            .map(Node::from_persistent)
            .collect::<Vec<_>>();
        let nodes: HashMap<NodeId, Node> = nodes.into_iter().map(|n| (n.get_id(), n)).collect();
        tracing::info!("Loaded {} nodes from database.", nodes.len());

        tracing::info!("Loading shards from database...");
        let mut tenant_shard_persistence = persistence.list_tenant_shards().await?;
        tracing::info!(
            "Loaded {} shards from database.",
            tenant_shard_persistence.len()
        );

        // If any shard splits were in progress, reset the database state to abort them
        let mut tenant_shard_count_min_max: HashMap<TenantId, (ShardCount, ShardCount)> =
            HashMap::new();
        for tsp in &mut tenant_shard_persistence {
            let shard = tsp.get_shard_identity()?;
            let tenant_shard_id = tsp.get_tenant_shard_id()?;
            let entry = tenant_shard_count_min_max
                .entry(tenant_shard_id.tenant_id)
                .or_insert_with(|| (shard.count, shard.count));
            entry.0 = std::cmp::min(entry.0, shard.count);
            entry.1 = std::cmp::max(entry.1, shard.count);
        }

        for (tenant_id, (count_min, count_max)) in tenant_shard_count_min_max {
            if count_min != count_max {
                // Aborting the split in the database and dropping the child shards is sufficient: the reconciliation in
                // [`Self::startup_reconcile`] will implicitly drop the child shards on remote pageservers, or they'll
                // be dropped later in [`Self::node_activate_reconcile`] if it isn't available right now.
                tracing::info!("Aborting shard split {tenant_id} {count_min:?} -> {count_max:?}");
                let abort_status = persistence.abort_shard_split(tenant_id, count_max).await?;

                // We may never see the Complete status here: if the split was complete, we wouldn't have
                // identified this tenant has having mismatching min/max counts.
                assert!(matches!(abort_status, AbortShardSplitStatus::Aborted));

                // Clear the splitting status in-memory, to reflect that we just aborted in the database
                tenant_shard_persistence.iter_mut().for_each(|tsp| {
                    // Set idle split state on those shards that we will retain.
                    let tsp_tenant_id = TenantId::from_str(tsp.tenant_id.as_str()).unwrap();
                    if tsp_tenant_id == tenant_id
                        && tsp.get_shard_identity().unwrap().count == count_min
                    {
                        tsp.splitting = SplitState::Idle;
                    } else if tsp_tenant_id == tenant_id {
                        // Leave the splitting state on the child shards: this will be used next to
                        // drop them.
                        tracing::info!(
                            "Shard {tsp_tenant_id} will be dropped after shard split abort",
                        );
                    }
                });

                // Drop shards for this tenant which we didn't just mark idle (i.e. child shards of the aborted split)
                tenant_shard_persistence.retain(|tsp| {
                    TenantId::from_str(tsp.tenant_id.as_str()).unwrap() != tenant_id
                        || tsp.splitting == SplitState::Idle
                });
            }
        }

        let mut tenants = BTreeMap::new();

        let mut scheduler = Scheduler::new(nodes.values());

        #[cfg(feature = "testing")]
        {
            use pageserver_api::controller_api::AvailabilityZone;

            // Hack: insert scheduler state for all nodes referenced by shards, as compatibility
            // tests only store the shards, not the nodes.  The nodes will be loaded shortly
            // after when pageservers start up and register.
            let mut node_ids = HashSet::new();
            for tsp in &tenant_shard_persistence {
                if let Some(node_id) = tsp.generation_pageserver {
                    node_ids.insert(node_id);
                }
            }
            for node_id in node_ids {
                tracing::info!("Creating node {} in scheduler for tests", node_id);
                let node = Node::new(
                    NodeId(node_id as u64),
                    "".to_string(),
                    123,
                    "".to_string(),
                    123,
                    AvailabilityZone("test_az".to_string()),
                );

                scheduler.node_upsert(&node);
            }
        }
        for tsp in tenant_shard_persistence {
            let tenant_shard_id = tsp.get_tenant_shard_id()?;

            // We will populate intent properly later in [`Self::startup_reconcile`], initially populate
            // it with what we can infer: the node for which a generation was most recently issued.
            let mut intent = IntentState::new();
            if let Some(generation_pageserver) = tsp.generation_pageserver.map(|n| NodeId(n as u64))
            {
                if nodes.contains_key(&generation_pageserver) {
                    intent.set_attached(&mut scheduler, Some(generation_pageserver));
                } else {
                    // If a node was removed before being completely drained, it is legal for it to leave behind a `generation_pageserver` referring
                    // to a non-existent node, because node deletion doesn't block on completing the reconciliations that will issue new generations
                    // on different pageservers.
                    tracing::warn!("Tenant shard {tenant_shard_id} references non-existent node {generation_pageserver} in database, will be rescheduled");
                }
            }
            let new_tenant = TenantShard::from_persistent(tsp, intent)?;

            tenants.insert(tenant_shard_id, new_tenant);
        }

        let (startup_completion, startup_complete) = utils::completion::channel();

        // This channel is continuously consumed by process_results, so doesn't need to be very large.
        let (bg_compute_notify_result_tx, bg_compute_notify_result_rx) =
            tokio::sync::mpsc::channel(512);

        let (delayed_reconcile_tx, delayed_reconcile_rx) =
            tokio::sync::mpsc::channel(MAX_DELAYED_RECONCILES);

        let cancel = CancellationToken::new();
        let reconcilers_cancel = cancel.child_token();

        let heartbeater = Heartbeater::new(
            config.jwt_token.clone(),
            config.max_offline_interval,
            config.max_warming_up_interval,
            cancel.clone(),
        );

        let initial_leadership_status = if config.start_as_candidate {
            LeadershipStatus::Candidate
        } else {
            LeadershipStatus::Leader
        };

        let this = Arc::new(Self {
            inner: Arc::new(std::sync::RwLock::new(ServiceState::new(
                nodes,
                tenants,
                scheduler,
                delayed_reconcile_rx,
                initial_leadership_status,
            ))),
            config: config.clone(),
            persistence,
            compute_hook: Arc::new(ComputeHook::new(config.clone())),
            result_tx,
            heartbeater,
            reconciler_concurrency: Arc::new(tokio::sync::Semaphore::new(
                config.reconciler_concurrency,
            )),
            delayed_reconcile_tx,
            abort_tx,
            startup_complete: startup_complete.clone(),
            cancel,
            reconcilers_cancel,
            gate: Gate::default(),
            reconcilers_gate: Gate::default(),
            tenant_op_locks: Default::default(),
            node_op_locks: Default::default(),
        });

        let result_task_this = this.clone();
        tokio::task::spawn(async move {
            // Block shutdown until we're done (we must respect self.cancel)
            if let Ok(_gate) = result_task_this.gate.enter() {
                result_task_this
                    .process_results(result_rx, bg_compute_notify_result_rx)
                    .await
            }
        });

        tokio::task::spawn({
            let this = this.clone();
            async move {
                // Block shutdown until we're done (we must respect self.cancel)
                if let Ok(_gate) = this.gate.enter() {
                    this.process_aborts(abort_rx).await
                }
            }
        });

        tokio::task::spawn({
            let this = this.clone();
            async move {
                if let Ok(_gate) = this.gate.enter() {
                    loop {
                        tokio::select! {
                            _ = this.cancel.cancelled() => {
                                break;
                            },
                            _ = tokio::time::sleep(Duration::from_secs(60)) => {}
                        };
                        this.tenant_op_locks.housekeeping();
                    }
                }
            }
        });

        tokio::task::spawn({
            let this = this.clone();
            // We will block the [`Service::startup_complete`] barrier until [`Self::startup_reconcile`]
            // is done.
            let startup_completion = startup_completion.clone();
            async move {
                // Block shutdown until we're done (we must respect self.cancel)
                let Ok(_gate) = this.gate.enter() else {
                    return;
                };

                this.startup_reconcile(leader, leader_step_down_state, bg_compute_notify_result_tx)
                    .await;

                drop(startup_completion);
            }
        });

        tokio::task::spawn({
            let this = this.clone();
            let startup_complete = startup_complete.clone();
            async move {
                startup_complete.wait().await;
                this.background_reconcile().await;
            }
        });

        tokio::task::spawn({
            let this = this.clone();
            let startup_complete = startup_complete.clone();
            async move {
                startup_complete.wait().await;
                this.spawn_heartbeat_driver().await;
            }
        });

        Ok(this)
    }

    pub(crate) async fn attach_hook(
        &self,
        attach_req: AttachHookRequest,
    ) -> anyhow::Result<AttachHookResponse> {
        let _tenant_lock = trace_exclusive_lock(
            &self.tenant_op_locks,
            attach_req.tenant_shard_id.tenant_id,
            TenantOperations::AttachHook,
        )
        .await;

        // This is a test hook.  To enable using it on tenants that were created directly with
        // the pageserver API (not via this service), we will auto-create any missing tenant
        // shards with default state.
        let insert = {
            let locked = self.inner.write().unwrap();
            !locked.tenants.contains_key(&attach_req.tenant_shard_id)
        };

        if insert {
            let tsp = TenantShardPersistence {
                tenant_id: attach_req.tenant_shard_id.tenant_id.to_string(),
                shard_number: attach_req.tenant_shard_id.shard_number.0 as i32,
                shard_count: attach_req.tenant_shard_id.shard_count.literal() as i32,
                shard_stripe_size: 0,
                generation: attach_req.generation_override.or(Some(0)),
                generation_pageserver: None,
                placement_policy: serde_json::to_string(&PlacementPolicy::Attached(0)).unwrap(),
                config: serde_json::to_string(&TenantConfig::default()).unwrap(),
                splitting: SplitState::default(),
                scheduling_policy: serde_json::to_string(&ShardSchedulingPolicy::default())
                    .unwrap(),
                preferred_az_id: None,
            };

            match self.persistence.insert_tenant_shards(vec![tsp]).await {
                Err(e) => match e {
                    DatabaseError::Query(diesel::result::Error::DatabaseError(
                        DatabaseErrorKind::UniqueViolation,
                        _,
                    )) => {
                        tracing::info!(
                            "Raced with another request to insert tenant {}",
                            attach_req.tenant_shard_id
                        )
                    }
                    _ => return Err(e.into()),
                },
                Ok(()) => {
                    tracing::info!("Inserted shard {} in database", attach_req.tenant_shard_id);

                    let mut locked = self.inner.write().unwrap();
                    locked.tenants.insert(
                        attach_req.tenant_shard_id,
                        TenantShard::new(
                            attach_req.tenant_shard_id,
                            ShardIdentity::unsharded(),
                            PlacementPolicy::Attached(0),
                        ),
                    );
                    tracing::info!("Inserted shard {} in memory", attach_req.tenant_shard_id);
                }
            }
        }

        let new_generation = if let Some(req_node_id) = attach_req.node_id {
            let maybe_tenant_conf = {
                let locked = self.inner.write().unwrap();
                locked
                    .tenants
                    .get(&attach_req.tenant_shard_id)
                    .map(|t| t.config.clone())
            };

            match maybe_tenant_conf {
                Some(conf) => {
                    let new_generation = self
                        .persistence
                        .increment_generation(attach_req.tenant_shard_id, req_node_id)
                        .await?;

                    // Persist the placement policy update. This is required
                    // when we reattaching a detached tenant.
                    self.persistence
                        .update_tenant_shard(
                            TenantFilter::Shard(attach_req.tenant_shard_id),
                            Some(PlacementPolicy::Attached(0)),
                            Some(conf),
                            None,
                            None,
                        )
                        .await?;
                    Some(new_generation)
                }
                None => {
                    anyhow::bail!("Attach hook handling raced with tenant removal")
                }
            }
        } else {
            self.persistence.detach(attach_req.tenant_shard_id).await?;
            None
        };

        let mut locked = self.inner.write().unwrap();
        let (_nodes, tenants, scheduler) = locked.parts_mut();

        let tenant_shard = tenants
            .get_mut(&attach_req.tenant_shard_id)
            .expect("Checked for existence above");

        if let Some(new_generation) = new_generation {
            tenant_shard.generation = Some(new_generation);
            tenant_shard.policy = PlacementPolicy::Attached(0);
        } else {
            // This is a detach notification.  We must update placement policy to avoid re-attaching
            // during background scheduling/reconciliation, or during storage controller restart.
            assert!(attach_req.node_id.is_none());
            tenant_shard.policy = PlacementPolicy::Detached;
        }

        if let Some(attaching_pageserver) = attach_req.node_id.as_ref() {
            tracing::info!(
                tenant_id = %attach_req.tenant_shard_id,
                ps_id = %attaching_pageserver,
                generation = ?tenant_shard.generation,
                "issuing",
            );
        } else if let Some(ps_id) = tenant_shard.intent.get_attached() {
            tracing::info!(
                tenant_id = %attach_req.tenant_shard_id,
                %ps_id,
                generation = ?tenant_shard.generation,
                "dropping",
            );
        } else {
            tracing::info!(
            tenant_id = %attach_req.tenant_shard_id,
            "no-op: tenant already has no pageserver");
        }
        tenant_shard
            .intent
            .set_attached(scheduler, attach_req.node_id);

        tracing::info!(
            "attach_hook: tenant {} set generation {:?}, pageserver {}",
            attach_req.tenant_shard_id,
            tenant_shard.generation,
            // TODO: this is an odd number of 0xf's
            attach_req.node_id.unwrap_or(utils::id::NodeId(0xfffffff))
        );

        // Trick the reconciler into not doing anything for this tenant: this helps
        // tests that manually configure a tenant on the pagesrever, and then call this
        // attach hook: they don't want background reconciliation to modify what they
        // did to the pageserver.
        #[cfg(feature = "testing")]
        {
            if let Some(node_id) = attach_req.node_id {
                tenant_shard.observed.locations = HashMap::from([(
                    node_id,
                    ObservedStateLocation {
                        conf: Some(attached_location_conf(
                            tenant_shard.generation.unwrap(),
                            &tenant_shard.shard,
                            &tenant_shard.config,
                            &PlacementPolicy::Attached(0),
                        )),
                    },
                )]);
            } else {
                tenant_shard.observed.locations.clear();
            }
        }

        Ok(AttachHookResponse {
            gen: attach_req
                .node_id
                .map(|_| tenant_shard.generation.expect("Test hook, not used on tenants that are mid-onboarding with a NULL generation").into().unwrap()),
        })
    }

    pub(crate) fn inspect(&self, inspect_req: InspectRequest) -> InspectResponse {
        let locked = self.inner.read().unwrap();

        let tenant_shard = locked.tenants.get(&inspect_req.tenant_shard_id);

        InspectResponse {
            attachment: tenant_shard.and_then(|s| {
                s.intent
                    .get_attached()
                    .map(|ps| (s.generation.expect("Test hook, not used on tenants that are mid-onboarding with a NULL generation").into().unwrap(), ps))
            }),
        }
    }

    // When the availability state of a node transitions to active, we must do a full reconciliation
    // of LocationConfigs on that node.  This is because while a node was offline:
    // - we might have proceeded through startup_reconcile without checking for extraneous LocationConfigs on this node
    // - aborting a tenant shard split might have left rogue child shards behind on this node.
    //
    // This function must complete _before_ setting a `Node` to Active: once it is set to Active, other
    // Reconcilers might communicate with the node, and these must not overlap with the work we do in
    // this function.
    //
    // The reconciliation logic in here is very similar to what [`Self::startup_reconcile`] does, but
    // for written for a single node rather than as a batch job for all nodes.
    #[tracing::instrument(skip_all, fields(node_id=%node.get_id()))]
    async fn node_activate_reconcile(
        &self,
        mut node: Node,
        _lock: &TracingExclusiveGuard<NodeOperations>,
    ) -> Result<(), ApiError> {
        // This Node is a mutable local copy: we will set it active so that we can use its
        // API client to reconcile with the node.  The Node in [`Self::nodes`] will get updated
        // later.
        node.set_availability(NodeAvailability::Active(PageserverUtilization::full()));

        let configs = match node
            .with_client_retries(
                |client| async move { client.list_location_config().await },
                &self.config.jwt_token,
                1,
                5,
                SHORT_RECONCILE_TIMEOUT,
                &self.cancel,
            )
            .await
        {
            None => {
                // We're shutting down (the Node's cancellation token can't have fired, because
                // we're the only scope that has a reference to it, and we didn't fire it).
                return Err(ApiError::ShuttingDown);
            }
            Some(Err(e)) => {
                // This node didn't succeed listing its locations: it may not proceed to active state
                // as it is apparently unavailable.
                return Err(ApiError::PreconditionFailed(
                    format!("Failed to query node location configs, cannot activate ({e})").into(),
                ));
            }
            Some(Ok(configs)) => configs,
        };
        tracing::info!("Loaded {} LocationConfigs", configs.tenant_shards.len());

        let mut cleanup = Vec::new();
        {
            let mut locked = self.inner.write().unwrap();

            for (tenant_shard_id, observed_loc) in configs.tenant_shards {
                let Some(tenant_shard) = locked.tenants.get_mut(&tenant_shard_id) else {
                    cleanup.push(tenant_shard_id);
                    continue;
                };
                tenant_shard
                    .observed
                    .locations
                    .insert(node.get_id(), ObservedStateLocation { conf: observed_loc });
            }
        }

        for tenant_shard_id in cleanup {
            tracing::info!("Detaching {tenant_shard_id}");
            match node
                .with_client_retries(
                    |client| async move {
                        let config = LocationConfig {
                            mode: LocationConfigMode::Detached,
                            generation: None,
                            secondary_conf: None,
                            shard_number: tenant_shard_id.shard_number.0,
                            shard_count: tenant_shard_id.shard_count.literal(),
                            shard_stripe_size: 0,
                            tenant_conf: models::TenantConfig::default(),
                        };
                        client
                            .location_config(tenant_shard_id, config, None, false)
                            .await
                    },
                    &self.config.jwt_token,
                    1,
                    5,
                    SHORT_RECONCILE_TIMEOUT,
                    &self.cancel,
                )
                .await
            {
                None => {
                    // We're shutting down (the Node's cancellation token can't have fired, because
                    // we're the only scope that has a reference to it, and we didn't fire it).
                    return Err(ApiError::ShuttingDown);
                }
                Some(Err(e)) => {
                    // Do not let the node proceed to Active state if it is not responsive to requests
                    // to detach.  This could happen if e.g. a shutdown bug in the pageserver is preventing
                    // detach completing: we should not let this node back into the set of nodes considered
                    // okay for scheduling.
                    return Err(ApiError::Conflict(format!(
                        "Node {node} failed to detach {tenant_shard_id}: {e}"
                    )));
                }
                Some(Ok(_)) => {}
            };
        }

        Ok(())
    }

    pub(crate) async fn re_attach(
        &self,
        reattach_req: ReAttachRequest,
    ) -> Result<ReAttachResponse, ApiError> {
        if let Some(register_req) = reattach_req.register {
            self.node_register(register_req).await?;
        }

        // Ordering: we must persist generation number updates before making them visible in the in-memory state
        let incremented_generations = self.persistence.re_attach(reattach_req.node_id).await?;

        tracing::info!(
            node_id=%reattach_req.node_id,
            "Incremented {} tenant shards' generations",
            incremented_generations.len()
        );

        // Apply the updated generation to our in-memory state, and
        // gather discover secondary locations.
        let mut locked = self.inner.write().unwrap();
        let (nodes, tenants, scheduler) = locked.parts_mut();

        let mut response = ReAttachResponse {
            tenants: Vec::new(),
        };

        // TODO: cancel/restart any running reconciliation for this tenant, it might be trying
        // to call location_conf API with an old generation.  Wait for cancellation to complete
        // before responding to this request.  Requires well implemented CancellationToken logic
        // all the way to where we call location_conf.  Even then, there can still be a location_conf
        // request in flight over the network: TODO handle that by making location_conf API refuse
        // to go backward in generations.

        // Scan through all shards, applying updates for ones where we updated generation
        // and identifying shards that intend to have a secondary location on this node.
        for (tenant_shard_id, shard) in tenants {
            if let Some(new_gen) = incremented_generations.get(tenant_shard_id) {
                let new_gen = *new_gen;
                response.tenants.push(ReAttachResponseTenant {
                    id: *tenant_shard_id,
                    gen: Some(new_gen.into().unwrap()),
                    // A tenant is only put into multi or stale modes in the middle of a [`Reconciler::live_migrate`]
                    // execution.  If a pageserver is restarted during that process, then the reconcile pass will
                    // fail, and start from scratch, so it doesn't make sense for us to try and preserve
                    // the stale/multi states at this point.
                    mode: LocationConfigMode::AttachedSingle,
                });

                shard.generation = std::cmp::max(shard.generation, Some(new_gen));
                if let Some(observed) = shard.observed.locations.get_mut(&reattach_req.node_id) {
                    // Why can we update `observed` even though we're not sure our response will be received
                    // by the pageserver?  Because the pageserver will not proceed with startup until
                    // it has processed response: if it loses it, we'll see another request and increment
                    // generation again, avoiding any uncertainty about dirtiness of tenant's state.
                    if let Some(conf) = observed.conf.as_mut() {
                        conf.generation = new_gen.into();
                    }
                } else {
                    // This node has no observed state for the shard: perhaps it was offline
                    // when the pageserver restarted.  Insert a None, so that the Reconciler
                    // will be prompted to learn the location's state before it makes changes.
                    shard
                        .observed
                        .locations
                        .insert(reattach_req.node_id, ObservedStateLocation { conf: None });
                }
            } else if shard.intent.get_secondary().contains(&reattach_req.node_id) {
                // Ordering: pageserver will not accept /location_config requests until it has
                // finished processing the response from re-attach.  So we can update our in-memory state
                // now, and be confident that we are not stamping on the result of some later location config.
                // TODO: however, we are not strictly ordered wrt ReconcileResults queue,
                // so we might update observed state here, and then get over-written by some racing
                // ReconcileResult.  The impact is low however, since we have set state on pageserver something
                // that matches intent, so worst case if we race then we end up doing a spurious reconcile.

                response.tenants.push(ReAttachResponseTenant {
                    id: *tenant_shard_id,
                    gen: None,
                    mode: LocationConfigMode::Secondary,
                });

                // We must not update observed, because we have no guarantee that our
                // response will be received by the pageserver. This could leave it
                // falsely dirty, but the resulting reconcile should be idempotent.
            }
        }

        // We consider a node Active once we have composed a re-attach response, but we
        // do not call [`Self::node_activate_reconcile`]: the handling of the re-attach response
        // implicitly synchronizes the LocationConfigs on the node.
        //
        // Setting a node active unblocks any Reconcilers that might write to the location config API,
        // but those requests will not be accepted by the node until it has finished processing
        // the re-attach response.
        //
        // Additionally, reset the nodes scheduling policy to match the conditional update done
        // in [`Persistence::re_attach`].
        if let Some(node) = nodes.get(&reattach_req.node_id) {
            let reset_scheduling = matches!(
                node.get_scheduling(),
                NodeSchedulingPolicy::PauseForRestart
                    | NodeSchedulingPolicy::Draining
                    | NodeSchedulingPolicy::Filling
            );

            let mut new_nodes = (**nodes).clone();
            if let Some(node) = new_nodes.get_mut(&reattach_req.node_id) {
                if reset_scheduling {
                    node.set_scheduling(NodeSchedulingPolicy::Active);
                }

                tracing::info!("Marking {} warming-up on reattach", reattach_req.node_id);
                node.set_availability(NodeAvailability::WarmingUp(std::time::Instant::now()));

                scheduler.node_upsert(node);
                let new_nodes = Arc::new(new_nodes);
                *nodes = new_nodes;
            } else {
                tracing::error!(
                    "Reattaching node {} was removed while processing the request",
                    reattach_req.node_id
                );
            }
        }

        Ok(response)
    }

    pub(crate) async fn validate(
        &self,
        validate_req: ValidateRequest,
    ) -> Result<ValidateResponse, DatabaseError> {
        // Fast in-memory check: we may reject validation on anything that doesn't match our
        // in-memory generation for a shard
        let in_memory_result = {
            let mut in_memory_result = Vec::new();
            let locked = self.inner.read().unwrap();
            for req_tenant in validate_req.tenants {
                if let Some(tenant_shard) = locked.tenants.get(&req_tenant.id) {
                    let valid = tenant_shard.generation == Some(Generation::new(req_tenant.gen));
                    tracing::info!(
                        "handle_validate: {}(gen {}): valid={valid} (latest {:?})",
                        req_tenant.id,
                        req_tenant.gen,
                        tenant_shard.generation
                    );

                    in_memory_result.push((req_tenant.id, Generation::new(req_tenant.gen), valid));
                } else {
                    // This is legal: for example during a shard split the pageserver may still
                    // have deletions in its queue from the old pre-split shard, or after deletion
                    // of a tenant that was busy with compaction/gc while being deleted.
                    tracing::info!(
                        "Refusing deletion validation for missing shard {}",
                        req_tenant.id
                    );
                }
            }

            in_memory_result
        };

        // Database calls to confirm validity for anything that passed the in-memory check.  We must do this
        // in case of controller split-brain, where some other controller process might have incremented the generation.
        let db_generations = self
            .persistence
            .shard_generations(in_memory_result.iter().filter_map(|i| {
                if i.2 {
                    Some(&i.0)
                } else {
                    None
                }
            }))
            .await?;
        let db_generations = db_generations.into_iter().collect::<HashMap<_, _>>();

        let mut response = ValidateResponse {
            tenants: Vec::new(),
        };
        for (tenant_shard_id, validate_generation, valid) in in_memory_result.into_iter() {
            let valid = if valid {
                let db_generation = db_generations.get(&tenant_shard_id);
                db_generation == Some(&Some(validate_generation))
            } else {
                // If in-memory state says it's invalid, trust that.  It's always safe to fail a validation, at worst
                // this prevents a pageserver from cleaning up an object in S3.
                false
            };

            response.tenants.push(ValidateResponseTenant {
                id: tenant_shard_id,
                valid,
            })
        }

        Ok(response)
    }

    pub(crate) async fn tenant_create(
        &self,
        create_req: TenantCreateRequest,
    ) -> Result<TenantCreateResponse, ApiError> {
        let tenant_id = create_req.new_tenant_id.tenant_id;

        // Exclude any concurrent attempts to create/access the same tenant ID
        let _tenant_lock = trace_exclusive_lock(
            &self.tenant_op_locks,
            create_req.new_tenant_id.tenant_id,
            TenantOperations::Create,
        )
        .await;
        let (response, waiters) = self.do_tenant_create(create_req).await?;

        if let Err(e) = self.await_waiters(waiters, RECONCILE_TIMEOUT).await {
            // Avoid deadlock: reconcile may fail while notifying compute, if the cloud control plane refuses to
            // accept compute notifications while it is in the process of creating.  Reconciliation will
            // be retried in the background.
            tracing::warn!(%tenant_id, "Reconcile not done yet while creating tenant ({e})");
        }
        Ok(response)
    }

    pub(crate) async fn do_tenant_create(
        &self,
        create_req: TenantCreateRequest,
    ) -> Result<(TenantCreateResponse, Vec<ReconcilerWaiter>), ApiError> {
        let placement_policy = create_req
            .placement_policy
            .clone()
            // As a default, zero secondaries is convenient for tests that don't choose a policy.
            .unwrap_or(PlacementPolicy::Attached(0));

        // This service expects to handle sharding itself: it is an error to try and directly create
        // a particular shard here.
        let tenant_id = if !create_req.new_tenant_id.is_unsharded() {
            return Err(ApiError::BadRequest(anyhow::anyhow!(
                "Attempted to create a specific shard, this API is for creating the whole tenant"
            )));
        } else {
            create_req.new_tenant_id.tenant_id
        };

        tracing::info!(
            "Creating tenant {}, shard_count={:?}",
            create_req.new_tenant_id,
            create_req.shard_parameters.count,
        );

        let create_ids = (0..create_req.shard_parameters.count.count())
            .map(|i| TenantShardId {
                tenant_id,
                shard_number: ShardNumber(i),
                shard_count: create_req.shard_parameters.count,
            })
            .collect::<Vec<_>>();

        // If the caller specifies a None generation, it means "start from default".  This is different
        // to [`Self::tenant_location_config`], where a None generation is used to represent
        // an incompletely-onboarded tenant.
        let initial_generation = if matches!(placement_policy, PlacementPolicy::Secondary) {
            tracing::info!(
                "tenant_create: secondary mode, generation is_some={}",
                create_req.generation.is_some()
            );
            create_req.generation.map(Generation::new)
        } else {
            tracing::info!(
                "tenant_create: not secondary mode, generation is_some={}",
                create_req.generation.is_some()
            );
            Some(
                create_req
                    .generation
                    .map(Generation::new)
                    .unwrap_or(INITIAL_GENERATION),
            )
        };

        // Ordering: we persist tenant shards before creating them on the pageserver.  This enables a caller
        // to clean up after themselves by issuing a tenant deletion if something goes wrong and we restart
        // during the creation, rather than risking leaving orphan objects in S3.
        let persist_tenant_shards = create_ids
            .iter()
            .map(|tenant_shard_id| TenantShardPersistence {
                tenant_id: tenant_shard_id.tenant_id.to_string(),
                shard_number: tenant_shard_id.shard_number.0 as i32,
                shard_count: tenant_shard_id.shard_count.literal() as i32,
                shard_stripe_size: create_req.shard_parameters.stripe_size.0 as i32,
                generation: initial_generation.map(|g| g.into().unwrap() as i32),
                // The pageserver is not known until scheduling happens: we will set this column when
                // incrementing the generation the first time we attach to a pageserver.
                generation_pageserver: None,
                placement_policy: serde_json::to_string(&placement_policy).unwrap(),
                config: serde_json::to_string(&create_req.config).unwrap(),
                splitting: SplitState::default(),
                scheduling_policy: serde_json::to_string(&ShardSchedulingPolicy::default())
                    .unwrap(),
                preferred_az_id: None,
            })
            .collect();

        match self
            .persistence
            .insert_tenant_shards(persist_tenant_shards)
            .await
        {
            Ok(_) => {}
            Err(DatabaseError::Query(diesel::result::Error::DatabaseError(
                DatabaseErrorKind::UniqueViolation,
                _,
            ))) => {
                // Unique key violation: this is probably a retry.  Because the shard count is part of the unique key,
                // if we see a unique key violation it means that the creation request's shard count matches the previous
                // creation's shard count.
                tracing::info!("Tenant shards already present in database, proceeding with idempotent creation...");
            }
            // Any other database error is unexpected and a bug.
            Err(e) => return Err(ApiError::InternalServerError(anyhow::anyhow!(e))),
        };

        let mut schedule_context = ScheduleContext::default();
        let mut schedule_error = None;
        let mut response_shards = Vec::new();
        for tenant_shard_id in create_ids {
            tracing::info!("Creating shard {tenant_shard_id}...");

            let outcome = self
                .do_initial_shard_scheduling(
                    tenant_shard_id,
                    initial_generation,
                    &create_req.shard_parameters,
                    create_req.config.clone(),
                    placement_policy.clone(),
                    &mut schedule_context,
                )
                .await;

            match outcome {
                InitialShardScheduleOutcome::Scheduled(resp) => response_shards.push(resp),
                InitialShardScheduleOutcome::NotScheduled => {}
                InitialShardScheduleOutcome::ShardScheduleError(err) => {
                    schedule_error = Some(err);
                }
            }
        }

        let preferred_azs = {
            let locked = self.inner.read().unwrap();
            response_shards
                .iter()
                .filter_map(|resp| {
                    let az_id = locked
                        .nodes
                        .get(&resp.node_id)
                        .map(|n| n.get_availability_zone_id().clone())?;

                    Some((resp.shard_id, az_id))
                })
                .collect::<Vec<_>>()
        };

        // Note that we persist the preferred AZ for the new shards separately.
        // In theory, we could "peek" the scheduler to determine where the shard will
        // land, but the subsequent "real" call into the scheduler might select a different
        // node. Hence, we do this awkward update to keep things consistent.
        let updated = self
            .persistence
            .set_tenant_shard_preferred_azs(preferred_azs)
            .await
            .map_err(|err| {
                ApiError::InternalServerError(anyhow::anyhow!(
                    "Failed to persist preferred az ids: {err}"
                ))
            })?;

        {
            let mut locked = self.inner.write().unwrap();
            for (tid, az_id) in updated {
                if let Some(shard) = locked.tenants.get_mut(&tid) {
                    shard.set_preferred_az(az_id);
                }
            }
        }

        // If we failed to schedule shards, then they are still created in the controller,
        // but we return an error to the requester to avoid a silent failure when someone
        // tries to e.g. create a tenant whose placement policy requires more nodes than
        // are present in the system.  We do this here rather than in the above loop, to
        // avoid situations where we only create a subset of shards in the tenant.
        if let Some(e) = schedule_error {
            return Err(ApiError::Conflict(format!(
                "Failed to schedule shard(s): {e}"
            )));
        }

        let waiters = {
            let mut locked = self.inner.write().unwrap();
            let (nodes, tenants, _scheduler) = locked.parts_mut();
            tenants
                .range_mut(TenantShardId::tenant_range(tenant_id))
                .filter_map(|(_shard_id, shard)| self.maybe_reconcile_shard(shard, nodes))
                .collect::<Vec<_>>()
        };

        Ok((
            TenantCreateResponse {
                shards: response_shards,
            },
            waiters,
        ))
    }

    /// Helper for tenant creation that does the scheduling for an individual shard. Covers both the
    /// case of a new tenant and a pre-existing one.
    async fn do_initial_shard_scheduling(
        &self,
        tenant_shard_id: TenantShardId,
        initial_generation: Option<Generation>,
        shard_params: &ShardParameters,
        config: TenantConfig,
        placement_policy: PlacementPolicy,
        schedule_context: &mut ScheduleContext,
    ) -> InitialShardScheduleOutcome {
        let mut locked = self.inner.write().unwrap();
        let (_nodes, tenants, scheduler) = locked.parts_mut();

        use std::collections::btree_map::Entry;
        match tenants.entry(tenant_shard_id) {
            Entry::Occupied(mut entry) => {
                tracing::info!("Tenant shard {tenant_shard_id} already exists while creating");

                // TODO: schedule() should take an anti-affinity expression that pushes
                // attached and secondary locations (independently) away frorm those
                // pageservers also holding a shard for this tenant.

                if let Err(err) = entry.get_mut().schedule(scheduler, schedule_context) {
                    return InitialShardScheduleOutcome::ShardScheduleError(err);
                }

                if let Some(node_id) = entry.get().intent.get_attached() {
                    let generation = entry
                        .get()
                        .generation
                        .expect("Generation is set when in attached mode");
                    InitialShardScheduleOutcome::Scheduled(TenantCreateResponseShard {
                        shard_id: tenant_shard_id,
                        node_id: *node_id,
                        generation: generation.into().unwrap(),
                    })
                } else {
                    InitialShardScheduleOutcome::NotScheduled
                }
            }
            Entry::Vacant(entry) => {
                let state = entry.insert(TenantShard::new(
                    tenant_shard_id,
                    ShardIdentity::from_params(tenant_shard_id.shard_number, shard_params),
                    placement_policy,
                ));

                state.generation = initial_generation;
                state.config = config;
                if let Err(e) = state.schedule(scheduler, schedule_context) {
                    return InitialShardScheduleOutcome::ShardScheduleError(e);
                }

                // Only include shards in result if we are attaching: the purpose
                // of the response is to tell the caller where the shards are attached.
                if let Some(node_id) = state.intent.get_attached() {
                    let generation = state
                        .generation
                        .expect("Generation is set when in attached mode");
                    InitialShardScheduleOutcome::Scheduled(TenantCreateResponseShard {
                        shard_id: tenant_shard_id,
                        node_id: *node_id,
                        generation: generation.into().unwrap(),
                    })
                } else {
                    InitialShardScheduleOutcome::NotScheduled
                }
            }
        }
    }

    /// Helper for functions that reconcile a number of shards, and would like to do a timeout-bounded
    /// wait for reconciliation to complete before responding.
    async fn await_waiters(
        &self,
        waiters: Vec<ReconcilerWaiter>,
        timeout: Duration,
    ) -> Result<(), ReconcileWaitError> {
        let deadline = Instant::now().checked_add(timeout).unwrap();
        for waiter in waiters {
            let timeout = deadline.duration_since(Instant::now());
            waiter.wait_timeout(timeout).await?;
        }

        Ok(())
    }

    /// Same as [`Service::await_waiters`], but returns the waiters which are still
    /// in progress
    async fn await_waiters_remainder(
        &self,
        waiters: Vec<ReconcilerWaiter>,
        timeout: Duration,
    ) -> Vec<ReconcilerWaiter> {
        let deadline = Instant::now().checked_add(timeout).unwrap();
        for waiter in waiters.iter() {
            let timeout = deadline.duration_since(Instant::now());
            let _ = waiter.wait_timeout(timeout).await;
        }

        waiters
            .into_iter()
            .filter(|waiter| matches!(waiter.get_status(), ReconcilerStatus::InProgress))
            .collect::<Vec<_>>()
    }

    /// Part of [`Self::tenant_location_config`]: dissect an incoming location config request,
    /// and transform it into either a tenant creation of a series of shard updates.
    ///
    /// If the incoming request makes no changes, a [`TenantCreateOrUpdate::Update`] result will
    /// still be returned.
    fn tenant_location_config_prepare(
        &self,
        tenant_id: TenantId,
        req: TenantLocationConfigRequest,
    ) -> TenantCreateOrUpdate {
        let mut updates = Vec::new();
        let mut locked = self.inner.write().unwrap();
        let (nodes, tenants, _scheduler) = locked.parts_mut();
        let tenant_shard_id = TenantShardId::unsharded(tenant_id);

        // Use location config mode as an indicator of policy.
        let placement_policy = match req.config.mode {
            LocationConfigMode::Detached => PlacementPolicy::Detached,
            LocationConfigMode::Secondary => PlacementPolicy::Secondary,
            LocationConfigMode::AttachedMulti
            | LocationConfigMode::AttachedSingle
            | LocationConfigMode::AttachedStale => {
                if nodes.len() > 1 {
                    PlacementPolicy::Attached(1)
                } else {
                    // Convenience for dev/test: if we just have one pageserver, import
                    // tenants into non-HA mode so that scheduling will succeed.
                    PlacementPolicy::Attached(0)
                }
            }
        };

        let mut create = true;
        for (shard_id, shard) in tenants.range_mut(TenantShardId::tenant_range(tenant_id)) {
            // Saw an existing shard: this is not a creation
            create = false;

            // Shards may have initially been created by a Secondary request, where we
            // would have left generation as None.
            //
            // We only update generation the first time we see an attached-mode request,
            // and if there is no existing generation set. The caller is responsible for
            // ensuring that no non-storage-controller pageserver ever uses a higher
            // generation than they passed in here.
            use LocationConfigMode::*;
            let set_generation = match req.config.mode {
                AttachedMulti | AttachedSingle | AttachedStale if shard.generation.is_none() => {
                    req.config.generation.map(Generation::new)
                }
                _ => None,
            };

            updates.push(ShardUpdate {
                tenant_shard_id: *shard_id,
                placement_policy: placement_policy.clone(),
                tenant_config: req.config.tenant_conf.clone(),
                generation: set_generation,
            });
        }

        if create {
            use LocationConfigMode::*;
            let generation = match req.config.mode {
                AttachedMulti | AttachedSingle | AttachedStale => req.config.generation,
                // If a caller provided a generation in a non-attached request, ignore it
                // and leave our generation as None: this enables a subsequent update to set
                // the generation when setting an attached mode for the first time.
                _ => None,
            };

            TenantCreateOrUpdate::Create(
                // Synthesize a creation request
                TenantCreateRequest {
                    new_tenant_id: tenant_shard_id,
                    generation,
                    shard_parameters: ShardParameters {
                        count: tenant_shard_id.shard_count,
                        // We only import un-sharded or single-sharded tenants, so stripe
                        // size can be made up arbitrarily here.
                        stripe_size: ShardParameters::DEFAULT_STRIPE_SIZE,
                    },
                    placement_policy: Some(placement_policy),
                    config: req.config.tenant_conf,
                },
            )
        } else {
            assert!(!updates.is_empty());
            TenantCreateOrUpdate::Update(updates)
        }
    }

    /// This API is used by the cloud control plane to migrate unsharded tenants that it created
    /// directly with pageservers into this service.
    ///
    /// Cloud control plane MUST NOT continue issuing GENERATION NUMBERS for this tenant once it
    /// has attempted to call this API. Failure to oblige to this rule may lead to S3 corruption.
    /// Think of the first attempt to call this API as a transfer of absolute authority over the
    /// tenant's source of generation numbers.
    ///
    /// The mode in this request coarse-grained control of tenants:
    /// - Call with mode Attached* to upsert the tenant.
    /// - Call with mode Secondary to either onboard a tenant without attaching it, or
    ///   to set an existing tenant to PolicyMode::Secondary
    /// - Call with mode Detached to switch to PolicyMode::Detached
    pub(crate) async fn tenant_location_config(
        &self,
        tenant_shard_id: TenantShardId,
        req: TenantLocationConfigRequest,
    ) -> Result<TenantLocationConfigResponse, ApiError> {
        // We require an exclusive lock, because we are updating both persistent and in-memory state
        let _tenant_lock = trace_exclusive_lock(
            &self.tenant_op_locks,
            tenant_shard_id.tenant_id,
            TenantOperations::LocationConfig,
        )
        .await;

        if !tenant_shard_id.is_unsharded() {
            return Err(ApiError::BadRequest(anyhow::anyhow!(
                "This API is for importing single-sharded or unsharded tenants"
            )));
        }

        // First check if this is a creation or an update
        let create_or_update = self.tenant_location_config_prepare(tenant_shard_id.tenant_id, req);

        let mut result = TenantLocationConfigResponse {
            shards: Vec::new(),
            stripe_size: None,
        };
        let waiters = match create_or_update {
            TenantCreateOrUpdate::Create(create_req) => {
                let (create_resp, waiters) = self.do_tenant_create(create_req).await?;
                result.shards = create_resp
                    .shards
                    .into_iter()
                    .map(|s| TenantShardLocation {
                        node_id: s.node_id,
                        shard_id: s.shard_id,
                    })
                    .collect();
                waiters
            }
            TenantCreateOrUpdate::Update(updates) => {
                // Persist updates
                // Ordering: write to the database before applying changes in-memory, so that
                // we will not appear time-travel backwards on a restart.
                let mut schedule_context = ScheduleContext::default();
                for ShardUpdate {
                    tenant_shard_id,
                    placement_policy,
                    tenant_config,
                    generation,
                } in &updates
                {
                    self.persistence
                        .update_tenant_shard(
                            TenantFilter::Shard(*tenant_shard_id),
                            Some(placement_policy.clone()),
                            Some(tenant_config.clone()),
                            *generation,
                            None,
                        )
                        .await?;
                }

                // Apply updates in-memory
                let mut waiters = Vec::new();
                {
                    let mut locked = self.inner.write().unwrap();
                    let (nodes, tenants, scheduler) = locked.parts_mut();

                    for ShardUpdate {
                        tenant_shard_id,
                        placement_policy,
                        tenant_config,
                        generation: update_generation,
                    } in updates
                    {
                        let Some(shard) = tenants.get_mut(&tenant_shard_id) else {
                            tracing::warn!("Shard {tenant_shard_id} removed while updating");
                            continue;
                        };

                        // Update stripe size
                        if result.stripe_size.is_none() && shard.shard.count.count() > 1 {
                            result.stripe_size = Some(shard.shard.stripe_size);
                        }

                        shard.policy = placement_policy;
                        shard.config = tenant_config;
                        if let Some(generation) = update_generation {
                            shard.generation = Some(generation);
                        }

                        shard.schedule(scheduler, &mut schedule_context)?;

                        let maybe_waiter = self.maybe_reconcile_shard(shard, nodes);
                        if let Some(waiter) = maybe_waiter {
                            waiters.push(waiter);
                        }

                        if let Some(node_id) = shard.intent.get_attached() {
                            result.shards.push(TenantShardLocation {
                                shard_id: tenant_shard_id,
                                node_id: *node_id,
                            })
                        }
                    }
                }
                waiters
            }
        };

        if let Err(e) = self.await_waiters(waiters, SHORT_RECONCILE_TIMEOUT).await {
            // Do not treat a reconcile error as fatal: we have already applied any requested
            // Intent changes, and the reconcile can fail for external reasons like unavailable
            // compute notification API.  In these cases, it is important that we do not
            // cause the cloud control plane to retry forever on this API.
            tracing::warn!(
                "Failed to reconcile after /location_config: {e}, returning success anyway"
            );
        }

        // Logging the full result is useful because it lets us cross-check what the cloud control
        // plane's tenant_shards table should contain.
        tracing::info!("Complete, returning {result:?}");

        Ok(result)
    }

    pub(crate) async fn tenant_config_set(&self, req: TenantConfigRequest) -> Result<(), ApiError> {
        // We require an exclusive lock, because we are updating persistent and in-memory state
        let _tenant_lock = trace_exclusive_lock(
            &self.tenant_op_locks,
            req.tenant_id,
            TenantOperations::ConfigSet,
        )
        .await;

        let tenant_id = req.tenant_id;
        let config = req.config;

        self.persistence
            .update_tenant_shard(
                TenantFilter::Tenant(req.tenant_id),
                None,
                Some(config.clone()),
                None,
                None,
            )
            .await?;

        let waiters = {
            let mut waiters = Vec::new();
            let mut locked = self.inner.write().unwrap();
            let (nodes, tenants, _scheduler) = locked.parts_mut();
            for (_shard_id, shard) in tenants.range_mut(TenantShardId::tenant_range(tenant_id)) {
                shard.config = config.clone();
                if let Some(waiter) = self.maybe_reconcile_shard(shard, nodes) {
                    waiters.push(waiter);
                }
            }
            waiters
        };

        if let Err(e) = self.await_waiters(waiters, SHORT_RECONCILE_TIMEOUT).await {
            // Treat this as success because we have stored the configuration.  If e.g.
            // a node was unavailable at this time, it should not stop us accepting a
            // configuration change.
            tracing::warn!(%tenant_id, "Accepted configuration update but reconciliation failed: {e}");
        }

        Ok(())
    }

    pub(crate) fn tenant_config_get(
        &self,
        tenant_id: TenantId,
    ) -> Result<HashMap<&str, serde_json::Value>, ApiError> {
        let config = {
            let locked = self.inner.read().unwrap();

            match locked
                .tenants
                .range(TenantShardId::tenant_range(tenant_id))
                .next()
            {
                Some((_tenant_shard_id, shard)) => shard.config.clone(),
                None => {
                    return Err(ApiError::NotFound(
                        anyhow::anyhow!("Tenant not found").into(),
                    ))
                }
            }
        };

        // Unlike the pageserver, we do not have a set of global defaults: the config is
        // entirely per-tenant.  Therefore the distinction between `tenant_specific_overrides`
        // and `effective_config` in the response is meaningless, but we retain that syntax
        // in order to remain compatible with the pageserver API.

        let response = HashMap::from([
            (
                "tenant_specific_overrides",
                serde_json::to_value(&config)
                    .context("serializing tenant specific overrides")
                    .map_err(ApiError::InternalServerError)?,
            ),
            (
                "effective_config",
                serde_json::to_value(&config)
                    .context("serializing effective config")
                    .map_err(ApiError::InternalServerError)?,
            ),
        ]);

        Ok(response)
    }

    pub(crate) async fn tenant_time_travel_remote_storage(
        &self,
        time_travel_req: &TenantTimeTravelRequest,
        tenant_id: TenantId,
        timestamp: Cow<'_, str>,
        done_if_after: Cow<'_, str>,
    ) -> Result<(), ApiError> {
        let _tenant_lock = trace_exclusive_lock(
            &self.tenant_op_locks,
            tenant_id,
            TenantOperations::TimeTravelRemoteStorage,
        )
        .await;

        let node = {
            let mut locked = self.inner.write().unwrap();
            // Just a sanity check to prevent misuse: the API expects that the tenant is fully
            // detached everywhere, and nothing writes to S3 storage. Here, we verify that,
            // but only at the start of the process, so it's really just to prevent operator
            // mistakes.
            for (shard_id, shard) in locked.tenants.range(TenantShardId::tenant_range(tenant_id)) {
                if shard.intent.get_attached().is_some() || !shard.intent.get_secondary().is_empty()
                {
                    return Err(ApiError::InternalServerError(anyhow::anyhow!(
                        "We want tenant to be attached in shard with tenant_shard_id={shard_id}"
                    )));
                }
                let maybe_attached = shard
                    .observed
                    .locations
                    .iter()
                    .filter_map(|(node_id, observed_location)| {
                        observed_location
                            .conf
                            .as_ref()
                            .map(|loc| (node_id, observed_location, loc.mode))
                    })
                    .find(|(_, _, mode)| *mode != LocationConfigMode::Detached);
                if let Some((node_id, _observed_location, mode)) = maybe_attached {
                    return Err(ApiError::InternalServerError(anyhow::anyhow!("We observed attached={mode:?} tenant in node_id={node_id} shard with tenant_shard_id={shard_id}")));
                }
            }
            let scheduler = &mut locked.scheduler;
            // Right now we only perform the operation on a single node without parallelization
            // TODO fan out the operation to multiple nodes for better performance
            let node_id = scheduler.any_available_node()?;
            let node = locked
                .nodes
                .get(&node_id)
                .expect("Pageservers may not be deleted while lock is active");
            node.clone()
        };

        // The shard count is encoded in the remote storage's URL, so we need to handle all historically used shard counts
        let mut counts = time_travel_req
            .shard_counts
            .iter()
            .copied()
            .collect::<HashSet<_>>()
            .into_iter()
            .collect::<Vec<_>>();
        counts.sort_unstable();

        for count in counts {
            let shard_ids = (0..count.count())
                .map(|i| TenantShardId {
                    tenant_id,
                    shard_number: ShardNumber(i),
                    shard_count: count,
                })
                .collect::<Vec<_>>();
            for tenant_shard_id in shard_ids {
                let client = PageserverClient::new(
                    node.get_id(),
                    node.base_url(),
                    self.config.jwt_token.as_deref(),
                );

                tracing::info!("Doing time travel recovery for shard {tenant_shard_id}",);

                client
                    .tenant_time_travel_remote_storage(
                        tenant_shard_id,
                        &timestamp,
                        &done_if_after,
                    )
                    .await
                    .map_err(|e| {
                        ApiError::InternalServerError(anyhow::anyhow!(
                            "Error doing time travel recovery for shard {tenant_shard_id} on node {}: {e}",
                            node
                        ))
                    })?;
            }
        }
        Ok(())
    }

    pub(crate) async fn tenant_secondary_download(
        &self,
        tenant_id: TenantId,
        wait: Option<Duration>,
    ) -> Result<(StatusCode, SecondaryProgress), ApiError> {
        let _tenant_lock = trace_shared_lock(
            &self.tenant_op_locks,
            tenant_id,
            TenantOperations::SecondaryDownload,
        )
        .await;

        // Acquire lock and yield the collection of shard-node tuples which we will send requests onward to
        let targets = {
            let locked = self.inner.read().unwrap();
            let mut targets = Vec::new();

            for (tenant_shard_id, shard) in
                locked.tenants.range(TenantShardId::tenant_range(tenant_id))
            {
                for node_id in shard.intent.get_secondary() {
                    let node = locked
                        .nodes
                        .get(node_id)
                        .expect("Pageservers may not be deleted while referenced");

                    targets.push((*tenant_shard_id, node.clone()));
                }
            }
            targets
        };

        // Issue concurrent requests to all shards' locations
        let mut futs = FuturesUnordered::new();
        for (tenant_shard_id, node) in targets {
            let client = PageserverClient::new(
                node.get_id(),
                node.base_url(),
                self.config.jwt_token.as_deref(),
            );
            futs.push(async move {
                let result = client
                    .tenant_secondary_download(tenant_shard_id, wait)
                    .await;
                (result, node, tenant_shard_id)
            })
        }

        // Handle any errors returned by pageservers.  This includes cases like this request racing with
        // a scheduling operation, such that the tenant shard we're calling doesn't exist on that pageserver any more, as
        // well as more general cases like 503s, 500s, or timeouts.
        let mut aggregate_progress = SecondaryProgress::default();
        let mut aggregate_status: Option<StatusCode> = None;
        let mut error: Option<mgmt_api::Error> = None;
        while let Some((result, node, tenant_shard_id)) = futs.next().await {
            match result {
                Err(e) => {
                    // Secondary downloads are always advisory: if something fails, we nevertheless report success, so that whoever
                    // is calling us will proceed with whatever migration they're doing, albeit with a slightly less warm cache
                    // than they had hoped for.
                    tracing::warn!("Secondary download error from pageserver {node}: {e}",);
                    error = Some(e)
                }
                Ok((status_code, progress)) => {
                    tracing::info!(%tenant_shard_id, "Shard status={status_code} progress: {progress:?}");
                    aggregate_progress.layers_downloaded += progress.layers_downloaded;
                    aggregate_progress.layers_total += progress.layers_total;
                    aggregate_progress.bytes_downloaded += progress.bytes_downloaded;
                    aggregate_progress.bytes_total += progress.bytes_total;
                    aggregate_progress.heatmap_mtime =
                        std::cmp::max(aggregate_progress.heatmap_mtime, progress.heatmap_mtime);
                    aggregate_status = match aggregate_status {
                        None => Some(status_code),
                        Some(StatusCode::OK) => Some(status_code),
                        Some(cur) => {
                            // Other status codes (e.g. 202) -- do not overwrite.
                            Some(cur)
                        }
                    };
                }
            }
        }

        // If any of the shards return 202, indicate our result as 202.
        match aggregate_status {
            None => {
                match error {
                    Some(e) => {
                        // No successes, and an error: surface it
                        Err(ApiError::Conflict(format!("Error from pageserver: {e}")))
                    }
                    None => {
                        // No shards found
                        Err(ApiError::NotFound(
                            anyhow::anyhow!("Tenant {} not found", tenant_id).into(),
                        ))
                    }
                }
            }
            Some(aggregate_status) => Ok((aggregate_status, aggregate_progress)),
        }
    }

    pub(crate) async fn tenant_delete(&self, tenant_id: TenantId) -> Result<StatusCode, ApiError> {
        let _tenant_lock =
            trace_exclusive_lock(&self.tenant_op_locks, tenant_id, TenantOperations::Delete).await;

        // Detach all shards
        let (detach_waiters, shard_ids, node) = {
            let mut shard_ids = Vec::new();
            let mut detach_waiters = Vec::new();
            let mut locked = self.inner.write().unwrap();
            let (nodes, tenants, scheduler) = locked.parts_mut();
            for (tenant_shard_id, shard) in
                tenants.range_mut(TenantShardId::tenant_range(tenant_id))
            {
                shard_ids.push(*tenant_shard_id);

                // Update the tenant's intent to remove all attachments
                shard.policy = PlacementPolicy::Detached;
                shard
                    .schedule(scheduler, &mut ScheduleContext::default())
                    .expect("De-scheduling is infallible");
                debug_assert!(shard.intent.get_attached().is_none());
                debug_assert!(shard.intent.get_secondary().is_empty());

                if let Some(waiter) = self.maybe_reconcile_shard(shard, nodes) {
                    detach_waiters.push(waiter);
                }
            }

            // Pick an arbitrary node to use for remote deletions (does not have to be where the tenant
            // was attached, just has to be able to see the S3 content)
            let node_id = scheduler.any_available_node()?;
            let node = nodes
                .get(&node_id)
                .expect("Pageservers may not be deleted while lock is active");
            (detach_waiters, shard_ids, node.clone())
        };

        // This reconcile wait can fail in a few ways:
        //  A there is a very long queue for the reconciler semaphore
        //  B some pageserver is failing to handle a detach promptly
        //  C some pageserver goes offline right at the moment we send it a request.
        //
        // A and C are transient: the semaphore will eventually become available, and once a node is marked offline
        // the next attempt to reconcile will silently skip detaches for an offline node and succeed.  If B happens,
        // it's a bug, and needs resolving at the pageserver level (we shouldn't just leave attachments behind while
        // deleting the underlying data).
        self.await_waiters(detach_waiters, RECONCILE_TIMEOUT)
            .await?;

        let locations = shard_ids
            .into_iter()
            .map(|s| (s, node.clone()))
            .collect::<Vec<_>>();
        let results = self.tenant_for_shards_api(
            locations,
            |tenant_shard_id, client| async move { client.tenant_delete(tenant_shard_id).await },
            1,
            3,
            RECONCILE_TIMEOUT,
            &self.cancel,
        )
        .await;
        for result in results {
            match result {
                Ok(StatusCode::ACCEPTED) => {
                    // This should never happen: we waited for detaches to finish above
                    return Err(ApiError::InternalServerError(anyhow::anyhow!(
                        "Unexpectedly still attached on {}",
                        node
                    )));
                }
                Ok(_) => {}
                Err(mgmt_api::Error::Cancelled) => {
                    return Err(ApiError::ShuttingDown);
                }
                Err(e) => {
                    // This is unexpected: remote deletion should be infallible, unless the object store
                    // at large is unavailable.
                    tracing::error!("Error deleting via node {}: {e}", node);
                    return Err(ApiError::InternalServerError(anyhow::anyhow!(e)));
                }
            }
        }

        // Fall through: deletion of the tenant on pageservers is complete, we may proceed to drop
        // our in-memory state and database state.

        // Ordering: we delete persistent state first: if we then
        // crash, we will drop the in-memory state.

        // Drop persistent state.
        self.persistence.delete_tenant(tenant_id).await?;

        // Drop in-memory state
        {
            let mut locked = self.inner.write().unwrap();
            let (_nodes, tenants, scheduler) = locked.parts_mut();

            // Dereference Scheduler from shards before dropping them
            for (_tenant_shard_id, shard) in
                tenants.range_mut(TenantShardId::tenant_range(tenant_id))
            {
                shard.intent.clear(scheduler);
            }

            tenants.retain(|tenant_shard_id, _shard| tenant_shard_id.tenant_id != tenant_id);
            tracing::info!(
                "Deleted tenant {tenant_id}, now have {} tenants",
                locked.tenants.len()
            );
        };

        // Success is represented as 404, to imitate the existing pageserver deletion API
        Ok(StatusCode::NOT_FOUND)
    }

    /// Naming: this configures the storage controller's policies for a tenant, whereas [`Self::tenant_config_set`] is "set the TenantConfig"
    /// for a tenant.  The TenantConfig is passed through to pageservers, whereas this function modifies
    /// the tenant's policies (configuration) within the storage controller
    pub(crate) async fn tenant_update_policy(
        &self,
        tenant_id: TenantId,
        req: TenantPolicyRequest,
    ) -> Result<(), ApiError> {
        // We require an exclusive lock, because we are updating persistent and in-memory state
        let _tenant_lock = trace_exclusive_lock(
            &self.tenant_op_locks,
            tenant_id,
            TenantOperations::UpdatePolicy,
        )
        .await;

        failpoint_support::sleep_millis_async!("tenant-update-policy-exclusive-lock");

        let TenantPolicyRequest {
            placement,
            scheduling,
        } = req;

        self.persistence
            .update_tenant_shard(
                TenantFilter::Tenant(tenant_id),
                placement.clone(),
                None,
                None,
                scheduling,
            )
            .await?;

        let mut schedule_context = ScheduleContext::default();
        let mut locked = self.inner.write().unwrap();
        let (nodes, tenants, scheduler) = locked.parts_mut();
        for (shard_id, shard) in tenants.range_mut(TenantShardId::tenant_range(tenant_id)) {
            if let Some(placement) = &placement {
                shard.policy = placement.clone();

                tracing::info!(tenant_id=%shard_id.tenant_id, shard_id=%shard_id.shard_slug(),
                               "Updated placement policy to {placement:?}");
            }

            if let Some(scheduling) = &scheduling {
                shard.set_scheduling_policy(*scheduling);

                tracing::info!(tenant_id=%shard_id.tenant_id, shard_id=%shard_id.shard_slug(),
                               "Updated scheduling policy to {scheduling:?}");
            }

            // In case scheduling is being switched back on, try it now.
            shard.schedule(scheduler, &mut schedule_context).ok();
            self.maybe_reconcile_shard(shard, nodes);
        }

        Ok(())
    }

    pub(crate) async fn tenant_timeline_create(
        &self,
        tenant_id: TenantId,
        mut create_req: TimelineCreateRequest,
    ) -> Result<TimelineInfo, ApiError> {
        tracing::info!(
            "Creating timeline {}/{}",
            tenant_id,
            create_req.new_timeline_id,
        );

        let _tenant_lock = trace_shared_lock(
            &self.tenant_op_locks,
            tenant_id,
            TenantOperations::TimelineCreate,
        )
        .await;
        failpoint_support::sleep_millis_async!("tenant-create-timeline-shared-lock");

        self.tenant_remote_mutation(tenant_id, move |mut targets| async move {
            if targets.0.is_empty() {
                return Err(ApiError::NotFound(
                    anyhow::anyhow!("Tenant not found").into(),
                ));
            };

            let (shard_zero_tid, shard_zero_locations) =
                targets.0.pop_first().expect("Must have at least one shard");
            assert!(shard_zero_tid.is_shard_zero());

            async fn create_one(
                tenant_shard_id: TenantShardId,
                locations: ShardMutationLocations,
                jwt: Option<String>,
                create_req: TimelineCreateRequest,
            ) -> Result<TimelineInfo, ApiError> {
                let latest = locations.latest.node;

                tracing::info!(
                    "Creating timeline on shard {}/{}, attached to node {latest} in generation {:?}",
                    tenant_shard_id,
                    create_req.new_timeline_id,
                    locations.latest.generation
                );

                let client =
                    PageserverClient::new(latest.get_id(), latest.base_url(), jwt.as_deref());

                let timeline_info = client
                    .timeline_create(tenant_shard_id, &create_req)
                    .await
                    .map_err(|e| passthrough_api_error(&latest, e))?;

                // We propagate timeline creations to all attached locations such that a compute
                // for the new timeline is able to start regardless of the current state of the
                // tenant shard reconciliation.
                for location in locations.other {
                    tracing::info!(
                        "Creating timeline on shard {}/{}, stale attached to node {} in generation {:?}",
                        tenant_shard_id,
                        create_req.new_timeline_id,
                        location.node,
                        location.generation
                    );

                    let client = PageserverClient::new(
                        location.node.get_id(),
                        location.node.base_url(),
                        jwt.as_deref(),
                    );

                    let res = client
                        .timeline_create(tenant_shard_id, &create_req)
                        .await;

                    if let Err(e) = res {
                        match e {
                            mgmt_api::Error::ApiError(StatusCode::NOT_FOUND, _) => {
                                // Tenant might have been detached from the stale location,
                                // so ignore 404s.
                            },
                            _ => {
                                return Err(passthrough_api_error(&location.node, e));
                            }
                        }
                    }
                }

                Ok(timeline_info)
            }

            // Because the caller might not provide an explicit LSN, we must do the creation first on a single shard, and then
            // use whatever LSN that shard picked when creating on subsequent shards.  We arbitrarily use shard zero as the shard
            // that will get the first creation request, and propagate the LSN to all the >0 shards.
            let timeline_info = create_one(
                shard_zero_tid,
                shard_zero_locations,
                self.config.jwt_token.clone(),
                create_req.clone(),
            )
            .await?;

            // Propagate the LSN that shard zero picked, if caller didn't provide one
            if create_req.ancestor_timeline_id.is_some() && create_req.ancestor_start_lsn.is_none()
            {
                create_req.ancestor_start_lsn = timeline_info.ancestor_lsn;
            }

            // Create timeline on remaining shards with number >0
            if !targets.0.is_empty() {
                // If we had multiple shards, issue requests for the remainder now.
                let jwt = &self.config.jwt_token;
                self.tenant_for_shards(
                    targets
                        .0
                        .iter()
                        .map(|t| (*t.0, t.1.latest.node.clone()))
                        .collect(),
                    |tenant_shard_id: TenantShardId, _node: Node| {
                        let create_req = create_req.clone();
                        let mutation_locations = targets.0.remove(&tenant_shard_id).unwrap();
                        Box::pin(create_one(
                            tenant_shard_id,
                            mutation_locations,
                            jwt.clone(),
                            create_req,
                        ))
                    },
                )
                .await?;
            }

            Ok(timeline_info)
        })
        .await?
    }

    pub(crate) async fn tenant_timeline_archival_config(
        &self,
        tenant_id: TenantId,
        timeline_id: TimelineId,
        req: TimelineArchivalConfigRequest,
    ) -> Result<(), ApiError> {
        tracing::info!(
            "Setting archival config of timeline {tenant_id}/{timeline_id} to '{:?}'",
            req.state
        );

        let _tenant_lock = trace_shared_lock(
            &self.tenant_op_locks,
            tenant_id,
            TenantOperations::TimelineArchivalConfig,
        )
        .await;

        self.tenant_remote_mutation(tenant_id, move |targets| async move {
            if targets.0.is_empty() {
                return Err(ApiError::NotFound(
                    anyhow::anyhow!("Tenant not found").into(),
                ));
            }
            async fn config_one(
                tenant_shard_id: TenantShardId,
                timeline_id: TimelineId,
                node: Node,
                jwt: Option<String>,
                req: TimelineArchivalConfigRequest,
            ) -> Result<(), ApiError> {
                tracing::info!(
                    "Setting archival config of timeline on shard {tenant_shard_id}/{timeline_id}, attached to node {node}",
                );

                let client = PageserverClient::new(node.get_id(), node.base_url(), jwt.as_deref());

                client
                    .timeline_archival_config(tenant_shard_id, timeline_id, &req)
                    .await
                    .map_err(|e| match e {
                        mgmt_api::Error::ApiError(StatusCode::PRECONDITION_FAILED, msg) => {
                            ApiError::PreconditionFailed(msg.into_boxed_str())
                        }
                        _ => passthrough_api_error(&node, e),
                    })
            }

            // no shard needs to go first/last; the operation should be idempotent
            // TODO: it would be great to ensure that all shards return the same error
            let locations = targets.0.iter().map(|t| (*t.0, t.1.latest.node.clone())).collect();
            let results = self
                .tenant_for_shards(locations, |tenant_shard_id, node| {
                    futures::FutureExt::boxed(config_one(
                        tenant_shard_id,
                        timeline_id,
                        node,
                        self.config.jwt_token.clone(),
                        req.clone(),
                    ))
                })
                .await?;
            assert!(!results.is_empty(), "must have at least one result");

            Ok(())
        }).await?
    }

    pub(crate) async fn tenant_timeline_detach_ancestor(
        &self,
        tenant_id: TenantId,
        timeline_id: TimelineId,
    ) -> Result<models::detach_ancestor::AncestorDetached, ApiError> {
        tracing::info!("Detaching timeline {tenant_id}/{timeline_id}",);

        let _tenant_lock = trace_shared_lock(
            &self.tenant_op_locks,
            tenant_id,
            TenantOperations::TimelineDetachAncestor,
        )
        .await;

        self.tenant_remote_mutation(tenant_id, move |targets| async move {
            if targets.0.is_empty() {
                return Err(ApiError::NotFound(
                    anyhow::anyhow!("Tenant not found").into(),
                ));
            }

            async fn detach_one(
                tenant_shard_id: TenantShardId,
                timeline_id: TimelineId,
                node: Node,
                jwt: Option<String>,
            ) -> Result<(ShardNumber, models::detach_ancestor::AncestorDetached), ApiError> {
                tracing::info!(
                    "Detaching timeline on shard {tenant_shard_id}/{timeline_id}, attached to node {node}",
                );

                let client = PageserverClient::new(node.get_id(), node.base_url(), jwt.as_deref());

                client
                    .timeline_detach_ancestor(tenant_shard_id, timeline_id)
                    .await
                    .map_err(|e| {
                        use mgmt_api::Error;

                        match e {
                            // no ancestor (ever)
                            Error::ApiError(StatusCode::CONFLICT, msg) => ApiError::Conflict(format!(
                                "{node}: {}",
                                msg.strip_prefix("Conflict: ").unwrap_or(&msg)
                            )),
                            // too many ancestors
                            Error::ApiError(StatusCode::BAD_REQUEST, msg) => {
                                ApiError::BadRequest(anyhow::anyhow!("{node}: {msg}"))
                            }
                            Error::ApiError(StatusCode::INTERNAL_SERVER_ERROR, msg) => {
                                // avoid turning these into conflicts to remain compatible with
                                // pageservers, 500 errors are sadly retryable with timeline ancestor
                                // detach
                                ApiError::InternalServerError(anyhow::anyhow!("{node}: {msg}"))
                            }
                            // rest can be mapped as usual
                            other => passthrough_api_error(&node, other),
                        }
                    })
                    .map(|res| (tenant_shard_id.shard_number, res))
            }

            // no shard needs to go first/last; the operation should be idempotent
            let locations = targets.0.iter().map(|t| (*t.0, t.1.latest.node.clone())).collect();
            let mut results = self
                .tenant_for_shards(locations, |tenant_shard_id, node| {
                    futures::FutureExt::boxed(detach_one(
                        tenant_shard_id,
                        timeline_id,
                        node,
                        self.config.jwt_token.clone(),
                    ))
                })
                .await?;

            let any = results.pop().expect("we must have at least one response");

            let mismatching = results
                .iter()
                .filter(|(_, res)| res != &any.1)
                .collect::<Vec<_>>();
            if !mismatching.is_empty() {
                // this can be hit by races which should not happen because operation lock on cplane
                let matching = results.len() - mismatching.len();
                tracing::error!(
                    matching,
                    compared_against=?any,
                    ?mismatching,
                    "shards returned different results"
                );

                return Err(ApiError::InternalServerError(anyhow::anyhow!("pageservers returned mixed results for ancestor detach; manual intervention is required.")));
            }

            Ok(any.1)
        }).await?
    }

<<<<<<< HEAD
    pub(crate) async fn tenant_timeline_import_from_pgdata(
        &self,
        tenant_id: TenantId,
        timeline_id: TimelineId,
        pgdata_path: String,
    ) -> Result<(), ApiError> {
        tracing::info!("Importing pgdata into {tenant_id}/{timeline_id} from {pgdata_path}");

        let _tenant_lock = trace_shared_lock(
            &self.tenant_op_locks,
            tenant_id,
            TenantOperations::TimelineImportFromPgdata,
=======
    pub(crate) async fn tenant_timeline_block_unblock_gc(
        &self,
        tenant_id: TenantId,
        timeline_id: TimelineId,
        dir: BlockUnblock,
    ) -> Result<(), ApiError> {
        let _tenant_lock = trace_shared_lock(
            &self.tenant_op_locks,
            tenant_id,
            TenantOperations::TimelineGcBlockUnblock,
>>>>>>> 618680c2
        )
        .await;

        self.tenant_remote_mutation(tenant_id, move |targets| async move {
<<<<<<< HEAD
            if targets.is_empty() {
=======
            if targets.0.is_empty() {
>>>>>>> 618680c2
                return Err(ApiError::NotFound(
                    anyhow::anyhow!("Tenant not found").into(),
                ));
            }

            async fn do_one(
                tenant_shard_id: TenantShardId,
                timeline_id: TimelineId,
<<<<<<< HEAD
                pgdata_path: String,
                node: Node,
                jwt: Option<String>,
            ) -> Result<(), ApiError> {
                tracing::info!(
                    "Importing pgdata on shard {tenant_shard_id}/{timeline_id}, attached to node {node}",
                );

                let client = PageserverClient::new(node.get_id(), node.base_url(), jwt.as_deref());

                client
                    .timeline_import_pgdata(tenant_shard_id, timeline_id, pgdata_path)
                    .await
                    .map_err(|e| {
                        passthrough_api_error(&node, e)
                    })
            }

            // no shard needs to go first/last; the operation should be idempotent
            let results: Vec<()> = self
                .tenant_for_shards(targets, |tenant_shard_id, node| {
                    futures::FutureExt::boxed(do_one(
                        tenant_shard_id,
                        timeline_id,
                        pgdata_path.clone(),
                        node,
                        self.config.jwt_token.clone(),
                    ))
                })
                .await?;
            drop(results);

            Ok(())
        }).await?
=======
                node: Node,
                jwt: Option<String>,
                dir: BlockUnblock,
            ) -> Result<(), ApiError> {
                let client = PageserverClient::new(node.get_id(), node.base_url(), jwt.as_deref());

                client
                    .timeline_block_unblock_gc(tenant_shard_id, timeline_id, dir)
                    .await
                    .map_err(|e| passthrough_api_error(&node, e))
            }

            // no shard needs to go first/last; the operation should be idempotent
            let locations = targets
                .0
                .iter()
                .map(|t| (*t.0, t.1.latest.node.clone()))
                .collect();
            self.tenant_for_shards(locations, |tenant_shard_id, node| {
                futures::FutureExt::boxed(do_one(
                    tenant_shard_id,
                    timeline_id,
                    node,
                    self.config.jwt_token.clone(),
                    dir,
                ))
            })
            .await
        })
        .await??;
        Ok(())
>>>>>>> 618680c2
    }

    /// Helper for concurrently calling a pageserver API on a number of shards, such as timeline creation.
    ///
    /// On success, the returned vector contains exactly the same number of elements as the input `locations`.
    async fn tenant_for_shards<F, R>(
        &self,
        locations: Vec<(TenantShardId, Node)>,
        mut req_fn: F,
    ) -> Result<Vec<R>, ApiError>
    where
        F: FnMut(
            TenantShardId,
            Node,
        )
            -> std::pin::Pin<Box<dyn futures::Future<Output = Result<R, ApiError>> + Send>>,
    {
        let mut futs = FuturesUnordered::new();
        let mut results = Vec::with_capacity(locations.len());

        for (tenant_shard_id, node) in locations {
            futs.push(req_fn(tenant_shard_id, node));
        }

        while let Some(r) = futs.next().await {
            results.push(r?);
        }

        Ok(results)
    }

    /// Concurrently invoke a pageserver API call on many shards at once
    pub(crate) async fn tenant_for_shards_api<T, O, F>(
        &self,
        locations: Vec<(TenantShardId, Node)>,
        op: O,
        warn_threshold: u32,
        max_retries: u32,
        timeout: Duration,
        cancel: &CancellationToken,
    ) -> Vec<mgmt_api::Result<T>>
    where
        O: Fn(TenantShardId, PageserverClient) -> F + Copy,
        F: std::future::Future<Output = mgmt_api::Result<T>>,
    {
        let mut futs = FuturesUnordered::new();
        let mut results = Vec::with_capacity(locations.len());

        for (tenant_shard_id, node) in locations {
            futs.push(async move {
                node.with_client_retries(
                    |client| op(tenant_shard_id, client),
                    &self.config.jwt_token,
                    warn_threshold,
                    max_retries,
                    timeout,
                    cancel,
                )
                .await
            });
        }

        while let Some(r) = futs.next().await {
            let r = r.unwrap_or(Err(mgmt_api::Error::Cancelled));
            results.push(r);
        }

        results
    }

    /// Helper for safely working with the shards in a tenant remotely on pageservers, for example
    /// when creating and deleting timelines:
    /// - Makes sure shards are attached somewhere if they weren't already
    /// - Looks up the shards and the nodes where they were most recently attached
    /// - Guarantees that after the inner function returns, the shards' generations haven't moved on: this
    ///   ensures that the remote operation acted on the most recent generation, and is therefore durable.
    async fn tenant_remote_mutation<R, O, F>(
        &self,
        tenant_id: TenantId,
        op: O,
    ) -> Result<R, ApiError>
    where
        O: FnOnce(TenantMutationLocations) -> F,
        F: std::future::Future<Output = R>,
    {
        let mutation_locations = {
            let mut locations = TenantMutationLocations::default();

            // Load the currently attached pageservers for the latest generation of each shard.  This can
            // run concurrently with reconciliations, and it is not guaranteed that the node we find here
            // will still be the latest when we're done: we will check generations again at the end of
            // this function to handle that.
            let generations = self.persistence.tenant_generations(tenant_id).await?;

            if generations
                .iter()
                .any(|i| i.generation.is_none() || i.generation_pageserver.is_none())
            {
                // One or more shards has not been attached to a pageserver.  Check if this is because it's configured
                // to be detached (409: caller should give up), or because it's meant to be attached but isn't yet (503: caller should retry)
                let locked = self.inner.read().unwrap();
                for (shard_id, shard) in
                    locked.tenants.range(TenantShardId::tenant_range(tenant_id))
                {
                    match shard.policy {
                        PlacementPolicy::Attached(_) => {
                            // This shard is meant to be attached: the caller is not wrong to try and
                            // use this function, but we can't service the request right now.
                        }
                        PlacementPolicy::Secondary | PlacementPolicy::Detached => {
                            return Err(ApiError::Conflict(format!(
                                "Shard {shard_id} tenant has policy {:?}",
                                shard.policy
                            )));
                        }
                    }
                }

                return Err(ApiError::ResourceUnavailable(
                    "One or more shards in tenant is not yet attached".into(),
                ));
            }

            let locked = self.inner.read().unwrap();
            for ShardGenerationState {
                tenant_shard_id,
                generation,
                generation_pageserver,
            } in generations
            {
                let node_id = generation_pageserver.expect("We checked for None above");
                let node = locked
                    .nodes
                    .get(&node_id)
                    .ok_or(ApiError::Conflict(format!(
                        "Raced with removal of node {node_id}"
                    )))?;
                let generation = generation.expect("Checked above");

                let tenant = locked.tenants.get(&tenant_shard_id);

                // TODO(vlad): Abstract the logic that finds stale attached locations
                // from observed state into a [`Service`] method.
                let other_locations = match tenant {
                    Some(tenant) => {
                        let mut other = tenant.attached_locations();
                        let latest_location_index =
                            other.iter().position(|&l| l == (node.get_id(), generation));
                        if let Some(idx) = latest_location_index {
                            other.remove(idx);
                        }

                        other
                    }
                    None => Vec::default(),
                };

                let location = ShardMutationLocations {
                    latest: MutationLocation {
                        node: node.clone(),
                        generation,
                    },
                    other: other_locations
                        .into_iter()
                        .filter_map(|(node_id, generation)| {
                            let node = locked.nodes.get(&node_id)?;

                            Some(MutationLocation {
                                node: node.clone(),
                                generation,
                            })
                        })
                        .collect(),
                };
                locations.0.insert(tenant_shard_id, location);
            }

            locations
        };

        let result = op(mutation_locations.clone()).await;

        // Post-check: are all the generations of all the shards the same as they were initially?  This proves that
        // our remote operation executed on the latest generation and is therefore persistent.
        {
            let latest_generations = self.persistence.tenant_generations(tenant_id).await?;
            if latest_generations
                .into_iter()
                .map(
                    |ShardGenerationState {
                         tenant_shard_id,
                         generation,
                         generation_pageserver: _,
                     }| (tenant_shard_id, generation),
                )
                .collect::<Vec<_>>()
                != mutation_locations
                    .0
                    .into_iter()
                    .map(|i| (i.0, Some(i.1.latest.generation)))
                    .collect::<Vec<_>>()
            {
                // We raced with something that incremented the generation, and therefore cannot be
                // confident that our actions are persistent (they might have hit an old generation).
                //
                // This is safe but requires a retry: ask the client to do that by giving them a 503 response.
                return Err(ApiError::ResourceUnavailable(
                    "Tenant attachment changed, please retry".into(),
                ));
            }
        }

        Ok(result)
    }

    pub(crate) async fn tenant_timeline_delete(
        &self,
        tenant_id: TenantId,
        timeline_id: TimelineId,
    ) -> Result<StatusCode, ApiError> {
        tracing::info!("Deleting timeline {}/{}", tenant_id, timeline_id,);
        let _tenant_lock = trace_shared_lock(
            &self.tenant_op_locks,
            tenant_id,
            TenantOperations::TimelineDelete,
        )
        .await;

        self.tenant_remote_mutation(tenant_id, move |mut targets| async move {
            if targets.0.is_empty() {
                return Err(ApiError::NotFound(
                    anyhow::anyhow!("Tenant not found").into(),
                ));
            }

            let (shard_zero_tid, shard_zero_locations) = targets.0.pop_first().expect("Must have at least one shard");
            assert!(shard_zero_tid.is_shard_zero());

            async fn delete_one(
                tenant_shard_id: TenantShardId,
                timeline_id: TimelineId,
                node: Node,
                jwt: Option<String>,
            ) -> Result<StatusCode, ApiError> {
                tracing::info!(
                    "Deleting timeline on shard {tenant_shard_id}/{timeline_id}, attached to node {node}",
                );

                let client = PageserverClient::new(node.get_id(), node.base_url(), jwt.as_deref());
                client
                    .timeline_delete(tenant_shard_id, timeline_id)
                    .await
                    .map_err(|e| {
                        ApiError::InternalServerError(anyhow::anyhow!(
                            "Error deleting timeline {timeline_id} on {tenant_shard_id} on node {node}: {e}",
                        ))
                    })
            }

            let locations = targets.0.iter().map(|t| (*t.0, t.1.latest.node.clone())).collect();
            let statuses = self
                .tenant_for_shards(locations, |tenant_shard_id: TenantShardId, node: Node| {
                    Box::pin(delete_one(
                        tenant_shard_id,
                        timeline_id,
                        node,
                        self.config.jwt_token.clone(),
                    ))
                })
                .await?;

            // If any shards >0 haven't finished deletion yet, don't start deletion on shard zero
            if statuses.iter().any(|s| s != &StatusCode::NOT_FOUND) {
                return Ok(StatusCode::ACCEPTED);
            }

            // Delete shard zero last: this is not strictly necessary, but since a caller's GET on a timeline will be routed
            // to shard zero, it gives a more obvious behavior that a GET returns 404 once the deletion is done.
            let shard_zero_status = delete_one(
                shard_zero_tid,
                timeline_id,
                shard_zero_locations.latest.node,
                self.config.jwt_token.clone(),
            )
            .await?;
            Ok(shard_zero_status)
        }).await?
    }

    /// When you need to send an HTTP request to the pageserver that holds shard0 of a tenant, this
    /// function looks up and returns node. If the tenant isn't found, returns Err(ApiError::NotFound)
    pub(crate) async fn tenant_shard0_node(
        &self,
        tenant_id: TenantId,
    ) -> Result<(Node, TenantShardId), ApiError> {
        // Look up in-memory state and maybe use the node from there.
        {
            let locked = self.inner.read().unwrap();
            let Some((tenant_shard_id, shard)) = locked
                .tenants
                .range(TenantShardId::tenant_range(tenant_id))
                .next()
            else {
                return Err(ApiError::NotFound(
                    anyhow::anyhow!("Tenant {tenant_id} not found").into(),
                ));
            };

            let Some(intent_node_id) = shard.intent.get_attached() else {
                tracing::warn!(
                    tenant_id=%tenant_shard_id.tenant_id, shard_id=%tenant_shard_id.shard_slug(),
                    "Shard not scheduled (policy {:?}), cannot generate pass-through URL",
                    shard.policy
                );
                return Err(ApiError::Conflict(
                    "Cannot call timeline API on non-attached tenant".to_string(),
                ));
            };

            if shard.reconciler.is_none() {
                // Optimization: while no reconcile is in flight, we may trust our in-memory state
                // to tell us which pageserver to use. Otherwise we will fall through and hit the database
                let Some(node) = locked.nodes.get(intent_node_id) else {
                    // This should never happen
                    return Err(ApiError::InternalServerError(anyhow::anyhow!(
                        "Shard refers to nonexistent node"
                    )));
                };
                return Ok((node.clone(), *tenant_shard_id));
            }
        };

        // Look up the latest attached pageserver location from the database
        // generation state: this will reflect the progress of any ongoing migration.
        // Note that it is not guaranteed to _stay_ here, our caller must still handle
        // the case where they call through to the pageserver and get a 404.
        let db_result = self.persistence.tenant_generations(tenant_id).await?;
        let Some(ShardGenerationState {
            tenant_shard_id,
            generation: _,
            generation_pageserver: Some(node_id),
        }) = db_result.first()
        else {
            // This can happen if we raced with a tenant deletion or a shard split.  On a retry
            // the caller will either succeed (shard split case), get a proper 404 (deletion case),
            // or a conflict response (case where tenant was detached in background)
            return Err(ApiError::ResourceUnavailable(
                "Shard {} not found in database, or is not attached".into(),
            ));
        };
        let locked = self.inner.read().unwrap();
        let Some(node) = locked.nodes.get(node_id) else {
            // This should never happen
            return Err(ApiError::InternalServerError(anyhow::anyhow!(
                "Shard refers to nonexistent node"
            )));
        };

        Ok((node.clone(), *tenant_shard_id))
    }

    pub(crate) fn tenant_locate(
        &self,
        tenant_id: TenantId,
    ) -> Result<TenantLocateResponse, ApiError> {
        let locked = self.inner.read().unwrap();
        tracing::info!("Locating shards for tenant {tenant_id}");

        let mut result = Vec::new();
        let mut shard_params: Option<ShardParameters> = None;

        for (tenant_shard_id, shard) in locked.tenants.range(TenantShardId::tenant_range(tenant_id))
        {
            let node_id =
                shard
                    .intent
                    .get_attached()
                    .ok_or(ApiError::BadRequest(anyhow::anyhow!(
                        "Cannot locate a tenant that is not attached"
                    )))?;

            let node = locked
                .nodes
                .get(&node_id)
                .expect("Pageservers may not be deleted while referenced");

            result.push(node.shard_location(*tenant_shard_id));

            match &shard_params {
                None => {
                    shard_params = Some(ShardParameters {
                        stripe_size: shard.shard.stripe_size,
                        count: shard.shard.count,
                    });
                }
                Some(params) => {
                    if params.stripe_size != shard.shard.stripe_size {
                        // This should never happen.  We enforce at runtime because it's simpler than
                        // adding an extra per-tenant data structure to store the things that should be the same
                        return Err(ApiError::InternalServerError(anyhow::anyhow!(
                            "Inconsistent shard stripe size parameters!"
                        )));
                    }
                }
            }
        }

        if result.is_empty() {
            return Err(ApiError::NotFound(
                anyhow::anyhow!("No shards for this tenant ID found").into(),
            ));
        }
        let shard_params = shard_params.expect("result is non-empty, therefore this is set");
        tracing::info!(
            "Located tenant {} with params {:?} on shards {}",
            tenant_id,
            shard_params,
            result
                .iter()
                .map(|s| format!("{:?}", s))
                .collect::<Vec<_>>()
                .join(",")
        );

        Ok(TenantLocateResponse {
            shards: result,
            shard_params,
        })
    }

    /// Returns None if the input iterator of shards does not include a shard with number=0
    fn tenant_describe_impl<'a>(
        &self,
        shards: impl Iterator<Item = &'a TenantShard>,
    ) -> Option<TenantDescribeResponse> {
        let mut shard_zero = None;
        let mut describe_shards = Vec::new();

        for shard in shards {
            if shard.tenant_shard_id.is_shard_zero() {
                shard_zero = Some(shard);
            }

            describe_shards.push(TenantDescribeResponseShard {
                tenant_shard_id: shard.tenant_shard_id,
                node_attached: *shard.intent.get_attached(),
                node_secondary: shard.intent.get_secondary().to_vec(),
                last_error: shard
                    .last_error
                    .lock()
                    .unwrap()
                    .as_ref()
                    .map(|e| format!("{e}"))
                    .unwrap_or("".to_string())
                    .clone(),
                is_reconciling: shard.reconciler.is_some(),
                is_pending_compute_notification: shard.pending_compute_notification,
                is_splitting: matches!(shard.splitting, SplitState::Splitting),
                scheduling_policy: *shard.get_scheduling_policy(),
                preferred_az_id: shard.preferred_az().map(ToString::to_string),
            })
        }

        let shard_zero = shard_zero?;

        Some(TenantDescribeResponse {
            tenant_id: shard_zero.tenant_shard_id.tenant_id,
            shards: describe_shards,
            stripe_size: shard_zero.shard.stripe_size,
            policy: shard_zero.policy.clone(),
            config: shard_zero.config.clone(),
        })
    }

    pub(crate) fn tenant_describe(
        &self,
        tenant_id: TenantId,
    ) -> Result<TenantDescribeResponse, ApiError> {
        let locked = self.inner.read().unwrap();

        self.tenant_describe_impl(
            locked
                .tenants
                .range(TenantShardId::tenant_range(tenant_id))
                .map(|(_k, v)| v),
        )
        .ok_or_else(|| ApiError::NotFound(anyhow::anyhow!("Tenant {tenant_id} not found").into()))
    }

    pub(crate) fn tenant_list(&self) -> Vec<TenantDescribeResponse> {
        let locked = self.inner.read().unwrap();

        let mut result = Vec::new();
        for (_tenant_id, tenant_shards) in
            &locked.tenants.iter().group_by(|(id, _shard)| id.tenant_id)
        {
            result.push(
                self.tenant_describe_impl(tenant_shards.map(|(_k, v)| v))
                    .expect("Groups are always non-empty"),
            );
        }

        result
    }

    #[instrument(skip_all, fields(tenant_id=%op.tenant_id))]
    async fn abort_tenant_shard_split(
        &self,
        op: &TenantShardSplitAbort,
    ) -> Result<(), TenantShardSplitAbortError> {
        // Cleaning up a split:
        // - Parent shards are not destroyed during a split, just detached.
        // - Failed pageserver split API calls can leave the remote node with just the parent attached,
        //   just the children attached, or both.
        //
        // Therefore our work to do is to:
        // 1. Clean up storage controller's internal state to just refer to parents, no children
        // 2. Call out to pageservers to ensure that children are detached
        // 3. Call out to pageservers to ensure that parents are attached.
        //
        // Crash safety:
        // - If the storage controller stops running during this cleanup *after* clearing the splitting state
        //   from our database, then [`Self::startup_reconcile`] will regard child attachments as garbage
        //   and detach them.
        // - TODO: If the storage controller stops running during this cleanup *before* clearing the splitting state
        //   from our database, then we will re-enter this cleanup routine on startup.

        let TenantShardSplitAbort {
            tenant_id,
            new_shard_count,
            new_stripe_size,
            ..
        } = op;

        // First abort persistent state, if any exists.
        match self
            .persistence
            .abort_shard_split(*tenant_id, *new_shard_count)
            .await?
        {
            AbortShardSplitStatus::Aborted => {
                // Proceed to roll back any child shards created on pageservers
            }
            AbortShardSplitStatus::Complete => {
                // The split completed (we might hit that path if e.g. our database transaction
                // to write the completion landed in the database, but we dropped connection
                // before seeing the result).
                //
                // We must update in-memory state to reflect the successful split.
                self.tenant_shard_split_commit_inmem(
                    *tenant_id,
                    *new_shard_count,
                    *new_stripe_size,
                );
                return Ok(());
            }
        }

        // Clean up in-memory state, and accumulate the list of child locations that need detaching
        let detach_locations: Vec<(Node, TenantShardId)> = {
            let mut detach_locations = Vec::new();
            let mut locked = self.inner.write().unwrap();
            let (nodes, tenants, scheduler) = locked.parts_mut();

            for (tenant_shard_id, shard) in
                tenants.range_mut(TenantShardId::tenant_range(op.tenant_id))
            {
                if shard.shard.count == op.new_shard_count {
                    // Surprising: the phase of [`Self::do_tenant_shard_split`] which inserts child shards in-memory
                    // is infallible, so if we got an error we shouldn't have got that far.
                    tracing::warn!(
                        "During split abort, child shard {tenant_shard_id} found in-memory"
                    );
                    continue;
                }

                // Add the children of this shard to this list of things to detach
                if let Some(node_id) = shard.intent.get_attached() {
                    for child_id in tenant_shard_id.split(*new_shard_count) {
                        detach_locations.push((
                            nodes
                                .get(node_id)
                                .expect("Intent references nonexistent node")
                                .clone(),
                            child_id,
                        ));
                    }
                } else {
                    tracing::warn!(
                        "During split abort, shard {tenant_shard_id} has no attached location"
                    );
                }

                tracing::info!("Restoring parent shard {tenant_shard_id}");
                shard.splitting = SplitState::Idle;
                if let Err(e) = shard.schedule(scheduler, &mut ScheduleContext::default()) {
                    // If this shard can't be scheduled now (perhaps due to offline nodes or
                    // capacity issues), that must not prevent us rolling back a split.  In this
                    // case it should be eventually scheduled in the background.
                    tracing::warn!("Failed to schedule {tenant_shard_id} during shard abort: {e}")
                }

                self.maybe_reconcile_shard(shard, nodes);
            }

            // We don't expect any new_shard_count shards to exist here, but drop them just in case
            tenants.retain(|_id, s| s.shard.count != *new_shard_count);

            detach_locations
        };

        for (node, child_id) in detach_locations {
            if !node.is_available() {
                // An unavailable node cannot be cleaned up now: to avoid blocking forever, we will permit this, and
                // rely on the reconciliation that happens when a node transitions to Active to clean up. Since we have
                // removed child shards from our in-memory state and database, the reconciliation will implicitly remove
                // them from the node.
                tracing::warn!("Node {node} unavailable, can't clean up during split abort. It will be cleaned up when it is reactivated.");
                continue;
            }

            // Detach the remote child.  If the pageserver split API call is still in progress, this call will get
            // a 503 and retry, up to our limit.
            tracing::info!("Detaching {child_id} on {node}...");
            match node
                .with_client_retries(
                    |client| async move {
                        let config = LocationConfig {
                            mode: LocationConfigMode::Detached,
                            generation: None,
                            secondary_conf: None,
                            shard_number: child_id.shard_number.0,
                            shard_count: child_id.shard_count.literal(),
                            // Stripe size and tenant config don't matter when detaching
                            shard_stripe_size: 0,
                            tenant_conf: TenantConfig::default(),
                        };

                        client.location_config(child_id, config, None, false).await
                    },
                    &self.config.jwt_token,
                    1,
                    10,
                    Duration::from_secs(5),
                    &self.cancel,
                )
                .await
            {
                Some(Ok(_)) => {}
                Some(Err(e)) => {
                    // We failed to communicate with the remote node.  This is problematic: we may be
                    // leaving it with a rogue child shard.
                    tracing::warn!(
                        "Failed to detach child {child_id} from node {node} during abort"
                    );
                    return Err(e.into());
                }
                None => {
                    // Cancellation: we were shutdown or the node went offline. Shutdown is fine, we'll
                    // clean up on restart. The node going offline requires a retry.
                    return Err(TenantShardSplitAbortError::Unavailable);
                }
            };
        }

        tracing::info!("Successfully aborted split");
        Ok(())
    }

    /// Infallible final stage of [`Self::tenant_shard_split`]: update the contents
    /// of the tenant map to reflect the child shards that exist after the split.
    fn tenant_shard_split_commit_inmem(
        &self,
        tenant_id: TenantId,
        new_shard_count: ShardCount,
        new_stripe_size: Option<ShardStripeSize>,
    ) -> (
        TenantShardSplitResponse,
        Vec<(TenantShardId, NodeId, ShardStripeSize)>,
        Vec<ReconcilerWaiter>,
    ) {
        let mut response = TenantShardSplitResponse {
            new_shards: Vec::new(),
        };
        let mut child_locations = Vec::new();
        let mut waiters = Vec::new();

        {
            let mut locked = self.inner.write().unwrap();

            let parent_ids = locked
                .tenants
                .range(TenantShardId::tenant_range(tenant_id))
                .map(|(shard_id, _)| *shard_id)
                .collect::<Vec<_>>();

            let (nodes, tenants, scheduler) = locked.parts_mut();
            for parent_id in parent_ids {
                let child_ids = parent_id.split(new_shard_count);

                let (pageserver, generation, policy, parent_ident, config) = {
                    let mut old_state = tenants
                        .remove(&parent_id)
                        .expect("It was present, we just split it");

                    // A non-splitting state is impossible, because [`Self::tenant_shard_split`] holds
                    // a TenantId lock and passes it through to [`TenantShardSplitAbort`] in case of cleanup:
                    // nothing else can clear this.
                    assert!(matches!(old_state.splitting, SplitState::Splitting));

                    let old_attached = old_state.intent.get_attached().unwrap();
                    old_state.intent.clear(scheduler);
                    let generation = old_state.generation.expect("Shard must have been attached");
                    (
                        old_attached,
                        generation,
                        old_state.policy,
                        old_state.shard,
                        old_state.config,
                    )
                };

                let mut schedule_context = ScheduleContext::default();
                for child in child_ids {
                    let mut child_shard = parent_ident;
                    child_shard.number = child.shard_number;
                    child_shard.count = child.shard_count;
                    if let Some(stripe_size) = new_stripe_size {
                        child_shard.stripe_size = stripe_size;
                    }

                    let mut child_observed: HashMap<NodeId, ObservedStateLocation> = HashMap::new();
                    child_observed.insert(
                        pageserver,
                        ObservedStateLocation {
                            conf: Some(attached_location_conf(
                                generation,
                                &child_shard,
                                &config,
                                &policy,
                            )),
                        },
                    );

                    let mut child_state = TenantShard::new(child, child_shard, policy.clone());
                    child_state.intent = IntentState::single(scheduler, Some(pageserver));
                    child_state.observed = ObservedState {
                        locations: child_observed,
                    };
                    child_state.generation = Some(generation);
                    child_state.config = config.clone();

                    // The child's TenantShard::splitting is intentionally left at the default value of Idle,
                    // as at this point in the split process we have succeeded and this part is infallible:
                    // we will never need to do any special recovery from this state.

                    child_locations.push((child, pageserver, child_shard.stripe_size));

                    if let Err(e) = child_state.schedule(scheduler, &mut schedule_context) {
                        // This is not fatal, because we've implicitly already got an attached
                        // location for the child shard.  Failure here just means we couldn't
                        // find a secondary (e.g. because cluster is overloaded).
                        tracing::warn!("Failed to schedule child shard {child}: {e}");
                    }
                    // In the background, attach secondary locations for the new shards
                    if let Some(waiter) = self.maybe_reconcile_shard(&mut child_state, nodes) {
                        waiters.push(waiter);
                    }

                    tenants.insert(child, child_state);
                    response.new_shards.push(child);
                }
            }
            (response, child_locations, waiters)
        }
    }

    async fn tenant_shard_split_start_secondaries(
        &self,
        tenant_id: TenantId,
        waiters: Vec<ReconcilerWaiter>,
    ) {
        // Wait for initial reconcile of child shards, this creates the secondary locations
        if let Err(e) = self.await_waiters(waiters, RECONCILE_TIMEOUT).await {
            // This is not a failure to split: it's some issue reconciling the new child shards, perhaps
            // their secondaries couldn't be attached.
            tracing::warn!("Failed to reconcile after split: {e}");
            return;
        }

        // Take the state lock to discover the attached & secondary intents for all shards
        let (attached, secondary) = {
            let locked = self.inner.read().unwrap();
            let mut attached = Vec::new();
            let mut secondary = Vec::new();

            for (tenant_shard_id, shard) in
                locked.tenants.range(TenantShardId::tenant_range(tenant_id))
            {
                let Some(node_id) = shard.intent.get_attached() else {
                    // Unexpected.  Race with a PlacementPolicy change?
                    tracing::warn!(
                        "No attached node on {tenant_shard_id} immediately after shard split!"
                    );
                    continue;
                };

                let Some(secondary_node_id) = shard.intent.get_secondary().first() else {
                    // No secondary location.  Nothing for us to do.
                    continue;
                };

                let attached_node = locked
                    .nodes
                    .get(node_id)
                    .expect("Pageservers may not be deleted while referenced");

                let secondary_node = locked
                    .nodes
                    .get(secondary_node_id)
                    .expect("Pageservers may not be deleted while referenced");

                attached.push((*tenant_shard_id, attached_node.clone()));
                secondary.push((*tenant_shard_id, secondary_node.clone()));
            }
            (attached, secondary)
        };

        if secondary.is_empty() {
            // No secondary locations; nothing for us to do
            return;
        }

        for result in self
            .tenant_for_shards_api(
                attached,
                |tenant_shard_id, client| async move {
                    client.tenant_heatmap_upload(tenant_shard_id).await
                },
                1,
                1,
                SHORT_RECONCILE_TIMEOUT,
                &self.cancel,
            )
            .await
        {
            if let Err(e) = result {
                tracing::warn!("Error calling heatmap upload after shard split: {e}");
                return;
            }
        }

        for result in self
            .tenant_for_shards_api(
                secondary,
                |tenant_shard_id, client| async move {
                    client
                        .tenant_secondary_download(tenant_shard_id, Some(Duration::ZERO))
                        .await
                },
                1,
                1,
                SHORT_RECONCILE_TIMEOUT,
                &self.cancel,
            )
            .await
        {
            if let Err(e) = result {
                tracing::warn!("Error calling secondary download after shard split: {e}");
                return;
            }
        }
    }

    pub(crate) async fn tenant_shard_split(
        &self,
        tenant_id: TenantId,
        split_req: TenantShardSplitRequest,
    ) -> Result<TenantShardSplitResponse, ApiError> {
        // TODO: return 503 if we get stuck waiting for this lock
        // (issue https://github.com/neondatabase/neon/issues/7108)
        let _tenant_lock = trace_exclusive_lock(
            &self.tenant_op_locks,
            tenant_id,
            TenantOperations::ShardSplit,
        )
        .await;

        let new_shard_count = ShardCount::new(split_req.new_shard_count);
        let new_stripe_size = split_req.new_stripe_size;

        // Validate the request and construct parameters.  This phase is fallible, but does not require
        // rollback on errors, as it does no I/O and mutates no state.
        let shard_split_params = match self.prepare_tenant_shard_split(tenant_id, split_req)? {
            ShardSplitAction::NoOp(resp) => return Ok(resp),
            ShardSplitAction::Split(params) => params,
        };

        // Execute this split: this phase mutates state and does remote I/O on pageservers.  If it fails,
        // we must roll back.
        let r = self
            .do_tenant_shard_split(tenant_id, shard_split_params)
            .await;

        let (response, waiters) = match r {
            Ok(r) => r,
            Err(e) => {
                // Split might be part-done, we must do work to abort it.
                tracing::warn!("Enqueuing background abort of split on {tenant_id}");
                self.abort_tx
                    .send(TenantShardSplitAbort {
                        tenant_id,
                        new_shard_count,
                        new_stripe_size,
                        _tenant_lock,
                    })
                    // Ignore error sending: that just means we're shutting down: aborts are ephemeral so it's fine to drop it.
                    .ok();
                return Err(e);
            }
        };

        // The split is now complete.  As an optimization, we will trigger all the child shards to upload
        // a heatmap immediately, and all their secondary locations to start downloading: this avoids waiting
        // for the background heatmap/download interval before secondaries get warm enough to migrate shards
        // in [`Self::optimize_all`]
        self.tenant_shard_split_start_secondaries(tenant_id, waiters)
            .await;
        Ok(response)
    }

    fn prepare_tenant_shard_split(
        &self,
        tenant_id: TenantId,
        split_req: TenantShardSplitRequest,
    ) -> Result<ShardSplitAction, ApiError> {
        fail::fail_point!("shard-split-validation", |_| Err(ApiError::BadRequest(
            anyhow::anyhow!("failpoint")
        )));

        let mut policy = None;
        let mut config = None;
        let mut shard_ident = None;
        // Validate input, and calculate which shards we will create
        let (old_shard_count, targets) =
            {
                let locked = self.inner.read().unwrap();

                let pageservers = locked.nodes.clone();

                let mut targets = Vec::new();

                // In case this is a retry, count how many already-split shards we found
                let mut children_found = Vec::new();
                let mut old_shard_count = None;

                for (tenant_shard_id, shard) in
                    locked.tenants.range(TenantShardId::tenant_range(tenant_id))
                {
                    match shard.shard.count.count().cmp(&split_req.new_shard_count) {
                        Ordering::Equal => {
                            //  Already split this
                            children_found.push(*tenant_shard_id);
                            continue;
                        }
                        Ordering::Greater => {
                            return Err(ApiError::BadRequest(anyhow::anyhow!(
                                "Requested count {} but already have shards at count {}",
                                split_req.new_shard_count,
                                shard.shard.count.count()
                            )));
                        }
                        Ordering::Less => {
                            // Fall through: this shard has lower count than requested,
                            // is a candidate for splitting.
                        }
                    }

                    match old_shard_count {
                        None => old_shard_count = Some(shard.shard.count),
                        Some(old_shard_count) => {
                            if old_shard_count != shard.shard.count {
                                // We may hit this case if a caller asked for two splits to
                                // different sizes, before the first one is complete.
                                // e.g. 1->2, 2->4, where the 4 call comes while we have a mixture
                                // of shard_count=1 and shard_count=2 shards in the map.
                                return Err(ApiError::Conflict(
                                    "Cannot split, currently mid-split".to_string(),
                                ));
                            }
                        }
                    }
                    if policy.is_none() {
                        policy = Some(shard.policy.clone());
                    }
                    if shard_ident.is_none() {
                        shard_ident = Some(shard.shard);
                    }
                    if config.is_none() {
                        config = Some(shard.config.clone());
                    }

                    if tenant_shard_id.shard_count.count() == split_req.new_shard_count {
                        tracing::info!(
                            "Tenant shard {} already has shard count {}",
                            tenant_shard_id,
                            split_req.new_shard_count
                        );
                        continue;
                    }

                    let node_id = shard.intent.get_attached().ok_or(ApiError::BadRequest(
                        anyhow::anyhow!("Cannot split a tenant that is not attached"),
                    ))?;

                    let node = pageservers
                        .get(&node_id)
                        .expect("Pageservers may not be deleted while referenced");

                    targets.push(ShardSplitTarget {
                        parent_id: *tenant_shard_id,
                        node: node.clone(),
                        child_ids: tenant_shard_id
                            .split(ShardCount::new(split_req.new_shard_count)),
                    });
                }

                if targets.is_empty() {
                    if children_found.len() == split_req.new_shard_count as usize {
                        return Ok(ShardSplitAction::NoOp(TenantShardSplitResponse {
                            new_shards: children_found,
                        }));
                    } else {
                        // No shards found to split, and no existing children found: the
                        // tenant doesn't exist at all.
                        return Err(ApiError::NotFound(
                            anyhow::anyhow!("Tenant {} not found", tenant_id).into(),
                        ));
                    }
                }

                (old_shard_count, targets)
            };

        // unwrap safety: we would have returned above if we didn't find at least one shard to split
        let old_shard_count = old_shard_count.unwrap();
        let shard_ident = if let Some(new_stripe_size) = split_req.new_stripe_size {
            // This ShardIdentity will be used as the template for all children, so this implicitly
            // applies the new stripe size to the children.
            let mut shard_ident = shard_ident.unwrap();
            if shard_ident.count.count() > 1 && shard_ident.stripe_size != new_stripe_size {
                return Err(ApiError::BadRequest(anyhow::anyhow!("Attempted to change stripe size ({:?}->{new_stripe_size:?}) on a tenant with multiple shards", shard_ident.stripe_size)));
            }

            shard_ident.stripe_size = new_stripe_size;
            tracing::info!("applied  stripe size {}", shard_ident.stripe_size.0);
            shard_ident
        } else {
            shard_ident.unwrap()
        };
        let policy = policy.unwrap();
        let config = config.unwrap();

        Ok(ShardSplitAction::Split(Box::new(ShardSplitParams {
            old_shard_count,
            new_shard_count: ShardCount::new(split_req.new_shard_count),
            new_stripe_size: split_req.new_stripe_size,
            targets,
            policy,
            config,
            shard_ident,
        })))
    }

    async fn do_tenant_shard_split(
        &self,
        tenant_id: TenantId,
        params: Box<ShardSplitParams>,
    ) -> Result<(TenantShardSplitResponse, Vec<ReconcilerWaiter>), ApiError> {
        // FIXME: we have dropped self.inner lock, and not yet written anything to the database: another
        // request could occur here, deleting or mutating the tenant.  begin_shard_split checks that the
        // parent shards exist as expected, but it would be neater to do the above pre-checks within the
        // same database transaction rather than pre-check in-memory and then maybe-fail the database write.
        // (https://github.com/neondatabase/neon/issues/6676)

        let ShardSplitParams {
            old_shard_count,
            new_shard_count,
            new_stripe_size,
            mut targets,
            policy,
            config,
            shard_ident,
        } = *params;

        // Drop any secondary locations: pageservers do not support splitting these, and in any case the
        // end-state for a split tenant will usually be to have secondary locations on different nodes.
        // The reconciliation calls in this block also implicitly cancel+barrier wrt any ongoing reconciliation
        // at the time of split.
        let waiters = {
            let mut locked = self.inner.write().unwrap();
            let mut waiters = Vec::new();
            let (nodes, tenants, scheduler) = locked.parts_mut();
            for target in &mut targets {
                let Some(shard) = tenants.get_mut(&target.parent_id) else {
                    // Paranoia check: this shouldn't happen: we have the oplock for this tenant ID.
                    return Err(ApiError::InternalServerError(anyhow::anyhow!(
                        "Shard {} not found",
                        target.parent_id
                    )));
                };

                if shard.intent.get_attached() != &Some(target.node.get_id()) {
                    // Paranoia check: this shouldn't happen: we have the oplock for this tenant ID.
                    return Err(ApiError::Conflict(format!(
                        "Shard {} unexpectedly rescheduled during split",
                        target.parent_id
                    )));
                }

                // Irrespective of PlacementPolicy, clear secondary locations from intent
                shard.intent.clear_secondary(scheduler);

                // Run Reconciler to execute detach fo secondary locations.
                if let Some(waiter) = self.maybe_reconcile_shard(shard, nodes) {
                    waiters.push(waiter);
                }
            }
            waiters
        };
        self.await_waiters(waiters, RECONCILE_TIMEOUT).await?;

        // Before creating any new child shards in memory or on the pageservers, persist them: this
        // enables us to ensure that we will always be able to clean up if something goes wrong.  This also
        // acts as the protection against two concurrent attempts to split: one of them will get a database
        // error trying to insert the child shards.
        let mut child_tsps = Vec::new();
        for target in &targets {
            let mut this_child_tsps = Vec::new();
            for child in &target.child_ids {
                let mut child_shard = shard_ident;
                child_shard.number = child.shard_number;
                child_shard.count = child.shard_count;

                tracing::info!(
                    "Create child shard persistence with stripe size {}",
                    shard_ident.stripe_size.0
                );

                this_child_tsps.push(TenantShardPersistence {
                    tenant_id: child.tenant_id.to_string(),
                    shard_number: child.shard_number.0 as i32,
                    shard_count: child.shard_count.literal() as i32,
                    shard_stripe_size: shard_ident.stripe_size.0 as i32,
                    // Note: this generation is a placeholder, [`Persistence::begin_shard_split`] will
                    // populate the correct generation as part of its transaction, to protect us
                    // against racing with changes in the state of the parent.
                    generation: None,
                    generation_pageserver: Some(target.node.get_id().0 as i64),
                    placement_policy: serde_json::to_string(&policy).unwrap(),
                    config: serde_json::to_string(&config).unwrap(),
                    splitting: SplitState::Splitting,

                    // Scheduling policies and preferred AZ do not carry through to children
                    scheduling_policy: serde_json::to_string(&ShardSchedulingPolicy::default())
                        .unwrap(),
                    preferred_az_id: None,
                });
            }

            child_tsps.push((target.parent_id, this_child_tsps));
        }

        if let Err(e) = self
            .persistence
            .begin_shard_split(old_shard_count, tenant_id, child_tsps)
            .await
        {
            match e {
                DatabaseError::Query(diesel::result::Error::DatabaseError(
                    DatabaseErrorKind::UniqueViolation,
                    _,
                )) => {
                    // Inserting a child shard violated a unique constraint: we raced with another call to
                    // this function
                    tracing::warn!("Conflicting attempt to split {tenant_id}: {e}");
                    return Err(ApiError::Conflict("Tenant is already splitting".into()));
                }
                _ => return Err(ApiError::InternalServerError(e.into())),
            }
        }
        fail::fail_point!("shard-split-post-begin", |_| Err(
            ApiError::InternalServerError(anyhow::anyhow!("failpoint"))
        ));

        // Now that I have persisted the splitting state, apply it in-memory.  This is infallible, so
        // callers may assume that if splitting is set in memory, then it was persisted, and if splitting
        // is not set in memory, then it was not persisted.
        {
            let mut locked = self.inner.write().unwrap();
            for target in &targets {
                if let Some(parent_shard) = locked.tenants.get_mut(&target.parent_id) {
                    parent_shard.splitting = SplitState::Splitting;
                    // Put the observed state to None, to reflect that it is indeterminate once we start the
                    // split operation.
                    parent_shard
                        .observed
                        .locations
                        .insert(target.node.get_id(), ObservedStateLocation { conf: None });
                }
            }
        }

        // TODO: issue split calls concurrently (this only matters once we're splitting
        // N>1 shards into M shards -- initially we're usually splitting 1 shard into N).

        for target in &targets {
            let ShardSplitTarget {
                parent_id,
                node,
                child_ids,
            } = target;
            let client = PageserverClient::new(
                node.get_id(),
                node.base_url(),
                self.config.jwt_token.as_deref(),
            );
            let response = client
                .tenant_shard_split(
                    *parent_id,
                    TenantShardSplitRequest {
                        new_shard_count: new_shard_count.literal(),
                        new_stripe_size,
                    },
                )
                .await
                .map_err(|e| ApiError::Conflict(format!("Failed to split {}: {}", parent_id, e)))?;

            fail::fail_point!("shard-split-post-remote", |_| Err(ApiError::Conflict(
                "failpoint".to_string()
            )));

            failpoint_support::sleep_millis_async!("shard-split-post-remote-sleep", &self.cancel);

            tracing::info!(
                "Split {} into {}",
                parent_id,
                response
                    .new_shards
                    .iter()
                    .map(|s| format!("{:?}", s))
                    .collect::<Vec<_>>()
                    .join(",")
            );

            if &response.new_shards != child_ids {
                // This should never happen: the pageserver should agree with us on how shard splits work.
                return Err(ApiError::InternalServerError(anyhow::anyhow!(
                    "Splitting shard {} resulted in unexpected IDs: {:?} (expected {:?})",
                    parent_id,
                    response.new_shards,
                    child_ids
                )));
            }
        }

        // TODO: if the pageserver restarted concurrently with our split API call,
        // the actual generation of the child shard might differ from the generation
        // we expect it to have.  In order for our in-database generation to end up
        // correct, we should carry the child generation back in the response and apply it here
        // in complete_shard_split (and apply the correct generation in memory)
        // (or, we can carry generation in the request and reject the request if
        //  it doesn't match, but that requires more retry logic on this side)

        self.persistence
            .complete_shard_split(tenant_id, old_shard_count)
            .await?;

        fail::fail_point!("shard-split-post-complete", |_| Err(
            ApiError::InternalServerError(anyhow::anyhow!("failpoint"))
        ));

        // Replace all the shards we just split with their children: this phase is infallible.
        let (response, child_locations, waiters) =
            self.tenant_shard_split_commit_inmem(tenant_id, new_shard_count, new_stripe_size);

        // Now that we have scheduled the child shards, attempt to set their preferred AZ
        // to that of the pageserver they've been attached on.
        let preferred_azs = {
            let locked = self.inner.read().unwrap();
            child_locations
                .iter()
                .filter_map(|(tid, node_id, _stripe_size)| {
                    let az_id = locked
                        .nodes
                        .get(node_id)
                        .map(|n| n.get_availability_zone_id().clone())?;

                    Some((*tid, az_id))
                })
                .collect::<Vec<_>>()
        };

        let updated = self
            .persistence
            .set_tenant_shard_preferred_azs(preferred_azs)
            .await
            .map_err(|err| {
                ApiError::InternalServerError(anyhow::anyhow!(
                    "Failed to persist preferred az ids: {err}"
                ))
            });

        match updated {
            Ok(updated) => {
                let mut locked = self.inner.write().unwrap();
                for (tid, az_id) in updated {
                    if let Some(shard) = locked.tenants.get_mut(&tid) {
                        shard.set_preferred_az(az_id);
                    }
                }
            }
            Err(err) => {
                tracing::warn!("Failed to persist preferred AZs after split: {err}");
            }
        }

        // Send compute notifications for all the new shards
        let mut failed_notifications = Vec::new();
        for (child_id, child_ps, stripe_size) in child_locations {
            if let Err(e) = self
                .compute_hook
                .notify(child_id, child_ps, stripe_size, &self.cancel)
                .await
            {
                tracing::warn!("Failed to update compute of {}->{} during split, proceeding anyway to complete split ({e})",
                        child_id, child_ps);
                failed_notifications.push(child_id);
            }
        }

        // If we failed any compute notifications, make a note to retry later.
        if !failed_notifications.is_empty() {
            let mut locked = self.inner.write().unwrap();
            for failed in failed_notifications {
                if let Some(shard) = locked.tenants.get_mut(&failed) {
                    shard.pending_compute_notification = true;
                }
            }
        }

        Ok((response, waiters))
    }

    pub(crate) async fn tenant_shard_migrate(
        &self,
        tenant_shard_id: TenantShardId,
        migrate_req: TenantShardMigrateRequest,
    ) -> Result<TenantShardMigrateResponse, ApiError> {
        let waiter = {
            let mut locked = self.inner.write().unwrap();
            let (nodes, tenants, scheduler) = locked.parts_mut();

            let Some(node) = nodes.get(&migrate_req.node_id) else {
                return Err(ApiError::BadRequest(anyhow::anyhow!(
                    "Node {} not found",
                    migrate_req.node_id
                )));
            };

            if !node.is_available() {
                // Warn but proceed: the caller may intend to manually adjust the placement of
                // a shard even if the node is down, e.g. if intervening during an incident.
                tracing::warn!("Migrating to unavailable node {node}");
            }

            let Some(shard) = tenants.get_mut(&tenant_shard_id) else {
                return Err(ApiError::NotFound(
                    anyhow::anyhow!("Tenant shard not found").into(),
                ));
            };

            if shard.intent.get_attached() == &Some(migrate_req.node_id) {
                // No-op case: we will still proceed to wait for reconciliation in case it is
                // incomplete from an earlier update to the intent.
                tracing::info!("Migrating: intent is unchanged {:?}", shard.intent);
            } else {
                let old_attached = *shard.intent.get_attached();

                match shard.policy {
                    PlacementPolicy::Attached(n) => {
                        // If our new attached node was a secondary, it no longer should be.
                        shard.intent.remove_secondary(scheduler, migrate_req.node_id);

                        // If we were already attached to something, demote that to a secondary
                        if let Some(old_attached) = old_attached {
                            if n > 0 {
                                // Remove other secondaries to make room for the location we'll demote
                                while shard.intent.get_secondary().len() >= n {
                                    shard.intent.pop_secondary(scheduler);
                                }

                                shard.intent.push_secondary(scheduler, old_attached);
                            }
                        }

                        shard.intent.set_attached(scheduler, Some(migrate_req.node_id));
                    }
                    PlacementPolicy::Secondary => {
                        shard.intent.clear(scheduler);
                        shard.intent.push_secondary(scheduler, migrate_req.node_id);
                    }
                    PlacementPolicy::Detached => {
                        return Err(ApiError::BadRequest(anyhow::anyhow!(
                            "Cannot migrate a tenant that is PlacementPolicy::Detached: configure it to an attached policy first"
                        )))
                    }
                }

                tracing::info!("Migrating: new intent {:?}", shard.intent);
                shard.sequence = shard.sequence.next();
            }

            self.maybe_reconcile_shard(shard, nodes)
        };

        if let Some(waiter) = waiter {
            waiter.wait_timeout(RECONCILE_TIMEOUT).await?;
        } else {
            tracing::info!("Migration is a no-op");
        }

        Ok(TenantShardMigrateResponse {})
    }

    /// This is for debug/support only: we simply drop all state for a tenant, without
    /// detaching or deleting it on pageservers.
    pub(crate) async fn tenant_drop(&self, tenant_id: TenantId) -> Result<(), ApiError> {
        self.persistence.delete_tenant(tenant_id).await?;

        let mut locked = self.inner.write().unwrap();
        let (_nodes, tenants, scheduler) = locked.parts_mut();
        let mut shards = Vec::new();
        for (tenant_shard_id, _) in tenants.range(TenantShardId::tenant_range(tenant_id)) {
            shards.push(*tenant_shard_id);
        }

        for shard_id in shards {
            if let Some(mut shard) = tenants.remove(&shard_id) {
                shard.intent.clear(scheduler);
            }
        }

        Ok(())
    }

    /// This is for debug/support only: assuming tenant data is already present in S3, we "create" a
    /// tenant with a very high generation number so that it will see the existing data.
    pub(crate) async fn tenant_import(
        &self,
        tenant_id: TenantId,
    ) -> Result<TenantCreateResponse, ApiError> {
        // Pick an arbitrary available pageserver to use for scanning the tenant in remote storage
        let maybe_node = {
            self.inner
                .read()
                .unwrap()
                .nodes
                .values()
                .find(|n| n.is_available())
                .cloned()
        };
        let Some(node) = maybe_node else {
            return Err(ApiError::BadRequest(anyhow::anyhow!("No nodes available")));
        };

        let client = PageserverClient::new(
            node.get_id(),
            node.base_url(),
            self.config.jwt_token.as_deref(),
        );

        let scan_result = client
            .tenant_scan_remote_storage(tenant_id)
            .await
            .map_err(|e| passthrough_api_error(&node, e))?;

        // A post-split tenant may contain a mixture of shard counts in remote storage: pick the highest count.
        let Some(shard_count) = scan_result
            .shards
            .iter()
            .map(|s| s.tenant_shard_id.shard_count)
            .max()
        else {
            return Err(ApiError::NotFound(
                anyhow::anyhow!("No shards found").into(),
            ));
        };

        // Ideally we would set each newly imported shard's generation independently, but for correctness it is sufficient
        // to
        let generation = scan_result
            .shards
            .iter()
            .map(|s| s.generation)
            .max()
            .expect("We already validated >0 shards");

        // FIXME: we have no way to recover the shard stripe size from contents of remote storage: this will
        // only work if they were using the default stripe size.
        let stripe_size = ShardParameters::DEFAULT_STRIPE_SIZE;

        let (response, waiters) = self
            .do_tenant_create(TenantCreateRequest {
                new_tenant_id: TenantShardId::unsharded(tenant_id),
                generation,

                shard_parameters: ShardParameters {
                    count: shard_count,
                    stripe_size,
                },
                placement_policy: Some(PlacementPolicy::Attached(0)), // No secondaries, for convenient debug/hacking

                // There is no way to know what the tenant's config was: revert to defaults
                //
                // TODO: remove `switch_aux_file_policy` once we finish auxv2 migration
                //
                // we write to both v1+v2 storage, so that the test case can use either storage format for testing
                config: TenantConfig {
                    switch_aux_file_policy: Some(models::AuxFilePolicy::CrossValidation),
                    ..TenantConfig::default()
                },
            })
            .await?;

        if let Err(e) = self.await_waiters(waiters, SHORT_RECONCILE_TIMEOUT).await {
            // Since this is a debug/support operation, all kinds of weird issues are possible (e.g. this
            // tenant doesn't exist in the control plane), so don't fail the request if it can't fully
            // reconcile, as reconciliation includes notifying compute.
            tracing::warn!(%tenant_id, "Reconcile not done yet while importing tenant ({e})");
        }

        Ok(response)
    }

    /// For debug/support: a full JSON dump of TenantShards.  Returns a response so that
    /// we don't have to make TenantShard clonable in the return path.
    pub(crate) fn tenants_dump(&self) -> Result<hyper::Response<hyper::Body>, ApiError> {
        let serialized = {
            let locked = self.inner.read().unwrap();
            let result = locked.tenants.values().collect::<Vec<_>>();
            serde_json::to_string(&result).map_err(|e| ApiError::InternalServerError(e.into()))?
        };

        hyper::Response::builder()
            .status(hyper::StatusCode::OK)
            .header(hyper::header::CONTENT_TYPE, "application/json")
            .body(hyper::Body::from(serialized))
            .map_err(|e| ApiError::InternalServerError(e.into()))
    }

    /// Check the consistency of in-memory state vs. persistent state, and check that the
    /// scheduler's statistics are up to date.
    ///
    /// These consistency checks expect an **idle** system.  If changes are going on while
    /// we run, then we can falsely indicate a consistency issue.  This is sufficient for end-of-test
    /// checks, but not suitable for running continuously in the background in the field.
    pub(crate) async fn consistency_check(&self) -> Result<(), ApiError> {
        let (mut expect_nodes, mut expect_shards) = {
            let locked = self.inner.read().unwrap();

            locked
                .scheduler
                .consistency_check(locked.nodes.values(), locked.tenants.values())
                .context("Scheduler checks")
                .map_err(ApiError::InternalServerError)?;

            let expect_nodes = locked
                .nodes
                .values()
                .map(|n| n.to_persistent())
                .collect::<Vec<_>>();

            let expect_shards = locked
                .tenants
                .values()
                .map(|t| t.to_persistent())
                .collect::<Vec<_>>();

            // This method can only validate the state of an idle system: if a reconcile is in
            // progress, fail out early to avoid giving false errors on state that won't match
            // between database and memory under a ReconcileResult is processed.
            for t in locked.tenants.values() {
                if t.reconciler.is_some() {
                    return Err(ApiError::InternalServerError(anyhow::anyhow!(
                        "Shard {} reconciliation in progress",
                        t.tenant_shard_id
                    )));
                }
            }

            (expect_nodes, expect_shards)
        };

        let mut nodes = self.persistence.list_nodes().await?;
        expect_nodes.sort_by_key(|n| n.node_id);
        nodes.sort_by_key(|n| n.node_id);

        if nodes != expect_nodes {
            tracing::error!("Consistency check failed on nodes.");
            tracing::error!(
                "Nodes in memory: {}",
                serde_json::to_string(&expect_nodes)
                    .map_err(|e| ApiError::InternalServerError(e.into()))?
            );
            tracing::error!(
                "Nodes in database: {}",
                serde_json::to_string(&nodes)
                    .map_err(|e| ApiError::InternalServerError(e.into()))?
            );
            return Err(ApiError::InternalServerError(anyhow::anyhow!(
                "Node consistency failure"
            )));
        }

        let mut shards = self.persistence.list_tenant_shards().await?;
        shards.sort_by_key(|tsp| (tsp.tenant_id.clone(), tsp.shard_number, tsp.shard_count));
        expect_shards.sort_by_key(|tsp| (tsp.tenant_id.clone(), tsp.shard_number, tsp.shard_count));

        if shards != expect_shards {
            tracing::error!("Consistency check failed on shards.");
            tracing::error!(
                "Shards in memory: {}",
                serde_json::to_string(&expect_shards)
                    .map_err(|e| ApiError::InternalServerError(e.into()))?
            );
            tracing::error!(
                "Shards in database: {}",
                serde_json::to_string(&shards)
                    .map_err(|e| ApiError::InternalServerError(e.into()))?
            );
            return Err(ApiError::InternalServerError(anyhow::anyhow!(
                "Shard consistency failure"
            )));
        }

        Ok(())
    }

    /// For debug/support: a JSON dump of the [`Scheduler`].  Returns a response so that
    /// we don't have to make TenantShard clonable in the return path.
    pub(crate) fn scheduler_dump(&self) -> Result<hyper::Response<hyper::Body>, ApiError> {
        let serialized = {
            let locked = self.inner.read().unwrap();
            serde_json::to_string(&locked.scheduler)
                .map_err(|e| ApiError::InternalServerError(e.into()))?
        };

        hyper::Response::builder()
            .status(hyper::StatusCode::OK)
            .header(hyper::header::CONTENT_TYPE, "application/json")
            .body(hyper::Body::from(serialized))
            .map_err(|e| ApiError::InternalServerError(e.into()))
    }

    /// This is for debug/support only: we simply drop all state for a tenant, without
    /// detaching or deleting it on pageservers.  We do not try and re-schedule any
    /// tenants that were on this node.
    pub(crate) async fn node_drop(&self, node_id: NodeId) -> Result<(), ApiError> {
        self.persistence.delete_node(node_id).await?;

        let mut locked = self.inner.write().unwrap();

        for shard in locked.tenants.values_mut() {
            shard.deref_node(node_id);
            shard.observed.locations.remove(&node_id);
        }

        let mut nodes = (*locked.nodes).clone();
        nodes.remove(&node_id);
        locked.nodes = Arc::new(nodes);

        locked.scheduler.node_remove(node_id);

        Ok(())
    }

    /// If a node has any work on it, it will be rescheduled: this is "clean" in the sense
    /// that we don't leave any bad state behind in the storage controller, but unclean
    /// in the sense that we are not carefully draining the node.
    pub(crate) async fn node_delete(&self, node_id: NodeId) -> Result<(), ApiError> {
        let _node_lock =
            trace_exclusive_lock(&self.node_op_locks, node_id, NodeOperations::Delete).await;

        // 1. Atomically update in-memory state:
        //    - set the scheduling state to Pause to make subsequent scheduling ops skip it
        //    - update shards' intents to exclude the node, and reschedule any shards whose intents we modified.
        //    - drop the node from the main nodes map, so that when running reconciles complete they do not
        //      re-insert references to this node into the ObservedState of shards
        //    - drop the node from the scheduler
        {
            let mut locked = self.inner.write().unwrap();
            let (nodes, tenants, scheduler) = locked.parts_mut();

            {
                let mut nodes_mut = (*nodes).deref().clone();
                match nodes_mut.get_mut(&node_id) {
                    Some(node) => {
                        // We do not bother setting this in the database, because we're about to delete the row anyway, and
                        // if we crash it would not be desirable to leave the node paused after a restart.
                        node.set_scheduling(NodeSchedulingPolicy::Pause);
                    }
                    None => {
                        tracing::info!(
                            "Node not found: presuming this is a retry and returning success"
                        );
                        return Ok(());
                    }
                }

                *nodes = Arc::new(nodes_mut);
            }

            for (tenant_shard_id, shard) in tenants {
                if shard.deref_node(node_id) {
                    // FIXME: we need to build a ScheduleContext that reflects this shard's peers, otherwise
                    // it won't properly do anti-affinity.
                    let mut schedule_context = ScheduleContext::default();

                    if let Err(e) = shard.schedule(scheduler, &mut schedule_context) {
                        // TODO: implement force flag to remove a node even if we can't reschedule
                        // a tenant
                        tracing::error!("Refusing to delete node, shard {tenant_shard_id} can't be rescheduled: {e}");
                        return Err(e.into());
                    } else {
                        tracing::info!(
                            "Rescheduled shard {tenant_shard_id} away from node during deletion"
                        )
                    }

                    self.maybe_reconcile_shard(shard, nodes);
                }

                // Here we remove an existing observed location for the node we're removing, and it will
                // not be re-added by a reconciler's completion because we filter out removed nodes in
                // process_result.
                //
                // Note that we update the shard's observed state _after_ calling maybe_reconcile_shard: that
                // means any reconciles we spawned will know about the node we're deleting, enabling them
                // to do live migrations if it's still online.
                shard.observed.locations.remove(&node_id);
            }

            scheduler.node_remove(node_id);

            {
                let mut nodes_mut = (**nodes).clone();
                if let Some(mut removed_node) = nodes_mut.remove(&node_id) {
                    // Ensure that any reconciler holding an Arc<> to this node will
                    // drop out when trying to RPC to it (setting Offline state sets the
                    // cancellation token on the Node object).
                    removed_node.set_availability(NodeAvailability::Offline);
                }
                *nodes = Arc::new(nodes_mut);
            }
        }

        // Note: some `generation_pageserver` columns on tenant shards in the database may still refer to
        // the removed node, as this column means "The pageserver to which this generation was issued", and
        // their generations won't get updated until the reconcilers moving them away from this node complete.
        // That is safe because in Service::spawn we only use generation_pageserver if it refers to a node
        // that exists.

        // 2. Actually delete the node from the database and from in-memory state
        tracing::info!("Deleting node from database");
        self.persistence.delete_node(node_id).await?;

        Ok(())
    }

    pub(crate) async fn node_list(&self) -> Result<Vec<Node>, ApiError> {
        let nodes = {
            self.inner
                .read()
                .unwrap()
                .nodes
                .values()
                .cloned()
                .collect::<Vec<_>>()
        };

        Ok(nodes)
    }

    pub(crate) async fn get_node(&self, node_id: NodeId) -> Result<Node, ApiError> {
        self.inner
            .read()
            .unwrap()
            .nodes
            .get(&node_id)
            .cloned()
            .ok_or(ApiError::NotFound(
                format!("Node {node_id} not registered").into(),
            ))
    }

    pub(crate) async fn get_node_shards(
        &self,
        node_id: NodeId,
    ) -> Result<NodeShardResponse, ApiError> {
        let locked = self.inner.read().unwrap();
        let mut shards = Vec::new();
        for (tid, tenant) in locked.tenants.iter() {
            let is_intended_secondary = match (
                tenant.intent.get_attached() == &Some(node_id),
                tenant.intent.get_secondary().contains(&node_id),
            ) {
                (true, true) => {
                    return Err(ApiError::InternalServerError(anyhow::anyhow!(
                        "{} attached as primary+secondary on the same node",
                        tid
                    )))
                }
                (true, false) => Some(false),
                (false, true) => Some(true),
                (false, false) => None,
            };
            let is_observed_secondary = if let Some(ObservedStateLocation { conf: Some(conf) }) =
                tenant.observed.locations.get(&node_id)
            {
                Some(conf.secondary_conf.is_some())
            } else {
                None
            };
            if is_intended_secondary.is_some() || is_observed_secondary.is_some() {
                shards.push(NodeShard {
                    tenant_shard_id: *tid,
                    is_intended_secondary,
                    is_observed_secondary,
                });
            }
        }
        Ok(NodeShardResponse { node_id, shards })
    }

    pub(crate) async fn get_leader(&self) -> DatabaseResult<Option<ControllerPersistence>> {
        self.persistence.get_leader().await
    }

    pub(crate) async fn node_register(
        &self,
        register_req: NodeRegisterRequest,
    ) -> Result<(), ApiError> {
        let _node_lock = trace_exclusive_lock(
            &self.node_op_locks,
            register_req.node_id,
            NodeOperations::Register,
        )
        .await;

        enum RegistrationStatus {
            Matched,
            Mismatched,
            New,
        }

        let registration_status = {
            let locked = self.inner.read().unwrap();
            if let Some(node) = locked.nodes.get(&register_req.node_id) {
                if node.registration_match(&register_req) {
                    RegistrationStatus::Matched
                } else {
                    RegistrationStatus::Mismatched
                }
            } else {
                RegistrationStatus::New
            }
        };

        match registration_status {
            RegistrationStatus::Matched => {
                tracing::info!(
                    "Node {} re-registered with matching address",
                    register_req.node_id
                );

                return Ok(());
            }
            RegistrationStatus::Mismatched => {
                // TODO: decide if we want to allow modifying node addresses without removing and re-adding
                // the node.  Safest/simplest thing is to refuse it, and usually we deploy with
                // a fixed address through the lifetime of a node.
                tracing::warn!(
                    "Node {} tried to register with different address",
                    register_req.node_id
                );
                return Err(ApiError::Conflict(
                    "Node is already registered with different address".to_string(),
                ));
            }
            RegistrationStatus::New => {
                // fallthrough
            }
        }

        // We do not require that a node is actually online when registered (it will start life
        // with it's  availability set to Offline), but we _do_ require that its DNS record exists. We're
        // therefore not immune to asymmetric L3 connectivity issues, but we are protected against nodes
        // that register themselves with a broken DNS config.  We check only the HTTP hostname, because
        // the postgres hostname might only be resolvable to clients (e.g. if we're on a different VPC than clients).
        if tokio::net::lookup_host(format!(
            "{}:{}",
            register_req.listen_http_addr, register_req.listen_http_port
        ))
        .await
        .is_err()
        {
            // If we have a transient DNS issue, it's up to the caller to retry their registration.  Because
            // we can't robustly distinguish between an intermittent issue and a totally bogus DNS situation,
            // we return a soft 503 error, to encourage callers to retry past transient issues.
            return Err(ApiError::ResourceUnavailable(
                format!(
                    "Node {} tried to register with unknown DNS name '{}'",
                    register_req.node_id, register_req.listen_http_addr
                )
                .into(),
            ));
        }

        // Ordering: we must persist the new node _before_ adding it to in-memory state.
        // This ensures that before we use it for anything or expose it via any external
        // API, it is guaranteed to be available after a restart.
        let new_node = Node::new(
            register_req.node_id,
            register_req.listen_http_addr,
            register_req.listen_http_port,
            register_req.listen_pg_addr,
            register_req.listen_pg_port,
            register_req.availability_zone_id,
        );

        // TODO: idempotency if the node already exists in the database
        self.persistence.insert_node(&new_node).await?;

        let mut locked = self.inner.write().unwrap();
        let mut new_nodes = (*locked.nodes).clone();

        locked.scheduler.node_upsert(&new_node);
        new_nodes.insert(register_req.node_id, new_node);

        locked.nodes = Arc::new(new_nodes);

        tracing::info!(
            "Registered pageserver {}, now have {} pageservers",
            register_req.node_id,
            locked.nodes.len()
        );
        Ok(())
    }

    /// Configure in-memory and persistent state of a node as requested
    ///
    /// Note that this function does not trigger any immediate side effects in response
    /// to the changes. That part is handled by [`Self::handle_node_availability_transition`].
    async fn node_state_configure(
        &self,
        node_id: NodeId,
        availability: Option<NodeAvailability>,
        scheduling: Option<NodeSchedulingPolicy>,
        node_lock: &TracingExclusiveGuard<NodeOperations>,
    ) -> Result<AvailabilityTransition, ApiError> {
        if let Some(scheduling) = scheduling {
            // Scheduling is a persistent part of Node: we must write updates to the database before
            // applying them in memory
            self.persistence.update_node(node_id, scheduling).await?;
        }

        // If we're activating a node, then before setting it active we must reconcile any shard locations
        // on that node, in case it is out of sync, e.g. due to being unavailable during controller startup,
        // by calling [`Self::node_activate_reconcile`]
        //
        // The transition we calculate here remains valid later in the function because we hold the op lock on the node:
        // nothing else can mutate its availability while we run.
        let availability_transition = if let Some(input_availability) = availability.as_ref() {
            let (activate_node, availability_transition) = {
                let locked = self.inner.read().unwrap();
                let Some(node) = locked.nodes.get(&node_id) else {
                    return Err(ApiError::NotFound(
                        anyhow::anyhow!("Node {} not registered", node_id).into(),
                    ));
                };

                (
                    node.clone(),
                    node.get_availability_transition(input_availability),
                )
            };

            if matches!(availability_transition, AvailabilityTransition::ToActive) {
                self.node_activate_reconcile(activate_node, node_lock)
                    .await?;
            }
            availability_transition
        } else {
            AvailabilityTransition::Unchanged
        };

        // Apply changes from the request to our in-memory state for the Node
        let mut locked = self.inner.write().unwrap();
        let (nodes, _tenants, scheduler) = locked.parts_mut();

        let mut new_nodes = (**nodes).clone();

        let Some(node) = new_nodes.get_mut(&node_id) else {
            return Err(ApiError::NotFound(
                anyhow::anyhow!("Node not registered").into(),
            ));
        };

        if let Some(availability) = availability {
            node.set_availability(availability);
        }

        if let Some(scheduling) = scheduling {
            node.set_scheduling(scheduling);
        }

        // Update the scheduler, in case the elegibility of the node for new shards has changed
        scheduler.node_upsert(node);

        let new_nodes = Arc::new(new_nodes);
        locked.nodes = new_nodes;

        Ok(availability_transition)
    }

    /// Handle availability transition of one node
    ///
    /// Note that you should first call [`Self::node_state_configure`] to update
    /// the in-memory state referencing that node. If you need to handle more than one transition
    /// consider using [`Self::handle_node_availability_transitions`].
    async fn handle_node_availability_transition(
        &self,
        node_id: NodeId,
        transition: AvailabilityTransition,
        _node_lock: &TracingExclusiveGuard<NodeOperations>,
    ) -> Result<(), ApiError> {
        // Modify scheduling state for any Tenants that are affected by a change in the node's availability state.
        match transition {
            AvailabilityTransition::ToOffline => {
                tracing::info!("Node {} transition to offline", node_id);

                let mut locked = self.inner.write().unwrap();
                let (nodes, tenants, scheduler) = locked.parts_mut();

                let mut tenants_affected: usize = 0;

                for (tenant_shard_id, tenant_shard) in tenants {
                    if let Some(observed_loc) = tenant_shard.observed.locations.get_mut(&node_id) {
                        // When a node goes offline, we set its observed configuration to None, indicating unknown: we will
                        // not assume our knowledge of the node's configuration is accurate until it comes back online
                        observed_loc.conf = None;
                    }

                    if nodes.len() == 1 {
                        // Special case for single-node cluster: there is no point trying to reschedule
                        // any tenant shards: avoid doing so, in order to avoid spewing warnings about
                        // failures to schedule them.
                        continue;
                    }

                    if !nodes
                        .values()
                        .any(|n| matches!(n.may_schedule(), MaySchedule::Yes(_)))
                    {
                        // Special case for when all nodes are unavailable and/or unschedulable: there is no point
                        // trying to reschedule since there's nowhere else to go. Without this
                        // branch we incorrectly detach tenants in response to node unavailability.
                        continue;
                    }

                    if tenant_shard.intent.demote_attached(scheduler, node_id) {
                        tenant_shard.sequence = tenant_shard.sequence.next();

                        // TODO: populate a ScheduleContext including all shards in the same tenant_id (only matters
                        // for tenants without secondary locations: if they have a secondary location, then this
                        // schedule() call is just promoting an existing secondary)
                        let mut schedule_context = ScheduleContext::default();

                        match tenant_shard.schedule(scheduler, &mut schedule_context) {
                            Err(e) => {
                                // It is possible that some tenants will become unschedulable when too many pageservers
                                // go offline: in this case there isn't much we can do other than make the issue observable.
                                // TODO: give TenantShard a scheduling error attribute to be queried later.
                                tracing::warn!(%tenant_shard_id, "Scheduling error when marking pageserver {} offline: {e}", node_id);
                            }
                            Ok(()) => {
                                if self.maybe_reconcile_shard(tenant_shard, nodes).is_some() {
                                    tenants_affected += 1;
                                };
                            }
                        }
                    }
                }
                tracing::info!(
                    "Launched {} reconciler tasks for tenants affected by node {} going offline",
                    tenants_affected,
                    node_id
                )
            }
            AvailabilityTransition::ToActive => {
                tracing::info!("Node {} transition to active", node_id);

                let mut locked = self.inner.write().unwrap();
                let (nodes, tenants, _scheduler) = locked.parts_mut();

                // When a node comes back online, we must reconcile any tenant that has a None observed
                // location on the node.
                for tenant_shard in tenants.values_mut() {
                    // If a reconciliation is already in progress, rely on the previous scheduling
                    // decision and skip triggering a new reconciliation.
                    if tenant_shard.reconciler.is_some() {
                        continue;
                    }

                    if let Some(observed_loc) = tenant_shard.observed.locations.get_mut(&node_id) {
                        if observed_loc.conf.is_none() {
                            self.maybe_reconcile_shard(tenant_shard, nodes);
                        }
                    }
                }

                // TODO: in the background, we should balance work back onto this pageserver
            }
            // No action required for the intermediate unavailable state.
            // When we transition into active or offline from the unavailable state,
            // the correct handling above will kick in.
            AvailabilityTransition::ToWarmingUpFromActive => {
                tracing::info!("Node {} transition to unavailable from active", node_id);
            }
            AvailabilityTransition::ToWarmingUpFromOffline => {
                tracing::info!("Node {} transition to unavailable from offline", node_id);
            }
            AvailabilityTransition::Unchanged => {
                tracing::debug!("Node {} no availability change during config", node_id);
            }
        }

        Ok(())
    }

    /// Handle availability transition for multiple nodes
    ///
    /// Note that you should first call [`Self::node_state_configure`] for
    /// all nodes being handled here for the handling to use fresh in-memory state.
    async fn handle_node_availability_transitions(
        &self,
        transitions: Vec<(
            NodeId,
            TracingExclusiveGuard<NodeOperations>,
            AvailabilityTransition,
        )>,
    ) -> Result<(), Vec<(NodeId, ApiError)>> {
        let mut errors = Vec::default();
        for (node_id, node_lock, transition) in transitions {
            let res = self
                .handle_node_availability_transition(node_id, transition, &node_lock)
                .await;
            if let Err(err) = res {
                errors.push((node_id, err));
            }
        }

        if errors.is_empty() {
            Ok(())
        } else {
            Err(errors)
        }
    }

    pub(crate) async fn node_configure(
        &self,
        node_id: NodeId,
        availability: Option<NodeAvailability>,
        scheduling: Option<NodeSchedulingPolicy>,
    ) -> Result<(), ApiError> {
        let node_lock =
            trace_exclusive_lock(&self.node_op_locks, node_id, NodeOperations::Configure).await;

        let transition = self
            .node_state_configure(node_id, availability, scheduling, &node_lock)
            .await?;
        self.handle_node_availability_transition(node_id, transition, &node_lock)
            .await
    }

    /// Wrapper around [`Self::node_configure`] which only allows changes while there is no ongoing
    /// operation for HTTP api.
    pub(crate) async fn external_node_configure(
        &self,
        node_id: NodeId,
        availability: Option<NodeAvailability>,
        scheduling: Option<NodeSchedulingPolicy>,
    ) -> Result<(), ApiError> {
        {
            let locked = self.inner.read().unwrap();
            if let Some(op) = locked.ongoing_operation.as_ref().map(|op| op.operation) {
                return Err(ApiError::PreconditionFailed(
                    format!("Ongoing background operation forbids configuring: {op}").into(),
                ));
            }
        }

        self.node_configure(node_id, availability, scheduling).await
    }

    pub(crate) async fn start_node_drain(
        self: &Arc<Self>,
        node_id: NodeId,
    ) -> Result<(), ApiError> {
        let (ongoing_op, node_available, node_policy, schedulable_nodes_count) = {
            let locked = self.inner.read().unwrap();
            let nodes = &locked.nodes;
            let node = nodes.get(&node_id).ok_or(ApiError::NotFound(
                anyhow::anyhow!("Node {} not registered", node_id).into(),
            ))?;
            let schedulable_nodes_count = nodes
                .iter()
                .filter(|(_, n)| matches!(n.may_schedule(), MaySchedule::Yes(_)))
                .count();

            (
                locked
                    .ongoing_operation
                    .as_ref()
                    .map(|ongoing| ongoing.operation),
                node.is_available(),
                node.get_scheduling(),
                schedulable_nodes_count,
            )
        };

        if let Some(ongoing) = ongoing_op {
            return Err(ApiError::PreconditionFailed(
                format!("Background operation already ongoing for node: {}", ongoing).into(),
            ));
        }

        if !node_available {
            return Err(ApiError::ResourceUnavailable(
                format!("Node {node_id} is currently unavailable").into(),
            ));
        }

        if schedulable_nodes_count == 0 {
            return Err(ApiError::PreconditionFailed(
                "No other schedulable nodes to drain to".into(),
            ));
        }

        match node_policy {
            NodeSchedulingPolicy::Active | NodeSchedulingPolicy::Pause => {
                self.node_configure(node_id, None, Some(NodeSchedulingPolicy::Draining))
                    .await?;

                let cancel = self.cancel.child_token();
                let gate_guard = self.gate.enter().map_err(|_| ApiError::ShuttingDown)?;

                self.inner.write().unwrap().ongoing_operation = Some(OperationHandler {
                    operation: Operation::Drain(Drain { node_id }),
                    cancel: cancel.clone(),
                });

                let span = tracing::info_span!(parent: None, "drain_node", %node_id);

                tokio::task::spawn({
                    let service = self.clone();
                    let cancel = cancel.clone();
                    async move {
                        let _gate_guard = gate_guard;

                        scopeguard::defer! {
                            let prev = service.inner.write().unwrap().ongoing_operation.take();

                            if let Some(Operation::Drain(removed_drain)) = prev.map(|h| h.operation) {
                                assert_eq!(removed_drain.node_id, node_id, "We always take the same operation");
                            } else {
                                panic!("We always remove the same operation")
                            }
                        }

                        tracing::info!("Drain background operation starting");
                        let res = service.drain_node(node_id, cancel).await;
                        match res {
                            Ok(()) => {
                                tracing::info!("Drain background operation completed successfully");
                            }
                            Err(OperationError::Cancelled) => {
                                tracing::info!("Drain background operation was cancelled");
                            }
                            Err(err) => {
                                tracing::error!("Drain background operation encountered: {err}")
                            }
                        }
                    }
                }.instrument(span));
            }
            NodeSchedulingPolicy::Draining => {
                return Err(ApiError::Conflict(format!(
                    "Node {node_id} has drain in progress"
                )));
            }
            policy => {
                return Err(ApiError::PreconditionFailed(
                    format!("Node {node_id} cannot be drained due to {policy:?} policy").into(),
                ));
            }
        }

        Ok(())
    }

    pub(crate) async fn cancel_node_drain(&self, node_id: NodeId) -> Result<(), ApiError> {
        let node_available = {
            let locked = self.inner.read().unwrap();
            let nodes = &locked.nodes;
            let node = nodes.get(&node_id).ok_or(ApiError::NotFound(
                anyhow::anyhow!("Node {} not registered", node_id).into(),
            ))?;

            node.is_available()
        };

        if !node_available {
            return Err(ApiError::ResourceUnavailable(
                format!("Node {node_id} is currently unavailable").into(),
            ));
        }

        if let Some(op_handler) = self.inner.read().unwrap().ongoing_operation.as_ref() {
            if let Operation::Drain(drain) = op_handler.operation {
                if drain.node_id == node_id {
                    tracing::info!("Cancelling background drain operation for node {node_id}");
                    op_handler.cancel.cancel();
                    return Ok(());
                }
            }
        }

        Err(ApiError::PreconditionFailed(
            format!("Node {node_id} has no drain in progress").into(),
        ))
    }

    pub(crate) async fn start_node_fill(self: &Arc<Self>, node_id: NodeId) -> Result<(), ApiError> {
        let (ongoing_op, node_available, node_policy, total_nodes_count) = {
            let locked = self.inner.read().unwrap();
            let nodes = &locked.nodes;
            let node = nodes.get(&node_id).ok_or(ApiError::NotFound(
                anyhow::anyhow!("Node {} not registered", node_id).into(),
            ))?;

            (
                locked
                    .ongoing_operation
                    .as_ref()
                    .map(|ongoing| ongoing.operation),
                node.is_available(),
                node.get_scheduling(),
                nodes.len(),
            )
        };

        if let Some(ongoing) = ongoing_op {
            return Err(ApiError::PreconditionFailed(
                format!("Background operation already ongoing for node: {}", ongoing).into(),
            ));
        }

        if !node_available {
            return Err(ApiError::ResourceUnavailable(
                format!("Node {node_id} is currently unavailable").into(),
            ));
        }

        if total_nodes_count <= 1 {
            return Err(ApiError::PreconditionFailed(
                "No other nodes to fill from".into(),
            ));
        }

        match node_policy {
            NodeSchedulingPolicy::Active => {
                self.node_configure(node_id, None, Some(NodeSchedulingPolicy::Filling))
                    .await?;

                let cancel = self.cancel.child_token();
                let gate_guard = self.gate.enter().map_err(|_| ApiError::ShuttingDown)?;

                self.inner.write().unwrap().ongoing_operation = Some(OperationHandler {
                    operation: Operation::Fill(Fill { node_id }),
                    cancel: cancel.clone(),
                });

                let span = tracing::info_span!(parent: None, "fill_node", %node_id);

                tokio::task::spawn({
                    let service = self.clone();
                    let cancel = cancel.clone();
                    async move {
                        let _gate_guard = gate_guard;

                        scopeguard::defer! {
                            let prev = service.inner.write().unwrap().ongoing_operation.take();

                            if let Some(Operation::Fill(removed_fill)) = prev.map(|h| h.operation) {
                                assert_eq!(removed_fill.node_id, node_id, "We always take the same operation");
                            } else {
                                panic!("We always remove the same operation")
                            }
                        }

                        tracing::info!("Fill background operation starting");
                        let res = service.fill_node(node_id, cancel).await;
                        match res {
                            Ok(()) => {
                                tracing::info!("Fill background operation completed successfully");
                            }
                            Err(OperationError::Cancelled) => {
                                tracing::info!("Fill background operation was cancelled");
                            }
                            Err(err) => {
                                tracing::error!("Fill background operation encountered: {err}")
                            }
                        }
                    }
                }.instrument(span));
            }
            NodeSchedulingPolicy::Filling => {
                return Err(ApiError::Conflict(format!(
                    "Node {node_id} has fill in progress"
                )));
            }
            policy => {
                return Err(ApiError::PreconditionFailed(
                    format!("Node {node_id} cannot be filled due to {policy:?} policy").into(),
                ));
            }
        }

        Ok(())
    }

    pub(crate) async fn cancel_node_fill(&self, node_id: NodeId) -> Result<(), ApiError> {
        let node_available = {
            let locked = self.inner.read().unwrap();
            let nodes = &locked.nodes;
            let node = nodes.get(&node_id).ok_or(ApiError::NotFound(
                anyhow::anyhow!("Node {} not registered", node_id).into(),
            ))?;

            node.is_available()
        };

        if !node_available {
            return Err(ApiError::ResourceUnavailable(
                format!("Node {node_id} is currently unavailable").into(),
            ));
        }

        if let Some(op_handler) = self.inner.read().unwrap().ongoing_operation.as_ref() {
            if let Operation::Fill(fill) = op_handler.operation {
                if fill.node_id == node_id {
                    tracing::info!("Cancelling background drain operation for node {node_id}");
                    op_handler.cancel.cancel();
                    return Ok(());
                }
            }
        }

        Err(ApiError::PreconditionFailed(
            format!("Node {node_id} has no fill in progress").into(),
        ))
    }

    /// Like [`Self::maybe_configured_reconcile_shard`], but uses the default reconciler
    /// configuration
    fn maybe_reconcile_shard(
        &self,
        shard: &mut TenantShard,
        nodes: &Arc<HashMap<NodeId, Node>>,
    ) -> Option<ReconcilerWaiter> {
        self.maybe_configured_reconcile_shard(shard, nodes, ReconcilerConfig::default())
    }

    /// Wrap [`TenantShard`] reconciliation methods with acquisition of [`Gate`] and [`ReconcileUnits`],
    fn maybe_configured_reconcile_shard(
        &self,
        shard: &mut TenantShard,
        nodes: &Arc<HashMap<NodeId, Node>>,
        reconciler_config: ReconcilerConfig,
    ) -> Option<ReconcilerWaiter> {
        let reconcile_needed = shard.get_reconcile_needed(nodes);

        match reconcile_needed {
            ReconcileNeeded::No => return None,
            ReconcileNeeded::WaitExisting(waiter) => return Some(waiter),
            ReconcileNeeded::Yes => {
                // Fall through to try and acquire units for spawning reconciler
            }
        };

        let units = match self.reconciler_concurrency.clone().try_acquire_owned() {
            Ok(u) => ReconcileUnits::new(u),
            Err(_) => {
                tracing::info!(tenant_id=%shard.tenant_shard_id.tenant_id, shard_id=%shard.tenant_shard_id.shard_slug(),
                    "Concurrency limited: enqueued for reconcile later");
                if !shard.delayed_reconcile {
                    match self.delayed_reconcile_tx.try_send(shard.tenant_shard_id) {
                        Err(TrySendError::Closed(_)) => {
                            // Weird mid-shutdown case?
                        }
                        Err(TrySendError::Full(_)) => {
                            // It is safe to skip sending our ID in the channel: we will eventually get retried by the background reconcile task.
                            tracing::warn!(
                                "Many shards are waiting to reconcile: delayed_reconcile queue is full"
                            );
                        }
                        Ok(()) => {
                            shard.delayed_reconcile = true;
                        }
                    }
                }

                // We won't spawn a reconciler, but we will construct a waiter that waits for the shard's sequence
                // number to advance.  When this function is eventually called again and succeeds in getting units,
                // it will spawn a reconciler that makes this waiter complete.
                return Some(shard.future_reconcile_waiter());
            }
        };

        let Ok(gate_guard) = self.reconcilers_gate.enter() else {
            // Gate closed: we're shutting down, drop out.
            return None;
        };

        shard.spawn_reconciler(
            &self.result_tx,
            nodes,
            &self.compute_hook,
            reconciler_config,
            &self.config,
            &self.persistence,
            units,
            gate_guard,
            &self.reconcilers_cancel,
        )
    }

    /// Check all tenants for pending reconciliation work, and reconcile those in need.
    /// Additionally, reschedule tenants that require it.
    ///
    /// Returns how many reconciliation tasks were started, or `1` if no reconciles were
    /// spawned but some _would_ have been spawned if `reconciler_concurrency` units where
    /// available.  A return value of 0 indicates that everything is fully reconciled already.
    fn reconcile_all(&self) -> usize {
        let mut locked = self.inner.write().unwrap();
        let (nodes, tenants, _scheduler) = locked.parts_mut();
        let pageservers = nodes.clone();

        let mut schedule_context = ScheduleContext::default();

        let mut reconciles_spawned = 0;
        for (tenant_shard_id, shard) in tenants.iter_mut() {
            if tenant_shard_id.is_shard_zero() {
                schedule_context = ScheduleContext::default();
            }

            // Skip checking if this shard is already enqueued for reconciliation
            if shard.delayed_reconcile && self.reconciler_concurrency.available_permits() == 0 {
                // If there is something delayed, then return a nonzero count so that
                // callers like reconcile_all_now do not incorrectly get the impression
                // that the system is in a quiescent state.
                reconciles_spawned = std::cmp::max(1, reconciles_spawned);
                continue;
            }

            // Eventual consistency: if an earlier reconcile job failed, and the shard is still
            // dirty, spawn another rone
            if self.maybe_reconcile_shard(shard, &pageservers).is_some() {
                reconciles_spawned += 1;
            }

            schedule_context.avoid(&shard.intent.all_pageservers());
        }

        reconciles_spawned
    }

    /// `optimize` in this context means identifying shards which have valid scheduled locations, but
    /// could be scheduled somewhere better:
    /// - Cutting over to a secondary if the node with the secondary is more lightly loaded
    ///    * e.g. after a node fails then recovers, to move some work back to it
    /// - Cutting over to a secondary if it improves the spread of shard attachments within a tenant
    ///    * e.g. after a shard split, the initial attached locations will all be on the node where
    ///      we did the split, but are probably better placed elsewhere.
    /// - Creating new secondary locations if it improves the spreading of a sharded tenant
    ///    * e.g. after a shard split, some locations will be on the same node (where the split
    ///      happened), and will probably be better placed elsewhere.
    ///
    /// To put it more briefly: whereas the scheduler respects soft constraints in a ScheduleContext at
    /// the time of scheduling, this function looks for cases where a better-scoring location is available
    /// according to those same soft constraints.
    async fn optimize_all(&self) -> usize {
        // Limit on how many shards' optmizations each call to this function will execute.  Combined
        // with the frequency of background calls, this acts as an implicit rate limit that runs a small
        // trickle of optimizations in the background, rather than executing a large number in parallel
        // when a change occurs.
        const MAX_OPTIMIZATIONS_EXEC_PER_PASS: usize = 2;

        // Synchronous prepare: scan shards for possible scheduling optimizations
        let candidate_work = self.optimize_all_plan();
        let candidate_work_len = candidate_work.len();

        // Asynchronous validate: I/O to pageservers to make sure shards are in a good state to apply validation
        let validated_work = self.optimize_all_validate(candidate_work).await;

        let was_work_filtered = validated_work.len() != candidate_work_len;

        // Synchronous apply: update the shards' intent states according to validated optimisations
        let mut reconciles_spawned = 0;
        let mut optimizations_applied = 0;
        let mut locked = self.inner.write().unwrap();
        let (nodes, tenants, scheduler) = locked.parts_mut();
        for (tenant_shard_id, optimization) in validated_work {
            let Some(shard) = tenants.get_mut(&tenant_shard_id) else {
                // Shard was dropped between planning and execution;
                continue;
            };
            if shard.apply_optimization(scheduler, optimization) {
                optimizations_applied += 1;
                if self.maybe_reconcile_shard(shard, nodes).is_some() {
                    reconciles_spawned += 1;
                }
            }

            if optimizations_applied >= MAX_OPTIMIZATIONS_EXEC_PER_PASS {
                break;
            }
        }

        if was_work_filtered {
            // If we filtered any work out during validation, ensure we return a nonzero value to indicate
            // to callers that the system is not in a truly quiet state, it's going to do some work as soon
            // as these validations start passing.
            reconciles_spawned = std::cmp::max(reconciles_spawned, 1);
        }

        reconciles_spawned
    }

    fn optimize_all_plan(&self) -> Vec<(TenantShardId, ScheduleOptimization)> {
        let mut schedule_context = ScheduleContext::default();

        let mut tenant_shards: Vec<&TenantShard> = Vec::new();

        // How many candidate optimizations we will generate, before evaluating them for readniess: setting
        // this higher than the execution limit gives us a chance to execute some work even if the first
        // few optimizations we find are not ready.
        const MAX_OPTIMIZATIONS_PLAN_PER_PASS: usize = 8;

        let mut work = Vec::new();

        let mut locked = self.inner.write().unwrap();
        let (nodes, tenants, scheduler) = locked.parts_mut();
        for (tenant_shard_id, shard) in tenants.iter() {
            if tenant_shard_id.is_shard_zero() {
                // Reset accumulators on the first shard in a tenant
                schedule_context = ScheduleContext::default();
                schedule_context.mode = ScheduleMode::Speculative;
                tenant_shards.clear();
            }

            if work.len() >= MAX_OPTIMIZATIONS_PLAN_PER_PASS {
                break;
            }

            match shard.get_scheduling_policy() {
                ShardSchedulingPolicy::Active => {
                    // Ok to do optimization
                }
                ShardSchedulingPolicy::Essential
                | ShardSchedulingPolicy::Pause
                | ShardSchedulingPolicy::Stop => {
                    // Policy prevents optimizing this shard.
                    continue;
                }
            }

            // Accumulate the schedule context for all the shards in a tenant: we must have
            // the total view of all shards before we can try to optimize any of them.
            schedule_context.avoid(&shard.intent.all_pageservers());
            if let Some(attached) = shard.intent.get_attached() {
                schedule_context.push_attached(*attached);
            }
            tenant_shards.push(shard);

            // Once we have seen the last shard in the tenant, proceed to search across all shards
            // in the tenant for optimizations
            if shard.shard.number.0 == shard.shard.count.count() - 1 {
                if tenant_shards.iter().any(|s| s.reconciler.is_some()) {
                    // Do not start any optimizations while another change to the tenant is ongoing: this
                    // is not necessary for correctness, but simplifies operations and implicitly throttles
                    // optimization changes to happen in a "trickle" over time.
                    continue;
                }

                if tenant_shards.iter().any(|s| {
                    !matches!(s.splitting, SplitState::Idle)
                        || matches!(s.policy, PlacementPolicy::Detached)
                }) {
                    // Never attempt to optimize a tenant that is currently being split, or
                    // a tenant that is meant to be detached
                    continue;
                }

                // TODO: optimization calculations are relatively expensive: create some fast-path for
                // the common idle case (avoiding the search on tenants that we have recently checked)

                for shard in &tenant_shards {
                    if let Some(optimization) =
                        // If idle, maybe ptimize attachments: if a shard has a secondary location that is preferable to
                        // its primary location based on soft constraints, cut it over.
                        shard.optimize_attachment(nodes, &schedule_context)
                    {
                        work.push((shard.tenant_shard_id, optimization));
                        break;
                    } else if let Some(optimization) =
                        // If idle, maybe optimize secondary locations: if a shard has a secondary location that would be
                        // better placed on another node, based on ScheduleContext, then adjust it.  This
                        // covers cases like after a shard split, where we might have too many shards
                        // in the same tenant with secondary locations on the node where they originally split.
                        shard.optimize_secondary(scheduler, &schedule_context)
                    {
                        work.push((shard.tenant_shard_id, optimization));
                        break;
                    }

                    // TODO: extend this mechanism to prefer attaching on nodes with fewer attached
                    // tenants (i.e. extend schedule state to distinguish attached from secondary counts),
                    // for the total number of attachments on a node (not just within a tenant.)
                }
            }
        }

        work
    }

    async fn optimize_all_validate(
        &self,
        candidate_work: Vec<(TenantShardId, ScheduleOptimization)>,
    ) -> Vec<(TenantShardId, ScheduleOptimization)> {
        // Take a clone of the node map to use outside the lock in async validation phase
        let validation_nodes = { self.inner.read().unwrap().nodes.clone() };

        let mut want_secondary_status = Vec::new();

        // Validate our plans: this is an async phase where we may do I/O to pageservers to
        // check that the state of locations is acceptable to run the optimization, such as
        // checking that a secondary location is sufficiently warmed-up to cleanly cut over
        // in a live migration.
        let mut validated_work = Vec::new();
        for (tenant_shard_id, optimization) in candidate_work {
            match optimization.action {
                ScheduleOptimizationAction::MigrateAttachment(MigrateAttachment {
                    old_attached_node_id: _,
                    new_attached_node_id,
                }) => {
                    match validation_nodes.get(&new_attached_node_id) {
                        None => {
                            // Node was dropped between planning and validation
                        }
                        Some(node) => {
                            if !node.is_available() {
                                tracing::info!("Skipping optimization migration of {tenant_shard_id} to {new_attached_node_id} because node unavailable");
                            } else {
                                // Accumulate optimizations that require fetching secondary status, so that we can execute these
                                // remote API requests concurrently.
                                want_secondary_status.push((
                                    tenant_shard_id,
                                    node.clone(),
                                    optimization,
                                ));
                            }
                        }
                    }
                }
                ScheduleOptimizationAction::ReplaceSecondary(_) => {
                    // No extra checks needed to replace a secondary: this does not interrupt client access
                    validated_work.push((tenant_shard_id, optimization))
                }
            };
        }

        // Call into pageserver API to find out if the destination secondary location is warm enough for a reasonably smooth migration: we
        // do this so that we avoid spawning a Reconciler that would have to wait minutes/hours for a destination to warm up: that reconciler
        // would hold a precious reconcile semaphore unit the whole time it was waiting for the destination to warm up.
        let results = self
            .tenant_for_shards_api(
                want_secondary_status
                    .iter()
                    .map(|i| (i.0, i.1.clone()))
                    .collect(),
                |tenant_shard_id, client| async move {
                    client.tenant_secondary_status(tenant_shard_id).await
                },
                1,
                1,
                SHORT_RECONCILE_TIMEOUT,
                &self.cancel,
            )
            .await;

        for ((tenant_shard_id, node, optimization), secondary_status) in
            want_secondary_status.into_iter().zip(results.into_iter())
        {
            match secondary_status {
                Err(e) => {
                    tracing::info!("Skipping migration of {tenant_shard_id} to {node}, error querying secondary: {e}");
                }
                Ok(progress) => {
                    // We require secondary locations to have less than 10GiB of downloads pending before we will use
                    // them in an optimization
                    const DOWNLOAD_FRESHNESS_THRESHOLD: u64 = 10 * 1024 * 1024 * 1024;

                    if progress.heatmap_mtime.is_none()
                        || progress.bytes_total < DOWNLOAD_FRESHNESS_THRESHOLD
                            && progress.bytes_downloaded != progress.bytes_total
                        || progress.bytes_total - progress.bytes_downloaded
                            > DOWNLOAD_FRESHNESS_THRESHOLD
                    {
                        tracing::info!("Skipping migration of {tenant_shard_id} to {node} because secondary isn't ready: {progress:?}");
                    } else {
                        // Location looks ready: proceed
                        tracing::info!(
                            "{tenant_shard_id} secondary on {node} is warm enough for migration: {progress:?}"
                        );
                        validated_work.push((tenant_shard_id, optimization))
                    }
                }
            }
        }

        validated_work
    }

    /// Look for shards which are oversized and in need of splitting
    async fn autosplit_tenants(self: &Arc<Self>) {
        let Some(split_threshold) = self.config.split_threshold else {
            // Auto-splitting is disabled
            return;
        };

        let nodes = self.inner.read().unwrap().nodes.clone();

        const SPLIT_TO_MAX: ShardCount = ShardCount::new(8);

        let mut top_n = Vec::new();

        // Call into each node to look for big tenants
        let top_n_request = TopTenantShardsRequest {
            // We currently split based on logical size, for simplicity: logical size is a signal of
            // the user's intent to run a large database, whereas physical/resident size can be symptoms
            // of compaction issues.  Eventually we should switch to using resident size to bound the
            // disk space impact of one shard.
            order_by: models::TenantSorting::MaxLogicalSize,
            limit: 10,
            where_shards_lt: Some(SPLIT_TO_MAX),
            where_gt: Some(split_threshold),
        };
        for node in nodes.values() {
            let request_ref = &top_n_request;
            match node
                .with_client_retries(
                    |client| async move {
                        let request = request_ref.clone();
                        client.top_tenant_shards(request.clone()).await
                    },
                    &self.config.jwt_token,
                    3,
                    3,
                    Duration::from_secs(5),
                    &self.cancel,
                )
                .await
            {
                Some(Ok(node_top_n)) => {
                    top_n.extend(node_top_n.shards.into_iter());
                }
                Some(Err(mgmt_api::Error::Cancelled)) => {
                    continue;
                }
                Some(Err(e)) => {
                    tracing::warn!("Failed to fetch top N tenants from {node}: {e}");
                    continue;
                }
                None => {
                    // Node is shutting down
                    continue;
                }
            };
        }

        // Pick the biggest tenant to split first
        top_n.sort_by_key(|i| i.resident_size);
        let Some(split_candidate) = top_n.into_iter().next() else {
            tracing::debug!("No split-elegible shards found");
            return;
        };

        // We spawn a task to run this, so it's exactly like some external API client requesting it.  We don't
        // want to block the background reconcile loop on this.
        tracing::info!("Auto-splitting tenant for size threshold {split_threshold}: current size {split_candidate:?}");

        let this = self.clone();
        tokio::spawn(
            async move {
                match this
                    .tenant_shard_split(
                        split_candidate.id.tenant_id,
                        TenantShardSplitRequest {
                            // Always split to the max number of shards: this avoids stepping through
                            // intervening shard counts and encountering the overrhead of a split+cleanup
                            // each time as a tenant grows, and is not too expensive because our max shard
                            // count is relatively low anyway.
                            // This policy will be adjusted in future once we support higher shard count.
                            new_shard_count: SPLIT_TO_MAX.literal(),
                            new_stripe_size: Some(ShardParameters::DEFAULT_STRIPE_SIZE),
                        },
                    )
                    .await
                {
                    Ok(_) => {
                        tracing::info!("Successful auto-split");
                    }
                    Err(e) => {
                        tracing::error!("Auto-split failed: {e}");
                    }
                }
            }
            .instrument(tracing::info_span!("auto_split", tenant_id=%split_candidate.id.tenant_id)),
        );
    }

    /// Useful for tests: run whatever work a background [`Self::reconcile_all`] would have done, but
    /// also wait for any generated Reconcilers to complete.  Calling this until it returns zero should
    /// put the system into a quiescent state where future background reconciliations won't do anything.
    pub(crate) async fn reconcile_all_now(&self) -> Result<usize, ReconcileWaitError> {
        let reconciles_spawned = self.reconcile_all();
        let reconciles_spawned = if reconciles_spawned == 0 {
            // Only optimize when we are otherwise idle
            self.optimize_all().await
        } else {
            reconciles_spawned
        };

        let waiters = {
            let mut waiters = Vec::new();
            let locked = self.inner.read().unwrap();
            for (_tenant_shard_id, shard) in locked.tenants.iter() {
                if let Some(waiter) = shard.get_waiter() {
                    waiters.push(waiter);
                }
            }
            waiters
        };

        let waiter_count = waiters.len();
        match self.await_waiters(waiters, RECONCILE_TIMEOUT).await {
            Ok(()) => {}
            Err(ReconcileWaitError::Failed(_, reconcile_error))
                if matches!(*reconcile_error, ReconcileError::Cancel) =>
            {
                // Ignore reconciler cancel errors: this reconciler might have shut down
                // because some other change superceded it.  We will return a nonzero number,
                // so the caller knows they might have to call again to quiesce the system.
            }
            Err(e) => {
                return Err(e);
            }
        };

        tracing::info!(
            "{} reconciles in reconcile_all, {} waiters",
            reconciles_spawned,
            waiter_count
        );

        Ok(std::cmp::max(waiter_count, reconciles_spawned))
    }

    async fn stop_reconciliations(&self, reason: StopReconciliationsReason) {
        // Cancel all on-going reconciles and wait for them to exit the gate.
        tracing::info!("{reason}: cancelling and waiting for in-flight reconciles");
        self.reconcilers_cancel.cancel();
        self.reconcilers_gate.close().await;

        // Signal the background loop in [`Service::process_results`] to exit once
        // it has proccessed the results from all the reconciles we cancelled earlier.
        tracing::info!("{reason}: processing results from previously in-flight reconciles");
        self.result_tx.send(ReconcileResultRequest::Stop).ok();
        self.result_tx.closed().await;
    }

    pub async fn shutdown(&self) {
        self.stop_reconciliations(StopReconciliationsReason::ShuttingDown)
            .await;

        // Background tasks hold gate guards: this notifies them of the cancellation and
        // waits for them all to complete.
        tracing::info!("Shutting down: cancelling and waiting for background tasks to exit");
        self.cancel.cancel();
        self.gate.close().await;
    }

    /// Spot check the download lag for a secondary location of a shard.
    /// Should be used as a heuristic, since it's not always precise: the
    /// secondary might have not downloaded the new heat map yet and, hence,
    /// is not aware of the lag.
    ///
    /// Returns:
    /// * Ok(None) if the lag could not be determined from the status,
    /// * Ok(Some(_)) if the lag could be determind
    /// * Err on failures to query the pageserver.
    async fn secondary_lag(
        &self,
        secondary: &NodeId,
        tenant_shard_id: TenantShardId,
    ) -> Result<Option<u64>, mgmt_api::Error> {
        let nodes = self.inner.read().unwrap().nodes.clone();
        let node = nodes.get(secondary).ok_or(mgmt_api::Error::ApiError(
            StatusCode::NOT_FOUND,
            format!("Node with id {} not found", secondary),
        ))?;

        match node
            .with_client_retries(
                |client| async move { client.tenant_secondary_status(tenant_shard_id).await },
                &self.config.jwt_token,
                1,
                3,
                Duration::from_millis(250),
                &self.cancel,
            )
            .await
        {
            Some(Ok(status)) => match status.heatmap_mtime {
                Some(_) => Ok(Some(status.bytes_total - status.bytes_downloaded)),
                None => Ok(None),
            },
            Some(Err(e)) => Err(e),
            None => Err(mgmt_api::Error::Cancelled),
        }
    }

    /// Drain a node by moving the shards attached to it as primaries.
    /// This is a long running operation and it should run as a separate Tokio task.
    pub(crate) async fn drain_node(
        self: &Arc<Self>,
        node_id: NodeId,
        cancel: CancellationToken,
    ) -> Result<(), OperationError> {
        const MAX_SECONDARY_LAG_BYTES_DEFAULT: u64 = 256 * 1024 * 1024;
        let max_secondary_lag_bytes = self
            .config
            .max_secondary_lag_bytes
            .unwrap_or(MAX_SECONDARY_LAG_BYTES_DEFAULT);

        // By default, live migrations are generous about the wait time for getting
        // the secondary location up to speed. When draining, give up earlier in order
        // to not stall the operation when a cold secondary is encountered.
        const SECONDARY_WARMUP_TIMEOUT: Duration = Duration::from_secs(20);
        const SECONDARY_DOWNLOAD_REQUEST_TIMEOUT: Duration = Duration::from_secs(5);
        let reconciler_config = ReconcilerConfigBuilder::new()
            .secondary_warmup_timeout(SECONDARY_WARMUP_TIMEOUT)
            .secondary_download_request_timeout(SECONDARY_DOWNLOAD_REQUEST_TIMEOUT)
            .build();

        let mut waiters = Vec::new();

        let mut tid_iter = TenantShardIterator::new({
            let service = self.clone();
            move |last_inspected_shard: Option<TenantShardId>| {
                let locked = &service.inner.read().unwrap();
                let tenants = &locked.tenants;
                let entry = match last_inspected_shard {
                    Some(skip_past) => {
                        // Skip to the last seen tenant shard id
                        let mut cursor = tenants.iter().skip_while(|(tid, _)| **tid != skip_past);

                        // Skip past the last seen
                        cursor.nth(1)
                    }
                    None => tenants.first_key_value(),
                };

                entry.map(|(tid, _)| tid).copied()
            }
        });

        while !tid_iter.finished() {
            if cancel.is_cancelled() {
                match self
                    .node_configure(node_id, None, Some(NodeSchedulingPolicy::Active))
                    .await
                {
                    Ok(()) => return Err(OperationError::Cancelled),
                    Err(err) => {
                        return Err(OperationError::FinalizeError(
                            format!(
                                "Failed to finalise drain cancel of {} by setting scheduling policy to Active: {}",
                                node_id, err
                            )
                            .into(),
                        ));
                    }
                }
            }

            drain_utils::validate_node_state(&node_id, self.inner.read().unwrap().nodes.clone())?;

            while waiters.len() < MAX_RECONCILES_PER_OPERATION {
                let tid = match tid_iter.next() {
                    Some(tid) => tid,
                    None => {
                        break;
                    }
                };

                let tid_drain = TenantShardDrain {
                    drained_node: node_id,
                    tenant_shard_id: tid,
                };

                let dest_node_id = {
                    let locked = self.inner.read().unwrap();

                    match tid_drain
                        .tenant_shard_eligible_for_drain(&locked.tenants, &locked.scheduler)
                    {
                        Some(node_id) => node_id,
                        None => {
                            continue;
                        }
                    }
                };

                match self.secondary_lag(&dest_node_id, tid).await {
                    Ok(Some(lag)) if lag <= max_secondary_lag_bytes => {
                        // The secondary is reasonably up to date.
                        // Migrate to it
                    }
                    Ok(Some(lag)) => {
                        tracing::info!(
                            tenant_id=%tid.tenant_id, shard_id=%tid.shard_slug(),
                            "Secondary on node {dest_node_id} is lagging by {lag}. Skipping reconcile."
                        );
                        continue;
                    }
                    Ok(None) => {
                        tracing::info!(
                            tenant_id=%tid.tenant_id, shard_id=%tid.shard_slug(),
                            "Could not determine lag for secondary on node {dest_node_id}. Skipping reconcile."
                        );
                        continue;
                    }
                    Err(err) => {
                        tracing::warn!(
                            tenant_id=%tid.tenant_id, shard_id=%tid.shard_slug(),
                            "Failed to get secondary lag from node {dest_node_id}. Skipping reconcile: {err}"
                        );
                        continue;
                    }
                }

                {
                    let mut locked = self.inner.write().unwrap();
                    let (nodes, tenants, scheduler) = locked.parts_mut();
                    let rescheduled = tid_drain.reschedule_to_secondary(
                        dest_node_id,
                        tenants,
                        scheduler,
                        nodes,
                    )?;

                    if let Some(tenant_shard) = rescheduled {
                        let waiter = self.maybe_configured_reconcile_shard(
                            tenant_shard,
                            nodes,
                            reconciler_config,
                        );
                        if let Some(some) = waiter {
                            waiters.push(some);
                        }
                    }
                }
            }

            waiters = self
                .await_waiters_remainder(waiters, SHORT_RECONCILE_TIMEOUT)
                .await;

            failpoint_support::sleep_millis_async!("sleepy-drain-loop", &cancel);
        }

        while !waiters.is_empty() {
            if cancel.is_cancelled() {
                match self
                    .node_configure(node_id, None, Some(NodeSchedulingPolicy::Active))
                    .await
                {
                    Ok(()) => return Err(OperationError::Cancelled),
                    Err(err) => {
                        return Err(OperationError::FinalizeError(
                            format!(
                                "Failed to finalise drain cancel of {} by setting scheduling policy to Active: {}",
                                node_id, err
                            )
                            .into(),
                        ));
                    }
                }
            }

            tracing::info!("Awaiting {} pending drain reconciliations", waiters.len());

            waiters = self
                .await_waiters_remainder(waiters, SHORT_RECONCILE_TIMEOUT)
                .await;
        }

        // At this point we have done the best we could to drain shards from this node.
        // Set the node scheduling policy to `[NodeSchedulingPolicy::PauseForRestart]`
        // to complete the drain.
        if let Err(err) = self
            .node_configure(node_id, None, Some(NodeSchedulingPolicy::PauseForRestart))
            .await
        {
            // This is not fatal. Anything that is polling the node scheduling policy to detect
            // the end of the drain operations will hang, but all such places should enforce an
            // overall timeout. The scheduling policy will be updated upon node re-attach and/or
            // by the counterpart fill operation.
            return Err(OperationError::FinalizeError(
                format!(
                    "Failed to finalise drain of {node_id} by setting scheduling policy to PauseForRestart: {err}"
                )
                .into(),
            ));
        }

        Ok(())
    }

    /// Create a node fill plan (pick secondaries to promote) that meets the following requirements:
    /// 1. The node should be filled until it reaches the expected cluster average of
    ///    attached shards. If there are not enough secondaries on the node, the plan stops early.
    /// 2. Select tenant shards to promote such that the number of attached shards is balanced
    ///    throughout the cluster. We achieve this by picking tenant shards from each node,
    ///    starting from the ones with the largest number of attached shards, until the node
    ///    reaches the expected cluster average.
    /// 3. Avoid promoting more shards of the same tenant than required. The upper bound
    ///    for the number of tenants from the same shard promoted to the node being filled is:
    ///    shard count for the tenant divided by the number of nodes in the cluster.
    fn fill_node_plan(&self, node_id: NodeId) -> Vec<TenantShardId> {
        let mut locked = self.inner.write().unwrap();
        let fill_requirement = locked.scheduler.compute_fill_requirement(node_id);

        let mut tids_by_node = locked
            .tenants
            .iter_mut()
            .filter_map(|(tid, tenant_shard)| {
                if tenant_shard.intent.get_secondary().contains(&node_id) {
                    if let Some(primary) = tenant_shard.intent.get_attached() {
                        return Some((*primary, *tid));
                    }
                }

                None
            })
            .into_group_map();

        let expected_attached = locked.scheduler.expected_attached_shard_count();
        let nodes_by_load = locked.scheduler.nodes_by_attached_shard_count();

        let mut promoted_per_tenant: HashMap<TenantId, usize> = HashMap::new();
        let mut plan = Vec::new();

        for (node_id, attached) in nodes_by_load {
            let available = locked
                .nodes
                .get(&node_id)
                .map_or(false, |n| n.is_available());
            if !available {
                continue;
            }

            if plan.len() >= fill_requirement
                || tids_by_node.is_empty()
                || attached <= expected_attached
            {
                break;
            }

            let can_take = attached - expected_attached;
            let needed = fill_requirement - plan.len();
            let mut take = std::cmp::min(can_take, needed);

            let mut remove_node = false;
            while take > 0 {
                match tids_by_node.get_mut(&node_id) {
                    Some(tids) => match tids.pop() {
                        Some(tid) => {
                            let max_promote_for_tenant = std::cmp::max(
                                tid.shard_count.count() as usize / locked.nodes.len(),
                                1,
                            );
                            let promoted = promoted_per_tenant.entry(tid.tenant_id).or_default();
                            if *promoted < max_promote_for_tenant {
                                plan.push(tid);
                                *promoted += 1;
                                take -= 1;
                            }
                        }
                        None => {
                            remove_node = true;
                            break;
                        }
                    },
                    None => {
                        break;
                    }
                }
            }

            if remove_node {
                tids_by_node.remove(&node_id);
            }
        }

        plan
    }

    /// Fill a node by promoting its secondaries until the cluster is balanced
    /// with regards to attached shard counts. Note that this operation only
    /// makes sense as a counterpart to the drain implemented in [`Service::drain_node`].
    /// This is a long running operation and it should run as a separate Tokio task.
    pub(crate) async fn fill_node(
        &self,
        node_id: NodeId,
        cancel: CancellationToken,
    ) -> Result<(), OperationError> {
        const SECONDARY_WARMUP_TIMEOUT: Duration = Duration::from_secs(20);
        const SECONDARY_DOWNLOAD_REQUEST_TIMEOUT: Duration = Duration::from_secs(5);
        let reconciler_config = ReconcilerConfigBuilder::new()
            .secondary_warmup_timeout(SECONDARY_WARMUP_TIMEOUT)
            .secondary_download_request_timeout(SECONDARY_DOWNLOAD_REQUEST_TIMEOUT)
            .build();

        let mut tids_to_promote = self.fill_node_plan(node_id);
        let mut waiters = Vec::new();

        // Execute the plan we've composed above. Before aplying each move from the plan,
        // we validate to ensure that it has not gone stale in the meantime.
        while !tids_to_promote.is_empty() {
            if cancel.is_cancelled() {
                match self
                    .node_configure(node_id, None, Some(NodeSchedulingPolicy::Active))
                    .await
                {
                    Ok(()) => return Err(OperationError::Cancelled),
                    Err(err) => {
                        return Err(OperationError::FinalizeError(
                            format!(
                                "Failed to finalise drain cancel of {} by setting scheduling policy to Active: {}",
                                node_id, err
                            )
                            .into(),
                        ));
                    }
                }
            }

            {
                let mut locked = self.inner.write().unwrap();
                let (nodes, tenants, scheduler) = locked.parts_mut();

                let node = nodes.get(&node_id).ok_or(OperationError::NodeStateChanged(
                    format!("node {node_id} was removed").into(),
                ))?;

                let current_policy = node.get_scheduling();
                if !matches!(current_policy, NodeSchedulingPolicy::Filling) {
                    // TODO(vlad): maybe cancel pending reconciles before erroring out. need to think
                    // about it
                    return Err(OperationError::NodeStateChanged(
                        format!("node {node_id} changed state to {current_policy:?}").into(),
                    ));
                }

                while waiters.len() < MAX_RECONCILES_PER_OPERATION {
                    if let Some(tid) = tids_to_promote.pop() {
                        if let Some(tenant_shard) = tenants.get_mut(&tid) {
                            // If the node being filled is not a secondary anymore,
                            // skip the promotion.
                            if !tenant_shard.intent.get_secondary().contains(&node_id) {
                                continue;
                            }

                            let previously_attached_to = *tenant_shard.intent.get_attached();
                            match tenant_shard.reschedule_to_secondary(Some(node_id), scheduler) {
                                Err(e) => {
                                    tracing::warn!(
                                        tenant_id=%tid.tenant_id, shard_id=%tid.shard_slug(),
                                        "Scheduling error when filling pageserver {} : {e}", node_id
                                    );
                                }
                                Ok(()) => {
                                    tracing::info!(
                                        tenant_id=%tid.tenant_id, shard_id=%tid.shard_slug(),
                                        "Rescheduled shard while filling node {}: {:?} -> {}",
                                        node_id,
                                        previously_attached_to,
                                        node_id
                                    );

                                    if let Some(waiter) = self.maybe_configured_reconcile_shard(
                                        tenant_shard,
                                        nodes,
                                        reconciler_config,
                                    ) {
                                        waiters.push(waiter);
                                    }
                                }
                            }
                        }
                    } else {
                        break;
                    }
                }
            }

            waiters = self
                .await_waiters_remainder(waiters, SHORT_RECONCILE_TIMEOUT)
                .await;
        }

        while !waiters.is_empty() {
            if cancel.is_cancelled() {
                match self
                    .node_configure(node_id, None, Some(NodeSchedulingPolicy::Active))
                    .await
                {
                    Ok(()) => return Err(OperationError::Cancelled),
                    Err(err) => {
                        return Err(OperationError::FinalizeError(
                            format!(
                                "Failed to finalise drain cancel of {} by setting scheduling policy to Active: {}",
                                node_id, err
                            )
                            .into(),
                        ));
                    }
                }
            }

            tracing::info!("Awaiting {} pending fill reconciliations", waiters.len());

            waiters = self
                .await_waiters_remainder(waiters, SHORT_RECONCILE_TIMEOUT)
                .await;
        }

        if let Err(err) = self
            .node_configure(node_id, None, Some(NodeSchedulingPolicy::Active))
            .await
        {
            // This isn't a huge issue since the filling process starts upon request. However, it
            // will prevent the next drain from starting. The only case in which this can fail
            // is database unavailability. Such a case will require manual intervention.
            return Err(OperationError::FinalizeError(
                format!("Failed to finalise fill of {node_id} by setting scheduling policy to Active: {err}")
                    .into(),
            ));
        }

        Ok(())
    }

    /// Updates scrubber metadata health check results.
    pub(crate) async fn metadata_health_update(
        &self,
        update_req: MetadataHealthUpdateRequest,
    ) -> Result<(), ApiError> {
        let now = chrono::offset::Utc::now();
        let (healthy_records, unhealthy_records) = {
            let locked = self.inner.read().unwrap();
            let healthy_records = update_req
                .healthy_tenant_shards
                .into_iter()
                // Retain only health records associated with tenant shards managed by storage controller.
                .filter(|tenant_shard_id| locked.tenants.contains_key(tenant_shard_id))
                .map(|tenant_shard_id| MetadataHealthPersistence::new(tenant_shard_id, true, now))
                .collect();
            let unhealthy_records = update_req
                .unhealthy_tenant_shards
                .into_iter()
                .filter(|tenant_shard_id| locked.tenants.contains_key(tenant_shard_id))
                .map(|tenant_shard_id| MetadataHealthPersistence::new(tenant_shard_id, false, now))
                .collect();

            (healthy_records, unhealthy_records)
        };

        self.persistence
            .update_metadata_health_records(healthy_records, unhealthy_records, now)
            .await?;
        Ok(())
    }

    /// Lists the tenant shards that has unhealthy metadata status.
    pub(crate) async fn metadata_health_list_unhealthy(
        &self,
    ) -> Result<Vec<TenantShardId>, ApiError> {
        let result = self
            .persistence
            .list_unhealthy_metadata_health_records()
            .await?
            .iter()
            .map(|p| p.get_tenant_shard_id().unwrap())
            .collect();

        Ok(result)
    }

    /// Lists the tenant shards that have not been scrubbed for some duration.
    pub(crate) async fn metadata_health_list_outdated(
        &self,
        not_scrubbed_for: Duration,
    ) -> Result<Vec<MetadataHealthRecord>, ApiError> {
        let earlier = chrono::offset::Utc::now() - not_scrubbed_for;
        let result = self
            .persistence
            .list_outdated_metadata_health_records(earlier)
            .await?
            .into_iter()
            .map(|record| record.into())
            .collect();
        Ok(result)
    }

    pub(crate) fn get_leadership_status(&self) -> LeadershipStatus {
        self.inner.read().unwrap().get_leadership_status()
    }

    pub(crate) async fn step_down(&self) -> GlobalObservedState {
        tracing::info!("Received step down request from peer");
        failpoint_support::sleep_millis_async!("sleep-on-step-down-handling");

        self.inner.write().unwrap().step_down();
        // TODO: would it make sense to have a time-out for this?
        self.stop_reconciliations(StopReconciliationsReason::SteppingDown)
            .await;

        let mut global_observed = GlobalObservedState::default();
        let locked = self.inner.read().unwrap();
        for (tid, tenant_shard) in locked.tenants.iter() {
            global_observed
                .0
                .insert(*tid, tenant_shard.observed.clone());
        }

        global_observed
    }

    pub(crate) async fn get_safekeeper(
        &self,
        id: i64,
    ) -> Result<crate::persistence::SafekeeperPersistence, DatabaseError> {
        self.persistence.safekeeper_get(id).await
    }

    pub(crate) async fn upsert_safekeeper(
        &self,
        record: crate::persistence::SafekeeperPersistence,
    ) -> Result<(), DatabaseError> {
        self.persistence.safekeeper_upsert(record).await
    }

    pub(crate) async fn update_shards_preferred_azs(
        &self,
        req: ShardsPreferredAzsRequest,
    ) -> Result<ShardsPreferredAzsResponse, ApiError> {
        let preferred_azs = req.preferred_az_ids.into_iter().collect::<Vec<_>>();
        let updated = self
            .persistence
            .set_tenant_shard_preferred_azs(preferred_azs)
            .await
            .map_err(|err| {
                ApiError::InternalServerError(anyhow::anyhow!(
                    "Failed to persist preferred AZs: {err}"
                ))
            })?;

        let mut updated_in_mem_and_db = Vec::default();

        let mut locked = self.inner.write().unwrap();
        for (tid, az_id) in updated {
            let shard = locked.tenants.get_mut(&tid);
            if let Some(shard) = shard {
                shard.set_preferred_az(az_id);
                updated_in_mem_and_db.push(tid);
            }
        }

        Ok(ShardsPreferredAzsResponse {
            updated: updated_in_mem_and_db,
        })
    }
}<|MERGE_RESOLUTION|>--- conflicted
+++ resolved
@@ -146,11 +146,8 @@
     AttachHook,
     TimelineArchivalConfig,
     TimelineDetachAncestor,
-<<<<<<< HEAD
+    TimelineGcBlockUnblock,
     TimelineImportFromPgdata,
-=======
-    TimelineGcBlockUnblock,
->>>>>>> 618680c2
 }
 
 #[derive(Clone, strum_macros::Display)]
@@ -3328,20 +3325,6 @@
         }).await?
     }
 
-<<<<<<< HEAD
-    pub(crate) async fn tenant_timeline_import_from_pgdata(
-        &self,
-        tenant_id: TenantId,
-        timeline_id: TimelineId,
-        pgdata_path: String,
-    ) -> Result<(), ApiError> {
-        tracing::info!("Importing pgdata into {tenant_id}/{timeline_id} from {pgdata_path}");
-
-        let _tenant_lock = trace_shared_lock(
-            &self.tenant_op_locks,
-            tenant_id,
-            TenantOperations::TimelineImportFromPgdata,
-=======
     pub(crate) async fn tenant_timeline_block_unblock_gc(
         &self,
         tenant_id: TenantId,
@@ -3352,16 +3335,11 @@
             &self.tenant_op_locks,
             tenant_id,
             TenantOperations::TimelineGcBlockUnblock,
->>>>>>> 618680c2
         )
         .await;
 
         self.tenant_remote_mutation(tenant_id, move |targets| async move {
-<<<<<<< HEAD
-            if targets.is_empty() {
-=======
             if targets.0.is_empty() {
->>>>>>> 618680c2
                 return Err(ApiError::NotFound(
                     anyhow::anyhow!("Tenant not found").into(),
                 ));
@@ -3370,42 +3348,6 @@
             async fn do_one(
                 tenant_shard_id: TenantShardId,
                 timeline_id: TimelineId,
-<<<<<<< HEAD
-                pgdata_path: String,
-                node: Node,
-                jwt: Option<String>,
-            ) -> Result<(), ApiError> {
-                tracing::info!(
-                    "Importing pgdata on shard {tenant_shard_id}/{timeline_id}, attached to node {node}",
-                );
-
-                let client = PageserverClient::new(node.get_id(), node.base_url(), jwt.as_deref());
-
-                client
-                    .timeline_import_pgdata(tenant_shard_id, timeline_id, pgdata_path)
-                    .await
-                    .map_err(|e| {
-                        passthrough_api_error(&node, e)
-                    })
-            }
-
-            // no shard needs to go first/last; the operation should be idempotent
-            let results: Vec<()> = self
-                .tenant_for_shards(targets, |tenant_shard_id, node| {
-                    futures::FutureExt::boxed(do_one(
-                        tenant_shard_id,
-                        timeline_id,
-                        pgdata_path.clone(),
-                        node,
-                        self.config.jwt_token.clone(),
-                    ))
-                })
-                .await?;
-            drop(results);
-
-            Ok(())
-        }).await?
-=======
                 node: Node,
                 jwt: Option<String>,
                 dir: BlockUnblock,
@@ -3437,7 +3379,68 @@
         })
         .await??;
         Ok(())
->>>>>>> 618680c2
+    }
+
+    pub(crate) async fn tenant_timeline_import_from_pgdata(
+        &self,
+        tenant_id: TenantId,
+        timeline_id: TimelineId,
+        pgdata_path: String,
+    ) -> Result<(), ApiError> {
+        tracing::info!("Importing pgdata into {tenant_id}/{timeline_id} from {pgdata_path}");
+
+        let _tenant_lock = trace_shared_lock(
+            &self.tenant_op_locks,
+            tenant_id,
+            TenantOperations::TimelineImportFromPgdata,
+        )
+        .await;
+
+        self.tenant_remote_mutation(tenant_id, move |targets| async move {
+            if targets.0.is_empty() {
+                return Err(ApiError::NotFound(
+                    anyhow::anyhow!("Tenant not found").into(),
+                ));
+            }
+
+            async fn do_one(
+                tenant_shard_id: TenantShardId,
+                timeline_id: TimelineId,
+                pgdata_path: String,
+                node: Node,
+                jwt: Option<String>,
+            ) -> Result<(), ApiError> {
+                tracing::info!(
+                    "Importing pgdata on shard {tenant_shard_id}/{timeline_id}, attached to node {node}",
+                );
+
+                let client = PageserverClient::new(node.get_id(), node.base_url(), jwt.as_deref());
+
+                client
+                    .timeline_import_pgdata(tenant_shard_id, timeline_id, pgdata_path)
+                    .await
+                    .map_err(|e| {
+                        passthrough_api_error(&node, e)
+                    })
+            }
+
+            // no shard needs to go first/last; the operation should be idempotent
+            let locations = targets.0.iter().map(|t| (*t.0, t.1.latest.node.clone())).collect();
+            let results: Vec<()> = self
+                .tenant_for_shards(locations, |tenant_shard_id, node| {
+                    futures::FutureExt::boxed(do_one(
+                        tenant_shard_id,
+                        timeline_id,
+                        pgdata_path.clone(),
+                        node,
+                        self.config.jwt_token.clone(),
+                    ))
+                })
+                .await?;
+            drop(results);
+
+            Ok(())
+        }).await?
     }
 
     /// Helper for concurrently calling a pageserver API on a number of shards, such as timeline creation.
