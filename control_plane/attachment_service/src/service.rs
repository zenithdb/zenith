use std::{
    borrow::Cow,
    cmp::Ordering,
    collections::{BTreeMap, HashMap, HashSet},
    str::FromStr,
    sync::Arc,
    time::{Duration, Instant},
};

use crate::{id_lock_map::IdLockMap, persistence::AbortShardSplitStatus};
use anyhow::Context;
use control_plane::storage_controller::{
    AttachHookRequest, AttachHookResponse, InspectRequest, InspectResponse,
};
use diesel::result::DatabaseErrorKind;
use futures::{stream::FuturesUnordered, StreamExt};
use hyper::StatusCode;
use pageserver_api::{
    controller_api::{
        NodeAvailability, NodeConfigureRequest, NodeRegisterRequest, PlacementPolicy,
        TenantCreateResponse, TenantCreateResponseShard, TenantLocateResponse,
        TenantShardMigrateRequest, TenantShardMigrateResponse,
    },
    models::TenantConfigRequest,
};
use pageserver_api::{
    models::{
        self, LocationConfig, LocationConfigListResponse, LocationConfigMode, ShardParameters,
        TenantConfig, TenantCreateRequest, TenantLocationConfigRequest,
        TenantLocationConfigResponse, TenantShardLocation, TenantShardSplitRequest,
        TenantShardSplitResponse, TenantTimeTravelRequest, TimelineCreateRequest, TimelineInfo,
    },
    shard::{ShardCount, ShardIdentity, ShardNumber, ShardStripeSize, TenantShardId},
    upcall_api::{
        ReAttachRequest, ReAttachResponse, ReAttachResponseTenant, ValidateRequest,
        ValidateResponse, ValidateResponseTenant,
    },
};
use pageserver_client::mgmt_api;
use tokio::sync::OwnedRwLockWriteGuard;
use tokio_util::sync::CancellationToken;
use tracing::instrument;
use utils::{
    completion::Barrier,
    generation::Generation,
    http::error::ApiError,
    id::{NodeId, TenantId, TimelineId},
    seqwait::SeqWait,
    sync::gate::Gate,
};

use crate::{
    compute_hook::{self, ComputeHook},
    node::{AvailabilityTransition, Node},
    persistence::{split_state::SplitState, DatabaseError, Persistence, TenantShardPersistence},
    reconciler::attached_location_conf,
    scheduler::Scheduler,
    tenant_state::{
        IntentState, ObservedState, ObservedStateLocation, ReconcileResult, ReconcileWaitError,
        ReconcilerWaiter, TenantState,
    },
    Sequence,
};

// For operations that should be quick, like attaching a new tenant
const SHORT_RECONCILE_TIMEOUT: Duration = Duration::from_secs(5);

// For operations that might be slow, like migrating a tenant with
// some data in it.
const RECONCILE_TIMEOUT: Duration = Duration::from_secs(30);

// If we receive a call using Secondary mode initially, it will omit generation.  We will initialize
// tenant shards into this generation, and as long as it remains in this generation, we will accept
// input generation from future requests as authoritative.
const INITIAL_GENERATION: Generation = Generation::new(0);

/// How long [`Service::startup_reconcile`] is allowed to take before it should give
/// up on unresponsive pageservers and proceed.
pub(crate) const STARTUP_RECONCILE_TIMEOUT: Duration = Duration::from_secs(30);

// Top level state available to all HTTP handlers
struct ServiceState {
    tenants: BTreeMap<TenantShardId, TenantState>,

    nodes: Arc<HashMap<NodeId, Node>>,

    scheduler: Scheduler,
}

impl ServiceState {
    fn new(
        nodes: HashMap<NodeId, Node>,
        tenants: BTreeMap<TenantShardId, TenantState>,
        scheduler: Scheduler,
    ) -> Self {
        Self {
            tenants,
            nodes: Arc::new(nodes),
            scheduler,
        }
    }

    fn parts_mut(
        &mut self,
    ) -> (
        &mut Arc<HashMap<NodeId, Node>>,
        &mut BTreeMap<TenantShardId, TenantState>,
        &mut Scheduler,
    ) {
        (&mut self.nodes, &mut self.tenants, &mut self.scheduler)
    }
}

#[derive(Clone)]
pub struct Config {
    // All pageservers managed by one instance of this service must have
    // the same public key.  This JWT token will be used to authenticate
    // this service to the pageservers it manages.
    pub jwt_token: Option<String>,

    // This JWT token will be used to authenticate this service to the control plane.
    pub control_plane_jwt_token: Option<String>,

    /// Where the compute hook should send notifications of pageserver attachment locations
    /// (this URL points to the control plane in prod). If this is None, the compute hook will
    /// assume it is running in a test environment and try to update neon_local.
    pub compute_hook_url: Option<String>,
}

impl From<DatabaseError> for ApiError {
    fn from(err: DatabaseError) -> ApiError {
        match err {
            DatabaseError::Query(e) => ApiError::InternalServerError(e.into()),
            // FIXME: ApiError doesn't have an Unavailable variant, but ShuttingDown maps to 503.
            DatabaseError::Connection(_) | DatabaseError::ConnectionPool(_) => {
                ApiError::ShuttingDown
            }
            DatabaseError::Logical(reason) => {
                ApiError::InternalServerError(anyhow::anyhow!(reason))
            }
        }
    }
}

pub struct Service {
    inner: Arc<std::sync::RwLock<ServiceState>>,
    config: Config,
    persistence: Arc<Persistence>,
    compute_hook: Arc<ComputeHook>,
    result_tx: tokio::sync::mpsc::UnboundedSender<ReconcileResult>,

    // Channel for background cleanup from failed operations that require cleanup, such as shard split
    abort_tx: tokio::sync::mpsc::UnboundedSender<TenantShardSplitAbort>,

    // Locking on a tenant granularity (covers all shards in the tenant):
    // - Take exclusively for rare operations that mutate the tenant's persistent state (e.g. create/delete/split)
    // - Take in shared mode for operations that need the set of shards to stay the same to complete reliably (e.g. timeline CRUD)
    tenant_op_locks: IdLockMap<TenantId>,

    // Locking for node-mutating operations: take exclusively for operations that modify the node's persistent state, or
    // that transition it to/from Active.
    node_op_locks: IdLockMap<NodeId>,

    // Process shutdown will fire this token
    cancel: CancellationToken,

    // Background tasks will hold this gate
    gate: Gate,

    /// This waits for initial reconciliation with pageservers to complete.  Until this barrier
    /// passes, it isn't safe to do any actions that mutate tenants.
    pub(crate) startup_complete: Barrier,
}

impl From<ReconcileWaitError> for ApiError {
    fn from(value: ReconcileWaitError) -> Self {
        match value {
            ReconcileWaitError::Shutdown => ApiError::ShuttingDown,
            e @ ReconcileWaitError::Timeout(_) => ApiError::Timeout(format!("{e}").into()),
            e @ ReconcileWaitError::Failed(..) => ApiError::InternalServerError(anyhow::anyhow!(e)),
        }
    }
}

#[allow(clippy::large_enum_variant)]
enum TenantCreateOrUpdate {
    Create(TenantCreateRequest),
    Update(Vec<ShardUpdate>),
}

/// When we tenant shard split operation fails, we may not be able to clean up immediately, because nodes
/// might not be available.  We therefore use a queue of abort operations processed in the background.
struct TenantShardSplitAbort {
    tenant_id: TenantId,
    /// The target values from the request that failed
    new_shard_count: ShardCount,
    new_stripe_size: Option<ShardStripeSize>,
    /// Until this abort op is complete, no other operations may be done on the tenant
    _tenant_lock: tokio::sync::OwnedRwLockWriteGuard<()>,
}

#[derive(thiserror::Error, Debug)]
enum TenantShardSplitAbortError {
    #[error(transparent)]
    Database(#[from] DatabaseError),
    #[error(transparent)]
    Remote(#[from] mgmt_api::Error),
    #[error("Unavailable")]
    Unavailable,
}

struct ShardUpdate {
    tenant_shard_id: TenantShardId,
    placement_policy: PlacementPolicy,
    tenant_config: TenantConfig,

    /// If this is None, generation is not updated.
    generation: Option<Generation>,
}

impl Service {
    pub fn get_config(&self) -> &Config {
        &self.config
    }

    /// Called once on startup, this function attempts to contact all pageservers to build an up-to-date
    /// view of the world, and determine which pageservers are responsive.
    #[instrument(skip_all)]
    async fn startup_reconcile(self: &Arc<Service>) {
        // For all tenant shards, a vector of observed states on nodes (where None means
        // indeterminate, same as in [`ObservedStateLocation`])
        let mut observed: HashMap<TenantShardId, Vec<(NodeId, Option<LocationConfig>)>> =
            HashMap::new();

        let mut nodes_online = HashSet::new();

        // Startup reconciliation does I/O to other services: whether they
        // are responsive or not, we should aim to finish within our deadline, because:
        // - If we don't, a k8s readiness hook watching /ready will kill us.
        // - While we're waiting for startup reconciliation, we are not fully
        //   available for end user operations like creating/deleting tenants and timelines.
        //
        // We set multiple deadlines to break up the time available between the phases of work: this is
        // arbitrary, but avoids a situation where the first phase could burn our entire timeout period.
        let start_at = Instant::now();
        let node_scan_deadline = start_at
            .checked_add(STARTUP_RECONCILE_TIMEOUT / 2)
            .expect("Reconcile timeout is a modest constant");

        let compute_notify_deadline = start_at
            .checked_add((STARTUP_RECONCILE_TIMEOUT / 4) * 3)
            .expect("Reconcile timeout is a modest constant");

        // Accumulate a list of any tenant locations that ought to be detached
        let mut cleanup = Vec::new();

        let node_listings = self.scan_node_locations(node_scan_deadline).await;
        for (node_id, list_response) in node_listings {
            let tenant_shards = list_response.tenant_shards;
            tracing::info!(
                "Received {} shard statuses from pageserver {}, setting it to Active",
                tenant_shards.len(),
                node_id
            );
            nodes_online.insert(node_id);

            for (tenant_shard_id, conf_opt) in tenant_shards {
                let shard_observations = observed.entry(tenant_shard_id).or_default();
                shard_observations.push((node_id, conf_opt));
            }
        }

        // List of tenants for which we will attempt to notify compute of their location at startup
        let mut compute_notifications = Vec::new();

        // Populate intent and observed states for all tenants, based on reported state on pageservers
        let shard_count = {
            let mut locked = self.inner.write().unwrap();
            let (nodes, tenants, scheduler) = locked.parts_mut();

            // Mark nodes online if they responded to us: nodes are offline by default after a restart.
            let mut new_nodes = (**nodes).clone();
            for (node_id, node) in new_nodes.iter_mut() {
                if nodes_online.contains(node_id) {
                    node.set_availability(NodeAvailability::Active);
                    scheduler.node_upsert(node);
                }
            }
            *nodes = Arc::new(new_nodes);

            for (tenant_shard_id, shard_observations) in observed {
                for (node_id, observed_loc) in shard_observations {
                    let Some(tenant_state) = tenants.get_mut(&tenant_shard_id) else {
                        cleanup.push((tenant_shard_id, node_id));
                        continue;
                    };
                    tenant_state
                        .observed
                        .locations
                        .insert(node_id, ObservedStateLocation { conf: observed_loc });
                }
            }

            // Populate each tenant's intent state
            for (tenant_shard_id, tenant_state) in tenants.iter_mut() {
                tenant_state.intent_from_observed(scheduler);
                if let Err(e) = tenant_state.schedule(scheduler) {
                    // Non-fatal error: we are unable to properly schedule the tenant, perhaps because
                    // not enough pageservers are available.  The tenant may well still be available
                    // to clients.
                    tracing::error!("Failed to schedule tenant {tenant_shard_id} at startup: {e}");
                } else {
                    // If we're both intending and observed to be attached at a particular node, we will
                    // emit a compute notification for this. In the case where our observed state does not
                    // yet match our intent, we will eventually reconcile, and that will emit a compute notification.
                    if let Some(attached_at) = tenant_state.stably_attached() {
                        compute_notifications.push((
                            *tenant_shard_id,
                            attached_at,
                            tenant_state.shard.stripe_size,
                        ));
                    }
                }
            }

            tenants.len()
        };

        // TODO: if any tenant's intent now differs from its loaded generation_pageserver, we should clear that
        // generation_pageserver in the database.

        // Emit compute hook notifications for all tenants which are already stably attached.  Other tenants
        // will emit compute hook notifications when they reconcile.
        //
        // Ordering: we must complete these notification attempts before doing any other reconciliation for the
        // tenants named here, because otherwise our calls to notify() might race with more recent values
        // generated by reconciliation.
        let notify_failures = self
            .compute_notify_many(compute_notifications, compute_notify_deadline)
            .await;

        // Compute notify is fallible.  If it fails here, do not delay overall startup: set the
        // flag on these shards that they have a pending notification.
        // Update tenant state for any that failed to do their initial compute notify, so that they'll retry later.
        {
            let mut locked = self.inner.write().unwrap();
            for tenant_shard_id in notify_failures.into_iter() {
                if let Some(shard) = locked.tenants.get_mut(&tenant_shard_id) {
                    shard.pending_compute_notification = true;
                }
            }
        }

        // Finally, now that the service is up and running, launch reconcile operations for any tenants
        // which require it: under normal circumstances this should only include tenants that were in some
        // transient state before we restarted, or any tenants whose compute hooks failed above.
        let reconcile_tasks = self.reconcile_all();
        // We will not wait for these reconciliation tasks to run here: we're now done with startup and
        // normal operations may proceed.

        // Clean up any tenants that were found on pageservers but are not known to us.  Do this in the
        // background because it does not need to complete in order to proceed with other work.
        if !cleanup.is_empty() {
            tracing::info!("Cleaning up {} locations in the background", cleanup.len());
            tokio::task::spawn({
                let cleanup_self = self.clone();
                async move { cleanup_self.cleanup_locations(cleanup).await }
            });
        }

        tracing::info!("Startup complete, spawned {reconcile_tasks} reconciliation tasks ({shard_count} shards total)");
    }

    /// Used during [`Self::startup_reconcile`]: issue GETs to all nodes concurrently, with a deadline.
    ///
    /// The result includes only nodes which responded within the deadline
    async fn scan_node_locations(
        &self,
        deadline: Instant,
    ) -> HashMap<NodeId, LocationConfigListResponse> {
        let nodes = {
            let locked = self.inner.read().unwrap();
            locked.nodes.clone()
        };

        let mut node_results = HashMap::new();

        let mut node_list_futs = FuturesUnordered::new();

        for node in nodes.values() {
            node_list_futs.push({
                async move {
                    tracing::info!("Scanning shards on node {node}...");
                    let timeout = Duration::from_secs(5);
                    let response = node
                        .with_client_retries(
                            |client| async move { client.list_location_config().await },
                            &self.config.jwt_token,
                            1,
                            5,
                            timeout,
                            &self.cancel,
                        )
                        .await;
                    (node.get_id(), response)
                }
            });
        }

        loop {
            let (node_id, result) = tokio::select! {
                next = node_list_futs.next() => {
                    match next {
                        Some(result) => result,
                        None =>{
                            // We got results for all our nodes
                            break;
                        }

                    }
                },
                _ = tokio::time::sleep(deadline.duration_since(Instant::now())) => {
                    // Give up waiting for anyone who hasn't responded: we will yield the results that we have
                    tracing::info!("Reached deadline while waiting for nodes to respond to location listing requests");
                    break;
                }
            };

            let Some(list_response) = result else {
                tracing::info!("Shutdown during startup_reconcile");
                break;
            };

            match list_response {
                Err(e) => {
                    tracing::warn!("Could not scan node {} ({e})", node_id);
                }
                Ok(listing) => {
                    node_results.insert(node_id, listing);
                }
            }
        }

        node_results
    }

    /// Used during [`Self::startup_reconcile`]: detach a list of unknown-to-us tenants from pageservers.
    ///
    /// This is safe to run in the background, because if we don't have this TenantShardId in our map of
    /// tenants, then it is probably something incompletely deleted before: we will not fight with any
    /// other task trying to attach it.
    #[instrument(skip_all)]
    async fn cleanup_locations(&self, cleanup: Vec<(TenantShardId, NodeId)>) {
        let nodes = self.inner.read().unwrap().nodes.clone();

        for (tenant_shard_id, node_id) in cleanup {
            // A node reported a tenant_shard_id which is unknown to us: detach it.
            let Some(node) = nodes.get(&node_id) else {
                // This is legitimate; we run in the background and [`Self::startup_reconcile`] might have identified
                // a location to clean up on a node that has since been removed.
                tracing::info!(
                    "Not cleaning up location {node_id}/{tenant_shard_id}: node not found"
                );
                continue;
            };

            if self.cancel.is_cancelled() {
                break;
            }

            let client = mgmt_api::Client::new(node.base_url(), self.config.jwt_token.as_deref());
            match client
                .location_config(
                    tenant_shard_id,
                    LocationConfig {
                        mode: LocationConfigMode::Detached,
                        generation: None,
                        secondary_conf: None,
                        shard_number: tenant_shard_id.shard_number.0,
                        shard_count: tenant_shard_id.shard_count.literal(),
                        shard_stripe_size: 0,
                        tenant_conf: models::TenantConfig::default(),
                    },
                    None,
                    false,
                )
                .await
            {
                Ok(()) => {
                    tracing::info!(
                        "Detached unknown shard {tenant_shard_id} on pageserver {node_id}"
                    );
                }
                Err(e) => {
                    // Non-fatal error: leaving a tenant shard behind that we are not managing shouldn't
                    // break anything.
                    tracing::error!(
                        "Failed to detach unknkown shard {tenant_shard_id} on pageserver {node_id}: {e}"
                    );
                }
            }
        }
    }

    /// Used during [`Self::startup_reconcile`]: issue many concurrent compute notifications.
    ///
    /// Returns a set of any shards for which notifications where not acked within the deadline.
    async fn compute_notify_many(
        &self,
        notifications: Vec<(TenantShardId, NodeId, ShardStripeSize)>,
        deadline: Instant,
    ) -> HashSet<TenantShardId> {
        let attempt_shards = notifications.iter().map(|i| i.0).collect::<HashSet<_>>();
        let mut success_shards = HashSet::new();

        // Construct an async stream of futures to invoke the compute notify function: we do this
        // in order to subsequently use .buffered() on the stream to execute with bounded parallelism.
        let mut stream = futures::stream::iter(notifications.into_iter())
            .map(|(tenant_shard_id, node_id, stripe_size)| {
                let compute_hook = self.compute_hook.clone();
                let cancel = self.cancel.clone();
                async move {
                    if let Err(e) = compute_hook
                        .notify(tenant_shard_id, node_id, stripe_size, &cancel)
                        .await
                    {
                        tracing::error!(
                            %tenant_shard_id,
                            %node_id,
                            "Failed to notify compute on startup for shard: {e}"
                        );
                        None
                    } else {
                        Some(tenant_shard_id)
                    }
                }
            })
            .buffered(compute_hook::API_CONCURRENCY);

        loop {
            tokio::select! {
                next = stream.next() => {
                    match next {
                        Some(Some(success_shard)) => {
                            // A notification succeeded
                            success_shards.insert(success_shard);
                            },
                        Some(None) => {
                            // A notification that failed
                        },
                        None => {
                            tracing::info!("Successfully sent all compute notifications");
                            break;
                        }
                    }
                },
                _ = tokio::time::sleep(deadline.duration_since(Instant::now())) => {
                    // Give up sending any that didn't succeed yet
                    tracing::info!("Reached deadline while sending compute notifications");
                    break;
                }
            };
        }

        attempt_shards
            .difference(&success_shards)
            .cloned()
            .collect()
    }

    /// Long running background task that periodically wakes up and looks for shards that need
    /// reconciliation.  Reconciliation is fallible, so any reconciliation tasks that fail during
    /// e.g. a tenant create/attach/migrate must eventually be retried: this task is responsible
    /// for those retries.
    #[instrument(skip_all)]
    async fn background_reconcile(&self) {
        self.startup_complete.clone().wait().await;

        const BACKGROUND_RECONCILE_PERIOD: Duration = Duration::from_secs(20);

        let mut interval = tokio::time::interval(BACKGROUND_RECONCILE_PERIOD);
        while !self.cancel.is_cancelled() {
            tokio::select! {
              _ = interval.tick() => { self.reconcile_all(); }
              _ = self.cancel.cancelled() => return
            }
        }
    }

    /// Apply the contents of a [`ReconcileResult`] to our in-memory state: if the reconciliation
    /// was successful, this will update the observed state of the tenant such that subsequent
    /// calls to [`TenantState::maybe_reconcile`] will do nothing.
    #[instrument(skip_all, fields(
        tenant_id=%result.tenant_shard_id.tenant_id, shard_id=%result.tenant_shard_id.shard_slug(),
        sequence=%result.sequence
    ))]
    fn process_result(&self, result: ReconcileResult) {
        let mut locked = self.inner.write().unwrap();
        let Some(tenant) = locked.tenants.get_mut(&result.tenant_shard_id) else {
            // A reconciliation result might race with removing a tenant: drop results for
            // tenants that aren't in our map.
            return;
        };

        // Usually generation should only be updated via this path, so the max() isn't
        // needed, but it is used to handle out-of-band updates via. e.g. test hook.
        tenant.generation = std::cmp::max(tenant.generation, result.generation);

        // If the reconciler signals that it failed to notify compute, set this state on
        // the shard so that a future [`TenantState::maybe_reconcile`] will try again.
        tenant.pending_compute_notification = result.pending_compute_notification;

        // Let the TenantState know it is idle.
        tenant.reconcile_complete(result.sequence);

        match result.result {
            Ok(()) => {
                for (node_id, loc) in &result.observed.locations {
                    if let Some(conf) = &loc.conf {
                        tracing::info!("Updating observed location {}: {:?}", node_id, conf);
                    } else {
                        tracing::info!("Setting observed location {} to None", node_id,)
                    }
                }
                tenant.observed = result.observed;
                tenant.waiter.advance(result.sequence);
            }
            Err(e) => {
                tracing::warn!("Reconcile error: {}", e);

                // Ordering: populate last_error before advancing error_seq,
                // so that waiters will see the correct error after waiting.
                *(tenant.last_error.lock().unwrap()) = format!("{e}");
                tenant.error_waiter.advance(result.sequence);

                for (node_id, o) in result.observed.locations {
                    tenant.observed.locations.insert(node_id, o);
                }
            }
        }
    }

    async fn process_results(
        &self,
        mut result_rx: tokio::sync::mpsc::UnboundedReceiver<ReconcileResult>,
    ) {
        loop {
            // Wait for the next result, or for cancellation
            let result = tokio::select! {
                r = result_rx.recv() => {
                    match r {
                        Some(result) => {result},
                        None => {break;}
                    }
                }
                _ = self.cancel.cancelled() => {
                    break;
                }
            };

            self.process_result(result);
        }
    }

    async fn process_aborts(
        &self,
        mut abort_rx: tokio::sync::mpsc::UnboundedReceiver<TenantShardSplitAbort>,
    ) {
        loop {
            // Wait for the next result, or for cancellation
            let op = tokio::select! {
                r = abort_rx.recv() => {
                    match r {
                        Some(op) => {op},
                        None => {break;}
                    }
                }
                _ = self.cancel.cancelled() => {
                    break;
                }
            };

            // Retry until shutdown: we must keep this request object alive until it is properly
            // processed, as it holds a lock guard that prevents other operations trying to do things
            // to the tenant while it is in a weird part-split state.
            while !self.cancel.is_cancelled() {
                match self.abort_tenant_shard_split(&op).await {
                    Ok(_) => break,
                    Err(e) => {
                        tracing::warn!(
                            "Failed to abort shard split on {}, will retry: {e}",
                            op.tenant_id
                        );

                        // If a node is unavailable, we hope that it has been properly marked Offline
                        // when we retry, so that the abort op will succeed.  If the abort op is failing
                        // for some other reason, we will keep retrying forever, or until a human notices
                        // and does something about it (either fixing a pageserver or restarting the controller).
                        tokio::time::timeout(Duration::from_secs(5), self.cancel.cancelled())
                            .await
                            .ok();
                    }
                }
            }
        }
    }

    pub async fn spawn(config: Config, persistence: Arc<Persistence>) -> anyhow::Result<Arc<Self>> {
        let (result_tx, result_rx) = tokio::sync::mpsc::unbounded_channel();
        let (abort_tx, abort_rx) = tokio::sync::mpsc::unbounded_channel();

        tracing::info!("Loading nodes from database...");
        let nodes = persistence
            .list_nodes()
            .await?
            .into_iter()
            .map(Node::from_persistent)
            .collect::<Vec<_>>();
        let nodes: HashMap<NodeId, Node> = nodes.into_iter().map(|n| (n.get_id(), n)).collect();
        tracing::info!("Loaded {} nodes from database.", nodes.len());

        tracing::info!("Loading shards from database...");
        let mut tenant_shard_persistence = persistence.list_tenant_shards().await?;
        tracing::info!(
            "Loaded {} shards from database.",
            tenant_shard_persistence.len()
        );

        // If any shard splits were in progress, reset the database state to abort them
        let mut tenant_shard_count_min_max: HashMap<TenantId, (ShardCount, ShardCount)> =
            HashMap::new();
        for tsp in &mut tenant_shard_persistence {
            let shard = tsp.get_shard_identity()?;
            let tenant_shard_id = tsp.get_tenant_shard_id()?;
            let entry = tenant_shard_count_min_max
                .entry(tenant_shard_id.tenant_id)
                .or_insert_with(|| (shard.count, shard.count));
            entry.0 = std::cmp::min(entry.0, shard.count);
            entry.1 = std::cmp::max(entry.1, shard.count);
        }

        for (tenant_id, (count_min, count_max)) in tenant_shard_count_min_max {
            if count_min != count_max {
                // Aborting the split in the database and dropping the child shards is sufficient: the reconciliation in
                // [`Self::startup_reconcile`] will implicitly drop the child shards on remote pageservers, or they'll
                // be dropped later in [`Self::node_activate_reconcile`] if it isn't available right now.
                tracing::info!("Aborting shard split {tenant_id} {count_min:?} -> {count_max:?}");
                let abort_status = persistence.abort_shard_split(tenant_id, count_max).await?;

                // We may never see the Complete status here: if the split was complete, we wouldn't have
                // identified this tenant has having mismatching min/max counts.
                assert!(matches!(abort_status, AbortShardSplitStatus::Aborted));

                // Clear the splitting status in-memory, to reflect that we just aborted in the database
                tenant_shard_persistence.iter_mut().for_each(|tsp| {
                    // Set idle split state on those shards that we will retain.
                    let tsp_tenant_id = TenantId::from_str(tsp.tenant_id.as_str()).unwrap();
                    if tsp_tenant_id == tenant_id
                        && tsp.get_shard_identity().unwrap().count == count_min
                    {
                        tsp.splitting = SplitState::Idle;
                    } else if tsp_tenant_id == tenant_id {
                        // Leave the splitting state on the child shards: this will be used next to
                        // drop them.
                        tracing::info!(
                            "Shard {tsp_tenant_id} will be dropped after shard split abort",
                        );
                    }
                });

                // Drop shards for this tenant which we didn't just mark idle (i.e. child shards of the aborted split)
                tenant_shard_persistence.retain(|tsp| {
                    TenantId::from_str(tsp.tenant_id.as_str()).unwrap() != tenant_id
                        || tsp.splitting == SplitState::Idle
                });
            }
        }

        let mut tenants = BTreeMap::new();

        let mut scheduler = Scheduler::new(nodes.values());

        #[cfg(feature = "testing")]
        {
            // Hack: insert scheduler state for all nodes referenced by shards, as compatibility
            // tests only store the shards, not the nodes.  The nodes will be loaded shortly
            // after when pageservers start up and register.
            let mut node_ids = HashSet::new();
            for tsp in &tenant_shard_persistence {
                if let Some(node_id) = tsp.generation_pageserver {
                    node_ids.insert(node_id);
                }
            }
            for node_id in node_ids {
                tracing::info!("Creating node {} in scheduler for tests", node_id);
                let node = Node::new(
                    NodeId(node_id as u64),
                    "".to_string(),
                    123,
                    "".to_string(),
                    123,
                );

                scheduler.node_upsert(&node);
            }
        }
        for tsp in tenant_shard_persistence {
            let tenant_shard_id = tsp.get_tenant_shard_id()?;
            let shard_identity = tsp.get_shard_identity()?;
            // We will populate intent properly later in [`Self::startup_reconcile`], initially populate
            // it with what we can infer: the node for which a generation was most recently issued.
            let mut intent = IntentState::new();
            if let Some(generation_pageserver) = tsp.generation_pageserver {
                intent.set_attached(&mut scheduler, Some(NodeId(generation_pageserver as u64)));
            }

            let new_tenant = TenantState {
                tenant_shard_id,
                shard: shard_identity,
                sequence: Sequence::initial(),
                generation: tsp.generation.map(|g| Generation::new(g as u32)),
                policy: serde_json::from_str(&tsp.placement_policy).unwrap(),
                intent,
                observed: ObservedState::new(),
                config: serde_json::from_str(&tsp.config).unwrap(),
                reconciler: None,
                splitting: tsp.splitting,
                waiter: Arc::new(SeqWait::new(Sequence::initial())),
                error_waiter: Arc::new(SeqWait::new(Sequence::initial())),
                last_error: Arc::default(),
                pending_compute_notification: false,
            };

            tenants.insert(tenant_shard_id, new_tenant);
        }

        let (startup_completion, startup_complete) = utils::completion::channel();

        let this = Arc::new(Self {
            inner: Arc::new(std::sync::RwLock::new(ServiceState::new(
                nodes, tenants, scheduler,
            ))),
            config: config.clone(),
            persistence,
            compute_hook: Arc::new(ComputeHook::new(config)),
            result_tx,
            abort_tx,
            startup_complete: startup_complete.clone(),
            cancel: CancellationToken::new(),
            gate: Gate::default(),
            tenant_op_locks: Default::default(),
            node_op_locks: Default::default(),
        });

        let result_task_this = this.clone();
        tokio::task::spawn(async move {
            // Block shutdown until we're done (we must respect self.cancel)
            if let Ok(_gate) = result_task_this.gate.enter() {
                result_task_this.process_results(result_rx).await
            }
        });

        tokio::task::spawn({
            let this = this.clone();
            async move {
                // Block shutdown until we're done (we must respect self.cancel)
                if let Ok(_gate) = this.gate.enter() {
                    this.process_aborts(abort_rx).await
                }
            }
        });

        tokio::task::spawn({
            let this = this.clone();
            async move {
                if let Ok(_gate) = this.gate.enter() {
                    loop {
                        tokio::select! {
                            _ = this.cancel.cancelled() => {
                                break;
                            },
                            _ = tokio::time::sleep(Duration::from_secs(60)) => {}
                        };
                        this.tenant_op_locks.housekeeping();
                    }
                }
            }
        });

        tokio::task::spawn({
            let this = this.clone();
            // We will block the [`Service::startup_complete`] barrier until [`Self::startup_reconcile`]
            // is done.
            let startup_completion = startup_completion.clone();
            async move {
                // Block shutdown until we're done (we must respect self.cancel)
                let Ok(_gate) = this.gate.enter() else {
                    return;
                };

                this.startup_reconcile().await;

                drop(startup_completion);

                this.background_reconcile().await;
            }
        });

        Ok(this)
    }

    pub(crate) async fn attach_hook(
        &self,
        attach_req: AttachHookRequest,
    ) -> anyhow::Result<AttachHookResponse> {
        // This is a test hook.  To enable using it on tenants that were created directly with
        // the pageserver API (not via this service), we will auto-create any missing tenant
        // shards with default state.
        let insert = {
            let locked = self.inner.write().unwrap();
            !locked.tenants.contains_key(&attach_req.tenant_shard_id)
        };
        if insert {
            let tsp = TenantShardPersistence {
                tenant_id: attach_req.tenant_shard_id.tenant_id.to_string(),
                shard_number: attach_req.tenant_shard_id.shard_number.0 as i32,
                shard_count: attach_req.tenant_shard_id.shard_count.literal() as i32,
                shard_stripe_size: 0,
                generation: Some(0),
                generation_pageserver: None,
                placement_policy: serde_json::to_string(&PlacementPolicy::Single).unwrap(),
                config: serde_json::to_string(&TenantConfig::default()).unwrap(),
                splitting: SplitState::default(),
            };

            match self.persistence.insert_tenant_shards(vec![tsp]).await {
                Err(e) => match e {
                    DatabaseError::Query(diesel::result::Error::DatabaseError(
                        DatabaseErrorKind::UniqueViolation,
                        _,
                    )) => {
                        tracing::info!(
                            "Raced with another request to insert tenant {}",
                            attach_req.tenant_shard_id
                        )
                    }
                    _ => return Err(e.into()),
                },
                Ok(()) => {
                    tracing::info!("Inserted shard {} in database", attach_req.tenant_shard_id);

                    let mut locked = self.inner.write().unwrap();
                    locked.tenants.insert(
                        attach_req.tenant_shard_id,
                        TenantState::new(
                            attach_req.tenant_shard_id,
                            ShardIdentity::unsharded(),
                            PlacementPolicy::Single,
                        ),
                    );
                    tracing::info!("Inserted shard {} in memory", attach_req.tenant_shard_id);
                }
            }
        }

        let new_generation = if let Some(req_node_id) = attach_req.node_id {
            Some(
                self.persistence
                    .increment_generation(attach_req.tenant_shard_id, req_node_id)
                    .await?,
            )
        } else {
            self.persistence.detach(attach_req.tenant_shard_id).await?;
            None
        };

        let mut locked = self.inner.write().unwrap();
        let (_nodes, tenants, scheduler) = locked.parts_mut();

        let tenant_state = tenants
            .get_mut(&attach_req.tenant_shard_id)
            .expect("Checked for existence above");

        if let Some(new_generation) = new_generation {
            tenant_state.generation = Some(new_generation);
        } else {
            // This is a detach notification.  We must update placement policy to avoid re-attaching
            // during background scheduling/reconciliation, or during storage controller restart.
            assert!(attach_req.node_id.is_none());
            tenant_state.policy = PlacementPolicy::Detached;
        }

        if let Some(attaching_pageserver) = attach_req.node_id.as_ref() {
            tracing::info!(
                tenant_id = %attach_req.tenant_shard_id,
                ps_id = %attaching_pageserver,
                generation = ?tenant_state.generation,
                "issuing",
            );
        } else if let Some(ps_id) = tenant_state.intent.get_attached() {
            tracing::info!(
                tenant_id = %attach_req.tenant_shard_id,
                %ps_id,
                generation = ?tenant_state.generation,
                "dropping",
            );
        } else {
            tracing::info!(
            tenant_id = %attach_req.tenant_shard_id,
            "no-op: tenant already has no pageserver");
        }
        tenant_state
            .intent
            .set_attached(scheduler, attach_req.node_id);

        tracing::info!(
            "attach_hook: tenant {} set generation {:?}, pageserver {}",
            attach_req.tenant_shard_id,
            tenant_state.generation,
            // TODO: this is an odd number of 0xf's
            attach_req.node_id.unwrap_or(utils::id::NodeId(0xfffffff))
        );

        // Trick the reconciler into not doing anything for this tenant: this helps
        // tests that manually configure a tenant on the pagesrever, and then call this
        // attach hook: they don't want background reconciliation to modify what they
        // did to the pageserver.
        #[cfg(feature = "testing")]
        {
            if let Some(node_id) = attach_req.node_id {
                tenant_state.observed.locations = HashMap::from([(
                    node_id,
                    ObservedStateLocation {
                        conf: Some(attached_location_conf(
                            tenant_state.generation.unwrap(),
                            &tenant_state.shard,
                            &tenant_state.config,
                            false,
                        )),
                    },
                )]);
            } else {
                tenant_state.observed.locations.clear();
            }
        }

        Ok(AttachHookResponse {
            gen: attach_req
                .node_id
                .map(|_| tenant_state.generation.expect("Test hook, not used on tenants that are mid-onboarding with a NULL generation").into().unwrap()),
        })
    }

    pub(crate) fn inspect(&self, inspect_req: InspectRequest) -> InspectResponse {
        let locked = self.inner.read().unwrap();

        let tenant_state = locked.tenants.get(&inspect_req.tenant_shard_id);

        InspectResponse {
            attachment: tenant_state.and_then(|s| {
                s.intent
                    .get_attached()
                    .map(|ps| (s.generation.expect("Test hook, not used on tenants that are mid-onboarding with a NULL generation").into().unwrap(), ps))
            }),
        }
    }

    // When the availability state of a node transitions to active, we must do a full reconciliation
    // of LocationConfigs on that node.  This is because while a node was offline:
    // - we might have proceeded through startup_reconcile without checking for extraneous LocationConfigs on this node
    // - aborting a tenant shard split might have left rogue child shards behind on this node.
    //
    // This function must complete _before_ setting a `Node` to Active: once it is set to Active, other
    // Reconcilers might communicate with the node, and these must not overlap with the work we do in
    // this function.
    //
    // The reconciliation logic in here is very similar to what [`Self::startup_reconcile`] does, but
    // for written for a single node rather than as a batch job for all nodes.
    #[tracing::instrument(skip_all, fields(node_id=%node.get_id()))]
    async fn node_activate_reconcile(
        &self,
        mut node: Node,
        _lock: &OwnedRwLockWriteGuard<()>,
    ) -> Result<(), ApiError> {
        // This Node is a mutable local copy: we will set it active so that we can use its
        // API client to reconcile with the node.  The Node in [`Self::nodes`] will get updated
        // later.
        node.set_availability(NodeAvailability::Active);

        let configs = match node
            .with_client_retries(
                |client| async move { client.list_location_config().await },
                &self.config.jwt_token,
                1,
                5,
                SHORT_RECONCILE_TIMEOUT,
                &self.cancel,
            )
            .await
        {
            None => {
                // We're shutting down (the Node's cancellation token can't have fired, because
                // we're the only scope that has a reference to it, and we didn't fire it).
                return Err(ApiError::ShuttingDown);
            }
            Some(Err(e)) => {
                // This node didn't succeed listing its locations: it may not proceed to active state
                // as it is apparently unavailable.
                return Err(ApiError::PreconditionFailed(
                    format!("Failed to query node location configs, cannot activate ({e})").into(),
                ));
            }
            Some(Ok(configs)) => configs,
        };
        tracing::info!("Loaded {} LocationConfigs", configs.tenant_shards.len());

        let mut cleanup = Vec::new();
        {
            let mut locked = self.inner.write().unwrap();

            for (tenant_shard_id, observed_loc) in configs.tenant_shards {
                let Some(tenant_state) = locked.tenants.get_mut(&tenant_shard_id) else {
                    cleanup.push(tenant_shard_id);
                    continue;
                };
                tenant_state
                    .observed
                    .locations
                    .insert(node.get_id(), ObservedStateLocation { conf: observed_loc });
            }
        }

        for tenant_shard_id in cleanup {
            tracing::info!("Detaching {tenant_shard_id}");
            match node
                .with_client_retries(
                    |client| async move {
                        let config = LocationConfig {
                            mode: LocationConfigMode::Detached,
                            generation: None,
                            secondary_conf: None,
                            shard_number: tenant_shard_id.shard_number.0,
                            shard_count: tenant_shard_id.shard_count.literal(),
                            shard_stripe_size: 0,
                            tenant_conf: models::TenantConfig::default(),
                        };
                        client
                            .location_config(tenant_shard_id, config, None, false)
                            .await
                    },
                    &self.config.jwt_token,
                    1,
                    5,
                    SHORT_RECONCILE_TIMEOUT,
                    &self.cancel,
                )
                .await
            {
                None => {
                    // We're shutting down (the Node's cancellation token can't have fired, because
                    // we're the only scope that has a reference to it, and we didn't fire it).
                    return Err(ApiError::ShuttingDown);
                }
                Some(Err(e)) => {
                    // Do not let the node proceed to Active state if it is not responsive to requests
                    // to detach.  This could happen if e.g. a shutdown bug in the pageserver is preventing
                    // detach completing: we should not let this node back into the set of nodes considered
                    // okay for scheduling.
                    return Err(ApiError::Conflict(format!(
                        "Node {node} failed to detach {tenant_shard_id}: {e}"
                    )));
                }
                Some(Ok(_)) => {}
            };
        }

        Ok(())
    }

    pub(crate) async fn re_attach(
        &self,
        reattach_req: ReAttachRequest,
    ) -> Result<ReAttachResponse, ApiError> {
        if let Some(register_req) = reattach_req.register {
            self.node_register(register_req).await?;
        }

        // Ordering: we must persist generation number updates before making them visible in the in-memory state
        let incremented_generations = self.persistence.re_attach(reattach_req.node_id).await?;

        tracing::info!(
            node_id=%reattach_req.node_id,
            "Incremented {} tenant shards' generations",
            incremented_generations.len()
        );

        // Apply the updated generation to our in-memory state
        let mut locked = self.inner.write().unwrap();
        let (nodes, tenants, _scheduler) = locked.parts_mut();

        let mut response = ReAttachResponse {
            tenants: Vec::new(),
        };

        for (tenant_shard_id, new_gen) in incremented_generations {
            response.tenants.push(ReAttachResponseTenant {
                id: tenant_shard_id,
                gen: new_gen.into().unwrap(),
            });
            // Apply the new generation number to our in-memory state
            let shard_state = tenants.get_mut(&tenant_shard_id);
            let Some(shard_state) = shard_state else {
                // Not fatal.  This edge case requires a re-attach to happen
                // between inserting a new tenant shard in to the database, and updating our in-memory
                // state to know about the shard, _and_ that the state inserted to the database referenced
                // a pageserver.  Should never happen, but handle it rather than panicking, since it should
                // be harmless.
                tracing::error!(
                    "Shard {} is in database for node {} but not in-memory state",
                    tenant_shard_id,
                    reattach_req.node_id
                );
                continue;
            };

            // If [`Persistence::re_attach`] selected this shard, it must have alread
            // had a generation set.
            debug_assert!(shard_state.generation.is_some());
            let Some(old_gen) = shard_state.generation else {
                // Should never happen:  would only return incremented generation
                // for a tenant that already had a non-null generation.
                return Err(ApiError::InternalServerError(anyhow::anyhow!(
                    "Generation must be set while re-attaching"
                )));
            };
            shard_state.generation = Some(std::cmp::max(old_gen, new_gen));
            if let Some(observed) = shard_state
                .observed
                .locations
                .get_mut(&reattach_req.node_id)
            {
                if let Some(conf) = observed.conf.as_mut() {
                    conf.generation = new_gen.into();
                }
            } else {
                // This node has no observed state for the shard: perhaps it was offline
                // when the pageserver restarted.  Insert a None, so that the Reconciler
                // will be prompted to learn the location's state before it makes changes.
                shard_state
                    .observed
                    .locations
                    .insert(reattach_req.node_id, ObservedStateLocation { conf: None });
            }

            // TODO: cancel/restart any running reconciliation for this tenant, it might be trying
            // to call location_conf API with an old generation.  Wait for cancellation to complete
            // before responding to this request.  Requires well implemented CancellationToken logic
            // all the way to where we call location_conf.  Even then, there can still be a location_conf
            // request in flight over the network: TODO handle that by making location_conf API refuse
            // to go backward in generations.
        }

        // We consider a node Active once we have composed a re-attach response, but we
        // do not call [`Self::node_activate_reconcile`]: the handling of the re-attach response
        // implicitly synchronizes the LocationConfigs on the node.
        //
        // Setting a node active unblocks any Reconcilers that might write to the location config API,
        // but those requests will not be accepted by the node until it has finished processing
        // the re-attach response.
        if let Some(node) = nodes.get(&reattach_req.node_id) {
            if !node.is_available() {
                let mut new_nodes = (**nodes).clone();
                if let Some(node) = new_nodes.get_mut(&reattach_req.node_id) {
                    node.set_availability(NodeAvailability::Active);
                }
                let new_nodes = Arc::new(new_nodes);
                *nodes = new_nodes;
            }
        }

        Ok(response)
    }

    pub(crate) fn validate(&self, validate_req: ValidateRequest) -> ValidateResponse {
        let locked = self.inner.read().unwrap();

        let mut response = ValidateResponse {
            tenants: Vec::new(),
        };

        for req_tenant in validate_req.tenants {
            if let Some(tenant_state) = locked.tenants.get(&req_tenant.id) {
                let valid = tenant_state.generation == Some(Generation::new(req_tenant.gen));
                tracing::info!(
                    "handle_validate: {}(gen {}): valid={valid} (latest {:?})",
                    req_tenant.id,
                    req_tenant.gen,
                    tenant_state.generation
                );
                response.tenants.push(ValidateResponseTenant {
                    id: req_tenant.id,
                    valid,
                });
            } else {
                // After tenant deletion, we may approve any validation.  This avoids
                // spurious warnings on the pageserver if it has pending LSN updates
                // at the point a deletion happens.
                response.tenants.push(ValidateResponseTenant {
                    id: req_tenant.id,
                    valid: true,
                });
            }
        }
        response
    }

    pub(crate) async fn tenant_create(
        &self,
        create_req: TenantCreateRequest,
    ) -> Result<TenantCreateResponse, ApiError> {
        // Exclude any concurrent attempts to create/access the same tenant ID
        let _tenant_lock = self
            .tenant_op_locks
            .exclusive(create_req.new_tenant_id.tenant_id)
            .await;

        let (response, waiters) = self.do_tenant_create(create_req).await?;

        self.await_waiters(waiters, SHORT_RECONCILE_TIMEOUT).await?;
        Ok(response)
    }

    pub(crate) async fn do_tenant_create(
        &self,
        create_req: TenantCreateRequest,
    ) -> Result<(TenantCreateResponse, Vec<ReconcilerWaiter>), ApiError> {
        // As a default, single is convenient for tests that don't choose a policy.
        let placement_policy = create_req
            .placement_policy
            .clone()
            .unwrap_or(PlacementPolicy::Single);

        // This service expects to handle sharding itself: it is an error to try and directly create
        // a particular shard here.
        let tenant_id = if !create_req.new_tenant_id.is_unsharded() {
            return Err(ApiError::BadRequest(anyhow::anyhow!(
                "Attempted to create a specific shard, this API is for creating the whole tenant"
            )));
        } else {
            create_req.new_tenant_id.tenant_id
        };

        tracing::info!(
            "Creating tenant {}, shard_count={:?}",
            create_req.new_tenant_id,
            create_req.shard_parameters.count,
        );

        let create_ids = (0..create_req.shard_parameters.count.count())
            .map(|i| TenantShardId {
                tenant_id,
                shard_number: ShardNumber(i),
                shard_count: create_req.shard_parameters.count,
            })
            .collect::<Vec<_>>();

        // If the caller specifies a None generation, it means "start from default".  This is different
        // to [`Self::tenant_location_config`], where a None generation is used to represent
        // an incompletely-onboarded tenant.
        let initial_generation = if matches!(placement_policy, PlacementPolicy::Secondary) {
            tracing::info!(
                "tenant_create: secondary mode, generation is_some={}",
                create_req.generation.is_some()
            );
            create_req.generation.map(Generation::new)
        } else {
            tracing::info!(
                "tenant_create: not secondary mode, generation is_some={}",
                create_req.generation.is_some()
            );
            Some(
                create_req
                    .generation
                    .map(Generation::new)
                    .unwrap_or(INITIAL_GENERATION),
            )
        };

        // Ordering: we persist tenant shards before creating them on the pageserver.  This enables a caller
        // to clean up after themselves by issuing a tenant deletion if something goes wrong and we restart
        // during the creation, rather than risking leaving orphan objects in S3.
        let persist_tenant_shards = create_ids
            .iter()
            .map(|tenant_shard_id| TenantShardPersistence {
                tenant_id: tenant_shard_id.tenant_id.to_string(),
                shard_number: tenant_shard_id.shard_number.0 as i32,
                shard_count: tenant_shard_id.shard_count.literal() as i32,
                shard_stripe_size: create_req.shard_parameters.stripe_size.0 as i32,
                generation: initial_generation.map(|g| g.into().unwrap() as i32),
                // The pageserver is not known until scheduling happens: we will set this column when
                // incrementing the generation the first time we attach to a pageserver.
                generation_pageserver: None,
                placement_policy: serde_json::to_string(&placement_policy).unwrap(),
                config: serde_json::to_string(&create_req.config).unwrap(),
                splitting: SplitState::default(),
            })
            .collect();
        self.persistence
            .insert_tenant_shards(persist_tenant_shards)
            .await
            .map_err(|e| {
                // TODO: distinguish primary key constraint (idempotent, OK), from other errors
                ApiError::InternalServerError(anyhow::anyhow!(e))
            })?;

        let (waiters, response_shards) = {
            let mut locked = self.inner.write().unwrap();
            let (nodes, tenants, scheduler) = locked.parts_mut();

            let mut response_shards = Vec::new();
            let mut schcedule_error = None;

            for tenant_shard_id in create_ids {
                tracing::info!("Creating shard {tenant_shard_id}...");

                use std::collections::btree_map::Entry;
                match tenants.entry(tenant_shard_id) {
                    Entry::Occupied(mut entry) => {
                        tracing::info!(
                            "Tenant shard {tenant_shard_id} already exists while creating"
                        );

                        // TODO: schedule() should take an anti-affinity expression that pushes
                        // attached and secondary locations (independently) away frorm those
                        // pageservers also holding a shard for this tenant.

                        entry.get_mut().schedule(scheduler).map_err(|e| {
                            ApiError::Conflict(format!(
                                "Failed to schedule shard {tenant_shard_id}: {e}"
                            ))
                        })?;

                        if let Some(node_id) = entry.get().intent.get_attached() {
                            let generation = entry
                                .get()
                                .generation
                                .expect("Generation is set when in attached mode");
                            response_shards.push(TenantCreateResponseShard {
                                shard_id: tenant_shard_id,
                                node_id: *node_id,
                                generation: generation.into().unwrap(),
                            });
                        }

                        continue;
                    }
                    Entry::Vacant(entry) => {
                        let state = entry.insert(TenantState::new(
                            tenant_shard_id,
                            ShardIdentity::from_params(
                                tenant_shard_id.shard_number,
                                &create_req.shard_parameters,
                            ),
                            placement_policy.clone(),
                        ));

                        state.generation = initial_generation;
                        state.config = create_req.config.clone();
                        if let Err(e) = state.schedule(scheduler) {
                            schcedule_error = Some(e);
                        }

                        // Only include shards in result if we are attaching: the purpose
                        // of the response is to tell the caller where the shards are attached.
                        if let Some(node_id) = state.intent.get_attached() {
                            let generation = state
                                .generation
                                .expect("Generation is set when in attached mode");
                            response_shards.push(TenantCreateResponseShard {
                                shard_id: tenant_shard_id,
                                node_id: *node_id,
                                generation: generation.into().unwrap(),
                            });
                        }
                    }
                };
            }

            // If we failed to schedule shards, then they are still created in the controller,
            // but we return an error to the requester to avoid a silent failure when someone
            // tries to e.g. create a tenant whose placement policy requires more nodes than
            // are present in the system.  We do this here rather than in the above loop, to
            // avoid situations where we only create a subset of shards in the tenant.
            if let Some(e) = schcedule_error {
                return Err(ApiError::Conflict(format!(
                    "Failed to schedule shard(s): {e}"
                )));
            }

            let waiters = tenants
                .range_mut(TenantShardId::tenant_range(tenant_id))
                .filter_map(|(_shard_id, shard)| self.maybe_reconcile_shard(shard, nodes))
                .collect::<Vec<_>>();
            (waiters, response_shards)
        };

        Ok((
            TenantCreateResponse {
                shards: response_shards,
            },
            waiters,
        ))
    }

    /// Helper for functions that reconcile a number of shards, and would like to do a timeout-bounded
    /// wait for reconciliation to complete before responding.
    async fn await_waiters(
        &self,
        waiters: Vec<ReconcilerWaiter>,
        timeout: Duration,
    ) -> Result<(), ReconcileWaitError> {
        let deadline = Instant::now().checked_add(timeout).unwrap();
        for waiter in waiters {
            let timeout = deadline.duration_since(Instant::now());
            waiter.wait_timeout(timeout).await?;
        }

        Ok(())
    }

    /// Part of [`Self::tenant_location_config`]: dissect an incoming location config request,
    /// and transform it into either a tenant creation of a series of shard updates.
    fn tenant_location_config_prepare(
        &self,
        tenant_id: TenantId,
        req: TenantLocationConfigRequest,
    ) -> TenantCreateOrUpdate {
        let mut updates = Vec::new();
        let mut locked = self.inner.write().unwrap();
        let (nodes, tenants, _scheduler) = locked.parts_mut();
        let tenant_shard_id = TenantShardId::unsharded(tenant_id);

        // Use location config mode as an indicator of policy.
        let placement_policy = match req.config.mode {
            LocationConfigMode::Detached => PlacementPolicy::Detached,
            LocationConfigMode::Secondary => PlacementPolicy::Secondary,
            LocationConfigMode::AttachedMulti
            | LocationConfigMode::AttachedSingle
            | LocationConfigMode::AttachedStale => {
                if nodes.len() > 1 {
                    PlacementPolicy::Double(1)
                } else {
                    // Convenience for dev/test: if we just have one pageserver, import
                    // tenants into Single mode so that scheduling will succeed.
                    PlacementPolicy::Single
                }
            }
        };

        let mut create = true;
        for (shard_id, shard) in tenants.range_mut(TenantShardId::tenant_range(tenant_id)) {
            // Saw an existing shard: this is not a creation
            create = false;

            // Shards may have initially been created by a Secondary request, where we
            // would have left generation as None.
            //
            // We only update generation the first time we see an attached-mode request,
            // and if there is no existing generation set. The caller is responsible for
            // ensuring that no non-storage-controller pageserver ever uses a higher
            // generation than they passed in here.
            use LocationConfigMode::*;
            let set_generation = match req.config.mode {
                AttachedMulti | AttachedSingle | AttachedStale if shard.generation.is_none() => {
                    req.config.generation.map(Generation::new)
                }
                _ => None,
            };

            if shard.policy != placement_policy
                || shard.config != req.config.tenant_conf
                || set_generation.is_some()
            {
                updates.push(ShardUpdate {
                    tenant_shard_id: *shard_id,
                    placement_policy: placement_policy.clone(),
                    tenant_config: req.config.tenant_conf.clone(),
                    generation: set_generation,
                });
            }
        }

        if create {
            use LocationConfigMode::*;
            let generation = match req.config.mode {
                AttachedMulti | AttachedSingle | AttachedStale => req.config.generation,
                // If a caller provided a generation in a non-attached request, ignore it
                // and leave our generation as None: this enables a subsequent update to set
                // the generation when setting an attached mode for the first time.
                _ => None,
            };

            TenantCreateOrUpdate::Create(
                // Synthesize a creation request
                TenantCreateRequest {
                    new_tenant_id: tenant_shard_id,
                    generation,
                    shard_parameters: ShardParameters {
                        count: tenant_shard_id.shard_count,
                        // We only import un-sharded or single-sharded tenants, so stripe
                        // size can be made up arbitrarily here.
                        stripe_size: ShardParameters::DEFAULT_STRIPE_SIZE,
                    },
                    placement_policy: Some(placement_policy),
                    config: req.config.tenant_conf,
                },
            )
        } else {
            TenantCreateOrUpdate::Update(updates)
        }
    }

    /// This API is used by the cloud control plane to migrate unsharded tenants that it created
    /// directly with pageservers into this service.
    ///
    /// Cloud control plane MUST NOT continue issuing GENERATION NUMBERS for this tenant once it
    /// has attempted to call this API. Failure to oblige to this rule may lead to S3 corruption.
    /// Think of the first attempt to call this API as a transfer of absolute authority over the
    /// tenant's source of generation numbers.
    ///
    /// The mode in this request coarse-grained control of tenants:
    /// - Call with mode Attached* to upsert the tenant.
    /// - Call with mode Secondary to either onboard a tenant without attaching it, or
    ///   to set an existing tenant to PolicyMode::Secondary
    /// - Call with mode Detached to switch to PolicyMode::Detached
    pub(crate) async fn tenant_location_config(
        &self,
        tenant_shard_id: TenantShardId,
        req: TenantLocationConfigRequest,
    ) -> Result<TenantLocationConfigResponse, ApiError> {
<<<<<<< HEAD
        // We require an exclusive lock, because we are updating both persistent and in-memory state
        let _tenant_lock = self.tenant_op_locks.exclusive(tenant_id).await;

        if !req.tenant_id.is_unsharded() {
=======
        if !tenant_shard_id.is_unsharded() {
>>>>>>> 69338e53
            return Err(ApiError::BadRequest(anyhow::anyhow!(
                "This API is for importing single-sharded or unsharded tenants"
            )));
        }

        let tenant_id = tenant_shard_id.tenant_id;

        // First check if this is a creation or an update
        let create_or_update = self.tenant_location_config_prepare(tenant_id, req);

        let mut result = TenantLocationConfigResponse {
            shards: Vec::new(),
            stripe_size: None,
        };
        let waiters = match create_or_update {
            TenantCreateOrUpdate::Create(create_req) => {
                let (create_resp, waiters) = self.do_tenant_create(create_req).await?;
                result.shards = create_resp
                    .shards
                    .into_iter()
                    .map(|s| TenantShardLocation {
                        node_id: s.node_id,
                        shard_id: s.shard_id,
                    })
                    .collect();
                waiters
            }
            TenantCreateOrUpdate::Update(updates) => {
                // Persist updates
                // Ordering: write to the database before applying changes in-memory, so that
                // we will not appear time-travel backwards on a restart.
                for ShardUpdate {
                    tenant_shard_id,
                    placement_policy,
                    tenant_config,
                    generation,
                } in &updates
                {
                    self.persistence
                        .update_tenant_shard(
                            *tenant_shard_id,
                            placement_policy.clone(),
                            tenant_config.clone(),
                            *generation,
                        )
                        .await?;
                }

                // Apply updates in-memory
                let mut waiters = Vec::new();
                {
                    let mut locked = self.inner.write().unwrap();
                    let (nodes, tenants, scheduler) = locked.parts_mut();

                    for ShardUpdate {
                        tenant_shard_id,
                        placement_policy,
                        tenant_config,
                        generation: update_generation,
                    } in updates
                    {
                        let Some(shard) = tenants.get_mut(&tenant_shard_id) else {
                            tracing::warn!("Shard {tenant_shard_id} removed while updating");
                            continue;
                        };

                        // Update stripe size
                        if result.stripe_size.is_none() && shard.shard.count.count() > 1 {
                            result.stripe_size = Some(shard.shard.stripe_size);
                        }

                        shard.policy = placement_policy;
                        shard.config = tenant_config;
                        if let Some(generation) = update_generation {
                            shard.generation = Some(generation);
                        }

                        shard.schedule(scheduler)?;

                        let maybe_waiter = self.maybe_reconcile_shard(shard, nodes);
                        if let Some(waiter) = maybe_waiter {
                            waiters.push(waiter);
                        }

                        if let Some(node_id) = shard.intent.get_attached() {
                            result.shards.push(TenantShardLocation {
                                shard_id: tenant_shard_id,
                                node_id: *node_id,
                            })
                        }
                    }
                }
                waiters
            }
        };

        if let Err(e) = self.await_waiters(waiters, SHORT_RECONCILE_TIMEOUT).await {
            // Do not treat a reconcile error as fatal: we have already applied any requested
            // Intent changes, and the reconcile can fail for external reasons like unavailable
            // compute notification API.  In these cases, it is important that we do not
            // cause the cloud control plane to retry forever on this API.
            tracing::warn!(
                "Failed to reconcile after /location_config: {e}, returning success anyway"
            );
        }

        // Logging the full result is useful because it lets us cross-check what the cloud control
        // plane's tenant_shards table should contain.
        tracing::info!("Complete, returning {result:?}");

        Ok(result)
    }

    pub(crate) async fn tenant_config_set(&self, req: TenantConfigRequest) -> Result<(), ApiError> {
        // We require an exclusive lock, because we are updating persistent and in-memory state
        let _tenant_lock = self.tenant_op_locks.exclusive(req.tenant_id).await;

        let tenant_id = req.tenant_id;
        let config = req.config;

        self.persistence
            .update_tenant_config(req.tenant_id, config.clone())
            .await?;

        let waiters = {
            let mut waiters = Vec::new();
            let mut locked = self.inner.write().unwrap();
            let (nodes, tenants, _scheduler) = locked.parts_mut();
            for (_shard_id, shard) in tenants.range_mut(TenantShardId::tenant_range(tenant_id)) {
                shard.config = config.clone();
                if let Some(waiter) = self.maybe_reconcile_shard(shard, nodes) {
                    waiters.push(waiter);
                }
            }
            waiters
        };

        if let Err(e) = self.await_waiters(waiters, SHORT_RECONCILE_TIMEOUT).await {
            // Treat this as success because we have stored the configuration.  If e.g.
            // a node was unavailable at this time, it should not stop us accepting a
            // configuration change.
            tracing::warn!(%tenant_id, "Accepted configuration update but reconciliation failed: {e}");
        }

        Ok(())
    }

    pub(crate) fn tenant_config_get(
        &self,
        tenant_id: TenantId,
    ) -> Result<HashMap<&str, serde_json::Value>, ApiError> {
        let config = {
            let locked = self.inner.read().unwrap();

            match locked
                .tenants
                .range(TenantShardId::tenant_range(tenant_id))
                .next()
            {
                Some((_tenant_shard_id, shard)) => shard.config.clone(),
                None => {
                    return Err(ApiError::NotFound(
                        anyhow::anyhow!("Tenant not found").into(),
                    ))
                }
            }
        };

        // Unlike the pageserver, we do not have a set of global defaults: the config is
        // entirely per-tenant.  Therefore the distinction between `tenant_specific_overrides`
        // and `effective_config` in the response is meaningless, but we retain that syntax
        // in order to remain compatible with the pageserver API.

        let response = HashMap::from([
            (
                "tenant_specific_overrides",
                serde_json::to_value(&config)
                    .context("serializing tenant specific overrides")
                    .map_err(ApiError::InternalServerError)?,
            ),
            (
                "effective_config",
                serde_json::to_value(&config)
                    .context("serializing effective config")
                    .map_err(ApiError::InternalServerError)?,
            ),
        ]);

        Ok(response)
    }

    pub(crate) async fn tenant_time_travel_remote_storage(
        &self,
        time_travel_req: &TenantTimeTravelRequest,
        tenant_id: TenantId,
        timestamp: Cow<'_, str>,
        done_if_after: Cow<'_, str>,
    ) -> Result<(), ApiError> {
        let _tenant_lock = self.tenant_op_locks.exclusive(tenant_id).await;

        let node = {
            let locked = self.inner.read().unwrap();
            // Just a sanity check to prevent misuse: the API expects that the tenant is fully
            // detached everywhere, and nothing writes to S3 storage. Here, we verify that,
            // but only at the start of the process, so it's really just to prevent operator
            // mistakes.
            for (shard_id, shard) in locked.tenants.range(TenantShardId::tenant_range(tenant_id)) {
                if shard.intent.get_attached().is_some() || !shard.intent.get_secondary().is_empty()
                {
                    return Err(ApiError::InternalServerError(anyhow::anyhow!(
                        "We want tenant to be attached in shard with tenant_shard_id={shard_id}"
                    )));
                }
                let maybe_attached = shard
                    .observed
                    .locations
                    .iter()
                    .filter_map(|(node_id, observed_location)| {
                        observed_location
                            .conf
                            .as_ref()
                            .map(|loc| (node_id, observed_location, loc.mode))
                    })
                    .find(|(_, _, mode)| *mode != LocationConfigMode::Detached);
                if let Some((node_id, _observed_location, mode)) = maybe_attached {
                    return Err(ApiError::InternalServerError(anyhow::anyhow!("We observed attached={mode:?} tenant in node_id={node_id} shard with tenant_shard_id={shard_id}")));
                }
            }
            let scheduler = &locked.scheduler;
            // Right now we only perform the operation on a single node without parallelization
            // TODO fan out the operation to multiple nodes for better performance
            let node_id = scheduler.schedule_shard(&[])?;
            let node = locked
                .nodes
                .get(&node_id)
                .expect("Pageservers may not be deleted while lock is active");
            node.clone()
        };

        // The shard count is encoded in the remote storage's URL, so we need to handle all historically used shard counts
        let mut counts = time_travel_req
            .shard_counts
            .iter()
            .copied()
            .collect::<HashSet<_>>()
            .into_iter()
            .collect::<Vec<_>>();
        counts.sort_unstable();

        for count in counts {
            let shard_ids = (0..count.count())
                .map(|i| TenantShardId {
                    tenant_id,
                    shard_number: ShardNumber(i),
                    shard_count: count,
                })
                .collect::<Vec<_>>();
            for tenant_shard_id in shard_ids {
                let client =
                    mgmt_api::Client::new(node.base_url(), self.config.jwt_token.as_deref());

                tracing::info!("Doing time travel recovery for shard {tenant_shard_id}",);

                client
                        .tenant_time_travel_remote_storage(
                            tenant_shard_id,
                            &timestamp,
                            &done_if_after,
                        )
                        .await
                        .map_err(|e| {
                            ApiError::InternalServerError(anyhow::anyhow!(
                                "Error doing time travel recovery for shard {tenant_shard_id} on node {}: {e}",
                                node
                            ))
                        })?;
            }
        }
        Ok(())
    }

    pub(crate) async fn tenant_secondary_download(
        &self,
        tenant_id: TenantId,
    ) -> Result<(), ApiError> {
        let _tenant_lock = self.tenant_op_locks.shared(tenant_id).await;

        // Acquire lock and yield the collection of shard-node tuples which we will send requests onward to
        let targets = {
            let locked = self.inner.read().unwrap();
            let mut targets = Vec::new();

            for (tenant_shard_id, shard) in
                locked.tenants.range(TenantShardId::tenant_range(tenant_id))
            {
                for node_id in shard.intent.get_secondary() {
                    let node = locked
                        .nodes
                        .get(node_id)
                        .expect("Pageservers may not be deleted while referenced");

                    targets.push((*tenant_shard_id, node.clone()));
                }
            }
            targets
        };

        // TODO: this API, and the underlying pageserver API, should take a timeout argument so that for long running
        // downloads, they can return a clean 202 response instead of the HTTP client timing out.

        // Issue concurrent requests to all shards' locations
        let mut futs = FuturesUnordered::new();
        for (tenant_shard_id, node) in targets {
            let client = mgmt_api::Client::new(node.base_url(), self.config.jwt_token.as_deref());
            futs.push(async move {
                let result = client.tenant_secondary_download(tenant_shard_id).await;
                (result, node)
            })
        }

        // Handle any errors returned by pageservers.  This includes cases like this request racing with
        // a scheduling operation, such that the tenant shard we're calling doesn't exist on that pageserver any more, as
        // well as more general cases like 503s, 500s, or timeouts.
        while let Some((result, node)) = futs.next().await {
            let Err(e) = result else { continue };

            // Secondary downloads are always advisory: if something fails, we nevertheless report success, so that whoever
            // is calling us will proceed with whatever migration they're doing, albeit with a slightly less warm cache
            // than they had hoped for.
            tracing::warn!("Ignoring tenant secondary download error from pageserver {node}: {e}",);
        }

        Ok(())
    }

    pub(crate) async fn tenant_delete(&self, tenant_id: TenantId) -> Result<StatusCode, ApiError> {
        let _tenant_lock = self.tenant_op_locks.exclusive(tenant_id).await;

        self.ensure_attached_wait(tenant_id).await?;

        // TODO: refactor into helper
        let targets = {
            let locked = self.inner.read().unwrap();
            let mut targets = Vec::new();

            for (tenant_shard_id, shard) in
                locked.tenants.range(TenantShardId::tenant_range(tenant_id))
            {
                let node_id = shard.intent.get_attached().ok_or_else(|| {
                    ApiError::InternalServerError(anyhow::anyhow!("Shard not scheduled"))
                })?;
                let node = locked
                    .nodes
                    .get(&node_id)
                    .expect("Pageservers may not be deleted while referenced");

                targets.push((*tenant_shard_id, node.clone()));
            }
            targets
        };

        // Phase 1: delete on the pageservers
        let mut any_pending = false;
        for (tenant_shard_id, node) in targets {
            let client = mgmt_api::Client::new(node.base_url(), self.config.jwt_token.as_deref());
            // TODO: this, like many other places, requires proper retry handling for 503, timeout: those should not
            // surface immediately as an error to our caller.
            let status = client.tenant_delete(tenant_shard_id).await.map_err(|e| {
                ApiError::InternalServerError(anyhow::anyhow!(
                    "Error deleting shard {tenant_shard_id} on node {node}: {e}",
                ))
            })?;
            tracing::info!(
                "Shard {tenant_shard_id} on node {node}, delete returned {}",
                status
            );
            if status == StatusCode::ACCEPTED {
                any_pending = true;
            }
        }

        if any_pending {
            // Caller should call us again later.  When we eventually see 404s from
            // all the shards, we may proceed to delete our records of the tenant.
            tracing::info!(
                "Tenant {} has some shards pending deletion, returning 202",
                tenant_id
            );
            return Ok(StatusCode::ACCEPTED);
        }

        // Fall through: deletion of the tenant on pageservers is complete, we may proceed to drop
        // our in-memory state and database state.

        // Ordering: we delete persistent state first: if we then
        // crash, we will drop the in-memory state.

        // Drop persistent state.
        self.persistence.delete_tenant(tenant_id).await?;

        // Drop in-memory state
        {
            let mut locked = self.inner.write().unwrap();
            let (_nodes, tenants, scheduler) = locked.parts_mut();

            // Dereference Scheduler from shards before dropping them
            for (_tenant_shard_id, shard) in
                tenants.range_mut(TenantShardId::tenant_range(tenant_id))
            {
                shard.intent.clear(scheduler);
            }

            tenants.retain(|tenant_shard_id, _shard| tenant_shard_id.tenant_id != tenant_id);
            tracing::info!(
                "Deleted tenant {tenant_id}, now have {} tenants",
                locked.tenants.len()
            );
        };

        // Success is represented as 404, to imitate the existing pageserver deletion API
        Ok(StatusCode::NOT_FOUND)
    }

    pub(crate) async fn tenant_timeline_create(
        &self,
        tenant_id: TenantId,
        mut create_req: TimelineCreateRequest,
    ) -> Result<TimelineInfo, ApiError> {
        tracing::info!(
            "Creating timeline {}/{}",
            tenant_id,
            create_req.new_timeline_id,
        );

        let _tenant_lock = self.tenant_op_locks.shared(tenant_id).await;

        self.ensure_attached_wait(tenant_id).await?;

        let mut targets = {
            let locked = self.inner.read().unwrap();
            let mut targets = Vec::new();

            for (tenant_shard_id, shard) in
                locked.tenants.range(TenantShardId::tenant_range(tenant_id))
            {
                let node_id = shard.intent.get_attached().ok_or_else(|| {
                    ApiError::InternalServerError(anyhow::anyhow!("Shard not scheduled"))
                })?;
                let node = locked
                    .nodes
                    .get(&node_id)
                    .expect("Pageservers may not be deleted while referenced");

                targets.push((*tenant_shard_id, node.clone()));
            }
            targets
        };

        if targets.is_empty() {
            return Err(ApiError::NotFound(
                anyhow::anyhow!("Tenant not found").into(),
            ));
        };
        let shard_zero = targets.remove(0);

        async fn create_one(
            tenant_shard_id: TenantShardId,
            node: Node,
            jwt: Option<String>,
            create_req: TimelineCreateRequest,
        ) -> Result<TimelineInfo, ApiError> {
            tracing::info!(
                "Creating timeline on shard {}/{}, attached to node {node}",
                tenant_shard_id,
                create_req.new_timeline_id,
            );
            let client = mgmt_api::Client::new(node.base_url(), jwt.as_deref());

            client
                .timeline_create(tenant_shard_id, &create_req)
                .await
                .map_err(|e| match e {
                    mgmt_api::Error::ApiError(status, msg)
                        if status == StatusCode::INTERNAL_SERVER_ERROR
                            || status == StatusCode::NOT_ACCEPTABLE =>
                    {
                        // TODO: handle more error codes, e.g. 503 should be passed through.  Make a general wrapper
                        // for pass-through API calls.
                        ApiError::InternalServerError(anyhow::anyhow!(msg))
                    }
                    _ => ApiError::Conflict(format!("Failed to create timeline: {e}")),
                })
        }

        // Because the caller might not provide an explicit LSN, we must do the creation first on a single shard, and then
        // use whatever LSN that shard picked when creating on subsequent shards.  We arbitrarily use shard zero as the shard
        // that will get the first creation request, and propagate the LSN to all the >0 shards.
        let timeline_info = create_one(
            shard_zero.0,
            shard_zero.1,
            self.config.jwt_token.clone(),
            create_req.clone(),
        )
        .await?;

        // Propagate the LSN that shard zero picked, if caller didn't provide one
        if create_req.ancestor_timeline_id.is_some() && create_req.ancestor_start_lsn.is_none() {
            create_req.ancestor_start_lsn = timeline_info.ancestor_lsn;
        }

        // Create timeline on remaining shards with number >0
        if !targets.is_empty() {
            // If we had multiple shards, issue requests for the remainder now.
            let jwt = self.config.jwt_token.clone();
            self.tenant_for_shards(targets, |tenant_shard_id: TenantShardId, node: Node| {
                let create_req = create_req.clone();
                Box::pin(create_one(tenant_shard_id, node, jwt.clone(), create_req))
            })
            .await?;
        }

        Ok(timeline_info)
    }

    /// Helper for concurrently calling a pageserver API on a number of shards, such as timeline creation.
    ///
    /// On success, the returned vector contains exactly the same number of elements as the input `locations`.
    async fn tenant_for_shards<F, R>(
        &self,
        locations: Vec<(TenantShardId, Node)>,
        mut req_fn: F,
    ) -> Result<Vec<R>, ApiError>
    where
        F: FnMut(
            TenantShardId,
            Node,
        )
            -> std::pin::Pin<Box<dyn futures::Future<Output = Result<R, ApiError>> + Send>>,
    {
        let mut futs = FuturesUnordered::new();
        let mut results = Vec::with_capacity(locations.len());

        for (tenant_shard_id, node) in locations {
            futs.push(req_fn(tenant_shard_id, node));
        }

        while let Some(r) = futs.next().await {
            results.push(r?);
        }

        Ok(results)
    }

    pub(crate) async fn tenant_timeline_delete(
        &self,
        tenant_id: TenantId,
        timeline_id: TimelineId,
    ) -> Result<StatusCode, ApiError> {
        tracing::info!("Deleting timeline {}/{}", tenant_id, timeline_id,);
        let _tenant_lock = self.tenant_op_locks.shared(tenant_id).await;

        self.ensure_attached_wait(tenant_id).await?;

        let mut targets = {
            let locked = self.inner.read().unwrap();
            let mut targets = Vec::new();

            for (tenant_shard_id, shard) in
                locked.tenants.range(TenantShardId::tenant_range(tenant_id))
            {
                let node_id = shard.intent.get_attached().ok_or_else(|| {
                    ApiError::InternalServerError(anyhow::anyhow!("Shard not scheduled"))
                })?;
                let node = locked
                    .nodes
                    .get(&node_id)
                    .expect("Pageservers may not be deleted while referenced");

                targets.push((*tenant_shard_id, node.clone()));
            }
            targets
        };

        if targets.is_empty() {
            return Err(ApiError::NotFound(
                anyhow::anyhow!("Tenant not found").into(),
            ));
        }
        let shard_zero = targets.remove(0);

        async fn delete_one(
            tenant_shard_id: TenantShardId,
            timeline_id: TimelineId,
            node: Node,
            jwt: Option<String>,
        ) -> Result<StatusCode, ApiError> {
            tracing::info!(
                "Deleting timeline on shard {tenant_shard_id}/{timeline_id}, attached to node {node}",
            );

            let client = mgmt_api::Client::new(node.base_url(), jwt.as_deref());
            client
                .timeline_delete(tenant_shard_id, timeline_id)
                .await
                .map_err(|e| {
                    ApiError::InternalServerError(anyhow::anyhow!(
                    "Error deleting timeline {timeline_id} on {tenant_shard_id} on node {node}: {e}",
                ))
                })
        }

        let statuses = self
            .tenant_for_shards(targets, |tenant_shard_id: TenantShardId, node: Node| {
                Box::pin(delete_one(
                    tenant_shard_id,
                    timeline_id,
                    node,
                    self.config.jwt_token.clone(),
                ))
            })
            .await?;

        // If any shards >0 haven't finished deletion yet, don't start deletion on shard zero
        if statuses.iter().any(|s| s != &StatusCode::NOT_FOUND) {
            return Ok(StatusCode::ACCEPTED);
        }

        // Delete shard zero last: this is not strictly necessary, but since a caller's GET on a timeline will be routed
        // to shard zero, it gives a more obvious behavior that a GET returns 404 once the deletion is done.
        let shard_zero_status = delete_one(
            shard_zero.0,
            timeline_id,
            shard_zero.1,
            self.config.jwt_token.clone(),
        )
        .await?;

        Ok(shard_zero_status)
    }

    /// When you need to send an HTTP request to the pageserver that holds shard0 of a tenant, this
    /// function looks it up and returns the url.  If the tenant isn't found, returns Err(ApiError::NotFound)
    pub(crate) fn tenant_shard0_baseurl(
        &self,
        tenant_id: TenantId,
    ) -> Result<(String, TenantShardId), ApiError> {
        let locked = self.inner.read().unwrap();
        let Some((tenant_shard_id, shard)) = locked
            .tenants
            .range(TenantShardId::tenant_range(tenant_id))
            .next()
        else {
            return Err(ApiError::NotFound(
                anyhow::anyhow!("Tenant {tenant_id} not found").into(),
            ));
        };

        // TODO: should use the ID last published to compute_hook, rather than the intent: the intent might
        // point to somewhere we haven't attached yet.
        let Some(node_id) = shard.intent.get_attached() else {
            tracing::warn!(
                tenant_id=%tenant_shard_id.tenant_id, shard_id=%tenant_shard_id.shard_slug(),
                "Shard not scheduled (policy {:?}), cannot generate pass-through URL",
                shard.policy
            );
            return Err(ApiError::Conflict(
                "Cannot call timeline API on non-attached tenant".to_string(),
            ));
        };

        let Some(node) = locked.nodes.get(node_id) else {
            // This should never happen
            return Err(ApiError::InternalServerError(anyhow::anyhow!(
                "Shard refers to nonexistent node"
            )));
        };

        Ok((node.base_url(), *tenant_shard_id))
    }

    pub(crate) fn tenant_locate(
        &self,
        tenant_id: TenantId,
    ) -> Result<TenantLocateResponse, ApiError> {
        let locked = self.inner.read().unwrap();
        tracing::info!("Locating shards for tenant {tenant_id}");

        // Take a snapshot of pageservers
        let pageservers = locked.nodes.clone();

        let mut result = Vec::new();
        let mut shard_params: Option<ShardParameters> = None;

        for (tenant_shard_id, shard) in locked.tenants.range(TenantShardId::tenant_range(tenant_id))
        {
            let node_id =
                shard
                    .intent
                    .get_attached()
                    .ok_or(ApiError::BadRequest(anyhow::anyhow!(
                        "Cannot locate a tenant that is not attached"
                    )))?;

            let node = pageservers
                .get(&node_id)
                .expect("Pageservers may not be deleted while referenced");

            result.push(node.shard_location(*tenant_shard_id));

            match &shard_params {
                None => {
                    shard_params = Some(ShardParameters {
                        stripe_size: shard.shard.stripe_size,
                        count: shard.shard.count,
                    });
                }
                Some(params) => {
                    if params.stripe_size != shard.shard.stripe_size {
                        // This should never happen.  We enforce at runtime because it's simpler than
                        // adding an extra per-tenant data structure to store the things that should be the same
                        return Err(ApiError::InternalServerError(anyhow::anyhow!(
                            "Inconsistent shard stripe size parameters!"
                        )));
                    }
                }
            }
        }

        if result.is_empty() {
            return Err(ApiError::NotFound(
                anyhow::anyhow!("No shards for this tenant ID found").into(),
            ));
        }
        let shard_params = shard_params.expect("result is non-empty, therefore this is set");
        tracing::info!(
            "Located tenant {} with params {:?} on shards {}",
            tenant_id,
            shard_params,
            result
                .iter()
                .map(|s| format!("{:?}", s))
                .collect::<Vec<_>>()
                .join(",")
        );

        Ok(TenantLocateResponse {
            shards: result,
            shard_params,
        })
    }

    #[instrument(skip_all, fields(tenant_id=%op.tenant_id))]
    async fn abort_tenant_shard_split(
        &self,
        op: &TenantShardSplitAbort,
    ) -> Result<(), TenantShardSplitAbortError> {
        // Cleaning up a split:
        // - Parent shards are not destroyed during a split, just detached.
        // - Failed pageserver split API calls can leave the remote node with just the parent attached,
        //   just the children attached, or both.
        //
        // Therefore our work to do is to:
        // 1. Clean up storage controller's internal state to just refer to parents, no children
        // 2. Call out to pageservers to ensure that children are detached
        // 3. Call out to pageservers to ensure that parents are attached.
        //
        // Crash safety:
        // - If the storage controller stops running during this cleanup *after* clearing the splitting state
        //   from our database, then [`Self::startup_reconcile`] will regard child attachments as garbage
        //   and detach them.
        // - TODO: If the storage controller stops running during this cleanup *before* clearing the splitting state
        //   from our database, then we will re-enter this cleanup routine on startup.

        let TenantShardSplitAbort {
            tenant_id,
            new_shard_count,
            new_stripe_size,
            ..
        } = op;

        // First abort persistent state, if any exists.
        match self
            .persistence
            .abort_shard_split(*tenant_id, *new_shard_count)
            .await?
        {
            AbortShardSplitStatus::Aborted => {
                // Proceed to roll back any child shards created on pageservers
            }
            AbortShardSplitStatus::Complete => {
                // The split completed (we might hit that path if e.g. our database transaction
                // to write the completion landed in the database, but we dropped connection
                // before seeing the result).
                //
                // We must update in-memory state to reflect the successful split.
                self.tenant_shard_split_commit_inmem(
                    *tenant_id,
                    *new_shard_count,
                    *new_stripe_size,
                );
                return Ok(());
            }
        }

        // Clean up in-memory state, and accumulate the list of child locations that need detaching
        let detach_locations: Vec<(Node, TenantShardId)> = {
            let mut detach_locations = Vec::new();
            let mut locked = self.inner.write().unwrap();
            let (nodes, tenants, _scheduler) = locked.parts_mut();

            for (tenant_shard_id, shard) in
                tenants.range_mut(TenantShardId::tenant_range(op.tenant_id))
            {
                if shard.shard.count == op.new_shard_count {
                    // Surprising: the phase of [`Self::do_tenant_shard_split`] which inserts child shards in-memory
                    // is infallible, so if we got an error we shouldn't have got that far.
                    tracing::warn!(
                        "During split abort, child shard {tenant_shard_id} found in-memory"
                    );
                    continue;
                }

                // Add the children of this shard to this list of things to detach
                if let Some(node_id) = shard.intent.get_attached() {
                    for child_id in tenant_shard_id.split(*new_shard_count) {
                        detach_locations.push((
                            nodes
                                .get(node_id)
                                .expect("Intent references nonexistent node")
                                .clone(),
                            child_id,
                        ));
                    }
                } else {
                    tracing::warn!(
                        "During split abort, shard {tenant_shard_id} has no attached location"
                    );
                }

                tracing::info!("Restoring parent shard {tenant_shard_id}");
                shard.splitting = SplitState::Idle;
                self.maybe_reconcile_shard(shard, nodes);
            }

            // We don't expect any new_shard_count shards to exist here, but drop them just in case
            tenants.retain(|_id, s| s.shard.count != *new_shard_count);

            detach_locations
        };

        for (node, child_id) in detach_locations {
            if !node.is_available() {
                // An unavailable node cannot be cleaned up now: to avoid blocking forever, we will permit this, and
                // rely on the reconciliation that happens when a node transitions to Active to clean up. Since we have
                // removed child shards from our in-memory state and database, the reconciliation will implicitly remove
                // them from the node.
                tracing::warn!("Node {node} unavailable, can't clean up during split abort. It will be cleaned up when it is reactivated.");
                continue;
            }

            // Detach the remote child.  If the pageserver split API call is still in progress, this call will get
            // a 503 and retry, up to our limit.
            tracing::info!("Detaching {child_id} on {node}...");
            match node
                .with_client_retries(
                    |client| async move {
                        let config = LocationConfig {
                            mode: LocationConfigMode::Detached,
                            generation: None,
                            secondary_conf: None,
                            shard_number: child_id.shard_number.0,
                            shard_count: child_id.shard_count.literal(),
                            // Stripe size and tenant config don't matter when detaching
                            shard_stripe_size: 0,
                            tenant_conf: TenantConfig::default(),
                        };

                        client.location_config(child_id, config, None, false).await
                    },
                    &self.config.jwt_token,
                    1,
                    10,
                    Duration::from_secs(5),
                    &self.cancel,
                )
                .await
            {
                Some(Ok(_)) => {}
                Some(Err(e)) => {
                    // We failed to communicate with the remote node.  This is problematic: we may be
                    // leaving it with a rogue child shard.
                    tracing::warn!(
                        "Failed to detach child {child_id} from node {node} during abort"
                    );
                    return Err(e.into());
                }
                None => {
                    // Cancellation: we were shutdown or the node went offline. Shutdown is fine, we'll
                    // clean up on restart. The node going offline requires a retry.
                    return Err(TenantShardSplitAbortError::Unavailable);
                }
            };
        }

        tracing::info!("Successfully aborted split");
        Ok(())
    }

    /// Infallible final stage of [`Self::tenant_shard_split`]: update the contents
    /// of the tenant map to reflect the child shards that exist after the split.
    fn tenant_shard_split_commit_inmem(
        &self,
        tenant_id: TenantId,
        new_shard_count: ShardCount,
        new_stripe_size: Option<ShardStripeSize>,
    ) -> (
        TenantShardSplitResponse,
        Vec<(TenantShardId, NodeId, ShardStripeSize)>,
    ) {
        let mut response = TenantShardSplitResponse {
            new_shards: Vec::new(),
        };
        let mut child_locations = Vec::new();
        {
            let mut locked = self.inner.write().unwrap();

            let parent_ids = locked
                .tenants
                .range(TenantShardId::tenant_range(tenant_id))
                .map(|(shard_id, _)| *shard_id)
                .collect::<Vec<_>>();

            let (_nodes, tenants, scheduler) = locked.parts_mut();
            for parent_id in parent_ids {
                let child_ids = parent_id.split(new_shard_count);

                let (pageserver, generation, policy, parent_ident, config) = {
                    let mut old_state = tenants
                        .remove(&parent_id)
                        .expect("It was present, we just split it");

                    // A non-splitting state is impossible, because [`Self::tenant_shard_split`] holds
                    // a TenantId lock and passes it through to [`TenantShardSplitAbort`] in case of cleanup:
                    // nothing else can clear this.
                    assert!(matches!(old_state.splitting, SplitState::Splitting));

                    let old_attached = old_state.intent.get_attached().unwrap();
                    old_state.intent.clear(scheduler);
                    let generation = old_state.generation.expect("Shard must have been attached");
                    (
                        old_attached,
                        generation,
                        old_state.policy,
                        old_state.shard,
                        old_state.config,
                    )
                };

                for child in child_ids {
                    let mut child_shard = parent_ident;
                    child_shard.number = child.shard_number;
                    child_shard.count = child.shard_count;
                    if let Some(stripe_size) = new_stripe_size {
                        child_shard.stripe_size = stripe_size;
                    }

                    let mut child_observed: HashMap<NodeId, ObservedStateLocation> = HashMap::new();
                    child_observed.insert(
                        pageserver,
                        ObservedStateLocation {
                            conf: Some(attached_location_conf(
                                generation,
                                &child_shard,
                                &config,
                                matches!(policy, PlacementPolicy::Double(n) if n > 0),
                            )),
                        },
                    );

                    let mut child_state = TenantState::new(child, child_shard, policy.clone());
                    child_state.intent = IntentState::single(scheduler, Some(pageserver));
                    child_state.observed = ObservedState {
                        locations: child_observed,
                    };
                    child_state.generation = Some(generation);
                    child_state.config = config.clone();

                    // The child's TenantState::splitting is intentionally left at the default value of Idle,
                    // as at this point in the split process we have succeeded and this part is infallible:
                    // we will never need to do any special recovery from this state.

                    child_locations.push((child, pageserver, child_shard.stripe_size));

                    if let Err(e) = child_state.schedule(scheduler) {
                        // This is not fatal, because we've implicitly already got an attached
                        // location for the child shard.  Failure here just means we couldn't
                        // find a secondary (e.g. because cluster is overloaded).
                        tracing::warn!("Failed to schedule child shard {child}: {e}");
                    }

                    tenants.insert(child, child_state);
                    response.new_shards.push(child);
                }
            }

            (response, child_locations)
        }
    }

    pub(crate) async fn tenant_shard_split(
        &self,
        tenant_id: TenantId,
        split_req: TenantShardSplitRequest,
    ) -> Result<TenantShardSplitResponse, ApiError> {
        // TODO: return 503 if we get stuck waiting for this lock
        // (issue https://github.com/neondatabase/neon/issues/7108)
        let _tenant_lock = self.tenant_op_locks.exclusive(tenant_id).await;

        let new_shard_count = ShardCount::new(split_req.new_shard_count);
        let new_stripe_size = split_req.new_stripe_size;

        let r = self.do_tenant_shard_split(tenant_id, split_req).await;

        match r {
            Ok(r) => Ok(r),
            Err(ApiError::BadRequest(_)) => {
                // A request validation error does not require rollback: we rejected it before we started making any changes: just
                // return the error
                r
            }
            Err(e) => {
                // General case error handling: split might be part-done, we must do work to abort it.
                tracing::warn!("Enqueuing background abort of split on {tenant_id}");
                self.abort_tx
                    .send(TenantShardSplitAbort {
                        tenant_id,
                        new_shard_count,
                        new_stripe_size,
                        _tenant_lock,
                    })
                    // Ignore error sending: that just means we're shutting down: aborts are ephemeral so it's fine to drop it.
                    .ok();
                Err(e)
            }
        }
    }

    pub(crate) async fn do_tenant_shard_split(
        &self,
        tenant_id: TenantId,
        split_req: TenantShardSplitRequest,
    ) -> Result<TenantShardSplitResponse, ApiError> {
        let mut policy = None;
        let mut shard_ident = None;

        // A parent shard which will be split
        struct SplitTarget {
            parent_id: TenantShardId,
            node: Node,
            child_ids: Vec<TenantShardId>,
        }

        fail::fail_point!("shard-split-validation", |_| Err(ApiError::BadRequest(
            anyhow::anyhow!("failpoint")
        )));

        // Validate input, and calculate which shards we will create
        let (old_shard_count, targets) =
            {
                let locked = self.inner.read().unwrap();

                let pageservers = locked.nodes.clone();

                let mut targets = Vec::new();

                // In case this is a retry, count how many already-split shards we found
                let mut children_found = Vec::new();
                let mut old_shard_count = None;

                for (tenant_shard_id, shard) in
                    locked.tenants.range(TenantShardId::tenant_range(tenant_id))
                {
                    match shard.shard.count.count().cmp(&split_req.new_shard_count) {
                        Ordering::Equal => {
                            //  Already split this
                            children_found.push(*tenant_shard_id);
                            continue;
                        }
                        Ordering::Greater => {
                            return Err(ApiError::BadRequest(anyhow::anyhow!(
                                "Requested count {} but already have shards at count {}",
                                split_req.new_shard_count,
                                shard.shard.count.count()
                            )));
                        }
                        Ordering::Less => {
                            // Fall through: this shard has lower count than requested,
                            // is a candidate for splitting.
                        }
                    }

                    match old_shard_count {
                        None => old_shard_count = Some(shard.shard.count),
                        Some(old_shard_count) => {
                            if old_shard_count != shard.shard.count {
                                // We may hit this case if a caller asked for two splits to
                                // different sizes, before the first one is complete.
                                // e.g. 1->2, 2->4, where the 4 call comes while we have a mixture
                                // of shard_count=1 and shard_count=2 shards in the map.
                                return Err(ApiError::Conflict(
                                    "Cannot split, currently mid-split".to_string(),
                                ));
                            }
                        }
                    }
                    if policy.is_none() {
                        policy = Some(shard.policy.clone());
                    }
                    if shard_ident.is_none() {
                        shard_ident = Some(shard.shard);
                    }

                    if tenant_shard_id.shard_count.count() == split_req.new_shard_count {
                        tracing::info!(
                            "Tenant shard {} already has shard count {}",
                            tenant_shard_id,
                            split_req.new_shard_count
                        );
                        continue;
                    }

                    let node_id = shard.intent.get_attached().ok_or(ApiError::BadRequest(
                        anyhow::anyhow!("Cannot split a tenant that is not attached"),
                    ))?;

                    let node = pageservers
                        .get(&node_id)
                        .expect("Pageservers may not be deleted while referenced");

                    // TODO: if any reconciliation is currently in progress for this shard, wait for it.

                    targets.push(SplitTarget {
                        parent_id: *tenant_shard_id,
                        node: node.clone(),
                        child_ids: tenant_shard_id
                            .split(ShardCount::new(split_req.new_shard_count)),
                    });
                }

                if targets.is_empty() {
                    if children_found.len() == split_req.new_shard_count as usize {
                        return Ok(TenantShardSplitResponse {
                            new_shards: children_found,
                        });
                    } else {
                        // No shards found to split, and no existing children found: the
                        // tenant doesn't exist at all.
                        return Err(ApiError::NotFound(
                            anyhow::anyhow!("Tenant {} not found", tenant_id).into(),
                        ));
                    }
                }

                (old_shard_count, targets)
            };

        // unwrap safety: we would have returned above if we didn't find at least one shard to split
        let old_shard_count = old_shard_count.unwrap();
        let shard_ident = if let Some(new_stripe_size) = split_req.new_stripe_size {
            // This ShardIdentity will be used as the template for all children, so this implicitly
            // applies the new stripe size to the children.
            let mut shard_ident = shard_ident.unwrap();
            if shard_ident.count.count() > 1 && shard_ident.stripe_size != new_stripe_size {
                return Err(ApiError::BadRequest(anyhow::anyhow!("Attempted to change stripe size ({:?}->{new_stripe_size:?}) on a tenant with multiple shards", shard_ident.stripe_size)));
            }

            shard_ident.stripe_size = new_stripe_size;
            tracing::info!("applied  stripe size {}", shard_ident.stripe_size.0);
            shard_ident
        } else {
            shard_ident.unwrap()
        };
        let policy = policy.unwrap();

        // FIXME: we have dropped self.inner lock, and not yet written anything to the database: another
        // request could occur here, deleting or mutating the tenant.  begin_shard_split checks that the
        // parent shards exist as expected, but it would be neater to do the above pre-checks within the
        // same database transaction rather than pre-check in-memory and then maybe-fail the database write.
        // (https://github.com/neondatabase/neon/issues/6676)

        // Before creating any new child shards in memory or on the pageservers, persist them: this
        // enables us to ensure that we will always be able to clean up if something goes wrong.  This also
        // acts as the protection against two concurrent attempts to split: one of them will get a database
        // error trying to insert the child shards.
        let mut child_tsps = Vec::new();
        for target in &targets {
            let mut this_child_tsps = Vec::new();
            for child in &target.child_ids {
                let mut child_shard = shard_ident;
                child_shard.number = child.shard_number;
                child_shard.count = child.shard_count;

                tracing::info!(
                    "Create child shard persistence with stripe size {}",
                    shard_ident.stripe_size.0
                );

                this_child_tsps.push(TenantShardPersistence {
                    tenant_id: child.tenant_id.to_string(),
                    shard_number: child.shard_number.0 as i32,
                    shard_count: child.shard_count.literal() as i32,
                    shard_stripe_size: shard_ident.stripe_size.0 as i32,
                    // Note: this generation is a placeholder, [`Persistence::begin_shard_split`] will
                    // populate the correct generation as part of its transaction, to protect us
                    // against racing with changes in the state of the parent.
                    generation: None,
                    generation_pageserver: Some(target.node.get_id().0 as i64),
                    placement_policy: serde_json::to_string(&policy).unwrap(),
                    // TODO: get the config out of the map
                    config: serde_json::to_string(&TenantConfig::default()).unwrap(),
                    splitting: SplitState::Splitting,
                });
            }

            child_tsps.push((target.parent_id, this_child_tsps));
        }

        if let Err(e) = self
            .persistence
            .begin_shard_split(old_shard_count, tenant_id, child_tsps)
            .await
        {
            match e {
                DatabaseError::Query(diesel::result::Error::DatabaseError(
                    DatabaseErrorKind::UniqueViolation,
                    _,
                )) => {
                    // Inserting a child shard violated a unique constraint: we raced with another call to
                    // this function
                    tracing::warn!("Conflicting attempt to split {tenant_id}: {e}");
                    return Err(ApiError::Conflict("Tenant is already splitting".into()));
                }
                _ => return Err(ApiError::InternalServerError(e.into())),
            }
        }
        fail::fail_point!("shard-split-post-begin", |_| Err(
            ApiError::InternalServerError(anyhow::anyhow!("failpoint"))
        ));

        // Now that I have persisted the splitting state, apply it in-memory.  This is infallible, so
        // callers may assume that if splitting is set in memory, then it was persisted, and if splitting
        // is not set in memory, then it was not persisted.
        {
            let mut locked = self.inner.write().unwrap();
            for target in &targets {
                if let Some(parent_shard) = locked.tenants.get_mut(&target.parent_id) {
                    parent_shard.splitting = SplitState::Splitting;
                    // Put the observed state to None, to reflect that it is indeterminate once we start the
                    // split operation.
                    parent_shard
                        .observed
                        .locations
                        .insert(target.node.get_id(), ObservedStateLocation { conf: None });
                }
            }
        }

        // TODO: issue split calls concurrently (this only matters once we're splitting
        // N>1 shards into M shards -- initially we're usually splitting 1 shard into N).

        for target in &targets {
            let SplitTarget {
                parent_id,
                node,
                child_ids,
            } = target;
            let client = mgmt_api::Client::new(node.base_url(), self.config.jwt_token.as_deref());
            let response = client
                .tenant_shard_split(
                    *parent_id,
                    TenantShardSplitRequest {
                        new_shard_count: split_req.new_shard_count,
                        new_stripe_size: split_req.new_stripe_size,
                    },
                )
                .await
                .map_err(|e| ApiError::Conflict(format!("Failed to split {}: {}", parent_id, e)))?;

            fail::fail_point!("shard-split-post-remote", |_| Err(ApiError::Conflict(
                "failpoint".to_string()
            )));

            tracing::info!(
                "Split {} into {}",
                parent_id,
                response
                    .new_shards
                    .iter()
                    .map(|s| format!("{:?}", s))
                    .collect::<Vec<_>>()
                    .join(",")
            );

            if &response.new_shards != child_ids {
                // This should never happen: the pageserver should agree with us on how shard splits work.
                return Err(ApiError::InternalServerError(anyhow::anyhow!(
                    "Splitting shard {} resulted in unexpected IDs: {:?} (expected {:?})",
                    parent_id,
                    response.new_shards,
                    child_ids
                )));
            }
        }

        // TODO: if the pageserver restarted concurrently with our split API call,
        // the actual generation of the child shard might differ from the generation
        // we expect it to have.  In order for our in-database generation to end up
        // correct, we should carry the child generation back in the response and apply it here
        // in complete_shard_split (and apply the correct generation in memory)
        // (or, we can carry generation in the request and reject the request if
        //  it doesn't match, but that requires more retry logic on this side)

        self.persistence
            .complete_shard_split(tenant_id, old_shard_count)
            .await?;

        fail::fail_point!("shard-split-post-complete", |_| Err(
            ApiError::InternalServerError(anyhow::anyhow!("failpoint"))
        ));

        // Replace all the shards we just split with their children: this phase is infallible.
        let (response, child_locations) = self.tenant_shard_split_commit_inmem(
            tenant_id,
            ShardCount::new(split_req.new_shard_count),
            split_req.new_stripe_size,
        );

        // Send compute notifications for all the new shards
        let mut failed_notifications = Vec::new();
        for (child_id, child_ps, stripe_size) in child_locations {
            if let Err(e) = self
                .compute_hook
                .notify(child_id, child_ps, stripe_size, &self.cancel)
                .await
            {
                tracing::warn!("Failed to update compute of {}->{} during split, proceeding anyway to complete split ({e})",
                        child_id, child_ps);
                failed_notifications.push(child_id);
            }
        }

        // If we failed any compute notifications, make a note to retry later.
        if !failed_notifications.is_empty() {
            let mut locked = self.inner.write().unwrap();
            for failed in failed_notifications {
                if let Some(shard) = locked.tenants.get_mut(&failed) {
                    shard.pending_compute_notification = true;
                }
            }
        }

        Ok(response)
    }

    pub(crate) async fn tenant_shard_migrate(
        &self,
        tenant_shard_id: TenantShardId,
        migrate_req: TenantShardMigrateRequest,
    ) -> Result<TenantShardMigrateResponse, ApiError> {
        let waiter = {
            let mut locked = self.inner.write().unwrap();
            let (nodes, tenants, scheduler) = locked.parts_mut();

            let Some(node) = nodes.get(&migrate_req.node_id) else {
                return Err(ApiError::BadRequest(anyhow::anyhow!(
                    "Node {} not found",
                    migrate_req.node_id
                )));
            };

            if !node.is_available() {
                // Warn but proceed: the caller may intend to manually adjust the placement of
                // a shard even if the node is down, e.g. if intervening during an incident.
                tracing::warn!("Migrating to unavailable node {node}");
            }

            let Some(shard) = tenants.get_mut(&tenant_shard_id) else {
                return Err(ApiError::NotFound(
                    anyhow::anyhow!("Tenant shard not found").into(),
                ));
            };

            if shard.intent.get_attached() == &Some(migrate_req.node_id) {
                // No-op case: we will still proceed to wait for reconciliation in case it is
                // incomplete from an earlier update to the intent.
                tracing::info!("Migrating: intent is unchanged {:?}", shard.intent);
            } else {
                let old_attached = *shard.intent.get_attached();

                match shard.policy {
                    PlacementPolicy::Single => {
                        shard.intent.clear_secondary(scheduler);
                        shard.intent.set_attached(scheduler, Some(migrate_req.node_id));
                    }
                    PlacementPolicy::Double(_n) => {
                        // If our new attached node was a secondary, it no longer should be.
                        shard.intent.remove_secondary(scheduler, migrate_req.node_id);

                        // If we were already attached to something, demote that to a secondary
                        if let Some(old_attached) = old_attached {
                            shard.intent.push_secondary(scheduler, old_attached);
                        }

                        shard.intent.set_attached(scheduler, Some(migrate_req.node_id));
                    }
                    PlacementPolicy::Secondary => {
                        shard.intent.clear(scheduler);
                        shard.intent.push_secondary(scheduler, migrate_req.node_id);
                    }
                    PlacementPolicy::Detached => {
                        return Err(ApiError::BadRequest(anyhow::anyhow!(
                            "Cannot migrate a tenant that is PlacementPolicy::Detached: configure it to an attached policy first"
                        )))
                    }
                }

                tracing::info!("Migrating: new intent {:?}", shard.intent);
                shard.sequence = shard.sequence.next();
            }

            self.maybe_reconcile_shard(shard, nodes)
        };

        if let Some(waiter) = waiter {
            waiter.wait_timeout(RECONCILE_TIMEOUT).await?;
        } else {
            tracing::warn!("Migration is a no-op");
        }

        Ok(TenantShardMigrateResponse {})
    }

    /// This is for debug/support only: we simply drop all state for a tenant, without
    /// detaching or deleting it on pageservers.
    pub(crate) async fn tenant_drop(&self, tenant_id: TenantId) -> Result<(), ApiError> {
        self.persistence.delete_tenant(tenant_id).await?;

        let mut locked = self.inner.write().unwrap();
        let (_nodes, tenants, scheduler) = locked.parts_mut();
        let mut shards = Vec::new();
        for (tenant_shard_id, _) in tenants.range(TenantShardId::tenant_range(tenant_id)) {
            shards.push(*tenant_shard_id);
        }

        for shard_id in shards {
            if let Some(mut shard) = tenants.remove(&shard_id) {
                shard.intent.clear(scheduler);
            }
        }

        Ok(())
    }

    /// For debug/support: a full JSON dump of TenantStates.  Returns a response so that
    /// we don't have to make TenantState clonable in the return path.
    pub(crate) fn tenants_dump(&self) -> Result<hyper::Response<hyper::Body>, ApiError> {
        let serialized = {
            let locked = self.inner.read().unwrap();
            let result = locked.tenants.values().collect::<Vec<_>>();
            serde_json::to_string(&result).map_err(|e| ApiError::InternalServerError(e.into()))?
        };

        hyper::Response::builder()
            .status(hyper::StatusCode::OK)
            .header(hyper::header::CONTENT_TYPE, "application/json")
            .body(hyper::Body::from(serialized))
            .map_err(|e| ApiError::InternalServerError(e.into()))
    }

    /// Check the consistency of in-memory state vs. persistent state, and check that the
    /// scheduler's statistics are up to date.
    ///
    /// These consistency checks expect an **idle** system.  If changes are going on while
    /// we run, then we can falsely indicate a consistency issue.  This is sufficient for end-of-test
    /// checks, but not suitable for running continuously in the background in the field.
    pub(crate) async fn consistency_check(&self) -> Result<(), ApiError> {
        let (mut expect_nodes, mut expect_shards) = {
            let locked = self.inner.read().unwrap();

            locked
                .scheduler
                .consistency_check(locked.nodes.values(), locked.tenants.values())
                .context("Scheduler checks")
                .map_err(ApiError::InternalServerError)?;

            let expect_nodes = locked
                .nodes
                .values()
                .map(|n| n.to_persistent())
                .collect::<Vec<_>>();

            let expect_shards = locked
                .tenants
                .values()
                .map(|t| t.to_persistent())
                .collect::<Vec<_>>();

            // This method can only validate the state of an idle system: if a reconcile is in
            // progress, fail out early to avoid giving false errors on state that won't match
            // between database and memory under a ReconcileResult is processed.
            for t in locked.tenants.values() {
                if t.reconciler.is_some() {
                    return Err(ApiError::InternalServerError(anyhow::anyhow!(
                        "Shard {} reconciliation in progress",
                        t.tenant_shard_id
                    )));
                }
            }

            (expect_nodes, expect_shards)
        };

        let mut nodes = self.persistence.list_nodes().await?;
        expect_nodes.sort_by_key(|n| n.node_id);
        nodes.sort_by_key(|n| n.node_id);

        if nodes != expect_nodes {
            tracing::error!("Consistency check failed on nodes.");
            tracing::error!(
                "Nodes in memory: {}",
                serde_json::to_string(&expect_nodes)
                    .map_err(|e| ApiError::InternalServerError(e.into()))?
            );
            tracing::error!(
                "Nodes in database: {}",
                serde_json::to_string(&nodes)
                    .map_err(|e| ApiError::InternalServerError(e.into()))?
            );
            return Err(ApiError::InternalServerError(anyhow::anyhow!(
                "Node consistency failure"
            )));
        }

        let mut shards = self.persistence.list_tenant_shards().await?;
        shards.sort_by_key(|tsp| (tsp.tenant_id.clone(), tsp.shard_number, tsp.shard_count));
        expect_shards.sort_by_key(|tsp| (tsp.tenant_id.clone(), tsp.shard_number, tsp.shard_count));

        if shards != expect_shards {
            tracing::error!("Consistency check failed on shards.");
            tracing::error!(
                "Shards in memory: {}",
                serde_json::to_string(&expect_shards)
                    .map_err(|e| ApiError::InternalServerError(e.into()))?
            );
            tracing::error!(
                "Shards in database: {}",
                serde_json::to_string(&shards)
                    .map_err(|e| ApiError::InternalServerError(e.into()))?
            );
            return Err(ApiError::InternalServerError(anyhow::anyhow!(
                "Shard consistency failure"
            )));
        }

        Ok(())
    }

    /// For debug/support: a JSON dump of the [`Scheduler`].  Returns a response so that
    /// we don't have to make TenantState clonable in the return path.
    pub(crate) fn scheduler_dump(&self) -> Result<hyper::Response<hyper::Body>, ApiError> {
        let serialized = {
            let locked = self.inner.read().unwrap();
            serde_json::to_string(&locked.scheduler)
                .map_err(|e| ApiError::InternalServerError(e.into()))?
        };

        hyper::Response::builder()
            .status(hyper::StatusCode::OK)
            .header(hyper::header::CONTENT_TYPE, "application/json")
            .body(hyper::Body::from(serialized))
            .map_err(|e| ApiError::InternalServerError(e.into()))
    }

    /// This is for debug/support only: we simply drop all state for a tenant, without
    /// detaching or deleting it on pageservers.  We do not try and re-schedule any
    /// tenants that were on this node.
    ///
    /// TODO: proper node deletion API that unhooks things more gracefully
    pub(crate) async fn node_drop(&self, node_id: NodeId) -> Result<(), ApiError> {
        self.persistence.delete_node(node_id).await?;

        let mut locked = self.inner.write().unwrap();

        for shard in locked.tenants.values_mut() {
            shard.deref_node(node_id);
        }

        let mut nodes = (*locked.nodes).clone();
        nodes.remove(&node_id);
        locked.nodes = Arc::new(nodes);

        locked.scheduler.node_remove(node_id);

        Ok(())
    }

    pub(crate) async fn node_list(&self) -> Result<Vec<Node>, ApiError> {
        let nodes = {
            self.inner
                .read()
                .unwrap()
                .nodes
                .values()
                .cloned()
                .collect::<Vec<_>>()
        };

        Ok(nodes)
    }

    pub(crate) async fn node_register(
        &self,
        register_req: NodeRegisterRequest,
    ) -> Result<(), ApiError> {
        let _node_lock = self.node_op_locks.exclusive(register_req.node_id).await;

        // Pre-check for an already-existing node
        {
            let locked = self.inner.read().unwrap();
            if let Some(node) = locked.nodes.get(&register_req.node_id) {
                // Note that we do not do a total equality of the struct, because we don't require
                // the availability/scheduling states to agree for a POST to be idempotent.
                if node.registration_match(&register_req) {
                    tracing::info!(
                        "Node {} re-registered with matching address",
                        register_req.node_id
                    );
                    return Ok(());
                } else {
                    // TODO: decide if we want to allow modifying node addresses without removing and re-adding
                    // the node.  Safest/simplest thing is to refuse it, and usually we deploy with
                    // a fixed address through the lifetime of a node.
                    tracing::warn!(
                        "Node {} tried to register with different address",
                        register_req.node_id
                    );
                    return Err(ApiError::Conflict(
                        "Node is already registered with different address".to_string(),
                    ));
                }
            }
        }

        // Ordering: we must persist the new node _before_ adding it to in-memory state.
        // This ensures that before we use it for anything or expose it via any external
        // API, it is guaranteed to be available after a restart.
        let new_node = Node::new(
            register_req.node_id,
            register_req.listen_http_addr,
            register_req.listen_http_port,
            register_req.listen_pg_addr,
            register_req.listen_pg_port,
        );

        // TODO: idempotency if the node already exists in the database
        self.persistence.insert_node(&new_node).await?;

        let mut locked = self.inner.write().unwrap();
        let mut new_nodes = (*locked.nodes).clone();

        locked.scheduler.node_upsert(&new_node);
        new_nodes.insert(register_req.node_id, new_node);

        locked.nodes = Arc::new(new_nodes);

        tracing::info!(
            "Registered pageserver {}, now have {} pageservers",
            register_req.node_id,
            locked.nodes.len()
        );
        Ok(())
    }

    pub(crate) async fn node_configure(
        &self,
        config_req: NodeConfigureRequest,
    ) -> Result<(), ApiError> {
        let _node_lock = self.node_op_locks.exclusive(config_req.node_id).await;

        if let Some(scheduling) = config_req.scheduling {
            // Scheduling is a persistent part of Node: we must write updates to the database before
            // applying them in memory
            self.persistence
                .update_node(config_req.node_id, scheduling)
                .await?;
        }

        // If we're activating a node, then before setting it active we must reconcile any shard locations
        // on that node, in case it is out of sync, e.g. due to being unavailable during controller startup,
        // by calling [`Self::node_activate_reconcile`]
        //
        // The transition we calculate here remains valid later in the function because we hold the op lock on the node:
        // nothing else can mutate its availability while we run.
        let availability_transition = if let Some(input_availability) = config_req.availability {
            let (activate_node, availability_transition) = {
                let locked = self.inner.read().unwrap();
                let Some(node) = locked.nodes.get(&config_req.node_id) else {
                    return Err(ApiError::NotFound(
                        anyhow::anyhow!("Node {} not registered", config_req.node_id).into(),
                    ));
                };

                (
                    node.clone(),
                    node.get_availability_transition(input_availability),
                )
            };

            if matches!(availability_transition, AvailabilityTransition::ToActive) {
                self.node_activate_reconcile(activate_node, &_node_lock)
                    .await?;
            }
            availability_transition
        } else {
            AvailabilityTransition::Unchanged
        };

        // Apply changes from the request to our in-memory state for the Node
        let mut locked = self.inner.write().unwrap();
        let (nodes, tenants, scheduler) = locked.parts_mut();

        let mut new_nodes = (**nodes).clone();

        let Some(node) = new_nodes.get_mut(&config_req.node_id) else {
            return Err(ApiError::NotFound(
                anyhow::anyhow!("Node not registered").into(),
            ));
        };

        if let Some(availability) = &config_req.availability {
            node.set_availability(*availability);
        }

        if let Some(scheduling) = config_req.scheduling {
            node.set_scheduling(scheduling);

            // TODO: once we have a background scheduling ticker for fill/drain, kick it
            // to wake up and start working.
        }

        // Update the scheduler, in case the elegibility of the node for new shards has changed
        scheduler.node_upsert(node);

        let new_nodes = Arc::new(new_nodes);

        // Modify scheduling state for any Tenants that are affected by a change in the node's availability state.
        match availability_transition {
            AvailabilityTransition::ToOffline => {
                tracing::info!("Node {} transition to offline", config_req.node_id);
                let mut tenants_affected: usize = 0;
                for (tenant_shard_id, tenant_state) in tenants {
                    if let Some(observed_loc) =
                        tenant_state.observed.locations.get_mut(&config_req.node_id)
                    {
                        // When a node goes offline, we set its observed configuration to None, indicating unknown: we will
                        // not assume our knowledge of the node's configuration is accurate until it comes back online
                        observed_loc.conf = None;
                    }

                    if tenant_state.intent.demote_attached(config_req.node_id) {
                        tenant_state.sequence = tenant_state.sequence.next();
                        match tenant_state.schedule(scheduler) {
                            Err(e) => {
                                // It is possible that some tenants will become unschedulable when too many pageservers
                                // go offline: in this case there isn't much we can do other than make the issue observable.
                                // TODO: give TenantState a scheduling error attribute to be queried later.
                                tracing::warn!(%tenant_shard_id, "Scheduling error when marking pageserver {} offline: {e}", config_req.node_id);
                            }
                            Ok(()) => {
                                if self
                                    .maybe_reconcile_shard(tenant_state, &new_nodes)
                                    .is_some()
                                {
                                    tenants_affected += 1;
                                };
                            }
                        }
                    }
                }
                tracing::info!(
                    "Launched {} reconciler tasks for tenants affected by node {} going offline",
                    tenants_affected,
                    config_req.node_id
                )
            }
            AvailabilityTransition::ToActive => {
                tracing::info!("Node {} transition to active", config_req.node_id);
                // When a node comes back online, we must reconcile any tenant that has a None observed
                // location on the node.
                for tenant_state in locked.tenants.values_mut() {
                    if let Some(observed_loc) =
                        tenant_state.observed.locations.get_mut(&config_req.node_id)
                    {
                        if observed_loc.conf.is_none() {
                            self.maybe_reconcile_shard(tenant_state, &new_nodes);
                        }
                    }
                }

                // TODO: in the background, we should balance work back onto this pageserver
            }
            AvailabilityTransition::Unchanged => {
                tracing::info!("Node {} no change during config", config_req.node_id);
            }
        }

        locked.nodes = new_nodes;

        Ok(())
    }

    /// Helper for methods that will try and call pageserver APIs for
    /// a tenant, such as timeline CRUD: they cannot proceed unless the tenant
    /// is attached somewhere.
    ///
    /// TODO: this doesn't actually ensure attached unless the PlacementPolicy is
    /// an attached policy.  We should error out if it isn't.
    fn ensure_attached_schedule(
        &self,
        mut locked: std::sync::RwLockWriteGuard<'_, ServiceState>,
        tenant_id: TenantId,
    ) -> Result<Vec<ReconcilerWaiter>, anyhow::Error> {
        let mut waiters = Vec::new();
        let (nodes, tenants, scheduler) = locked.parts_mut();

        for (_tenant_shard_id, shard) in tenants.range_mut(TenantShardId::tenant_range(tenant_id)) {
            shard.schedule(scheduler)?;

            if let Some(waiter) = self.maybe_reconcile_shard(shard, nodes) {
                waiters.push(waiter);
            }
        }
        Ok(waiters)
    }

    async fn ensure_attached_wait(&self, tenant_id: TenantId) -> Result<(), ApiError> {
        let ensure_waiters = {
            let locked = self.inner.write().unwrap();

            // Check if the tenant is splitting: in this case, even if it is attached,
            // we must act as if it is not: this blocks e.g. timeline creation/deletion
            // operations during the split.
            for (_shard_id, shard) in locked.tenants.range(TenantShardId::tenant_range(tenant_id)) {
                if !matches!(shard.splitting, SplitState::Idle) {
                    return Err(ApiError::ResourceUnavailable(
                        "Tenant shards are currently splitting".into(),
                    ));
                }
            }

            self.ensure_attached_schedule(locked, tenant_id)
                .map_err(ApiError::InternalServerError)?
        };

        let deadline = Instant::now().checked_add(Duration::from_secs(5)).unwrap();
        for waiter in ensure_waiters {
            let timeout = deadline.duration_since(Instant::now());
            waiter.wait_timeout(timeout).await?;
        }

        Ok(())
    }

    /// Convenience wrapper around [`TenantState::maybe_reconcile`] that provides
    /// all the references to parts of Self that are needed
    fn maybe_reconcile_shard(
        &self,
        shard: &mut TenantState,
        nodes: &Arc<HashMap<NodeId, Node>>,
    ) -> Option<ReconcilerWaiter> {
        shard.maybe_reconcile(
            &self.result_tx,
            nodes,
            &self.compute_hook,
            &self.config,
            &self.persistence,
            &self.gate,
            &self.cancel,
        )
    }

    /// Check all tenants for pending reconciliation work, and reconcile those in need
    ///
    /// Returns how many reconciliation tasks were started
    fn reconcile_all(&self) -> usize {
        let mut locked = self.inner.write().unwrap();
        let pageservers = locked.nodes.clone();
        locked
            .tenants
            .iter_mut()
            .filter_map(|(_tenant_shard_id, shard)| self.maybe_reconcile_shard(shard, &pageservers))
            .count()
    }

    pub async fn shutdown(&self) {
        // Note that this already stops processing any results from reconciles: so
        // we do not expect that our [`TenantState`] objects will reach a neat
        // final state.
        self.cancel.cancel();

        // The cancellation tokens in [`crate::reconciler::Reconciler`] are children
        // of our cancellation token, so we do not need to explicitly cancel each of
        // them.

        // Background tasks and reconcilers hold gate guards: this waits for them all
        // to complete.
        self.gate.close().await;
    }
}<|MERGE_RESOLUTION|>--- conflicted
+++ resolved
@@ -1638,23 +1638,20 @@
         tenant_shard_id: TenantShardId,
         req: TenantLocationConfigRequest,
     ) -> Result<TenantLocationConfigResponse, ApiError> {
-<<<<<<< HEAD
         // We require an exclusive lock, because we are updating both persistent and in-memory state
-        let _tenant_lock = self.tenant_op_locks.exclusive(tenant_id).await;
-
-        if !req.tenant_id.is_unsharded() {
-=======
+        let _tenant_lock = self
+            .tenant_op_locks
+            .exclusive(tenant_shard_id.tenant_id)
+            .await;
+
         if !tenant_shard_id.is_unsharded() {
->>>>>>> 69338e53
             return Err(ApiError::BadRequest(anyhow::anyhow!(
                 "This API is for importing single-sharded or unsharded tenants"
             )));
         }
 
-        let tenant_id = tenant_shard_id.tenant_id;
-
         // First check if this is a creation or an update
-        let create_or_update = self.tenant_location_config_prepare(tenant_id, req);
+        let create_or_update = self.tenant_location_config_prepare(tenant_shard_id.tenant_id, req);
 
         let mut result = TenantLocationConfigResponse {
             shards: Vec::new(),
