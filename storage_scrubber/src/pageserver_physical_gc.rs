--- conflicted
+++ resolved
@@ -2,19 +2,9 @@
 use std::sync::Arc;
 use std::time::Duration;
 
-<<<<<<< HEAD
 use crate::checks::{list_timeline_blobs_generic, BlobDataParseResult};
 use crate::metadata_stream::{stream_tenant_timelines_generic, stream_tenants_generic};
-use crate::{
-    init_remote_generic, BucketConfig, ControllerClientConfig, NodeKind, RootTarget,
-    TenantShardTimelineId,
-};
-=======
-use crate::checks::{list_timeline_blobs, BlobDataParseResult};
-use crate::metadata_stream::{stream_tenant_timelines, stream_tenants};
-use crate::{init_remote, BucketConfig, NodeKind, RootTarget, TenantShardTimelineId};
-use aws_sdk_s3::Client;
->>>>>>> f246aa3c
+use crate::{init_remote_generic, BucketConfig, NodeKind, RootTarget, TenantShardTimelineId};
 use futures_util::{StreamExt, TryStreamExt};
 use pageserver::tenant::remote_timeline_client::index::LayerFileMetadata;
 use pageserver::tenant::remote_timeline_client::{parse_remote_index_path, remote_layer_path};
@@ -535,19 +525,7 @@
     // Drain futures for per-shard GC, populating accumulator as a side effect
     {
         let timelines = timelines.map_ok(|ttid| {
-<<<<<<< HEAD
             gc_timeline(&remote_client, &min_age, &target, mode, ttid, &accumulator)
-=======
-            gc_timeline(
-                &s3_client,
-                bucket_config,
-                &min_age,
-                &target,
-                mode,
-                ttid,
-                &accumulator,
-            )
->>>>>>> f246aa3c
         });
         let mut timelines = std::pin::pin!(timelines.try_buffered(CONCURRENCY));
 
@@ -571,12 +549,7 @@
 
     for ancestor_shard in ancestor_shards {
         gc_ancestor(
-<<<<<<< HEAD
             &remote_client,
-=======
-            &s3_client,
-            bucket_config,
->>>>>>> f246aa3c
             &target,
             &min_age,
             ancestor_shard,
