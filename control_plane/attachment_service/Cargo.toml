[package]
name = "attachment_service"
version = "0.1.0"
edition.workspace = true
license.workspace = true

[features]
default = []
# Enables test-only APIs and behaviors
testing = []

[dependencies]
anyhow.workspace = true
aws-config.workspace = true
aws-sdk-secretsmanager.workspace = true
camino.workspace = true
clap.workspace = true
futures.workspace = true
git-version.workspace = true
hyper.workspace = true
<<<<<<< HEAD
humantime.workspace = true
=======
once_cell.workspace = true
>>>>>>> d152d4f1
pageserver_api.workspace = true
pageserver_client.workspace = true
postgres_connection.workspace = true
reqwest.workspace = true
serde.workspace = true
serde_json.workspace = true
thiserror.workspace = true
tokio.workspace = true
tokio-util.workspace = true
tracing.workspace = true

diesel = { version = "2.1.4", features = ["serde_json", "postgres", "r2d2"] }
diesel_migrations = { version = "2.1.0" }
r2d2 = { version = "0.8.10" }

utils = { path = "../../libs/utils/" }
metrics = { path = "../../libs/metrics/" }
control_plane = { path = ".." }
workspace_hack = { version = "0.1", path = "../../workspace_hack" }
<|MERGE_RESOLUTION|>--- conflicted
+++ resolved
@@ -18,11 +18,8 @@
 futures.workspace = true
 git-version.workspace = true
 hyper.workspace = true
-<<<<<<< HEAD
 humantime.workspace = true
-=======
 once_cell.workspace = true
->>>>>>> d152d4f1
 pageserver_api.workspace = true
 pageserver_client.workspace = true
 postgres_connection.workspace = true
