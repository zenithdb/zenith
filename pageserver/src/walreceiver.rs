--- conflicted
+++ resolved
@@ -59,54 +59,19 @@
 use std::ops::ControlFlow;
 use std::sync::Arc;
 use std::thread_local;
-<<<<<<< HEAD
-use std::time::SystemTime;
-use tokio::pin;
-use tokio_postgres::replication::ReplicationStream;
-use tokio_postgres::{Client, NoTls, SimpleQueryMessage, SimpleQueryRow};
-use tokio_stream::StreamExt;
-use tracing::*;
-use utils::{
-    lsn::Lsn,
-    pq_proto::ZenithFeedback,
-    zid::{TenantId, ZTenantTimelineId, ZTimelineId},
-=======
 use std::time::Duration;
 use tokio::select;
 use tokio::{
     sync::{mpsc, watch, RwLock},
     task::JoinHandle,
->>>>>>> 1188c9a9
 };
 use tracing::*;
 use url::Url;
 use utils::lsn::Lsn;
 use utils::pq_proto::ZenithFeedback;
-use utils::zid::{NodeId, ZTenantId, ZTenantTimelineId, ZTimelineId};
-
-<<<<<<< HEAD
-///
-/// A WAL receiver's data stored inside the global `WAL_RECEIVERS`.
-/// We keep one WAL receiver active per timeline.
-///
-#[serde_as]
-#[derive(Debug, Serialize, Deserialize, Clone)]
-pub struct WalReceiverEntry {
-    thread_id: u64,
-    wal_producer_connstr: String,
-    #[serde_as(as = "Option<DisplayFromStr>")]
-    last_received_msg_lsn: Option<Lsn>,
-    /// the timestamp (in microseconds) of the last received message
-    last_received_msg_ts: Option<u128>,
-}
-
-lazy_static! {
-    static ref WAL_RECEIVERS: Mutex<HashMap<(TenantId, ZTimelineId), WalReceiverEntry>> =
-        Mutex::new(HashMap::new());
-}
-=======
+use utils::zid::{NodeId, TenantId, ZTenantTimelineId, ZTimelineId};
+
 use self::connection_handler::{WalConnectionEvent, WalReceiverConnection};
->>>>>>> 1188c9a9
 
 thread_local! {
     // Boolean that is true only for WAL receiver threads
@@ -115,11 +80,6 @@
     pub(crate) static IS_WAL_RECEIVER: Cell<bool> = Cell::new(false);
 }
 
-<<<<<<< HEAD
-fn drop_wal_receiver(tenantid: TenantId, timelineid: ZTimelineId) {
-    let mut receivers = WAL_RECEIVERS.lock().unwrap();
-    receivers.remove(&(tenantid, timelineid));
-=======
 /// WAL receiver state for sharing with the outside world.
 /// Only entries for timelines currently available in pageserver are stored.
 static WAL_RECEIVER_ENTRIES: Lazy<RwLock<HashMap<ZTenantTimelineId, WalReceiverEntry>>> =
@@ -127,7 +87,7 @@
 
 /// Gets the public WAL streaming entry for a certain timeline.
 pub async fn get_wal_receiver_entry(
-    tenant_id: ZTenantId,
+    tenant_id: TenantId,
     timeline_id: ZTimelineId,
 ) -> Option<WalReceiverEntry> {
     WAL_RECEIVER_ENTRIES
@@ -135,25 +95,12 @@
         .await
         .get(&ZTenantTimelineId::new(tenant_id, timeline_id))
         .cloned()
->>>>>>> 1188c9a9
 }
 
 /// Sets up the main WAL receiver thread that manages the rest of the subtasks inside of it, per timeline.
 /// See comments in [`wal_receiver_main_thread_loop_step`] for more details on per timeline activities.
 pub fn init_wal_receiver_main_thread(
     conf: &'static PageServerConf,
-<<<<<<< HEAD
-    tenantid: TenantId,
-    timelineid: ZTimelineId,
-    wal_producer_connstr: &str,
-) -> Result<()> {
-    let mut receivers = WAL_RECEIVERS.lock().unwrap();
-
-    match receivers.get_mut(&(tenantid, timelineid)) {
-        Some(receiver) => {
-            debug!("wal receiver already running, updating connection string");
-            receiver.wal_producer_connstr = wal_producer_connstr.into();
-=======
     mut timeline_updates_receiver: mpsc::UnboundedReceiver<LocalTimelineUpdate>,
 ) -> anyhow::Result<()> {
     let etcd_endpoints = conf.broker_endpoints.clone();
@@ -222,7 +169,7 @@
     etcd_client: &'a Client,
     timeline_updates_receiver: &'a mut mpsc::UnboundedReceiver<LocalTimelineUpdate>,
     local_timeline_wal_receivers: &'a mut HashMap<
-        ZTenantId,
+        TenantId,
         HashMap<ZTimelineId, TimelineWalBrokerLoopHandle>,
     >,
 ) {
@@ -342,7 +289,6 @@
                     });
                 }
             }
->>>>>>> 1188c9a9
         }
         None => {
             info!("Local timeline update channel closed");
@@ -351,39 +297,8 @@
     }
 }
 
-<<<<<<< HEAD
-/// Look up a WAL receiver's data in the global `WAL_RECEIVERS`
-pub fn get_wal_receiver_entry(
+async fn fetch_tenant_settings(
     tenant_id: TenantId,
-    timeline_id: ZTimelineId,
-) -> Option<WalReceiverEntry> {
-    let receivers = WAL_RECEIVERS.lock().unwrap();
-    receivers.get(&(tenant_id, timeline_id)).cloned()
-}
-
-//
-// This is the entry point for the WAL receiver thread.
-//
-fn thread_main(conf: &'static PageServerConf, tenant_id: TenantId, timeline_id: ZTimelineId) {
-    let _enter = info_span!("WAL receiver", timeline = %timeline_id, tenant = %tenant_id).entered();
-    info!("WAL receiver thread started");
-
-    // Look up the current WAL producer address
-    let wal_producer_connstr = {
-        match get_wal_receiver_entry(tenant_id, timeline_id) {
-            Some(e) => e.wal_producer_connstr,
-            None => {
-                info!(
-                    "Unable to create the WAL receiver thread: no WAL receiver entry found for tenant {} and timeline {}",
-                    tenant_id, timeline_id
-                );
-                return;
-            }
-        }
-    };
-=======
-async fn fetch_tenant_settings(
-    tenant_id: ZTenantId,
 ) -> anyhow::Result<(Duration, Duration, NonZeroU64)> {
     tokio::task::spawn_blocking(move || {
         let repo = tenant_mgr::get_repository_for_tenant(tenant_id)
@@ -398,7 +313,7 @@
     .with_context(|| format!("Failed to join on tenant {tenant_id} settings fetch task"))?
 }
 
-async fn change_tenant_state(tenant_id: ZTenantId, new_state: TenantState) -> anyhow::Result<()> {
+async fn change_tenant_state(tenant_id: TenantId, new_state: TenantState) -> anyhow::Result<()> {
     tokio::task::spawn_blocking(move || {
         tenant_mgr::set_tenant_state(tenant_id, new_state)
             .with_context(|| format!("Failed to activate tenant {tenant_id}"))
@@ -406,7 +321,6 @@
     .await
     .with_context(|| format!("Failed to spawn activation task for tenant {tenant_id}"))?
 }
->>>>>>> 1188c9a9
 
 async fn exponential_backoff(n: u32, base: f64, max_seconds: f64) {
     if n == 0 {
@@ -417,34 +331,9 @@
     tokio::time::sleep(Duration::from_secs_f64(seconds_to_wait)).await;
 }
 
-<<<<<<< HEAD
-fn walreceiver_main(
-    _conf: &PageServerConf,
-    tenant_id: TenantId,
-    timeline_id: ZTimelineId,
-    wal_producer_connstr: &str,
-) -> anyhow::Result<(), Error> {
-    // Connect to the database in replication mode.
-    info!("connecting to {:?}", wal_producer_connstr);
-    let connect_cfg = format!(
-        "{} application_name=pageserver replication=true",
-        wal_producer_connstr
-    );
-
-    let runtime = tokio::runtime::Builder::new_current_thread()
-        .enable_all()
-        .build()?;
-
-    let (mut replication_client, connection) =
-        runtime.block_on(tokio_postgres::connect(&connect_cfg, NoTls))?;
-    // This is from tokio-postgres docs, but it is a bit weird in our case because we extensively use block_on
-    runtime.spawn(async move {
-        if let Err(e) = connection.await {
-            error!("connection error: {}", e);
-=======
 async fn shutdown_all_wal_connections(
     local_timeline_wal_receivers: &mut HashMap<
-        ZTenantId,
+        TenantId,
         HashMap<ZTimelineId, TimelineWalBrokerLoopHandle>,
     >,
 ) {
@@ -457,7 +346,6 @@
                 ZTenantTimelineId::new(tenant_id, timeline_id),
                 handles.broker_join_handle,
             ));
->>>>>>> 1188c9a9
         }
     }
 
@@ -844,7 +732,7 @@
         })?;
     let (host, port) = utils::connstring::connection_host_port(&me_conf);
     Ok(format!(
-        "host={host} port={port} options='-c ztimelineid={timeline_id} ztenantid={tenant_id} pageserver_connstr={pageserver_connstr}'",
+        "host={host} port={port} options='-c ztimelineid={timeline_id} tenantid={tenant_id} pageserver_connstr={pageserver_connstr}'",
     ))
 }
 
