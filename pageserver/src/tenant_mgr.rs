--- conflicted
+++ resolved
@@ -3,13 +3,8 @@
 
 use crate::config::PageServerConf;
 use crate::layered_repository::LayeredRepository;
-<<<<<<< HEAD
-use crate::repository::Repository;
-use crate::repository::TimelineSyncState;
-=======
 use crate::remote_storage::RemoteIndex;
 use crate::repository::{Repository, TimelineSyncStatusUpdate};
->>>>>>> 07a95537
 use crate::thread_mgr;
 use crate::thread_mgr::ThreadKind;
 use crate::timelines;
@@ -107,31 +102,6 @@
         debug!("no sync status updates to apply");
         return;
     }
-<<<<<<< HEAD
-
-    info!("Updating states for {} timelines", timeline_states.len());
-    trace!("States: {:?}", timeline_states);
-
-    let mut m = access_tenants();
-    for (tenant_id, timeline_states) in timeline_states {
-        let tenant = m.entry(tenant_id).or_insert_with(|| {
-            // TODO (rodionov) reuse one of the initialisation routines
-            // Set up a WAL redo manager, for applying WAL records.
-            let walredo_mgr = PostgresRedoManager::new(conf, tenant_id);
-
-            // Set up an object repository, for actual data storage.
-            let repo = LayeredRepository::new(
-                conf,
-                Arc::new(walredo_mgr),
-                tenant_id,
-                conf.remote_storage_config.is_some(),
-            );
-
-            Tenant {
-                state: TenantState::Idle,
-                repo: Arc::new(repo),
-                timelines: HashMap::new(),
-=======
     info!(
         "Applying sync status updates for {} timelines",
         sync_status_updates.len()
@@ -152,7 +122,6 @@
                     "Failed to apply timeline sync status update for tenant {}. timeline {} update {} Error: {:#}",
                     tenant_id, timeline_id, timeline_sync_status_update, e
                 ),
->>>>>>> 07a95537
             }
         }
     }
@@ -208,27 +177,9 @@
     tenantid: ZTenantId,
     remote_index: RemoteIndex,
 ) -> Result<Option<ZTenantId>> {
-<<<<<<< HEAD
-    let new_tenant_id = new_tenant_id.unwrap_or_else(ZTenantId::generate);
-    let wal_redo_manager = Arc::new(PostgresRedoManager::new(conf, new_tenant_id));
-    match timelines::create_repo(conf, new_tenant_id, wal_redo_manager)? {
-        Some(repo) => {
-            access_tenants()
-                .entry(new_tenant_id)
-                .or_insert_with(|| Tenant {
-                    state: TenantState::Idle,
-                    repo,
-                    timelines: HashMap::new(),
-                });
-            Ok(Some(new_tenant_id))
-        }
-        None => {
-            debug!("repository already exists for tenant {}", new_tenant_id);
-=======
     match access_tenants().entry(tenantid) {
         Entry::Occupied(_) => {
             debug!("tenant {} already exists", tenantid);
->>>>>>> 07a95537
             Ok(None)
         }
         Entry::Vacant(v) => {
@@ -275,18 +226,6 @@
         TenantState::Idle => {
             thread_mgr::spawn(
                 ThreadKind::Compactor,
-<<<<<<< HEAD
-                Some(tenantid),
-                None,
-                "Compactor thread",
-                move || crate::tenant_threads::compact_loop(tenantid, conf),
-            )?;
-
-            // FIXME: if we fail to launch the GC thread, but already launched the
-            // compactor, we're in a strange state.
-
-            thread_mgr::spawn(
-=======
                 Some(tenant_id),
                 None,
                 "Compactor thread",
@@ -295,7 +234,6 @@
             )?;
 
             let gc_spawn_result = thread_mgr::spawn(
->>>>>>> 07a95537
                 ThreadKind::GarbageCollector,
                 Some(tenant_id),
                 None,
@@ -341,11 +279,7 @@
     let mut m = access_tenants();
     let tenant = m
         .get_mut(&tenantid)
-<<<<<<< HEAD
-        .with_context(|| format!("Tenant not found for tenant {}", tenantid))?;
-=======
         .with_context(|| format!("Tenant {} not found", tenantid))?;
->>>>>>> 07a95537
 
     if let Some(page_tline) = tenant.timelines.get(&timelineid) {
         return Ok(Arc::clone(page_tline));
@@ -353,14 +287,8 @@
     // First access to this timeline. Create a DatadirTimeline wrapper for it
     let tline = tenant
         .repo
-<<<<<<< HEAD
-        .get_timeline(timelineid)?
-        .local_timeline()
-        .with_context(|| format!("cannot fetch timeline {}", timelineid))?;
-=======
         .get_timeline_load(timelineid)
         .with_context(|| format!("Timeline {} not found for tenant {}", timelineid, tenantid))?;
->>>>>>> 07a95537
 
     let repartition_distance = tenant.repo.conf.checkpoint_distance / 10;
 
