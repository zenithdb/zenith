--- conflicted
+++ resolved
@@ -2215,11 +2215,8 @@
         self.remote_client
             .schedule_compaction_update(&layer_selection, &compact_to)?;
 
-<<<<<<< HEAD
-=======
         drop(gc_lock);
 
->>>>>>> e6e57882
         Ok(())
     }
 }
