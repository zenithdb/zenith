--- conflicted
+++ resolved
@@ -112,7 +112,7 @@
         node: &Node,
         config: LocationConfig,
         flush_ms: Option<Duration>,
-<<<<<<< HEAD
+        lazy: bool,
     ) -> Result<(), ReconcileError> {
         self.observed
             .locations
@@ -129,7 +129,7 @@
                 |client| async move {
                     let config = config_ref.clone();
                     client
-                        .location_config(tenant_shard_id, config.clone(), flush_ms)
+                        .location_config(tenant_shard_id, config.clone(), flush_ms, lazy)
                         .await
                 },
                 &self.service_config.jwt_token,
@@ -145,26 +145,6 @@
             None => return Err(ReconcileError::Cancel),
         };
         tracing::info!("location_config({node}) complete: {:?}", config);
-=======
-        lazy: bool,
-    ) -> anyhow::Result<()> {
-        let node = self
-            .pageservers
-            .get(&node_id)
-            .expect("Pageserver may not be removed while referenced");
-
-        self.observed
-            .locations
-            .insert(node.id, ObservedStateLocation { conf: None });
-
-        tracing::info!("location_config({}) calling: {:?}", node_id, config);
-        let client =
-            mgmt_api::Client::new(node.base_url(), self.service_config.jwt_token.as_deref());
-        client
-            .location_config(self.tenant_shard_id, config.clone(), flush_ms, lazy)
-            .await?;
-        tracing::info!("location_config({}) complete: {:?}", node_id, config);
->>>>>>> 5dc2088c
 
         self.observed
             .locations
@@ -377,18 +357,8 @@
             self.generation,
             None,
         );
-<<<<<<< HEAD
-        self.location_config(&origin_ps, stale_conf, Some(Duration::from_secs(10)))
+        self.location_config(&origin_ps, stale_conf, Some(Duration::from_secs(10)), false)
             .await?;
-=======
-        self.location_config(
-            origin_ps_id,
-            stale_conf,
-            Some(Duration::from_secs(10)),
-            false,
-        )
-        .await?;
->>>>>>> 5dc2088c
 
         let baseline_lsns = Some(self.get_lsns(self.tenant_shard_id, &origin_ps).await?);
 
@@ -418,14 +388,9 @@
             None,
         );
 
-<<<<<<< HEAD
         tracing::info!("🔁 Attaching to pageserver {dest_ps}");
-        self.location_config(&dest_ps, dest_conf, None).await?;
-=======
-        tracing::info!("🔁 Attaching to pageserver {}", dest_ps_id);
-        self.location_config(dest_ps_id, dest_conf, None, false)
+        self.location_config(&dest_ps, dest_conf, None, false)
             .await?;
->>>>>>> 5dc2088c
 
         if let Some(baseline) = baseline_lsns {
             tracing::info!("🕑 Waiting for LSN to catch up...");
@@ -457,11 +422,7 @@
             None,
             Some(LocationConfigSecondary { warm: true }),
         );
-<<<<<<< HEAD
-        self.location_config(&origin_ps, origin_secondary_conf.clone(), None)
-=======
-        self.location_config(origin_ps_id, origin_secondary_conf.clone(), None, false)
->>>>>>> 5dc2088c
+        self.location_config(&origin_ps, origin_secondary_conf.clone(), None, false)
             .await?;
         // TODO: we should also be setting the ObservedState on earlier API calls, in case we fail
         // partway through.  In fact, all location conf API calls should be in a wrapper that sets
@@ -481,11 +442,7 @@
             self.generation,
             None,
         );
-<<<<<<< HEAD
-        self.location_config(&dest_ps, dest_final_conf.clone(), None)
-=======
-        self.location_config(dest_ps_id, dest_final_conf.clone(), None, false)
->>>>>>> 5dc2088c
+        self.location_config(&dest_ps, dest_final_conf.clone(), None, false)
             .await?;
         self.observed.locations.insert(
             dest_ps.get_id(),
@@ -615,7 +572,6 @@
                         self.generation = Some(generation);
                         wanted_conf.generation = generation.into();
                     }
-<<<<<<< HEAD
                     tracing::info!(node_id=%node.get_id(), "Observed configuration requires update.");
 
                     // Because `node` comes from a ref to &self, clone it before calling into a &mut self
@@ -623,14 +579,9 @@
                     // a separate type to Self.
                     let node = node.clone();
 
-                    self.location_config(&node, wanted_conf, None).await?;
-=======
-                    tracing::info!(%node_id, "Observed configuration requires update.");
                     // Use lazy=true, because we may run many of Self concurrently, and do not want to
                     // overload the pageserver with logical size calculations.
-                    self.location_config(node_id, wanted_conf, None, true)
-                        .await?;
->>>>>>> 5dc2088c
+                    self.location_config(&node, wanted_conf, None, true).await?;
                     self.compute_notify().await?;
                 }
             }
@@ -676,11 +627,7 @@
             if self.cancel.is_cancelled() {
                 return Err(ReconcileError::Cancel);
             }
-<<<<<<< HEAD
-            self.location_config(&node, conf, None).await?;
-=======
-            self.location_config(node_id, conf, None, false).await?;
->>>>>>> 5dc2088c
+            self.location_config(&node, conf, None, false).await?;
         }
 
         Ok(())
@@ -692,16 +639,12 @@
         if let Some(node) = &self.intent.attached {
             let result = self
                 .compute_hook
-<<<<<<< HEAD
-                .notify(self.tenant_shard_id, node.get_id(), &self.cancel)
-=======
                 .notify(
                     self.tenant_shard_id,
-                    node_id,
+                    node.get_id(),
                     self.shard.stripe_size,
                     &self.cancel,
                 )
->>>>>>> 5dc2088c
                 .await;
             if let Err(e) = &result {
                 // It is up to the caller whether they want to drop out on this error, but they don't have to:
