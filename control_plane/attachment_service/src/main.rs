/// The attachment service mimics the aspects of the control plane API
/// that are required for a pageserver to operate.
///
/// This enables running & testing pageservers without a full-blown
/// deployment of the Neon cloud platform.
///
use anyhow::anyhow;
use attachment_service::http::make_router;
use attachment_service::persistence::Persistence;
use attachment_service::service::{Config, Service};
use aws_config::{self, BehaviorVersion, Region};
use camino::Utf8PathBuf;
use clap::Parser;
use metrics::launch_timestamp::LaunchTimestamp;
use std::sync::Arc;
use tokio::signal::unix::SignalKind;
use utils::auth::{JwtAuth, SwappableJwtAuth};
use utils::logging::{self, LogFormat};

use utils::{project_build_tag, project_git_version, tcp_listener};

project_git_version!(GIT_VERSION);
project_build_tag!(BUILD_TAG);

#[derive(Parser)]
#[command(author, version, about, long_about = None)]
#[command(arg_required_else_help(true))]
struct Cli {
    /// Host and port to listen on, like `127.0.0.1:1234`
    #[arg(short, long)]
    listen: std::net::SocketAddr,

    /// Path to public key for JWT authentication of clients
    #[arg(long)]
    public_key: Option<camino::Utf8PathBuf>,

    /// Token for authenticating this service with the pageservers it controls
    #[arg(long)]
    jwt_token: Option<String>,

    /// Token for authenticating this service with the control plane, when calling
    /// the compute notification endpoint
    #[arg(long)]
    control_plane_jwt_token: Option<String>,

    /// URL to control plane compute notification endpoint
    #[arg(long)]
    compute_hook_url: Option<String>,

    /// Path to the .json file to store state (will be created if it doesn't exist)
    #[arg(short, long)]
    path: Option<Utf8PathBuf>,

    /// URL to connect to postgres, like postgresql://localhost:1234/attachment_service
    #[arg(long)]
    database_url: String,
}

/// Secrets may either be provided on the command line (for testing), or loaded from AWS SecretManager: this
/// type encapsulates the logic to decide which and do the loading.
struct Secrets {
    database_url: String,
    public_key: Option<JwtAuth>,
    jwt_token: Option<String>,
}

impl Secrets {
    const DATABASE_URL_SECRET: &'static str = "rds-neon-storage-controller-url";
    const JWT_TOKEN_SECRET: &'static str = "neon-storage-controller-pageserver-jwt-token";
    const PUBLIC_KEY_SECRET: &'static str = "neon-storage-controller-public-key";

    async fn load(args: &Cli) -> anyhow::Result<Self> {
        if args.database_url.is_empty() {
            Self::load_aws_sm().await
        } else {
            Self::load_cli(args)
        }
    }

    async fn load_aws_sm() -> anyhow::Result<Self> {
        let Ok(region) = std::env::var("AWS_REGION") else {
            anyhow::bail!("AWS_REGION is not set, cannot load secrets automatically: either set this, or use CLI args to supply secrets");
        };
        let config = aws_config::defaults(BehaviorVersion::v2023_11_09())
            .region(Region::new(region.clone()))
            .load()
            .await;

        let asm = aws_sdk_secretsmanager::Client::new(&config);

        let Some(database_url) = asm
            .get_secret_value()
            .secret_id(Self::DATABASE_URL_SECRET)
            .send()
            .await?
            .secret_string()
            .map(str::to_string)
        else {
            anyhow::bail!(
                "Database URL secret not found at {region}/{}",
                Self::DATABASE_URL_SECRET
            )
        };

        let jwt_token = asm
            .get_secret_value()
            .secret_id(Self::JWT_TOKEN_SECRET)
            .send()
            .await?
            .secret_string()
            .map(str::to_string);
        if jwt_token.is_none() {
            tracing::warn!("No pageserver JWT token set: this will only work if authentication is disabled on the pageserver");
        }

        let public_key = asm
            .get_secret_value()
            .secret_id(Self::PUBLIC_KEY_SECRET)
            .send()
            .await?
            .secret_string()
            .map(str::to_string);
        let public_key = match public_key {
            Some(key) => Some(JwtAuth::from_key(key)?),
            None => {
                tracing::warn!(
                    "No public key set: inccoming HTTP requests will not be authenticated"
                );
                None
            }
        };

        Ok(Self {
            database_url,
            public_key,
            jwt_token,
        })
    }

    fn load_cli(args: &Cli) -> anyhow::Result<Self> {
        let public_key = match &args.public_key {
            None => None,
            Some(key_path) => Some(JwtAuth::from_key_path(key_path)?),
        };
        Ok(Self {
            database_url: args.database_url.clone(),
            public_key,
            jwt_token: args.jwt_token.clone(),
        })
    }
}

#[tokio::main]
async fn main() -> anyhow::Result<()> {
    let launch_ts = Box::leak(Box::new(LaunchTimestamp::generate()));

    logging::init(
        LogFormat::Plain,
        logging::TracingErrorLayerEnablement::Disabled,
        logging::Output::Stdout,
    )?;

    let args = Cli::parse();
    tracing::info!(
        "version: {}, launch_timestamp: {}, build_tag {}, state at {}, listening on {}",
        GIT_VERSION,
        launch_ts.to_string(),
        BUILD_TAG,
        args.path.as_ref().unwrap_or(&Utf8PathBuf::from("<none>")),
        args.listen
    );

    let secrets = Secrets::load(&args).await?;

    let config = Config {
<<<<<<< HEAD
        jwt_token: args.jwt_token,
        control_plane_jwt_token: args.control_plane_jwt_token,
        compute_hook_url: args.compute_hook_url,
=======
        jwt_token: secrets.jwt_token,
>>>>>>> caf868e2
    };

    let json_path = args.path;
    let persistence = Arc::new(Persistence::new(secrets.database_url, json_path.clone()));

    let service = Service::spawn(config, persistence.clone()).await?;

    let http_listener = tcp_listener::bind(args.listen)?;

    let auth = secrets
        .public_key
        .map(|jwt_auth| Arc::new(SwappableJwtAuth::new(jwt_auth)));
    let router = make_router(service, auth)
        .build()
        .map_err(|err| anyhow!(err))?;
    let router_service = utils::http::RouterService::new(router).unwrap();
    let server = hyper::Server::from_tcp(http_listener)?.serve(router_service);

    tracing::info!("Serving on {0}", args.listen);

    tokio::task::spawn(server);

    // Wait until we receive a signal
    let mut sigint = tokio::signal::unix::signal(SignalKind::interrupt())?;
    let mut sigquit = tokio::signal::unix::signal(SignalKind::quit())?;
    let mut sigterm = tokio::signal::unix::signal(SignalKind::terminate())?;
    tokio::select! {
        _ = sigint.recv() => {},
        _ = sigterm.recv() => {},
        _ = sigquit.recv() => {},
    }
    tracing::info!("Terminating on signal");

    if json_path.is_some() {
        // Write out a JSON dump on shutdown: this is used in compat tests to avoid passing
        // full postgres dumps around.
        if let Err(e) = persistence.write_tenants_json().await {
            tracing::error!("Failed to write JSON on shutdown: {e}")
        }
    }

    std::process::exit(0);
}<|MERGE_RESOLUTION|>--- conflicted
+++ resolved
@@ -173,13 +173,9 @@
     let secrets = Secrets::load(&args).await?;
 
     let config = Config {
-<<<<<<< HEAD
-        jwt_token: args.jwt_token,
+        jwt_token: secrets.jwt_token,
         control_plane_jwt_token: args.control_plane_jwt_token,
         compute_hook_url: args.compute_hook_url,
-=======
-        jwt_token: secrets.jwt_token,
->>>>>>> caf868e2
     };
 
     let json_path = args.path;
