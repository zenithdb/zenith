--- conflicted
+++ resolved
@@ -571,16 +571,7 @@
         location_conf.attach_in_generation(generation);
         Tenant::persist_tenant_config(conf, &tenant_shard_id, &location_conf).await?;
 
-<<<<<<< HEAD
-        // The /timelines/ subdirectory of a tenant usually already exists,
-        // but to avoid requiring tenant dir creators to create it atomically
-        // with the directory creation (which involves fsyncs), we ensure its
-        // existence here.
-        tokio::fs::create_dir_all(conf.timelines_path(&tenant_shard_id)).await?;
-
-=======
         let shard_identity = location_conf.shard;
->>>>>>> bc1020f9
         match tenant_spawn(
             conf,
             tenant_shard_id,
