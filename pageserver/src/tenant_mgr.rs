--- conflicted
+++ resolved
@@ -3,13 +3,8 @@
 
 use crate::config::PageServerConf;
 use crate::layered_repository::LayeredRepository;
-<<<<<<< HEAD
-use crate::repository::Repository;
-use crate::repository::TimelineSyncState;
-=======
 use crate::remote_storage::RemoteTimelineIndex;
-use crate::repository::{Repository, Timeline, TimelineSyncStatusUpdate};
->>>>>>> b19870cd
+use crate::repository::{Repository, TimelineSyncStatusUpdate};
 use crate::thread_mgr;
 use crate::thread_mgr::ThreadKind;
 use crate::timelines;
@@ -73,14 +68,14 @@
     conf: &'static PageServerConf,
     tenant_id: ZTenantId,
     remote_index: &Arc<tokio::sync::RwLock<RemoteTimelineIndex>>,
-) -> Arc<dyn Repository> {
+) -> Arc<RepositoryImpl> {
     let mut m = access_tenants();
     let tenant = m.entry(tenant_id).or_insert_with(|| {
         // Set up a WAL redo manager, for applying WAL records.
         let walredo_mgr = PostgresRedoManager::new(conf, tenant_id);
 
         // Set up an object repository, for actual data storage.
-        let repo: Arc<dyn Repository> = Arc::new(LayeredRepository::new(
+        let repo: Arc<LayeredRepository> = Arc::new(LayeredRepository::new(
             conf,
             Arc::new(walredo_mgr),
             tenant_id,
@@ -90,6 +85,7 @@
         Tenant {
             state: TenantState::Idle,
             repo,
+            timelines: HashMap::new(),
         }
     });
     Arc::clone(&tenant.repo)
@@ -105,31 +101,6 @@
         debug!("no sync status updates to apply");
         return;
     }
-<<<<<<< HEAD
-
-    info!("Updating states for {} timelines", timeline_states.len());
-    trace!("States: {:?}", timeline_states);
-
-    let mut m = access_tenants();
-    for (tenant_id, timeline_states) in timeline_states {
-        let tenant = m.entry(tenant_id).or_insert_with(|| {
-            // TODO (rodionov) reuse one of the initialisation routines
-            // Set up a WAL redo manager, for applying WAL records.
-            let walredo_mgr = PostgresRedoManager::new(conf, tenant_id);
-
-            // Set up an object repository, for actual data storage.
-            let repo = LayeredRepository::new(
-                conf,
-                Arc::new(walredo_mgr),
-                tenant_id,
-                conf.remote_storage_config.is_some(),
-            );
-
-            Tenant {
-                state: TenantState::Idle,
-                repo: Arc::new(repo),
-                timelines: HashMap::new(),
-=======
     info!(
         "Applying sync status updates for {} timelines",
         sync_status_updates.len()
@@ -150,7 +121,6 @@
                     "Failed to apply timeline sync status update for tenant {}. timeline {} update {} Error: {:#}",
                     tenant_id, timeline_id, timeline_sync_status_update, e
                 ),
->>>>>>> b19870cd
             }
         }
     }
@@ -206,27 +176,9 @@
     tenantid: ZTenantId,
     remote_index: Arc<tokio::sync::RwLock<RemoteTimelineIndex>>,
 ) -> Result<Option<ZTenantId>> {
-<<<<<<< HEAD
-    let new_tenant_id = new_tenant_id.unwrap_or_else(ZTenantId::generate);
-    let wal_redo_manager = Arc::new(PostgresRedoManager::new(conf, new_tenant_id));
-    match timelines::create_repo(conf, new_tenant_id, wal_redo_manager)? {
-        Some(repo) => {
-            access_tenants()
-                .entry(new_tenant_id)
-                .or_insert_with(|| Tenant {
-                    state: TenantState::Idle,
-                    repo,
-                    timelines: HashMap::new(),
-                });
-            Ok(Some(new_tenant_id))
-        }
-        None => {
-            debug!("repository already exists for tenant {}", new_tenant_id);
-=======
     match access_tenants().entry(tenantid) {
         Entry::Occupied(_) => {
             debug!("tenant {} already exists", tenantid);
->>>>>>> b19870cd
             Ok(None)
         }
         Entry::Vacant(v) => {
@@ -242,6 +194,7 @@
             v.insert(Tenant {
                 state: TenantState::Idle,
                 repo,
+                timelines: HashMap::new(),
             });
             Ok(Some(tenantid))
         }
@@ -312,12 +265,11 @@
 pub fn get_timeline_for_tenant_load(
     tenantid: ZTenantId,
     timelineid: ZTimelineId,
-<<<<<<< HEAD
 ) -> Result<Arc<DatadirTimelineImpl>> {
     let mut m = access_tenants();
     let tenant = m
         .get_mut(&tenantid)
-        .with_context(|| format!("Tenant not found for tenant {}", tenantid))?;
+        .with_context(|| format!("Tenant {} not found", tenantid))?;
 
     if let Some(page_tline) = tenant.timelines.get(&timelineid) {
         return Ok(Arc::clone(page_tline));
@@ -325,9 +277,8 @@
     // First access to this timeline. Create a DatadirTimeline wrapper for it
     let tline = tenant
         .repo
-        .get_timeline(timelineid)?
-        .local_timeline()
-        .with_context(|| format!("cannot fetch timeline {}", timelineid))?;
+        .get_timeline_load(timelineid)
+        .with_context(|| format!("Timeline {} not found for tenant {}", timelineid, tenantid))?;
 
     let repartition_distance = tenant.repo.conf.checkpoint_distance / 10;
 
@@ -335,12 +286,6 @@
     page_tline.init_logical_size()?;
     tenant.timelines.insert(timelineid, Arc::clone(&page_tline));
     Ok(page_tline)
-=======
-) -> Result<Arc<dyn Timeline>> {
-    get_repository_for_tenant(tenantid)?
-        .get_timeline_load(timelineid)
-        .with_context(|| format!("Timeline {} not found for tenant {}", timelineid, tenantid))
->>>>>>> b19870cd
 }
 
 #[derive(Serialize, Deserialize, Clone)]
