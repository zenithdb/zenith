//! Timeline repository implementation that keeps old data in layer files, and
//! the recent changes in ephemeral files.
//!
//! See tenant/*_layer.rs files. The functions here are responsible for locating
//! the correct layer for the get/put call, walking back the timeline branching
//! history as needed.
//!
//! The files are stored in the .neon/tenants/<tenant_id>/timelines/<timeline_id>
//! directory. See docs/pageserver-storage.md for how the files are managed.
//! In addition to the layer files, there is a metadata file in the same
//! directory that contains information about the timeline, in particular its
//! parent timeline, and the last LSN that has been written to disk.
//!

use anyhow::{bail, Context};
use arc_swap::ArcSwap;
use camino::Utf8Path;
use camino::Utf8PathBuf;
use chrono::NaiveDateTime;
use enumset::EnumSet;
use futures::stream::FuturesUnordered;
use futures::StreamExt;
use pageserver_api::models;
use pageserver_api::models::LsnLease;
use pageserver_api::models::TimelineArchivalState;
use pageserver_api::models::TimelineState;
use pageserver_api::models::TopTenantShardItem;
use pageserver_api::models::WalRedoManagerStatus;
use pageserver_api::shard::ShardIdentity;
use pageserver_api::shard::ShardStripeSize;
use pageserver_api::shard::TenantShardId;
use remote_storage::DownloadError;
use remote_storage::GenericRemoteStorage;
use remote_storage::TimeoutOrCancel;
use remote_timeline_client::manifest::{
    OffloadedTimelineManifest, TenantManifest, LATEST_TENANT_MANIFEST_VERSION,
};
use remote_timeline_client::UploadQueueNotReadyError;
use std::collections::BTreeMap;
use std::fmt;
use std::future::Future;
use std::sync::Weak;
use std::time::SystemTime;
use storage_broker::BrokerClientChannel;
use timeline::offload::offload_timeline;
use tokio::io::BufReader;
use tokio::sync::watch;
use tokio::task::JoinSet;
use tokio_util::sync::CancellationToken;
use tracing::*;
use upload_queue::NotInitialized;
use utils::backoff;
use utils::circuit_breaker::CircuitBreaker;
use utils::completion;
use utils::crashsafe::path_with_suffix_extension;
use utils::failpoint_support;
use utils::fs_ext;
use utils::pausable_failpoint;
use utils::sync::gate::Gate;
use utils::sync::gate::GateGuard;
use utils::timeout::timeout_cancellable;
use utils::timeout::TimeoutCancellableError;
use utils::zstd::create_zst_tarball;
use utils::zstd::extract_zst_tarball;

use self::config::AttachedLocationConfig;
use self::config::AttachmentMode;
use self::config::LocationConf;
use self::config::TenantConf;
use self::metadata::TimelineMetadata;
use self::mgr::GetActiveTenantError;
use self::mgr::GetTenantError;
use self::remote_timeline_client::upload::{upload_index_part, upload_tenant_manifest};
use self::remote_timeline_client::{RemoteTimelineClient, WaitCompletionError};
use self::timeline::uninit::TimelineCreateGuard;
use self::timeline::uninit::TimelineExclusionError;
use self::timeline::uninit::UninitializedTimeline;
use self::timeline::EvictionTaskTenantState;
use self::timeline::GcCutoffs;
use self::timeline::TimelineDeleteProgress;
use self::timeline::TimelineResources;
use self::timeline::WaitLsnError;
use crate::config::PageServerConf;
use crate::context::{DownloadBehavior, RequestContext};
use crate::deletion_queue::DeletionQueueClient;
use crate::deletion_queue::DeletionQueueError;
use crate::import_datadir;
use crate::is_uninit_mark;
use crate::l0_flush::L0FlushGlobalState;
use crate::metrics::TENANT;
use crate::metrics::{
    remove_tenant_metrics, BROKEN_TENANTS_SET, CIRCUIT_BREAKERS_BROKEN, CIRCUIT_BREAKERS_UNBROKEN,
    TENANT_STATE_METRIC, TENANT_SYNTHETIC_SIZE_METRIC,
};
use crate::repository::GcResult;
use crate::task_mgr;
use crate::task_mgr::TaskKind;
use crate::tenant::config::LocationMode;
use crate::tenant::config::TenantConfOpt;
pub use crate::tenant::remote_timeline_client::index::IndexPart;
use crate::tenant::remote_timeline_client::remote_initdb_archive_path;
use crate::tenant::remote_timeline_client::MaybeDeletedIndexPart;
use crate::tenant::remote_timeline_client::INITDB_PATH;
use crate::tenant::storage_layer::DeltaLayer;
use crate::tenant::storage_layer::ImageLayer;
use crate::walingest::WalLagCooldown;
use crate::walredo;
use crate::InitializationOrder;
use std::collections::hash_map::Entry;
use std::collections::HashMap;
use std::collections::HashSet;
use std::fmt::Debug;
use std::fmt::Display;
use std::fs;
use std::fs::File;
use std::sync::atomic::{AtomicU64, Ordering};
use std::sync::Arc;
use std::sync::Mutex;
use std::time::{Duration, Instant};

use crate::span;
use crate::tenant::timeline::delete::DeleteTimelineFlow;
use crate::tenant::timeline::uninit::cleanup_timeline_directory;
use crate::virtual_file::VirtualFile;
use crate::walredo::PostgresRedoManager;
use crate::TEMP_FILE_SUFFIX;
use once_cell::sync::Lazy;
pub use pageserver_api::models::TenantState;
use tokio::sync::Semaphore;

static INIT_DB_SEMAPHORE: Lazy<Semaphore> = Lazy::new(|| Semaphore::new(8));
use utils::{
    crashsafe,
    generation::Generation,
    id::TimelineId,
    lsn::{Lsn, RecordLsn},
};

pub mod blob_io;
pub mod block_io;
pub mod vectored_blob_io;

pub mod disk_btree;
pub(crate) mod ephemeral_file;
pub mod layer_map;

pub mod metadata;
pub mod remote_timeline_client;
pub mod storage_layer;

pub mod checks;
pub mod config;
pub mod mgr;
pub mod secondary;
pub mod tasks;
pub mod upload_queue;

pub(crate) mod timeline;

pub mod size;

mod gc_block;
pub(crate) mod throttle;

pub(crate) use crate::span::debug_assert_current_span_has_tenant_and_timeline_id;
pub(crate) use timeline::{LogicalSizeCalculationCause, PageReconstructError, Timeline};

// re-export for use in walreceiver
pub use crate::tenant::timeline::WalReceiverInfo;

/// The "tenants" part of `tenants/<tenant>/timelines...`
pub const TENANTS_SEGMENT_NAME: &str = "tenants";

/// Parts of the `.neon/tenants/<tenant_id>/timelines/<timeline_id>` directory prefix.
pub const TIMELINES_SEGMENT_NAME: &str = "timelines";

/// References to shared objects that are passed into each tenant, such
/// as the shared remote storage client and process initialization state.
#[derive(Clone)]
pub struct TenantSharedResources {
    pub broker_client: storage_broker::BrokerClientChannel,
    pub remote_storage: GenericRemoteStorage,
    pub deletion_queue_client: DeletionQueueClient,
    pub l0_flush_global_state: L0FlushGlobalState,
}

/// A [`Tenant`] is really an _attached_ tenant.  The configuration
/// for an attached tenant is a subset of the [`LocationConf`], represented
/// in this struct.
pub(super) struct AttachedTenantConf {
    tenant_conf: TenantConfOpt,
    location: AttachedLocationConfig,
    /// The deadline before which we are blocked from GC so that
    /// leases have a chance to be renewed.
    lsn_lease_deadline: Option<tokio::time::Instant>,
}

impl AttachedTenantConf {
    fn new(tenant_conf: TenantConfOpt, location: AttachedLocationConfig) -> Self {
        // Sets a deadline before which we cannot proceed to GC due to lsn lease.
        //
        // We do this as the leases mapping are not persisted to disk. By delaying GC by lease
        // length, we guarantee that all the leases we granted before will have a chance to renew
        // when we run GC for the first time after restart / transition from AttachedMulti to AttachedSingle.
        let lsn_lease_deadline = if location.attach_mode == AttachmentMode::Single {
            Some(
                tokio::time::Instant::now()
                    + tenant_conf
                        .lsn_lease_length
                        .unwrap_or(LsnLease::DEFAULT_LENGTH),
            )
        } else {
            // We don't use `lsn_lease_deadline` to delay GC in AttachedMulti and AttachedStale
            // because we don't do GC in these modes.
            None
        };

        Self {
            tenant_conf,
            location,
            lsn_lease_deadline,
        }
    }

    fn try_from(location_conf: LocationConf) -> anyhow::Result<Self> {
        match &location_conf.mode {
            LocationMode::Attached(attach_conf) => {
                Ok(Self::new(location_conf.tenant_conf, *attach_conf))
            }
            LocationMode::Secondary(_) => {
                anyhow::bail!("Attempted to construct AttachedTenantConf from a LocationConf in secondary mode")
            }
        }
    }

    fn is_gc_blocked_by_lsn_lease_deadline(&self) -> bool {
        self.lsn_lease_deadline
            .map(|d| tokio::time::Instant::now() < d)
            .unwrap_or(false)
    }
}
struct TimelinePreload {
    timeline_id: TimelineId,
    client: RemoteTimelineClient,
    index_part: Result<MaybeDeletedIndexPart, DownloadError>,
}

pub(crate) struct TenantPreload {
    tenant_manifest: TenantManifest,
    timelines: HashMap<TimelineId, TimelinePreload>,
}

/// When we spawn a tenant, there is a special mode for tenant creation that
/// avoids trying to read anything from remote storage.
pub(crate) enum SpawnMode {
    /// Activate as soon as possible
    Eager,
    /// Lazy activation in the background, with the option to skip the queue if the need comes up
    Lazy,
}

///
/// Tenant consists of multiple timelines. Keep them in a hash table.
///
pub struct Tenant {
    // Global pageserver config parameters
    pub conf: &'static PageServerConf,

    /// The value creation timestamp, used to measure activation delay, see:
    /// <https://github.com/neondatabase/neon/issues/4025>
    constructed_at: Instant,

    state: watch::Sender<TenantState>,

    // Overridden tenant-specific config parameters.
    // We keep TenantConfOpt sturct here to preserve the information
    // about parameters that are not set.
    // This is necessary to allow global config updates.
    tenant_conf: Arc<ArcSwap<AttachedTenantConf>>,

    tenant_shard_id: TenantShardId,

    // The detailed sharding information, beyond the number/count in tenant_shard_id
    shard_identity: ShardIdentity,

    /// The remote storage generation, used to protect S3 objects from split-brain.
    /// Does not change over the lifetime of the [`Tenant`] object.
    ///
    /// This duplicates the generation stored in LocationConf, but that structure is mutable:
    /// this copy enforces the invariant that generatio doesn't change during a Tenant's lifetime.
    generation: Generation,

    timelines: Mutex<HashMap<TimelineId, Arc<Timeline>>>,

    /// During timeline creation, we first insert the TimelineId to the
    /// creating map, then `timelines`, then remove it from the creating map.
    /// **Lock order**: if acquiring both, acquire`timelines` before `timelines_creating`
    timelines_creating: std::sync::Mutex<HashSet<TimelineId>>,

    /// Possibly offloaded and archived timelines
    /// **Lock order**: if acquiring both, acquire`timelines` before `timelines_offloaded`
    timelines_offloaded: Mutex<HashMap<TimelineId, Arc<OffloadedTimeline>>>,

    // This mutex prevents creation of new timelines during GC.
    // Adding yet another mutex (in addition to `timelines`) is needed because holding
    // `timelines` mutex during all GC iteration
    // may block for a long time `get_timeline`, `get_timelines_state`,... and other operations
    // with timelines, which in turn may cause dropping replication connection, expiration of wait_for_lsn
    // timeout...
    gc_cs: tokio::sync::Mutex<()>,
    walredo_mgr: Option<Arc<WalRedoManager>>,

    // provides access to timeline data sitting in the remote storage
    pub(crate) remote_storage: GenericRemoteStorage,

    // Access to global deletion queue for when this tenant wants to schedule a deletion
    deletion_queue_client: DeletionQueueClient,

    /// Cached logical sizes updated updated on each [`Tenant::gather_size_inputs`].
    cached_logical_sizes: tokio::sync::Mutex<HashMap<(TimelineId, Lsn), u64>>,
    cached_synthetic_tenant_size: Arc<AtomicU64>,

    eviction_task_tenant_state: tokio::sync::Mutex<EvictionTaskTenantState>,

    /// Track repeated failures to compact, so that we can back off.
    /// Overhead of mutex is acceptable because compaction is done with a multi-second period.
    compaction_circuit_breaker: std::sync::Mutex<CircuitBreaker>,

    /// If the tenant is in Activating state, notify this to encourage it
    /// to proceed to Active as soon as possible, rather than waiting for lazy
    /// background warmup.
    pub(crate) activate_now_sem: tokio::sync::Semaphore,

    /// Time it took for the tenant to activate. Zero if not active yet.
    attach_wal_lag_cooldown: Arc<std::sync::OnceLock<WalLagCooldown>>,

    // Cancellation token fires when we have entered shutdown().  This is a parent of
    // Timelines' cancellation token.
    pub(crate) cancel: CancellationToken,

    // Users of the Tenant such as the page service must take this Gate to avoid
    // trying to use a Tenant which is shutting down.
    pub(crate) gate: Gate,

    /// Throttle applied at the top of [`Timeline::get`].
    /// All [`Tenant::timelines`] of a given [`Tenant`] instance share the same [`throttle::Throttle`] instance.
    pub(crate) timeline_get_throttle:
        Arc<throttle::Throttle<crate::metrics::tenant_throttling::TimelineGet>>,

    /// An ongoing timeline detach concurrency limiter.
    ///
    /// As a tenant will likely be restarted as part of timeline detach ancestor it makes no sense
    /// to have two running at the same time. A different one can be started if an earlier one
    /// has failed for whatever reason.
    ongoing_timeline_detach: std::sync::Mutex<Option<(TimelineId, utils::completion::Barrier)>>,

    /// `index_part.json` based gc blocking reason tracking.
    ///
    /// New gc iterations must start a new iteration by acquiring `GcBlock::start` before
    /// proceeding.
    pub(crate) gc_block: gc_block::GcBlock,

    l0_flush_global_state: L0FlushGlobalState,
}

impl std::fmt::Debug for Tenant {
    fn fmt(&self, f: &mut std::fmt::Formatter<'_>) -> std::fmt::Result {
        write!(f, "{} ({})", self.tenant_shard_id, self.current_state())
    }
}

pub(crate) enum WalRedoManager {
    Prod(WalredoManagerId, PostgresRedoManager),
    #[cfg(test)]
    Test(harness::TestRedoManager),
}

#[derive(thiserror::Error, Debug)]
#[error("pageserver is shutting down")]
pub(crate) struct GlobalShutDown;

impl WalRedoManager {
    pub(crate) fn new(mgr: PostgresRedoManager) -> Result<Arc<Self>, GlobalShutDown> {
        let id = WalredoManagerId::next();
        let arc = Arc::new(Self::Prod(id, mgr));
        let mut guard = WALREDO_MANAGERS.lock().unwrap();
        match &mut *guard {
            Some(map) => {
                map.insert(id, Arc::downgrade(&arc));
                Ok(arc)
            }
            None => Err(GlobalShutDown),
        }
    }
}

impl Drop for WalRedoManager {
    fn drop(&mut self) {
        match self {
            Self::Prod(id, _) => {
                let mut guard = WALREDO_MANAGERS.lock().unwrap();
                if let Some(map) = &mut *guard {
                    map.remove(id).expect("new() registers, drop() unregisters");
                }
            }
            #[cfg(test)]
            Self::Test(_) => {
                // Not applicable to test redo manager
            }
        }
    }
}

/// Global registry of all walredo managers so that [`crate::shutdown_pageserver`] can shut down
/// the walredo processes outside of the regular order.
///
/// This is necessary to work around a systemd bug where it freezes if there are
/// walredo processes left => <https://github.com/neondatabase/cloud/issues/11387>
#[allow(clippy::type_complexity)]
pub(crate) static WALREDO_MANAGERS: once_cell::sync::Lazy<
    Mutex<Option<HashMap<WalredoManagerId, Weak<WalRedoManager>>>>,
> = once_cell::sync::Lazy::new(|| Mutex::new(Some(HashMap::new())));
#[derive(PartialEq, Eq, Hash, Clone, Copy, Debug)]
pub(crate) struct WalredoManagerId(u64);
impl WalredoManagerId {
    pub fn next() -> Self {
        static NEXT: std::sync::atomic::AtomicU64 = std::sync::atomic::AtomicU64::new(1);
        let id = NEXT.fetch_add(1, std::sync::atomic::Ordering::Relaxed);
        if id == 0 {
            panic!("WalredoManagerId::new() returned 0, indicating wraparound, risking it's no longer unique");
        }
        Self(id)
    }
}

#[cfg(test)]
impl From<harness::TestRedoManager> for WalRedoManager {
    fn from(mgr: harness::TestRedoManager) -> Self {
        Self::Test(mgr)
    }
}

impl WalRedoManager {
    pub(crate) async fn shutdown(&self) -> bool {
        match self {
            Self::Prod(_, mgr) => mgr.shutdown().await,
            #[cfg(test)]
            Self::Test(_) => {
                // Not applicable to test redo manager
                true
            }
        }
    }

    pub(crate) fn maybe_quiesce(&self, idle_timeout: Duration) {
        match self {
            Self::Prod(_, mgr) => mgr.maybe_quiesce(idle_timeout),
            #[cfg(test)]
            Self::Test(_) => {
                // Not applicable to test redo manager
            }
        }
    }

    /// # Cancel-Safety
    ///
    /// This method is cancellation-safe.
    pub async fn request_redo(
        &self,
        key: crate::repository::Key,
        lsn: Lsn,
        base_img: Option<(Lsn, bytes::Bytes)>,
        records: Vec<(Lsn, crate::walrecord::NeonWalRecord)>,
        pg_version: u32,
    ) -> Result<bytes::Bytes, walredo::Error> {
        match self {
            Self::Prod(_, mgr) => {
                mgr.request_redo(key, lsn, base_img, records, pg_version)
                    .await
            }
            #[cfg(test)]
            Self::Test(mgr) => {
                mgr.request_redo(key, lsn, base_img, records, pg_version)
                    .await
            }
        }
    }

    pub(crate) fn status(&self) -> Option<WalRedoManagerStatus> {
        match self {
            WalRedoManager::Prod(_, m) => Some(m.status()),
            #[cfg(test)]
            WalRedoManager::Test(_) => None,
        }
    }
}

/// A very lightweight memory representation of an offloaded timeline.
///
/// We need to store the list of offloaded timelines so that we can perform operations on them,
/// like unoffloading them, or (at a later date), decide to perform flattening.
/// This type has a much smaller memory impact than [`Timeline`], and thus we can store many
/// more offloaded timelines than we can manage ones that aren't.
pub struct OffloadedTimeline {
    pub tenant_shard_id: TenantShardId,
    pub timeline_id: TimelineId,
    pub ancestor_timeline_id: Option<TimelineId>,
    /// Whether to retain the branch lsn at the ancestor or not
    pub ancestor_retain_lsn: Option<Lsn>,

    /// When the timeline was archived.
    ///
    /// Present for future flattening deliberations.
    pub archived_at: NaiveDateTime,

    /// Lazily constructed remote client for the timeline
    ///
    /// If we offload a timeline, we keep around the remote client
    /// for the duration of the process. If we find it through the
    /// manifest, we don't construct it up until it's needed (deletion).
    pub remote_client: Option<Arc<RemoteTimelineClient>>,

    /// Prevent two tasks from deleting the timeline at the same time. If held, the
    /// timeline is being deleted. If 'true', the timeline has already been deleted.
    pub delete_progress: TimelineDeleteProgress,
}

impl OffloadedTimeline {
    /// Obtains an offloaded timeline from a given timeline object.
    ///
    /// Returns `None` if the `archived_at` flag couldn't be obtained, i.e.
    /// the timeline is not in a stopped state.
    /// Panics if the timeline is not archived.
    fn from_timeline(timeline: &Timeline) -> Result<Self, UploadQueueNotReadyError> {
        let ancestor_retain_lsn = timeline
            .get_ancestor_timeline_id()
            .map(|_timeline_id| timeline.get_ancestor_lsn());
        let archived_at = timeline
            .remote_client
            .archived_at_stopped_queue()?
            .expect("must be called on an archived timeline");
        Ok(Self {
            tenant_shard_id: timeline.tenant_shard_id,
            timeline_id: timeline.timeline_id,
            ancestor_timeline_id: timeline.get_ancestor_timeline_id(),
            ancestor_retain_lsn,
            archived_at,

            remote_client: Some(timeline.remote_client.clone()),
            delete_progress: timeline.delete_progress.clone(),
        })
    }
    fn from_manifest(tenant_shard_id: TenantShardId, manifest: &OffloadedTimelineManifest) -> Self {
        let OffloadedTimelineManifest {
            timeline_id,
            ancestor_timeline_id,
            ancestor_retain_lsn,
            archived_at,
        } = *manifest;
        Self {
            tenant_shard_id,
            timeline_id,
            ancestor_timeline_id,
            ancestor_retain_lsn,
            archived_at,
            remote_client: None,
            delete_progress: TimelineDeleteProgress::default(),
        }
    }
    fn manifest(&self) -> OffloadedTimelineManifest {
        let Self {
            timeline_id,
            ancestor_timeline_id,
            ancestor_retain_lsn,
            archived_at,
            ..
        } = self;
        OffloadedTimelineManifest {
            timeline_id: *timeline_id,
            ancestor_timeline_id: *ancestor_timeline_id,
            ancestor_retain_lsn: *ancestor_retain_lsn,
            archived_at: *archived_at,
        }
    }
}

#[derive(Copy, Clone, PartialEq, Eq, Hash, Debug)]
pub enum MaybeOffloaded {
    Yes,
    No,
}

#[derive(Clone)]
pub enum TimelineOrOffloaded {
    Timeline(Arc<Timeline>),
    Offloaded(Arc<OffloadedTimeline>),
}

impl TimelineOrOffloaded {
    pub fn tenant_shard_id(&self) -> TenantShardId {
        match self {
            TimelineOrOffloaded::Timeline(timeline) => timeline.tenant_shard_id,
            TimelineOrOffloaded::Offloaded(offloaded) => offloaded.tenant_shard_id,
        }
    }
    pub fn timeline_id(&self) -> TimelineId {
        match self {
            TimelineOrOffloaded::Timeline(timeline) => timeline.timeline_id,
            TimelineOrOffloaded::Offloaded(offloaded) => offloaded.timeline_id,
        }
    }
    pub fn delete_progress(&self) -> &Arc<tokio::sync::Mutex<DeleteTimelineFlow>> {
        match self {
            TimelineOrOffloaded::Timeline(timeline) => &timeline.delete_progress,
            TimelineOrOffloaded::Offloaded(offloaded) => &offloaded.delete_progress,
        }
    }
    pub fn remote_client_maybe_construct(&self, tenant: &Tenant) -> Arc<RemoteTimelineClient> {
        match self {
            TimelineOrOffloaded::Timeline(timeline) => timeline.remote_client.clone(),
            TimelineOrOffloaded::Offloaded(offloaded) => match offloaded.remote_client.clone() {
                Some(remote_client) => remote_client,
                None => {
                    let remote_client = tenant.build_timeline_client(
                        offloaded.timeline_id,
                        tenant.remote_storage.clone(),
                    );
                    Arc::new(remote_client)
                }
            },
        }
    }
}

#[derive(Debug, thiserror::Error, PartialEq, Eq)]
pub enum GetTimelineError {
    #[error("Timeline is shutting down")]
    ShuttingDown,
    #[error("Timeline {tenant_id}/{timeline_id} is not active, state: {state:?}")]
    NotActive {
        tenant_id: TenantShardId,
        timeline_id: TimelineId,
        state: TimelineState,
    },
    #[error("Timeline {tenant_id}/{timeline_id} was not found")]
    NotFound {
        tenant_id: TenantShardId,
        timeline_id: TimelineId,
    },
}

#[derive(Debug, thiserror::Error)]
pub enum LoadLocalTimelineError {
    #[error("FailedToLoad")]
    Load(#[source] anyhow::Error),
    #[error("FailedToResumeDeletion")]
    ResumeDeletion(#[source] anyhow::Error),
}

#[derive(thiserror::Error)]
pub enum DeleteTimelineError {
    #[error("NotFound")]
    NotFound,

    #[error("HasChildren")]
    HasChildren(Vec<TimelineId>),

    #[error("Timeline deletion is already in progress")]
    AlreadyInProgress(Arc<tokio::sync::Mutex<DeleteTimelineFlow>>),

    #[error(transparent)]
    Other(#[from] anyhow::Error),
}

impl Debug for DeleteTimelineError {
    fn fmt(&self, f: &mut std::fmt::Formatter<'_>) -> std::fmt::Result {
        match self {
            Self::NotFound => write!(f, "NotFound"),
            Self::HasChildren(c) => f.debug_tuple("HasChildren").field(c).finish(),
            Self::AlreadyInProgress(_) => f.debug_tuple("AlreadyInProgress").finish(),
            Self::Other(e) => f.debug_tuple("Other").field(e).finish(),
        }
    }
}

#[derive(thiserror::Error)]
pub enum TimelineArchivalError {
    #[error("NotFound")]
    NotFound,

    #[error("Timeout")]
    Timeout,

    #[error("Cancelled")]
    Cancelled,

    #[error("ancestor is archived: {}", .0)]
    HasArchivedParent(TimelineId),

    #[error("HasUnarchivedChildren")]
    HasUnarchivedChildren(Vec<TimelineId>),

    #[error("Timeline archival is already in progress")]
    AlreadyInProgress,

    #[error(transparent)]
    Other(anyhow::Error),
}

impl Debug for TimelineArchivalError {
    fn fmt(&self, f: &mut std::fmt::Formatter<'_>) -> std::fmt::Result {
        match self {
            Self::NotFound => write!(f, "NotFound"),
            Self::Timeout => write!(f, "Timeout"),
            Self::Cancelled => write!(f, "Cancelled"),
            Self::HasArchivedParent(p) => f.debug_tuple("HasArchivedParent").field(p).finish(),
            Self::HasUnarchivedChildren(c) => {
                f.debug_tuple("HasUnarchivedChildren").field(c).finish()
            }
            Self::AlreadyInProgress => f.debug_tuple("AlreadyInProgress").finish(),
            Self::Other(e) => f.debug_tuple("Other").field(e).finish(),
        }
    }
}

pub enum SetStoppingError {
    AlreadyStopping(completion::Barrier),
    Broken,
}

impl Debug for SetStoppingError {
    fn fmt(&self, f: &mut std::fmt::Formatter<'_>) -> std::fmt::Result {
        match self {
            Self::AlreadyStopping(_) => f.debug_tuple("AlreadyStopping").finish(),
            Self::Broken => write!(f, "Broken"),
        }
    }
}

#[derive(thiserror::Error, Debug)]
pub enum CreateTimelineError {
    #[error("creation of timeline with the given ID is in progress")]
    AlreadyCreating,
    #[error("timeline already exists with different parameters")]
    Conflict,
    #[error(transparent)]
    AncestorLsn(anyhow::Error),
    #[error("ancestor timeline is not active")]
    AncestorNotActive,
    #[error("ancestor timeline is archived")]
    AncestorArchived,
    #[error("tenant shutting down")]
    ShuttingDown,
    #[error(transparent)]
    Other(#[from] anyhow::Error),
}

#[derive(thiserror::Error, Debug)]
enum InitdbError {
    Other(anyhow::Error),
    Cancelled,
    Spawn(std::io::Result<()>),
    Failed(std::process::ExitStatus, Vec<u8>),
}

impl fmt::Display for InitdbError {
    fn fmt(&self, f: &mut fmt::Formatter) -> fmt::Result {
        match self {
            InitdbError::Cancelled => write!(f, "Operation was cancelled"),
            InitdbError::Spawn(e) => write!(f, "Spawn error: {:?}", e),
            InitdbError::Failed(status, stderr) => write!(
                f,
                "Command failed with status {:?}: {}",
                status,
                String::from_utf8_lossy(stderr)
            ),
            InitdbError::Other(e) => write!(f, "Error: {:?}", e),
        }
    }
}

impl From<std::io::Error> for InitdbError {
    fn from(error: std::io::Error) -> Self {
        InitdbError::Spawn(Err(error))
    }
}

enum CreateTimelineCause {
    Load,
    Delete,
}

#[derive(thiserror::Error, Debug)]
pub(crate) enum GcError {
    // The tenant is shutting down
    #[error("tenant shutting down")]
    TenantCancelled,

    // The tenant is shutting down
    #[error("timeline shutting down")]
    TimelineCancelled,

    // The tenant is in a state inelegible to run GC
    #[error("not active")]
    NotActive,

    // A requested GC cutoff LSN was invalid, for example it tried to move backwards
    #[error("not active")]
    BadLsn { why: String },

    // A remote storage error while scheduling updates after compaction
    #[error(transparent)]
    Remote(anyhow::Error),

    // An error reading while calculating GC cutoffs
    #[error(transparent)]
    GcCutoffs(PageReconstructError),

    // If GC was invoked for a particular timeline, this error means it didn't exist
    #[error("timeline not found")]
    TimelineNotFound,
}

impl From<PageReconstructError> for GcError {
    fn from(value: PageReconstructError) -> Self {
        match value {
            PageReconstructError::Cancelled => Self::TimelineCancelled,
            other => Self::GcCutoffs(other),
        }
    }
}

impl From<NotInitialized> for GcError {
    fn from(value: NotInitialized) -> Self {
        match value {
            NotInitialized::Uninitialized => GcError::Remote(value.into()),
            NotInitialized::Stopped | NotInitialized::ShuttingDown => GcError::TimelineCancelled,
        }
    }
}

impl From<timeline::layer_manager::Shutdown> for GcError {
    fn from(_: timeline::layer_manager::Shutdown) -> Self {
        GcError::TimelineCancelled
    }
}

#[derive(thiserror::Error, Debug)]
pub(crate) enum LoadConfigError {
    #[error("TOML deserialization error: '{0}'")]
    DeserializeToml(#[from] toml_edit::de::Error),

    #[error("Config not found at {0}")]
    NotFound(Utf8PathBuf),
}

impl Tenant {
    /// Yet another helper for timeline initialization.
    ///
    /// - Initializes the Timeline struct and inserts it into the tenant's hash map
    /// - Scans the local timeline directory for layer files and builds the layer map
    /// - Downloads remote index file and adds remote files to the layer map
    /// - Schedules remote upload tasks for any files that are present locally but missing from remote storage.
    ///
    /// If the operation fails, the timeline is left in the tenant's hash map in Broken state. On success,
    /// it is marked as Active.
    #[allow(clippy::too_many_arguments)]
    async fn timeline_init_and_sync(
        &self,
        timeline_id: TimelineId,
        resources: TimelineResources,
        index_part: IndexPart,
        metadata: TimelineMetadata,
        ancestor: Option<Arc<Timeline>>,
        _ctx: &RequestContext,
    ) -> anyhow::Result<()> {
        let tenant_id = self.tenant_shard_id;

        let timeline = self.create_timeline_struct(
            timeline_id,
            &metadata,
            ancestor.clone(),
            resources,
            CreateTimelineCause::Load,
        )?;
        let disk_consistent_lsn = timeline.get_disk_consistent_lsn();
        anyhow::ensure!(
            disk_consistent_lsn.is_valid(),
            "Timeline {tenant_id}/{timeline_id} has invalid disk_consistent_lsn"
        );
        assert_eq!(
            disk_consistent_lsn,
            metadata.disk_consistent_lsn(),
            "these are used interchangeably"
        );

<<<<<<< HEAD
        timeline.remote_client.init_upload_queue(&index_part)?;
=======
        if let Some(index_part) = index_part.as_ref() {
            timeline.remote_client.init_upload_queue(index_part)?;
        } else {
            // No data on the remote storage, but we have local metadata file. We can end up
            // here with timeline_create being interrupted before finishing index part upload.
            // By doing what we do here, the index part upload is retried.
            // If control plane retries timeline creation in the meantime, the mgmt API handler
            // for timeline creation will coalesce on the upload we queue here.

            // FIXME: this branch should be dead code as we no longer write local metadata.
>>>>>>> 92d5e0e8

        timeline
            .last_aux_file_policy
            .store(index_part.last_aux_file_policy());

        timeline
            .load_layer_map(disk_consistent_lsn, index_part)
            .await
            .with_context(|| {
                format!("Failed to load layermap for timeline {tenant_id}/{timeline_id}")
            })?;

        {
            // avoiding holding it across awaits
            let mut timelines_accessor = self.timelines.lock().unwrap();
            match timelines_accessor.entry(timeline_id) {
                // We should never try and load the same timeline twice during startup
                Entry::Occupied(_) => {
                    unreachable!(
                        "Timeline {tenant_id}/{timeline_id} already exists in the tenant map"
                    );
                }
                Entry::Vacant(v) => {
                    v.insert(Arc::clone(&timeline));
                    timeline.maybe_spawn_flush_loop();
                }
            }
        };

        // Sanity check: a timeline should have some content.
        anyhow::ensure!(
            ancestor.is_some()
                || timeline
                    .layers
                    .read()
                    .await
                    .layer_map()
                    .expect("currently loading, layer manager cannot be shutdown already")
                    .iter_historic_layers()
                    .next()
                    .is_some(),
            "Timeline has no ancestor and no layer files"
        );

        Ok(())
    }

    /// Attach a tenant that's available in cloud storage.
    ///
    /// This returns quickly, after just creating the in-memory object
    /// Tenant struct and launching a background task to download
    /// the remote index files.  On return, the tenant is most likely still in
    /// Attaching state, and it will become Active once the background task
    /// finishes. You can use wait_until_active() to wait for the task to
    /// complete.
    ///
    #[allow(clippy::too_many_arguments)]
    pub(crate) fn spawn(
        conf: &'static PageServerConf,
        tenant_shard_id: TenantShardId,
        resources: TenantSharedResources,
        attached_conf: AttachedTenantConf,
        shard_identity: ShardIdentity,
        init_order: Option<InitializationOrder>,
        mode: SpawnMode,
        ctx: &RequestContext,
    ) -> Result<Arc<Tenant>, GlobalShutDown> {
        let wal_redo_manager =
            WalRedoManager::new(PostgresRedoManager::new(conf, tenant_shard_id))?;

        let TenantSharedResources {
            broker_client,
            remote_storage,
            deletion_queue_client,
            l0_flush_global_state,
        } = resources;

        let attach_mode = attached_conf.location.attach_mode;
        let generation = attached_conf.location.generation;

        let tenant = Arc::new(Tenant::new(
            TenantState::Attaching,
            conf,
            attached_conf,
            shard_identity,
            Some(wal_redo_manager),
            tenant_shard_id,
            remote_storage.clone(),
            deletion_queue_client,
            l0_flush_global_state,
        ));

        // The attach task will carry a GateGuard, so that shutdown() reliably waits for it to drop out if
        // we shut down while attaching.
        let attach_gate_guard = tenant
            .gate
            .enter()
            .expect("We just created the Tenant: nothing else can have shut it down yet");

        // Do all the hard work in the background
        let tenant_clone = Arc::clone(&tenant);
        let ctx = ctx.detached_child(TaskKind::Attach, DownloadBehavior::Warn);
        task_mgr::spawn(
            &tokio::runtime::Handle::current(),
            TaskKind::Attach,
            tenant_shard_id,
            None,
            "attach tenant",
            async move {

                info!(
                    ?attach_mode,
                    "Attaching tenant"
                );

                let _gate_guard = attach_gate_guard;

                // Is this tenant being spawned as part of process startup?
                let starting_up = init_order.is_some();
                scopeguard::defer! {
                    if starting_up {
                        TENANT.startup_complete.inc();
                    }
                }

                // Ideally we should use Tenant::set_broken_no_wait, but it is not supposed to be used when tenant is in loading state.
                enum BrokenVerbosity {
                    Error,
                    Info
                }
                let make_broken =
                    |t: &Tenant, err: anyhow::Error, verbosity: BrokenVerbosity| {
                        match verbosity {
                            BrokenVerbosity::Info => {
                                info!("attach cancelled, setting tenant state to Broken: {err}");
                            },
                            BrokenVerbosity::Error => {
                                error!("attach failed, setting tenant state to Broken: {err:?}");
                            }
                        }
                        t.state.send_modify(|state| {
                            // The Stopping case is for when we have passed control on to DeleteTenantFlow:
                            // if it errors, we will call make_broken when tenant is already in Stopping.
                            assert!(
                                matches!(*state, TenantState::Attaching | TenantState::Stopping { .. }),
                                "the attach task owns the tenant state until activation is complete"
                            );

                            *state = TenantState::broken_from_reason(err.to_string());
                        });
                    };

                // TODO: should also be rejecting tenant conf changes that violate this check.
                if let Err(e) = crate::tenant::storage_layer::inmemory_layer::IndexEntry::validate_checkpoint_distance(tenant_clone.get_checkpoint_distance()) {
                    make_broken(&tenant_clone, anyhow::anyhow!(e), BrokenVerbosity::Error);
                    return Ok(());
                }

                let mut init_order = init_order;
                // take the completion because initial tenant loading will complete when all of
                // these tasks complete.
                let _completion = init_order
                    .as_mut()
                    .and_then(|x| x.initial_tenant_load.take());
                let remote_load_completion = init_order
                    .as_mut()
                    .and_then(|x| x.initial_tenant_load_remote.take());

                enum AttachType<'a> {
                    /// We are attaching this tenant lazily in the background.
                    Warmup {
                        _permit: tokio::sync::SemaphorePermit<'a>,
                        during_startup: bool
                    },
                    /// We are attaching this tenant as soon as we can, because for example an
                    /// endpoint tried to access it.
                    OnDemand,
                    /// During normal operations after startup, we are attaching a tenant, and
                    /// eager attach was requested.
                    Normal,
                }

                let attach_type = if matches!(mode, SpawnMode::Lazy) {
                    // Before doing any I/O, wait for at least one of:
                    // - A client attempting to access to this tenant (on-demand loading)
                    // - A permit becoming available in the warmup semaphore (background warmup)

                    tokio::select!(
                        permit = tenant_clone.activate_now_sem.acquire() => {
                            let _ = permit.expect("activate_now_sem is never closed");
                            tracing::info!("Activating tenant (on-demand)");
                            AttachType::OnDemand
                        },
                        permit = conf.concurrent_tenant_warmup.inner().acquire() => {
                            let _permit = permit.expect("concurrent_tenant_warmup semaphore is never closed");
                            tracing::info!("Activating tenant (warmup)");
                            AttachType::Warmup {
                                _permit,
                                during_startup: init_order.is_some()
                            }
                        }
                        _ = tenant_clone.cancel.cancelled() => {
                            // This is safe, but should be pretty rare: it is interesting if a tenant
                            // stayed in Activating for such a long time that shutdown found it in
                            // that state.
                            tracing::info!(state=%tenant_clone.current_state(), "Tenant shut down before activation");
                            // Make the tenant broken so that set_stopping will not hang waiting for it to leave
                            // the Attaching state.  This is an over-reaction (nothing really broke, the tenant is
                            // just shutting down), but ensures progress.
                            make_broken(&tenant_clone, anyhow::anyhow!("Shut down while Attaching"), BrokenVerbosity::Info);
                            return Ok(());
                        },
                    )
                } else {
                    // SpawnMode::{Create,Eager} always cause jumping ahead of the
                    // concurrent_tenant_warmup queue
                    AttachType::Normal
                };

                let preload = match &mode {
                    SpawnMode::Eager | SpawnMode::Lazy => {
                        let _preload_timer = TENANT.preload.start_timer();
                        let res = tenant_clone
                            .preload(&remote_storage, task_mgr::shutdown_token())
                            .await;
                        match res {
                            Ok(p) => Some(p),
                            Err(e) => {
                                make_broken(&tenant_clone, anyhow::anyhow!(e), BrokenVerbosity::Error);
                                return Ok(());
                            }
                        }
                    }

                };

                // Remote preload is complete.
                drop(remote_load_completion);


                // We will time the duration of the attach phase unless this is a creation (attach will do no work)
                let attach_start = std::time::Instant::now();
                let attached = {
                    let _attach_timer = Some(TENANT.attach.start_timer());
                    tenant_clone.attach(preload, &ctx).await
                };
                let attach_duration = attach_start.elapsed();
                _ = tenant_clone.attach_wal_lag_cooldown.set(WalLagCooldown::new(attach_start, attach_duration));

                match attached {
                    Ok(()) => {
                        info!("attach finished, activating");
                        tenant_clone.activate(broker_client, None, &ctx);
                    }
                    Err(e) => {
                        make_broken(&tenant_clone, anyhow::anyhow!(e), BrokenVerbosity::Error);
                    }
                }

                // If we are doing an opportunistic warmup attachment at startup, initialize
                // logical size at the same time.  This is better than starting a bunch of idle tenants
                // with cold caches and then coming back later to initialize their logical sizes.
                //
                // It also prevents the warmup proccess competing with the concurrency limit on
                // logical size calculations: if logical size calculation semaphore is saturated,
                // then warmup will wait for that before proceeding to the next tenant.
                if matches!(attach_type, AttachType::Warmup { during_startup: true, .. }) {
                    let mut futs: FuturesUnordered<_> = tenant_clone.timelines.lock().unwrap().values().cloned().map(|t| t.await_initial_logical_size()).collect();
                    tracing::info!("Waiting for initial logical sizes while warming up...");
                    while futs.next().await.is_some() {}
                    tracing::info!("Warm-up complete");
                }

                Ok(())
            }
            .instrument(tracing::info_span!(parent: None, "attach", tenant_id=%tenant_shard_id.tenant_id, shard_id=%tenant_shard_id.shard_slug(), gen=?generation)),
        );
        Ok(tenant)
    }

    #[instrument(skip_all)]
    pub(crate) async fn preload(
        self: &Arc<Self>,
        remote_storage: &GenericRemoteStorage,
        cancel: CancellationToken,
    ) -> anyhow::Result<TenantPreload> {
        span::debug_assert_current_span_has_tenant_id();
        // Get list of remote timelines
        // download index files for every tenant timeline
        info!("listing remote timelines");
        let (remote_timeline_ids, other_keys) = remote_timeline_client::list_remote_timelines(
            remote_storage,
            self.tenant_shard_id,
            cancel.clone(),
        )
        .await?;
        let (offloaded_add, tenant_manifest) =
            match remote_timeline_client::do_download_tenant_manifest(
                remote_storage,
                &self.tenant_shard_id,
                &cancel,
            )
            .await
            {
                Ok((tenant_manifest, _generation)) => (
                    format!("{} offloaded", tenant_manifest.offloaded_timelines.len()),
                    tenant_manifest,
                ),
                Err(DownloadError::NotFound) => {
                    ("no manifest".to_string(), TenantManifest::empty())
                }
                Err(e) => Err(e)?,
            };

        info!(
            "found {} timelines, and {offloaded_add}",
            remote_timeline_ids.len()
        );

        for k in other_keys {
            warn!("Unexpected non timeline key {k}");
        }

        Ok(TenantPreload {
            tenant_manifest,
            timelines: self
                .load_timelines_metadata(remote_timeline_ids, remote_storage, cancel)
                .await?,
        })
    }

    ///
    /// Background task that downloads all data for a tenant and brings it to Active state.
    ///
    /// No background tasks are started as part of this routine.
    ///
    async fn attach(
        self: &Arc<Tenant>,
        preload: Option<TenantPreload>,
        ctx: &RequestContext,
    ) -> anyhow::Result<()> {
        span::debug_assert_current_span_has_tenant_id();

        failpoint_support::sleep_millis_async!("before-attaching-tenant");

        let Some(preload) = preload else {
            anyhow::bail!("local-only deployment is no longer supported, https://github.com/neondatabase/neon/issues/5624");
        };

        let mut offloaded_timeline_ids = HashSet::new();
        let mut offloaded_timelines_list = Vec::new();
        for timeline_manifest in preload.tenant_manifest.offloaded_timelines.iter() {
            let timeline_id = timeline_manifest.timeline_id;
            let offloaded_timeline =
                OffloadedTimeline::from_manifest(self.tenant_shard_id, timeline_manifest);
            offloaded_timelines_list.push((timeline_id, Arc::new(offloaded_timeline)));
            offloaded_timeline_ids.insert(timeline_id);
        }

        let mut timelines_to_resume_deletions = vec![];

        let mut remote_index_and_client = HashMap::new();
        let mut timeline_ancestors = HashMap::new();
        let mut existent_timelines = HashSet::new();
        for (timeline_id, preload) in preload.timelines {
            if offloaded_timeline_ids.remove(&timeline_id) {
                // The timeline is offloaded, skip loading it.
                continue;
            }
            let index_part = match preload.index_part {
                Ok(i) => {
                    debug!("remote index part exists for timeline {timeline_id}");
                    // We found index_part on the remote, this is the standard case.
                    existent_timelines.insert(timeline_id);
                    i
                }
                Err(DownloadError::NotFound) => {
                    // There is no index_part on the remote. We only get here
                    // if there is some prefix for the timeline in the remote storage.
                    // This can e.g. be the initdb.tar.zst archive, maybe a
                    // remnant from a prior incomplete creation or deletion attempt.
                    // Delete the local directory as the deciding criterion for a
                    // timeline's existence is presence of index_part.
                    info!(%timeline_id, "index_part not found on remote");
                    continue;
                }
                Err(e) => {
                    // Some (possibly ephemeral) error happened during index_part download.
                    // Pretend the timeline exists to not delete the timeline directory,
                    // as it might be a temporary issue and we don't want to re-download
                    // everything after it resolves.
                    warn!(%timeline_id, "Failed to load index_part from remote storage, failed creation? ({e})");

                    existent_timelines.insert(timeline_id);
                    continue;
                }
            };
            match index_part {
                MaybeDeletedIndexPart::IndexPart(index_part) => {
                    timeline_ancestors.insert(timeline_id, index_part.metadata.clone());
                    remote_index_and_client.insert(timeline_id, (index_part, preload.client));
                }
                MaybeDeletedIndexPart::Deleted(index_part) => {
                    info!(
                        "timeline {} is deleted, picking to resume deletion",
                        timeline_id
                    );
                    timelines_to_resume_deletions.push((timeline_id, index_part, preload.client));
                }
            }
        }

        let mut gc_blocks = HashMap::new();

        // For every timeline, download the metadata file, scan the local directory,
        // and build a layer map that contains an entry for each remote and local
        // layer file.
        let sorted_timelines = tree_sort_timelines(timeline_ancestors, |m| m.ancestor_timeline())?;
        for (timeline_id, remote_metadata) in sorted_timelines {
            let (index_part, remote_client) = remote_index_and_client
                .remove(&timeline_id)
                .expect("just put it in above");

            if let Some(blocking) = index_part.gc_blocking.as_ref() {
                // could just filter these away, but it helps while testing
                anyhow::ensure!(
                    !blocking.reasons.is_empty(),
                    "index_part for {timeline_id} is malformed: it should not have gc blocking with zero reasons"
                );
                let prev = gc_blocks.insert(timeline_id, blocking.reasons);
                assert!(prev.is_none());
            }

            // TODO again handle early failure
            self.load_remote_timeline(
                timeline_id,
                index_part,
                remote_metadata,
                TimelineResources {
                    remote_client,
                    timeline_get_throttle: self.timeline_get_throttle.clone(),
                    l0_flush_global_state: self.l0_flush_global_state.clone(),
                },
                ctx,
            )
            .await
            .with_context(|| {
                format!(
                    "failed to load remote timeline {} for tenant {}",
                    timeline_id, self.tenant_shard_id
                )
            })?;
        }

        // Walk through deleted timelines, resume deletion
        for (timeline_id, index_part, remote_timeline_client) in timelines_to_resume_deletions {
            remote_timeline_client
                .init_upload_queue_stopped_to_continue_deletion(&index_part)
                .context("init queue stopped")
                .map_err(LoadLocalTimelineError::ResumeDeletion)?;

            DeleteTimelineFlow::resume_deletion(
                Arc::clone(self),
                timeline_id,
                &index_part.metadata,
                remote_timeline_client,
            )
            .instrument(tracing::info_span!("timeline_delete", %timeline_id))
            .await
            .context("resume_deletion")
            .map_err(LoadLocalTimelineError::ResumeDeletion)?;
        }
        // Complete deletions for offloaded timeline id's.
        offloaded_timelines_list
            .retain(|(offloaded_id, _offloaded)| {
                // At this point, offloaded_timeline_ids has the list of all offloaded timelines
                // without a prefix in S3, so they are inexistent.
                // In the end, existence of a timeline is finally determined by the existence of an index-part.json in remote storage.
                // If there is a dangling reference in another location, they need to be cleaned up.
                let delete = offloaded_timeline_ids.contains(offloaded_id);
                if delete {
                    tracing::info!("Removing offloaded timeline {offloaded_id} from manifest as no remote prefix was found");
                }
                !delete
        });
        if !offloaded_timelines_list.is_empty() {
            tracing::info!(
                "Tenant has {} offloaded timelines",
                offloaded_timelines_list.len()
            );
        }
        {
            let mut offloaded_timelines_accessor = self.timelines_offloaded.lock().unwrap();
            offloaded_timelines_accessor.extend(offloaded_timelines_list.into_iter());
        }
        if !offloaded_timeline_ids.is_empty() {
            let manifest = self.tenant_manifest();
            // TODO: generation support
            let generation = remote_timeline_client::TENANT_MANIFEST_GENERATION;
            upload_tenant_manifest(
                &self.remote_storage,
                &self.tenant_shard_id,
                generation,
                &manifest,
                &self.cancel,
            )
            .await
            .map_err(TimelineArchivalError::Other)?;
        }

        // The local filesystem contents are a cache of what's in the remote IndexPart;
        // IndexPart is the source of truth.
        self.clean_up_timelines(&existent_timelines)?;

        self.gc_block.set_scanned(gc_blocks);

        fail::fail_point!("attach-before-activate", |_| {
            anyhow::bail!("attach-before-activate");
        });
        failpoint_support::sleep_millis_async!("attach-before-activate-sleep", &self.cancel);

        info!("Done");

        Ok(())
    }

    /// Check for any local timeline directories that are temporary, or do not correspond to a
    /// timeline that still exists: this can happen if we crashed during a deletion/creation, or
    /// if a timeline was deleted while the tenant was attached to a different pageserver.
    fn clean_up_timelines(&self, existent_timelines: &HashSet<TimelineId>) -> anyhow::Result<()> {
        let timelines_dir = self.conf.timelines_path(&self.tenant_shard_id);

        let entries = match timelines_dir.read_dir_utf8() {
            Ok(d) => d,
            Err(e) => {
                if e.kind() == std::io::ErrorKind::NotFound {
                    return Ok(());
                } else {
                    return Err(e).context("list timelines directory for tenant");
                }
            }
        };

        for entry in entries {
            let entry = entry.context("read timeline dir entry")?;
            let entry_path = entry.path();

            let purge = if crate::is_temporary(entry_path)
                // TODO: remove uninit mark code (https://github.com/neondatabase/neon/issues/5718)
                || is_uninit_mark(entry_path)
                || crate::is_delete_mark(entry_path)
            {
                true
            } else {
                match TimelineId::try_from(entry_path.file_name()) {
                    Ok(i) => {
                        // Purge if the timeline ID does not exist in remote storage: remote storage is the authority.
                        !existent_timelines.contains(&i)
                    }
                    Err(e) => {
                        tracing::warn!(
                            "Unparseable directory in timelines directory: {entry_path}, ignoring ({e})"
                        );
                        // Do not purge junk: if we don't recognize it, be cautious and leave it for a human.
                        false
                    }
                }
            };

            if purge {
                tracing::info!("Purging stale timeline dentry {entry_path}");
                if let Err(e) = match entry.file_type() {
                    Ok(t) => if t.is_dir() {
                        std::fs::remove_dir_all(entry_path)
                    } else {
                        std::fs::remove_file(entry_path)
                    }
                    .or_else(fs_ext::ignore_not_found),
                    Err(e) => Err(e),
                } {
                    tracing::warn!("Failed to purge stale timeline dentry {entry_path}: {e}");
                }
            }
        }

        Ok(())
    }

    /// Get sum of all remote timelines sizes
    ///
    /// This function relies on the index_part instead of listing the remote storage
    pub fn remote_size(&self) -> u64 {
        let mut size = 0;

        for timeline in self.list_timelines() {
            size += timeline.remote_client.get_remote_physical_size();
        }

        size
    }

    #[instrument(skip_all, fields(timeline_id=%timeline_id))]
    async fn load_remote_timeline(
        &self,
        timeline_id: TimelineId,
        index_part: IndexPart,
        remote_metadata: TimelineMetadata,
        resources: TimelineResources,
        ctx: &RequestContext,
    ) -> anyhow::Result<()> {
        span::debug_assert_current_span_has_tenant_id();

        info!("downloading index file for timeline {}", timeline_id);
        tokio::fs::create_dir_all(self.conf.timeline_path(&self.tenant_shard_id, &timeline_id))
            .await
            .context("Failed to create new timeline directory")?;

        let ancestor = if let Some(ancestor_id) = remote_metadata.ancestor_timeline() {
            let timelines = self.timelines.lock().unwrap();
            Some(Arc::clone(timelines.get(&ancestor_id).ok_or_else(
                || {
                    anyhow::anyhow!(
                        "cannot find ancestor timeline {ancestor_id} for timeline {timeline_id}"
                    )
                },
            )?))
        } else {
            None
        };

        self.timeline_init_and_sync(
            timeline_id,
            resources,
            index_part,
            remote_metadata,
            ancestor,
            ctx,
        )
        .await
    }

    async fn load_timelines_metadata(
        self: &Arc<Tenant>,
        timeline_ids: HashSet<TimelineId>,
        remote_storage: &GenericRemoteStorage,
        cancel: CancellationToken,
    ) -> anyhow::Result<HashMap<TimelineId, TimelinePreload>> {
        let mut part_downloads = JoinSet::new();
        for timeline_id in timeline_ids {
            let cancel_clone = cancel.clone();
            part_downloads.spawn(
                self.load_timeline_metadata(timeline_id, remote_storage.clone(), cancel_clone)
                    .instrument(info_span!("download_index_part", %timeline_id)),
            );
        }

        let mut timeline_preloads: HashMap<TimelineId, TimelinePreload> = HashMap::new();

        loop {
            tokio::select!(
                next = part_downloads.join_next() => {
                    match next {
                        Some(result) => {
                            let preload = result.context("join preload task")?;
                            timeline_preloads.insert(preload.timeline_id, preload);
                        },
                        None => {
                            break;
                        }
                    }
                },
                _ = cancel.cancelled() => {
                    anyhow::bail!("Cancelled while waiting for remote index download")
                }
            )
        }

        Ok(timeline_preloads)
    }

    fn build_timeline_client(
        &self,
        timeline_id: TimelineId,
        remote_storage: GenericRemoteStorage,
    ) -> RemoteTimelineClient {
        RemoteTimelineClient::new(
            remote_storage.clone(),
            self.deletion_queue_client.clone(),
            self.conf,
            self.tenant_shard_id,
            timeline_id,
            self.generation,
        )
    }

    fn load_timeline_metadata(
        self: &Arc<Tenant>,
        timeline_id: TimelineId,
        remote_storage: GenericRemoteStorage,
        cancel: CancellationToken,
    ) -> impl Future<Output = TimelinePreload> {
        let client = self.build_timeline_client(timeline_id, remote_storage);
        async move {
            debug_assert_current_span_has_tenant_and_timeline_id();
            debug!("starting index part download");

            let index_part = client.download_index_file(&cancel).await;

            debug!("finished index part download");

            TimelinePreload {
                client,
                timeline_id,
                index_part,
            }
        }
    }

    fn check_to_be_archived_has_no_unarchived_children(
        timeline_id: TimelineId,
        timelines: &std::sync::MutexGuard<'_, HashMap<TimelineId, Arc<Timeline>>>,
    ) -> Result<(), TimelineArchivalError> {
        let children: Vec<TimelineId> = timelines
            .iter()
            .filter_map(|(id, entry)| {
                if entry.get_ancestor_timeline_id() != Some(timeline_id) {
                    return None;
                }
                if entry.is_archived() == Some(true) {
                    return None;
                }
                Some(*id)
            })
            .collect();

        if !children.is_empty() {
            return Err(TimelineArchivalError::HasUnarchivedChildren(children));
        }
        Ok(())
    }

    fn check_ancestor_of_to_be_unarchived_is_not_archived(
        ancestor_timeline_id: TimelineId,
        timelines: &std::sync::MutexGuard<'_, HashMap<TimelineId, Arc<Timeline>>>,
        offloaded_timelines: &std::sync::MutexGuard<
            '_,
            HashMap<TimelineId, Arc<OffloadedTimeline>>,
        >,
    ) -> Result<(), TimelineArchivalError> {
        let has_archived_parent =
            if let Some(ancestor_timeline) = timelines.get(&ancestor_timeline_id) {
                ancestor_timeline.is_archived() == Some(true)
            } else if offloaded_timelines.contains_key(&ancestor_timeline_id) {
                true
            } else {
                error!("ancestor timeline {ancestor_timeline_id} not found");
                if cfg!(debug_assertions) {
                    panic!("ancestor timeline {ancestor_timeline_id} not found");
                }
                return Err(TimelineArchivalError::NotFound);
            };
        if has_archived_parent {
            return Err(TimelineArchivalError::HasArchivedParent(
                ancestor_timeline_id,
            ));
        }
        Ok(())
    }

    fn check_to_be_unarchived_timeline_has_no_archived_parent(
        timeline: &Arc<Timeline>,
    ) -> Result<(), TimelineArchivalError> {
        if let Some(ancestor_timeline) = timeline.ancestor_timeline() {
            if ancestor_timeline.is_archived() == Some(true) {
                return Err(TimelineArchivalError::HasArchivedParent(
                    ancestor_timeline.timeline_id,
                ));
            }
        }
        Ok(())
    }

    /// Loads the specified (offloaded) timeline from S3 and attaches it as a loaded timeline
    async fn unoffload_timeline(
        self: &Arc<Self>,
        timeline_id: TimelineId,
        broker_client: storage_broker::BrokerClientChannel,
        ctx: RequestContext,
    ) -> Result<Arc<Timeline>, TimelineArchivalError> {
        info!("unoffloading timeline");
        let cancel = self.cancel.clone();
        let timeline_preload = self
            .load_timeline_metadata(timeline_id, self.remote_storage.clone(), cancel.clone())
            .await;

        let index_part = match timeline_preload.index_part {
            Ok(index_part) => {
                debug!("remote index part exists for timeline {timeline_id}");
                index_part
            }
            Err(DownloadError::NotFound) => {
                error!(%timeline_id, "index_part not found on remote");
                return Err(TimelineArchivalError::NotFound);
            }
            Err(DownloadError::Cancelled) => return Err(TimelineArchivalError::Cancelled),
            Err(e) => {
                // Some (possibly ephemeral) error happened during index_part download.
                warn!(%timeline_id, "Failed to load index_part from remote storage, failed creation? ({e})");
                return Err(TimelineArchivalError::Other(
                    anyhow::Error::new(e).context("downloading index_part from remote storage"),
                ));
            }
        };
        let index_part = match index_part {
            MaybeDeletedIndexPart::IndexPart(index_part) => index_part,
            MaybeDeletedIndexPart::Deleted(_index_part) => {
                info!("timeline is deleted according to index_part.json");
                return Err(TimelineArchivalError::NotFound);
            }
        };
        let remote_metadata = index_part.metadata.clone();
        let timeline_resources = self.build_timeline_resources(timeline_id);
        self.load_remote_timeline(
            timeline_id,
            index_part,
            remote_metadata,
            timeline_resources,
            &ctx,
        )
        .await
        .with_context(|| {
            format!(
                "failed to load remote timeline {} for tenant {}",
                timeline_id, self.tenant_shard_id
            )
        })
        .map_err(TimelineArchivalError::Other)?;

        let timeline = {
            let timelines = self.timelines.lock().unwrap();
            let Some(timeline) = timelines.get(&timeline_id) else {
                warn!("timeline not available directly after attach");
                // This is not a panic because no locks are held between `load_remote_timeline`
                // which puts the timeline into timelines, and our look into the timeline map.
                return Err(TimelineArchivalError::Other(anyhow::anyhow!(
                    "timeline not available directly after attach"
                )));
            };
            let mut offloaded_timelines = self.timelines_offloaded.lock().unwrap();
            if offloaded_timelines.remove(&timeline_id).is_none() {
                warn!("timeline already removed from offloaded timelines");
            }
            Arc::clone(timeline)
        };

        // Upload new list of offloaded timelines to S3
        let manifest = self.tenant_manifest();
        // TODO: generation support
        let generation = remote_timeline_client::TENANT_MANIFEST_GENERATION;
        upload_tenant_manifest(
            &self.remote_storage,
            &self.tenant_shard_id,
            generation,
            &manifest,
            &cancel,
        )
        .await
        .map_err(TimelineArchivalError::Other)?;

        // Activate the timeline (if it makes sense)
        if !(timeline.is_broken() || timeline.is_stopping()) {
            let background_jobs_can_start = None;
            timeline.activate(
                self.clone(),
                broker_client.clone(),
                background_jobs_can_start,
                &ctx,
            );
        }

        info!("timeline unoffloading complete");
        Ok(timeline)
    }

    pub(crate) async fn apply_timeline_archival_config(
        self: &Arc<Self>,
        timeline_id: TimelineId,
        new_state: TimelineArchivalState,
        broker_client: storage_broker::BrokerClientChannel,
        ctx: RequestContext,
    ) -> Result<(), TimelineArchivalError> {
        info!("setting timeline archival config");
        // First part: figure out what is needed to do, and do validation
        let timeline_or_unarchive_offloaded = 'outer: {
            let timelines = self.timelines.lock().unwrap();

            let Some(timeline) = timelines.get(&timeline_id) else {
                let offloaded_timelines = self.timelines_offloaded.lock().unwrap();
                let Some(offloaded) = offloaded_timelines.get(&timeline_id) else {
                    return Err(TimelineArchivalError::NotFound);
                };
                if new_state == TimelineArchivalState::Archived {
                    // It's offloaded already, so nothing to do
                    return Ok(());
                }
                if let Some(ancestor_timeline_id) = offloaded.ancestor_timeline_id {
                    Self::check_ancestor_of_to_be_unarchived_is_not_archived(
                        ancestor_timeline_id,
                        &timelines,
                        &offloaded_timelines,
                    )?;
                }
                break 'outer None;
            };

            // Do some validation. We release the timelines lock below, so there is potential
            // for race conditions: these checks are more present to prevent misunderstandings of
            // the API's capabilities, instead of serving as the sole way to defend their invariants.
            match new_state {
                TimelineArchivalState::Unarchived => {
                    Self::check_to_be_unarchived_timeline_has_no_archived_parent(timeline)?
                }
                TimelineArchivalState::Archived => {
                    Self::check_to_be_archived_has_no_unarchived_children(timeline_id, &timelines)?
                }
            }
            Some(Arc::clone(timeline))
        };

        // Second part: unoffload timeline (if needed)
        let timeline = if let Some(timeline) = timeline_or_unarchive_offloaded {
            timeline
        } else {
            // Turn offloaded timeline into a non-offloaded one
            self.unoffload_timeline(timeline_id, broker_client, ctx)
                .await?
        };

        // Third part: upload new timeline archival state and block until it is present in S3
        let upload_needed = match timeline
            .remote_client
            .schedule_index_upload_for_timeline_archival_state(new_state)
        {
            Ok(upload_needed) => upload_needed,
            Err(e) => {
                if timeline.cancel.is_cancelled() {
                    return Err(TimelineArchivalError::Cancelled);
                } else {
                    return Err(TimelineArchivalError::Other(e));
                }
            }
        };

        if upload_needed {
            info!("Uploading new state");
            const MAX_WAIT: Duration = Duration::from_secs(10);
            let Ok(v) =
                tokio::time::timeout(MAX_WAIT, timeline.remote_client.wait_completion()).await
            else {
                tracing::warn!("reached timeout for waiting on upload queue");
                return Err(TimelineArchivalError::Timeout);
            };
            v.map_err(|e| match e {
                WaitCompletionError::NotInitialized(e) => {
                    TimelineArchivalError::Other(anyhow::anyhow!(e))
                }
                WaitCompletionError::UploadQueueShutDownOrStopped => {
                    TimelineArchivalError::Cancelled
                }
            })?;
        }
        Ok(())
    }

    pub fn get_offloaded_timeline(
        &self,
        timeline_id: TimelineId,
    ) -> Result<Arc<OffloadedTimeline>, GetTimelineError> {
        self.timelines_offloaded
            .lock()
            .unwrap()
            .get(&timeline_id)
            .map(Arc::clone)
            .ok_or(GetTimelineError::NotFound {
                tenant_id: self.tenant_shard_id,
                timeline_id,
            })
    }

    pub(crate) fn tenant_shard_id(&self) -> TenantShardId {
        self.tenant_shard_id
    }

    /// Get Timeline handle for given Neon timeline ID.
    /// This function is idempotent. It doesn't change internal state in any way.
    pub fn get_timeline(
        &self,
        timeline_id: TimelineId,
        active_only: bool,
    ) -> Result<Arc<Timeline>, GetTimelineError> {
        let timelines_accessor = self.timelines.lock().unwrap();
        let timeline = timelines_accessor
            .get(&timeline_id)
            .ok_or(GetTimelineError::NotFound {
                tenant_id: self.tenant_shard_id,
                timeline_id,
            })?;

        if active_only && !timeline.is_active() {
            Err(GetTimelineError::NotActive {
                tenant_id: self.tenant_shard_id,
                timeline_id,
                state: timeline.current_state(),
            })
        } else {
            Ok(Arc::clone(timeline))
        }
    }

    /// Lists timelines the tenant contains.
    /// It's up to callers to omit certain timelines that are not considered ready for use.
    pub fn list_timelines(&self) -> Vec<Arc<Timeline>> {
        self.timelines
            .lock()
            .unwrap()
            .values()
            .map(Arc::clone)
            .collect()
    }

    /// Lists timelines the tenant manages, including offloaded ones.
    ///
    /// It's up to callers to omit certain timelines that are not considered ready for use.
    pub fn list_timelines_and_offloaded(
        &self,
    ) -> (Vec<Arc<Timeline>>, Vec<Arc<OffloadedTimeline>>) {
        let timelines = self
            .timelines
            .lock()
            .unwrap()
            .values()
            .map(Arc::clone)
            .collect();
        let offloaded = self
            .timelines_offloaded
            .lock()
            .unwrap()
            .values()
            .map(Arc::clone)
            .collect();
        (timelines, offloaded)
    }

    pub fn list_timeline_ids(&self) -> Vec<TimelineId> {
        self.timelines.lock().unwrap().keys().cloned().collect()
    }

    /// This is used to create the initial 'main' timeline during bootstrapping,
    /// or when importing a new base backup. The caller is expected to load an
    /// initial image of the datadir to the new timeline after this.
    ///
    /// Until that happens, the on-disk state is invalid (disk_consistent_lsn=Lsn(0))
    /// and the timeline will fail to load at a restart.
    ///
    /// For tests, use `DatadirModification::init_empty_test_timeline` + `commit` to setup the
    /// minimum amount of keys required to get a writable timeline.
    /// (Without it, `put` might fail due to `repartition` failing.)
    pub(crate) async fn create_empty_timeline(
        &self,
        new_timeline_id: TimelineId,
        initdb_lsn: Lsn,
        pg_version: u32,
        _ctx: &RequestContext,
    ) -> anyhow::Result<UninitializedTimeline> {
        anyhow::ensure!(
            self.is_active(),
            "Cannot create empty timelines on inactive tenant"
        );

        // Protect against concurrent attempts to use this TimelineId
        let create_guard = self.create_timeline_create_guard(new_timeline_id)?;

        let new_metadata = TimelineMetadata::new(
            // Initialize disk_consistent LSN to 0, The caller must import some data to
            // make it valid, before calling finish_creation()
            Lsn(0),
            None,
            None,
            Lsn(0),
            initdb_lsn,
            initdb_lsn,
            pg_version,
        );
        self.prepare_new_timeline(
            new_timeline_id,
            &new_metadata,
            create_guard,
            initdb_lsn,
            None,
        )
        .await
    }

    /// Helper for unit tests to create an empty timeline.
    ///
    /// The timeline is has state value `Active` but its background loops are not running.
    // This makes the various functions which anyhow::ensure! for Active state work in tests.
    // Our current tests don't need the background loops.
    #[cfg(test)]
    pub async fn create_test_timeline(
        &self,
        new_timeline_id: TimelineId,
        initdb_lsn: Lsn,
        pg_version: u32,
        ctx: &RequestContext,
    ) -> anyhow::Result<Arc<Timeline>> {
        let uninit_tl = self
            .create_empty_timeline(new_timeline_id, initdb_lsn, pg_version, ctx)
            .await?;
        let tline = uninit_tl.raw_timeline().expect("we just created it");
        assert_eq!(tline.get_last_record_lsn(), Lsn(0));

        // Setup minimum keys required for the timeline to be usable.
        let mut modification = tline.begin_modification(initdb_lsn);
        modification
            .init_empty_test_timeline()
            .context("init_empty_test_timeline")?;
        modification
            .commit(ctx)
            .await
            .context("commit init_empty_test_timeline modification")?;

        // Flush to disk so that uninit_tl's check for valid disk_consistent_lsn passes.
        tline.maybe_spawn_flush_loop();
        tline.freeze_and_flush().await.context("freeze_and_flush")?;

        // Make sure the freeze_and_flush reaches remote storage.
        tline.remote_client.wait_completion().await.unwrap();

        let tl = uninit_tl.finish_creation()?;
        // The non-test code would call tl.activate() here.
        tl.set_state(TimelineState::Active);
        Ok(tl)
    }

    /// Helper for unit tests to create a timeline with some pre-loaded states.
    #[cfg(test)]
    #[allow(clippy::too_many_arguments)]
    pub async fn create_test_timeline_with_layers(
        &self,
        new_timeline_id: TimelineId,
        initdb_lsn: Lsn,
        pg_version: u32,
        ctx: &RequestContext,
        delta_layer_desc: Vec<timeline::DeltaLayerTestDesc>,
        image_layer_desc: Vec<(Lsn, Vec<(pageserver_api::key::Key, bytes::Bytes)>)>,
        end_lsn: Lsn,
    ) -> anyhow::Result<Arc<Timeline>> {
        use checks::check_valid_layermap;
        use itertools::Itertools;

        let tline = self
            .create_test_timeline(new_timeline_id, initdb_lsn, pg_version, ctx)
            .await?;
        tline.force_advance_lsn(end_lsn);
        for deltas in delta_layer_desc {
            tline
                .force_create_delta_layer(deltas, Some(initdb_lsn), ctx)
                .await?;
        }
        for (lsn, images) in image_layer_desc {
            tline
                .force_create_image_layer(lsn, images, Some(initdb_lsn), ctx)
                .await?;
        }
        let layer_names = tline
            .layers
            .read()
            .await
            .layer_map()
            .unwrap()
            .iter_historic_layers()
            .map(|layer| layer.layer_name())
            .collect_vec();
        if let Some(err) = check_valid_layermap(&layer_names) {
            bail!("invalid layermap: {err}");
        }
        Ok(tline)
    }

    /// Create a new timeline.
    ///
    /// Returns the new timeline ID and reference to its Timeline object.
    ///
    /// If the caller specified the timeline ID to use (`new_timeline_id`), and timeline with
    /// the same timeline ID already exists, returns CreateTimelineError::AlreadyExists.
    #[allow(clippy::too_many_arguments)]
    pub(crate) async fn create_timeline(
        self: &Arc<Tenant>,
        new_timeline_id: TimelineId,
        ancestor_timeline_id: Option<TimelineId>,
        mut ancestor_start_lsn: Option<Lsn>,
        pg_version: u32,
        load_existing_initdb: Option<TimelineId>,
        broker_client: storage_broker::BrokerClientChannel,
        ctx: &RequestContext,
    ) -> Result<Arc<Timeline>, CreateTimelineError> {
        if !self.is_active() {
            if matches!(self.current_state(), TenantState::Stopping { .. }) {
                return Err(CreateTimelineError::ShuttingDown);
            } else {
                return Err(CreateTimelineError::Other(anyhow::anyhow!(
                    "Cannot create timelines on inactive tenant"
                )));
            }
        }

        let _gate = self
            .gate
            .enter()
            .map_err(|_| CreateTimelineError::ShuttingDown)?;

        // Get exclusive access to the timeline ID: this ensures that it does not already exist,
        // and that no other creation attempts will be allowed in while we are working.
        let create_guard = match self.create_timeline_create_guard(new_timeline_id) {
            Ok(m) => m,
            Err(TimelineExclusionError::AlreadyCreating) => {
                // Creation is in progress, we cannot create it again, and we cannot
                // check if this request matches the existing one, so caller must try
                // again later.
                return Err(CreateTimelineError::AlreadyCreating);
            }
            Err(TimelineExclusionError::Other(e)) => {
                return Err(CreateTimelineError::Other(e));
            }
            Err(TimelineExclusionError::AlreadyExists(existing)) => {
                debug!("timeline {new_timeline_id} already exists");

                // Idempotency: creating the same timeline twice is not an error, unless
                // the second creation has different parameters.
                if existing.get_ancestor_timeline_id() != ancestor_timeline_id
                    || existing.pg_version != pg_version
                    || (ancestor_start_lsn.is_some()
                        && ancestor_start_lsn != Some(existing.get_ancestor_lsn()))
                {
                    return Err(CreateTimelineError::Conflict);
                }

                // Wait for uploads to complete, so that when we return Ok, the timeline
                // is known to be durable on remote storage. Just like we do at the end of
                // this function, after we have created the timeline ourselves.
                //
                // We only really care that the initial version of `index_part.json` has
                // been uploaded. That's enough to remember that the timeline
                // exists. However, there is no function to wait specifically for that so
                // we just wait for all in-progress uploads to finish.
                existing
                    .remote_client
                    .wait_completion()
                    .await
                    .context("wait for timeline uploads to complete")?;

                return Ok(existing);
            }
        };

        pausable_failpoint!("timeline-creation-after-uninit");

        let loaded_timeline = match ancestor_timeline_id {
            Some(ancestor_timeline_id) => {
                let ancestor_timeline = self
                    .get_timeline(ancestor_timeline_id, false)
                    .context("Cannot branch off the timeline that's not present in pageserver")?;

                // instead of waiting around, just deny the request because ancestor is not yet
                // ready for other purposes either.
                if !ancestor_timeline.is_active() {
                    return Err(CreateTimelineError::AncestorNotActive);
                }

                if ancestor_timeline.is_archived() == Some(true) {
                    info!("tried to branch archived timeline");
                    return Err(CreateTimelineError::AncestorArchived);
                }

                if let Some(lsn) = ancestor_start_lsn.as_mut() {
                    *lsn = lsn.align();

                    let ancestor_ancestor_lsn = ancestor_timeline.get_ancestor_lsn();
                    if ancestor_ancestor_lsn > *lsn {
                        // can we safely just branch from the ancestor instead?
                        return Err(CreateTimelineError::AncestorLsn(anyhow::anyhow!(
                            "invalid start lsn {} for ancestor timeline {}: less than timeline ancestor lsn {}",
                            lsn,
                            ancestor_timeline_id,
                            ancestor_ancestor_lsn,
                        )));
                    }

                    // Wait for the WAL to arrive and be processed on the parent branch up
                    // to the requested branch point. The repository code itself doesn't
                    // require it, but if we start to receive WAL on the new timeline,
                    // decoding the new WAL might need to look up previous pages, relation
                    // sizes etc. and that would get confused if the previous page versions
                    // are not in the repository yet.
                    ancestor_timeline
                        .wait_lsn(*lsn, timeline::WaitLsnWaiter::Tenant, ctx)
                        .await
                        .map_err(|e| match e {
                            e @ (WaitLsnError::Timeout(_) | WaitLsnError::BadState { .. }) => {
                                CreateTimelineError::AncestorLsn(anyhow::anyhow!(e))
                            }
                            WaitLsnError::Shutdown => CreateTimelineError::ShuttingDown,
                        })?;
                }

                self.branch_timeline(
                    &ancestor_timeline,
                    new_timeline_id,
                    ancestor_start_lsn,
                    create_guard,
                    ctx,
                )
                .await?
            }
            None => {
                self.bootstrap_timeline(
                    new_timeline_id,
                    pg_version,
                    load_existing_initdb,
                    create_guard,
                    ctx,
                )
                .await?
            }
        };

        // At this point we have dropped our guard on [`Self::timelines_creating`], and
        // the timeline is visible in [`Self::timelines`], but it is _not_ durable yet.  We must
        // not send a success to the caller until it is.  The same applies to handling retries,
        // see the handling of [`TimelineExclusionError::AlreadyExists`] above.
        let kind = ancestor_timeline_id
            .map(|_| "branched")
            .unwrap_or("bootstrapped");
        loaded_timeline
            .remote_client
            .wait_completion()
            .await
            .with_context(|| format!("wait for {} timeline initial uploads to complete", kind))?;

        loaded_timeline.activate(self.clone(), broker_client, None, ctx);

        Ok(loaded_timeline)
    }

    pub(crate) async fn delete_timeline(
        self: Arc<Self>,
        timeline_id: TimelineId,
    ) -> Result<(), DeleteTimelineError> {
        DeleteTimelineFlow::run(&self, timeline_id).await?;

        Ok(())
    }

    /// perform one garbage collection iteration, removing old data files from disk.
    /// this function is periodically called by gc task.
    /// also it can be explicitly requested through page server api 'do_gc' command.
    ///
    /// `target_timeline_id` specifies the timeline to GC, or None for all.
    ///
    /// The `horizon` an `pitr` parameters determine how much WAL history needs to be retained.
    /// Also known as the retention period, or the GC cutoff point. `horizon` specifies
    /// the amount of history, as LSN difference from current latest LSN on each timeline.
    /// `pitr` specifies the same as a time difference from the current time. The effective
    /// GC cutoff point is determined conservatively by either `horizon` and `pitr`, whichever
    /// requires more history to be retained.
    //
    pub(crate) async fn gc_iteration(
        &self,
        target_timeline_id: Option<TimelineId>,
        horizon: u64,
        pitr: Duration,
        cancel: &CancellationToken,
        ctx: &RequestContext,
    ) -> Result<GcResult, GcError> {
        // Don't start doing work during shutdown
        if let TenantState::Stopping { .. } = self.current_state() {
            return Ok(GcResult::default());
        }

        // there is a global allowed_error for this
        if !self.is_active() {
            return Err(GcError::NotActive);
        }

        {
            let conf = self.tenant_conf.load();

            if !conf.location.may_delete_layers_hint() {
                info!("Skipping GC in location state {:?}", conf.location);
                return Ok(GcResult::default());
            }

            if conf.is_gc_blocked_by_lsn_lease_deadline() {
                info!("Skipping GC because lsn lease deadline is not reached");
                return Ok(GcResult::default());
            }
        }

        let _guard = match self.gc_block.start().await {
            Ok(guard) => guard,
            Err(reasons) => {
                info!("Skipping GC: {reasons}");
                return Ok(GcResult::default());
            }
        };

        self.gc_iteration_internal(target_timeline_id, horizon, pitr, cancel, ctx)
            .await
    }

    /// Perform one compaction iteration.
    /// This function is periodically called by compactor task.
    /// Also it can be explicitly requested per timeline through page server
    /// api's 'compact' command.
    ///
    /// Returns whether we have pending compaction task.
    async fn compaction_iteration(
        self: &Arc<Self>,
        cancel: &CancellationToken,
        ctx: &RequestContext,
    ) -> Result<bool, timeline::CompactionError> {
        // Don't start doing work during shutdown, or when broken, we do not need those in the logs
        if !self.is_active() {
            return Ok(false);
        }

        {
            let conf = self.tenant_conf.load();
            if !conf.location.may_delete_layers_hint() || !conf.location.may_upload_layers_hint() {
                info!("Skipping compaction in location state {:?}", conf.location);
                return Ok(false);
            }
        }

        // Scan through the hashmap and collect a list of all the timelines,
        // while holding the lock. Then drop the lock and actually perform the
        // compactions.  We don't want to block everything else while the
        // compaction runs.
        let timelines_to_compact_or_offload;
        {
            let timelines = self.timelines.lock().unwrap();
            timelines_to_compact_or_offload = timelines
                .iter()
                .filter_map(|(timeline_id, timeline)| {
                    let (is_active, can_offload) = (timeline.is_active(), timeline.can_offload());
                    let has_no_unoffloaded_children = {
                        !timelines
                            .iter()
                            .any(|(_id, tl)| tl.get_ancestor_timeline_id() == Some(*timeline_id))
                    };
                    let can_offload =
                        can_offload && has_no_unoffloaded_children && self.conf.timeline_offloading;
                    if (is_active, can_offload) == (false, false) {
                        None
                    } else {
                        Some((*timeline_id, timeline.clone(), (is_active, can_offload)))
                    }
                })
                .collect::<Vec<_>>();
            drop(timelines);
        }

        // Before doing any I/O work, check our circuit breaker
        if self.compaction_circuit_breaker.lock().unwrap().is_broken() {
            info!("Skipping compaction due to previous failures");
            return Ok(false);
        }

        let mut has_pending_task = false;

        for (timeline_id, timeline, (can_compact, can_offload)) in &timelines_to_compact_or_offload
        {
            let pending_task_left = if *can_compact {
                Some(
                    timeline
                        .compact(cancel, EnumSet::empty(), ctx)
                        .instrument(info_span!("compact_timeline", %timeline_id))
                        .await
                        .inspect_err(|e| match e {
                            timeline::CompactionError::ShuttingDown => (),
                            timeline::CompactionError::Other(e) => {
                                self.compaction_circuit_breaker
                                    .lock()
                                    .unwrap()
                                    .fail(&CIRCUIT_BREAKERS_BROKEN, e);
                            }
                        })?,
                )
            } else {
                None
            };
            has_pending_task |= pending_task_left.unwrap_or(false);
            if pending_task_left == Some(false) && *can_offload {
                offload_timeline(self, timeline)
                    .instrument(info_span!("offload_timeline", %timeline_id))
                    .await
                    .map_err(timeline::CompactionError::Other)?;
            }
        }

        self.compaction_circuit_breaker
            .lock()
            .unwrap()
            .success(&CIRCUIT_BREAKERS_UNBROKEN);

        Ok(has_pending_task)
    }

    // Call through to all timelines to freeze ephemeral layers if needed.  Usually
    // this happens during ingest: this background housekeeping is for freezing layers
    // that are open but haven't been written to for some time.
    async fn ingest_housekeeping(&self) {
        // Scan through the hashmap and collect a list of all the timelines,
        // while holding the lock. Then drop the lock and actually perform the
        // compactions.  We don't want to block everything else while the
        // compaction runs.
        let timelines = {
            self.timelines
                .lock()
                .unwrap()
                .values()
                .filter_map(|timeline| {
                    if timeline.is_active() {
                        Some(timeline.clone())
                    } else {
                        None
                    }
                })
                .collect::<Vec<_>>()
        };

        for timeline in &timelines {
            timeline.maybe_freeze_ephemeral_layer().await;
        }
    }

    pub fn timeline_has_no_attached_children(&self, timeline_id: TimelineId) -> bool {
        let timelines = self.timelines.lock().unwrap();
        !timelines
            .iter()
            .any(|(_id, tl)| tl.get_ancestor_timeline_id() == Some(timeline_id))
    }

    pub fn current_state(&self) -> TenantState {
        self.state.borrow().clone()
    }

    pub fn is_active(&self) -> bool {
        self.current_state() == TenantState::Active
    }

    pub fn generation(&self) -> Generation {
        self.generation
    }

    pub(crate) fn wal_redo_manager_status(&self) -> Option<WalRedoManagerStatus> {
        self.walredo_mgr.as_ref().and_then(|mgr| mgr.status())
    }

    /// Changes tenant status to active, unless shutdown was already requested.
    ///
    /// `background_jobs_can_start` is an optional barrier set to a value during pageserver startup
    /// to delay background jobs. Background jobs can be started right away when None is given.
    fn activate(
        self: &Arc<Self>,
        broker_client: BrokerClientChannel,
        background_jobs_can_start: Option<&completion::Barrier>,
        ctx: &RequestContext,
    ) {
        span::debug_assert_current_span_has_tenant_id();

        let mut activating = false;
        self.state.send_modify(|current_state| {
            use pageserver_api::models::ActivatingFrom;
            match &*current_state {
                TenantState::Activating(_) | TenantState::Active | TenantState::Broken { .. } | TenantState::Stopping { .. } => {
                    panic!("caller is responsible for calling activate() only on Loading / Attaching tenants, got {state:?}", state = current_state);
                }
                TenantState::Attaching => {
                    *current_state = TenantState::Activating(ActivatingFrom::Attaching);
                }
            }
            debug!(tenant_id = %self.tenant_shard_id.tenant_id, shard_id = %self.tenant_shard_id.shard_slug(), "Activating tenant");
            activating = true;
            // Continue outside the closure. We need to grab timelines.lock()
            // and we plan to turn it into a tokio::sync::Mutex in a future patch.
        });

        if activating {
            let timelines_accessor = self.timelines.lock().unwrap();
            let timelines_offloaded_accessor = self.timelines_offloaded.lock().unwrap();
            let timelines_to_activate = timelines_accessor
                .values()
                .filter(|timeline| !(timeline.is_broken() || timeline.is_stopping()));

            // Before activation, populate each Timeline's GcInfo with information about its children
            self.initialize_gc_info(&timelines_accessor, &timelines_offloaded_accessor);

            // Spawn gc and compaction loops. The loops will shut themselves
            // down when they notice that the tenant is inactive.
            tasks::start_background_loops(self, background_jobs_can_start);

            let mut activated_timelines = 0;

            for timeline in timelines_to_activate {
                timeline.activate(
                    self.clone(),
                    broker_client.clone(),
                    background_jobs_can_start,
                    ctx,
                );
                activated_timelines += 1;
            }

            self.state.send_modify(move |current_state| {
                assert!(
                    matches!(current_state, TenantState::Activating(_)),
                    "set_stopping and set_broken wait for us to leave Activating state",
                );
                *current_state = TenantState::Active;

                let elapsed = self.constructed_at.elapsed();
                let total_timelines = timelines_accessor.len();

                // log a lot of stuff, because some tenants sometimes suffer from user-visible
                // times to activate. see https://github.com/neondatabase/neon/issues/4025
                info!(
                    since_creation_millis = elapsed.as_millis(),
                    tenant_id = %self.tenant_shard_id.tenant_id,
                    shard_id = %self.tenant_shard_id.shard_slug(),
                    activated_timelines,
                    total_timelines,
                    post_state = <&'static str>::from(&*current_state),
                    "activation attempt finished"
                );

                TENANT.activation.observe(elapsed.as_secs_f64());
            });
        }
    }

    /// Shutdown the tenant and join all of the spawned tasks.
    ///
    /// The method caters for all use-cases:
    /// - pageserver shutdown (freeze_and_flush == true)
    /// - detach + ignore (freeze_and_flush == false)
    ///
    /// This will attempt to shutdown even if tenant is broken.
    ///
    /// `shutdown_progress` is a [`completion::Barrier`] for the shutdown initiated by this call.
    /// If the tenant is already shutting down, we return a clone of the first shutdown call's
    /// `Barrier` as an `Err`. This not-first caller can use the returned barrier to join with
    /// the ongoing shutdown.
    async fn shutdown(
        &self,
        shutdown_progress: completion::Barrier,
        shutdown_mode: timeline::ShutdownMode,
    ) -> Result<(), completion::Barrier> {
        span::debug_assert_current_span_has_tenant_id();

        // Set tenant (and its timlines) to Stoppping state.
        //
        // Since we can only transition into Stopping state after activation is complete,
        // run it in a JoinSet so all tenants have a chance to stop before we get SIGKILLed.
        //
        // Transitioning tenants to Stopping state has a couple of non-obvious side effects:
        // 1. Lock out any new requests to the tenants.
        // 2. Signal cancellation to WAL receivers (we wait on it below).
        // 3. Signal cancellation for other tenant background loops.
        // 4. ???
        //
        // The waiting for the cancellation is not done uniformly.
        // We certainly wait for WAL receivers to shut down.
        // That is necessary so that no new data comes in before the freeze_and_flush.
        // But the tenant background loops are joined-on in our caller.
        // It's mesed up.
        // we just ignore the failure to stop

        // If we're still attaching, fire the cancellation token early to drop out: this
        // will prevent us flushing, but ensures timely shutdown if some I/O during attach
        // is very slow.
        let shutdown_mode = if matches!(self.current_state(), TenantState::Attaching) {
            self.cancel.cancel();

            // Having fired our cancellation token, do not try and flush timelines: their cancellation tokens
            // are children of ours, so their flush loops will have shut down already
            timeline::ShutdownMode::Hard
        } else {
            shutdown_mode
        };

        match self.set_stopping(shutdown_progress, false, false).await {
            Ok(()) => {}
            Err(SetStoppingError::Broken) => {
                // assume that this is acceptable
            }
            Err(SetStoppingError::AlreadyStopping(other)) => {
                // give caller the option to wait for this this shutdown
                info!("Tenant::shutdown: AlreadyStopping");
                return Err(other);
            }
        };

        let mut js = tokio::task::JoinSet::new();
        {
            let timelines = self.timelines.lock().unwrap();
            timelines.values().for_each(|timeline| {
                let timeline = Arc::clone(timeline);
                let timeline_id = timeline.timeline_id;
                let span = tracing::info_span!("timeline_shutdown", %timeline_id, ?shutdown_mode);
                js.spawn(async move { timeline.shutdown(shutdown_mode).instrument(span).await });
            })
        };
        // test_long_timeline_create_then_tenant_delete is leaning on this message
        tracing::info!("Waiting for timelines...");
        while let Some(res) = js.join_next().await {
            match res {
                Ok(()) => {}
                Err(je) if je.is_cancelled() => unreachable!("no cancelling used"),
                Err(je) if je.is_panic() => { /* logged already */ }
                Err(je) => warn!("unexpected JoinError: {je:?}"),
            }
        }

        // We cancel the Tenant's cancellation token _after_ the timelines have all shut down.  This permits
        // them to continue to do work during their shutdown methods, e.g. flushing data.
        tracing::debug!("Cancelling CancellationToken");
        self.cancel.cancel();

        // shutdown all tenant and timeline tasks: gc, compaction, page service
        // No new tasks will be started for this tenant because it's in `Stopping` state.
        //
        // this will additionally shutdown and await all timeline tasks.
        tracing::debug!("Waiting for tasks...");
        task_mgr::shutdown_tasks(None, Some(self.tenant_shard_id), None).await;

        if let Some(walredo_mgr) = self.walredo_mgr.as_ref() {
            walredo_mgr.shutdown().await;
        }

        // Wait for any in-flight operations to complete
        self.gate.close().await;

        remove_tenant_metrics(&self.tenant_shard_id);

        Ok(())
    }

    /// Change tenant status to Stopping, to mark that it is being shut down.
    ///
    /// This function waits for the tenant to become active if it isn't already, before transitioning it into Stopping state.
    ///
    /// This function is not cancel-safe!
    ///
    /// `allow_transition_from_loading` is needed for the special case of loading task deleting the tenant.
    /// `allow_transition_from_attaching` is needed for the special case of attaching deleted tenant.
    async fn set_stopping(
        &self,
        progress: completion::Barrier,
        _allow_transition_from_loading: bool,
        allow_transition_from_attaching: bool,
    ) -> Result<(), SetStoppingError> {
        let mut rx = self.state.subscribe();

        // cannot stop before we're done activating, so wait out until we're done activating
        rx.wait_for(|state| match state {
            TenantState::Attaching if allow_transition_from_attaching => true,
            TenantState::Activating(_) | TenantState::Attaching => {
                info!(
                    "waiting for {} to turn Active|Broken|Stopping",
                    <&'static str>::from(state)
                );
                false
            }
            TenantState::Active | TenantState::Broken { .. } | TenantState::Stopping { .. } => true,
        })
        .await
        .expect("cannot drop self.state while on a &self method");

        // we now know we're done activating, let's see whether this task is the winner to transition into Stopping
        let mut err = None;
        let stopping = self.state.send_if_modified(|current_state| match current_state {
            TenantState::Activating(_) => {
                unreachable!("1we ensured above that we're done with activation, and, there is no re-activation")
            }
            TenantState::Attaching => {
                if !allow_transition_from_attaching {
                    unreachable!("2we ensured above that we're done with activation, and, there is no re-activation")
                };
                *current_state = TenantState::Stopping { progress };
                true
            }
            TenantState::Active => {
                // FIXME: due to time-of-check vs time-of-use issues, it can happen that new timelines
                // are created after the transition to Stopping. That's harmless, as the Timelines
                // won't be accessible to anyone afterwards, because the Tenant is in Stopping state.
                *current_state = TenantState::Stopping { progress };
                // Continue stopping outside the closure. We need to grab timelines.lock()
                // and we plan to turn it into a tokio::sync::Mutex in a future patch.
                true
            }
            TenantState::Broken { reason, .. } => {
                info!(
                    "Cannot set tenant to Stopping state, it is in Broken state due to: {reason}"
                );
                err = Some(SetStoppingError::Broken);
                false
            }
            TenantState::Stopping { progress } => {
                info!("Tenant is already in Stopping state");
                err = Some(SetStoppingError::AlreadyStopping(progress.clone()));
                false
            }
        });
        match (stopping, err) {
            (true, None) => {} // continue
            (false, Some(err)) => return Err(err),
            (true, Some(_)) => unreachable!(
                "send_if_modified closure must error out if not transitioning to Stopping"
            ),
            (false, None) => unreachable!(
                "send_if_modified closure must return true if transitioning to Stopping"
            ),
        }

        let timelines_accessor = self.timelines.lock().unwrap();
        let not_broken_timelines = timelines_accessor
            .values()
            .filter(|timeline| !timeline.is_broken());
        for timeline in not_broken_timelines {
            timeline.set_state(TimelineState::Stopping);
        }
        Ok(())
    }

    /// Method for tenant::mgr to transition us into Broken state in case of a late failure in
    /// `remove_tenant_from_memory`
    ///
    /// This function waits for the tenant to become active if it isn't already, before transitioning it into Stopping state.
    ///
    /// In tests, we also use this to set tenants to Broken state on purpose.
    pub(crate) async fn set_broken(&self, reason: String) {
        let mut rx = self.state.subscribe();

        // The load & attach routines own the tenant state until it has reached `Active`.
        // So, wait until it's done.
        rx.wait_for(|state| match state {
            TenantState::Activating(_) | TenantState::Attaching => {
                info!(
                    "waiting for {} to turn Active|Broken|Stopping",
                    <&'static str>::from(state)
                );
                false
            }
            TenantState::Active | TenantState::Broken { .. } | TenantState::Stopping { .. } => true,
        })
        .await
        .expect("cannot drop self.state while on a &self method");

        // we now know we're done activating, let's see whether this task is the winner to transition into Broken
        self.set_broken_no_wait(reason)
    }

    pub(crate) fn set_broken_no_wait(&self, reason: impl Display) {
        let reason = reason.to_string();
        self.state.send_modify(|current_state| {
            match *current_state {
                TenantState::Activating(_) | TenantState::Attaching => {
                    unreachable!("we ensured above that we're done with activation, and, there is no re-activation")
                }
                TenantState::Active => {
                    if cfg!(feature = "testing") {
                        warn!("Changing Active tenant to Broken state, reason: {}", reason);
                        *current_state = TenantState::broken_from_reason(reason);
                    } else {
                        unreachable!("not allowed to call set_broken on Active tenants in non-testing builds")
                    }
                }
                TenantState::Broken { .. } => {
                    warn!("Tenant is already in Broken state");
                }
                // This is the only "expected" path, any other path is a bug.
                TenantState::Stopping { .. } => {
                    warn!(
                        "Marking Stopping tenant as Broken state, reason: {}",
                        reason
                    );
                    *current_state = TenantState::broken_from_reason(reason);
                }
           }
        });
    }

    pub fn subscribe_for_state_updates(&self) -> watch::Receiver<TenantState> {
        self.state.subscribe()
    }

    /// The activate_now semaphore is initialized with zero units.  As soon as
    /// we add a unit, waiters will be able to acquire a unit and proceed.
    pub(crate) fn activate_now(&self) {
        self.activate_now_sem.add_permits(1);
    }

    pub(crate) async fn wait_to_become_active(
        &self,
        timeout: Duration,
    ) -> Result<(), GetActiveTenantError> {
        let mut receiver = self.state.subscribe();
        loop {
            let current_state = receiver.borrow_and_update().clone();
            match current_state {
                TenantState::Attaching | TenantState::Activating(_) => {
                    // in these states, there's a chance that we can reach ::Active
                    self.activate_now();
                    match timeout_cancellable(timeout, &self.cancel, receiver.changed()).await {
                        Ok(r) => {
                            r.map_err(
                            |_e: tokio::sync::watch::error::RecvError|
                                // Tenant existed but was dropped: report it as non-existent
                                GetActiveTenantError::NotFound(GetTenantError::NotFound(self.tenant_shard_id.tenant_id))
                        )?
                        }
                        Err(TimeoutCancellableError::Cancelled) => {
                            return Err(GetActiveTenantError::Cancelled);
                        }
                        Err(TimeoutCancellableError::Timeout) => {
                            return Err(GetActiveTenantError::WaitForActiveTimeout {
                                latest_state: Some(self.current_state()),
                                wait_time: timeout,
                            });
                        }
                    }
                }
                TenantState::Active { .. } => {
                    return Ok(());
                }
                TenantState::Broken { reason, .. } => {
                    // This is fatal, and reported distinctly from the general case of "will never be active" because
                    // it's logically a 500 to external API users (broken is always a bug).
                    return Err(GetActiveTenantError::Broken(reason));
                }
                TenantState::Stopping { .. } => {
                    // There's no chance the tenant can transition back into ::Active
                    return Err(GetActiveTenantError::WillNotBecomeActive(current_state));
                }
            }
        }
    }

    pub(crate) fn get_attach_mode(&self) -> AttachmentMode {
        self.tenant_conf.load().location.attach_mode
    }

    /// For API access: generate a LocationConfig equivalent to the one that would be used to
    /// create a Tenant in the same state.  Do not use this in hot paths: it's for relatively
    /// rare external API calls, like a reconciliation at startup.
    pub(crate) fn get_location_conf(&self) -> models::LocationConfig {
        let conf = self.tenant_conf.load();

        let location_config_mode = match conf.location.attach_mode {
            AttachmentMode::Single => models::LocationConfigMode::AttachedSingle,
            AttachmentMode::Multi => models::LocationConfigMode::AttachedMulti,
            AttachmentMode::Stale => models::LocationConfigMode::AttachedStale,
        };

        // We have a pageserver TenantConf, we need the API-facing TenantConfig.
        let tenant_config: models::TenantConfig = conf.tenant_conf.clone().into();

        models::LocationConfig {
            mode: location_config_mode,
            generation: self.generation.into(),
            secondary_conf: None,
            shard_number: self.shard_identity.number.0,
            shard_count: self.shard_identity.count.literal(),
            shard_stripe_size: self.shard_identity.stripe_size.0,
            tenant_conf: tenant_config,
        }
    }

    pub(crate) fn get_tenant_shard_id(&self) -> &TenantShardId {
        &self.tenant_shard_id
    }

    pub(crate) fn get_shard_stripe_size(&self) -> ShardStripeSize {
        self.shard_identity.stripe_size
    }

    pub(crate) fn get_generation(&self) -> Generation {
        self.generation
    }

    /// This function partially shuts down the tenant (it shuts down the Timelines) and is fallible,
    /// and can leave the tenant in a bad state if it fails.  The caller is responsible for
    /// resetting this tenant to a valid state if we fail.
    pub(crate) async fn split_prepare(
        &self,
        child_shards: &Vec<TenantShardId>,
    ) -> anyhow::Result<()> {
        let timelines = self.timelines.lock().unwrap().clone();
        for timeline in timelines.values() {
            // We do not block timeline creation/deletion during splits inside the pageserver: it is up to higher levels
            // to ensure that they do not start a split if currently in the process of doing these.

            // Upload an index from the parent: this is partly to provide freshness for the
            // child tenants that will copy it, and partly for general ease-of-debugging: there will
            // always be a parent shard index in the same generation as we wrote the child shard index.
            tracing::info!(timeline_id=%timeline.timeline_id, "Uploading index");
            timeline
                .remote_client
                .schedule_index_upload_for_file_changes()?;
            timeline.remote_client.wait_completion().await?;

            // Shut down the timeline's remote client: this means that the indices we write
            // for child shards will not be invalidated by the parent shard deleting layers.
            tracing::info!(timeline_id=%timeline.timeline_id, "Shutting down remote storage client");
            timeline.remote_client.shutdown().await;

            // Download methods can still be used after shutdown, as they don't flow through the remote client's
            // queue.  In principal the RemoteTimelineClient could provide this without downloading it, but this
            // operation is rare, so it's simpler to just download it (and robustly guarantees that the index
            // we use here really is the remotely persistent one).
            tracing::info!(timeline_id=%timeline.timeline_id, "Downloading index_part from parent");
            let result = timeline.remote_client
                .download_index_file(&self.cancel)
                .instrument(info_span!("download_index_file", tenant_id=%self.tenant_shard_id.tenant_id, shard_id=%self.tenant_shard_id.shard_slug(), timeline_id=%timeline.timeline_id))
                .await?;
            let index_part = match result {
                MaybeDeletedIndexPart::Deleted(_) => {
                    anyhow::bail!("Timeline deletion happened concurrently with split")
                }
                MaybeDeletedIndexPart::IndexPart(p) => p,
            };

            for child_shard in child_shards {
                tracing::info!(timeline_id=%timeline.timeline_id, "Uploading index_part for child {}", child_shard.to_index());
                upload_index_part(
                    &self.remote_storage,
                    child_shard,
                    &timeline.timeline_id,
                    self.generation,
                    &index_part,
                    &self.cancel,
                )
                .await?;
            }
        }

        // TODO: also copy index files of offloaded timelines

        let tenant_manifest = self.tenant_manifest();
        // TODO: generation support
        let generation = remote_timeline_client::TENANT_MANIFEST_GENERATION;
        for child_shard in child_shards {
            tracing::info!(
                "Uploading tenant manifest for child {}",
                child_shard.to_index()
            );
            upload_tenant_manifest(
                &self.remote_storage,
                child_shard,
                generation,
                &tenant_manifest,
                &self.cancel,
            )
            .await?;
        }

        Ok(())
    }

    pub(crate) fn get_sizes(&self) -> TopTenantShardItem {
        let mut result = TopTenantShardItem {
            id: self.tenant_shard_id,
            resident_size: 0,
            physical_size: 0,
            max_logical_size: 0,
        };

        for timeline in self.timelines.lock().unwrap().values() {
            result.resident_size += timeline.metrics.resident_physical_size_gauge.get();

            result.physical_size += timeline
                .remote_client
                .metrics
                .remote_physical_size_gauge
                .get();
            result.max_logical_size = std::cmp::max(
                result.max_logical_size,
                timeline.metrics.current_logical_size_gauge.get(),
            );
        }

        result
    }
}

/// Given a Vec of timelines and their ancestors (timeline_id, ancestor_id),
/// perform a topological sort, so that the parent of each timeline comes
/// before the children.
/// E extracts the ancestor from T
/// This allows for T to be different. It can be TimelineMetadata, can be Timeline itself, etc.
fn tree_sort_timelines<T, E>(
    timelines: HashMap<TimelineId, T>,
    extractor: E,
) -> anyhow::Result<Vec<(TimelineId, T)>>
where
    E: Fn(&T) -> Option<TimelineId>,
{
    let mut result = Vec::with_capacity(timelines.len());

    let mut now = Vec::with_capacity(timelines.len());
    // (ancestor, children)
    let mut later: HashMap<TimelineId, Vec<(TimelineId, T)>> =
        HashMap::with_capacity(timelines.len());

    for (timeline_id, value) in timelines {
        if let Some(ancestor_id) = extractor(&value) {
            let children = later.entry(ancestor_id).or_default();
            children.push((timeline_id, value));
        } else {
            now.push((timeline_id, value));
        }
    }

    while let Some((timeline_id, metadata)) = now.pop() {
        result.push((timeline_id, metadata));
        // All children of this can be loaded now
        if let Some(mut children) = later.remove(&timeline_id) {
            now.append(&mut children);
        }
    }

    // All timelines should be visited now. Unless there were timelines with missing ancestors.
    if !later.is_empty() {
        for (missing_id, orphan_ids) in later {
            for (orphan_id, _) in orphan_ids {
                error!("could not load timeline {orphan_id} because its ancestor timeline {missing_id} could not be loaded");
            }
        }
        bail!("could not load tenant because some timelines are missing ancestors");
    }

    Ok(result)
}

impl Tenant {
    pub fn tenant_specific_overrides(&self) -> TenantConfOpt {
        self.tenant_conf.load().tenant_conf.clone()
    }

    pub fn effective_config(&self) -> TenantConf {
        self.tenant_specific_overrides()
            .merge(self.conf.default_tenant_conf.clone())
    }

    pub fn get_checkpoint_distance(&self) -> u64 {
        let tenant_conf = self.tenant_conf.load().tenant_conf.clone();
        tenant_conf
            .checkpoint_distance
            .unwrap_or(self.conf.default_tenant_conf.checkpoint_distance)
    }

    pub fn get_checkpoint_timeout(&self) -> Duration {
        let tenant_conf = self.tenant_conf.load().tenant_conf.clone();
        tenant_conf
            .checkpoint_timeout
            .unwrap_or(self.conf.default_tenant_conf.checkpoint_timeout)
    }

    pub fn get_compaction_target_size(&self) -> u64 {
        let tenant_conf = self.tenant_conf.load().tenant_conf.clone();
        tenant_conf
            .compaction_target_size
            .unwrap_or(self.conf.default_tenant_conf.compaction_target_size)
    }

    pub fn get_compaction_period(&self) -> Duration {
        let tenant_conf = self.tenant_conf.load().tenant_conf.clone();
        tenant_conf
            .compaction_period
            .unwrap_or(self.conf.default_tenant_conf.compaction_period)
    }

    pub fn get_compaction_threshold(&self) -> usize {
        let tenant_conf = self.tenant_conf.load().tenant_conf.clone();
        tenant_conf
            .compaction_threshold
            .unwrap_or(self.conf.default_tenant_conf.compaction_threshold)
    }

    pub fn get_gc_horizon(&self) -> u64 {
        let tenant_conf = self.tenant_conf.load().tenant_conf.clone();
        tenant_conf
            .gc_horizon
            .unwrap_or(self.conf.default_tenant_conf.gc_horizon)
    }

    pub fn get_gc_period(&self) -> Duration {
        let tenant_conf = self.tenant_conf.load().tenant_conf.clone();
        tenant_conf
            .gc_period
            .unwrap_or(self.conf.default_tenant_conf.gc_period)
    }

    pub fn get_image_creation_threshold(&self) -> usize {
        let tenant_conf = self.tenant_conf.load().tenant_conf.clone();
        tenant_conf
            .image_creation_threshold
            .unwrap_or(self.conf.default_tenant_conf.image_creation_threshold)
    }

    pub fn get_pitr_interval(&self) -> Duration {
        let tenant_conf = self.tenant_conf.load().tenant_conf.clone();
        tenant_conf
            .pitr_interval
            .unwrap_or(self.conf.default_tenant_conf.pitr_interval)
    }

    pub fn get_min_resident_size_override(&self) -> Option<u64> {
        let tenant_conf = self.tenant_conf.load().tenant_conf.clone();
        tenant_conf
            .min_resident_size_override
            .or(self.conf.default_tenant_conf.min_resident_size_override)
    }

    pub fn get_heatmap_period(&self) -> Option<Duration> {
        let tenant_conf = self.tenant_conf.load().tenant_conf.clone();
        let heatmap_period = tenant_conf
            .heatmap_period
            .unwrap_or(self.conf.default_tenant_conf.heatmap_period);
        if heatmap_period.is_zero() {
            None
        } else {
            Some(heatmap_period)
        }
    }

    pub fn get_lsn_lease_length(&self) -> Duration {
        let tenant_conf = self.tenant_conf.load().tenant_conf.clone();
        tenant_conf
            .lsn_lease_length
            .unwrap_or(self.conf.default_tenant_conf.lsn_lease_length)
    }

    pub(crate) fn tenant_manifest(&self) -> TenantManifest {
        let timelines_offloaded = self.timelines_offloaded.lock().unwrap();

        let mut timeline_manifests = timelines_offloaded
            .iter()
            .map(|(_timeline_id, offloaded)| offloaded.manifest())
            .collect::<Vec<_>>();
        // Sort the manifests so that our output is deterministic
        timeline_manifests.sort_by_key(|timeline_manifest| timeline_manifest.timeline_id);

        TenantManifest {
            version: LATEST_TENANT_MANIFEST_VERSION,
            offloaded_timelines: timeline_manifests,
        }
    }

    pub fn set_new_tenant_config(&self, new_tenant_conf: TenantConfOpt) {
        // Use read-copy-update in order to avoid overwriting the location config
        // state if this races with [`Tenant::set_new_location_config`]. Note that
        // this race is not possible if both request types come from the storage
        // controller (as they should!) because an exclusive op lock is required
        // on the storage controller side.
        self.tenant_conf.rcu(|inner| {
            Arc::new(AttachedTenantConf {
                tenant_conf: new_tenant_conf.clone(),
                location: inner.location,
                // Attached location is not changed, no need to update lsn lease deadline.
                lsn_lease_deadline: inner.lsn_lease_deadline,
            })
        });

        self.tenant_conf_updated(&new_tenant_conf);
        // Don't hold self.timelines.lock() during the notifies.
        // There's no risk of deadlock right now, but there could be if we consolidate
        // mutexes in struct Timeline in the future.
        let timelines = self.list_timelines();
        for timeline in timelines {
            timeline.tenant_conf_updated(&new_tenant_conf);
        }
    }

    pub(crate) fn set_new_location_config(&self, new_conf: AttachedTenantConf) {
        let new_tenant_conf = new_conf.tenant_conf.clone();

        self.tenant_conf.store(Arc::new(new_conf));

        self.tenant_conf_updated(&new_tenant_conf);
        // Don't hold self.timelines.lock() during the notifies.
        // There's no risk of deadlock right now, but there could be if we consolidate
        // mutexes in struct Timeline in the future.
        let timelines = self.list_timelines();
        for timeline in timelines {
            timeline.tenant_conf_updated(&new_tenant_conf);
        }
    }

    fn get_timeline_get_throttle_config(
        psconf: &'static PageServerConf,
        overrides: &TenantConfOpt,
    ) -> throttle::Config {
        overrides
            .timeline_get_throttle
            .clone()
            .unwrap_or(psconf.default_tenant_conf.timeline_get_throttle.clone())
    }

    pub(crate) fn tenant_conf_updated(&self, new_conf: &TenantConfOpt) {
        let conf = Self::get_timeline_get_throttle_config(self.conf, new_conf);
        self.timeline_get_throttle.reconfigure(conf)
    }

    /// Helper function to create a new Timeline struct.
    ///
    /// The returned Timeline is in Loading state. The caller is responsible for
    /// initializing any on-disk state, and for inserting the Timeline to the 'timelines'
    /// map.
    ///
    /// `validate_ancestor == false` is used when a timeline is created for deletion
    /// and we might not have the ancestor present anymore which is fine for to be
    /// deleted timelines.
    fn create_timeline_struct(
        &self,
        new_timeline_id: TimelineId,
        new_metadata: &TimelineMetadata,
        ancestor: Option<Arc<Timeline>>,
        resources: TimelineResources,
        cause: CreateTimelineCause,
    ) -> anyhow::Result<Arc<Timeline>> {
        let state = match cause {
            CreateTimelineCause::Load => {
                let ancestor_id = new_metadata.ancestor_timeline();
                anyhow::ensure!(
                    ancestor_id == ancestor.as_ref().map(|t| t.timeline_id),
                    "Timeline's {new_timeline_id} ancestor {ancestor_id:?} was not found"
                );
                TimelineState::Loading
            }
            CreateTimelineCause::Delete => TimelineState::Stopping,
        };

        let pg_version = new_metadata.pg_version();

        let timeline = Timeline::new(
            self.conf,
            Arc::clone(&self.tenant_conf),
            new_metadata,
            ancestor,
            new_timeline_id,
            self.tenant_shard_id,
            self.generation,
            self.shard_identity,
            self.walredo_mgr.clone(),
            resources,
            pg_version,
            state,
            self.attach_wal_lag_cooldown.clone(),
            self.cancel.child_token(),
        );

        Ok(timeline)
    }

    // Allow too_many_arguments because a constructor's argument list naturally grows with the
    // number of attributes in the struct: breaking these out into a builder wouldn't be helpful.
    #[allow(clippy::too_many_arguments)]
    fn new(
        state: TenantState,
        conf: &'static PageServerConf,
        attached_conf: AttachedTenantConf,
        shard_identity: ShardIdentity,
        walredo_mgr: Option<Arc<WalRedoManager>>,
        tenant_shard_id: TenantShardId,
        remote_storage: GenericRemoteStorage,
        deletion_queue_client: DeletionQueueClient,
        l0_flush_global_state: L0FlushGlobalState,
    ) -> Tenant {
        debug_assert!(
            !attached_conf.location.generation.is_none() || conf.control_plane_api.is_none()
        );

        let (state, mut rx) = watch::channel(state);

        tokio::spawn(async move {
            // reflect tenant state in metrics:
            // - global per tenant state: TENANT_STATE_METRIC
            // - "set" of broken tenants: BROKEN_TENANTS_SET
            //
            // set of broken tenants should not have zero counts so that it remains accessible for
            // alerting.

            let tid = tenant_shard_id.to_string();
            let shard_id = tenant_shard_id.shard_slug().to_string();
            let set_key = &[tid.as_str(), shard_id.as_str()][..];

            fn inspect_state(state: &TenantState) -> ([&'static str; 1], bool) {
                ([state.into()], matches!(state, TenantState::Broken { .. }))
            }

            let mut tuple = inspect_state(&rx.borrow_and_update());

            let is_broken = tuple.1;
            let mut counted_broken = if is_broken {
                // add the id to the set right away, there should not be any updates on the channel
                // after before tenant is removed, if ever
                BROKEN_TENANTS_SET.with_label_values(set_key).set(1);
                true
            } else {
                false
            };

            loop {
                let labels = &tuple.0;
                let current = TENANT_STATE_METRIC.with_label_values(labels);
                current.inc();

                if rx.changed().await.is_err() {
                    // tenant has been dropped
                    current.dec();
                    drop(BROKEN_TENANTS_SET.remove_label_values(set_key));
                    break;
                }

                current.dec();
                tuple = inspect_state(&rx.borrow_and_update());

                let is_broken = tuple.1;
                if is_broken && !counted_broken {
                    counted_broken = true;
                    // insert the tenant_id (back) into the set while avoiding needless counter
                    // access
                    BROKEN_TENANTS_SET.with_label_values(set_key).set(1);
                }
            }
        });

        Tenant {
            tenant_shard_id,
            shard_identity,
            generation: attached_conf.location.generation,
            conf,
            // using now here is good enough approximation to catch tenants with really long
            // activation times.
            constructed_at: Instant::now(),
            timelines: Mutex::new(HashMap::new()),
            timelines_creating: Mutex::new(HashSet::new()),
            timelines_offloaded: Mutex::new(HashMap::new()),
            gc_cs: tokio::sync::Mutex::new(()),
            walredo_mgr,
            remote_storage,
            deletion_queue_client,
            state,
            cached_logical_sizes: tokio::sync::Mutex::new(HashMap::new()),
            cached_synthetic_tenant_size: Arc::new(AtomicU64::new(0)),
            eviction_task_tenant_state: tokio::sync::Mutex::new(EvictionTaskTenantState::default()),
            compaction_circuit_breaker: std::sync::Mutex::new(CircuitBreaker::new(
                format!("compaction-{tenant_shard_id}"),
                5,
                // Compaction can be a very expensive operation, and might leak disk space.  It also ought
                // to be infallible, as long as remote storage is available.  So if it repeatedly fails,
                // use an extremely long backoff.
                Some(Duration::from_secs(3600 * 24)),
            )),
            activate_now_sem: tokio::sync::Semaphore::new(0),
            attach_wal_lag_cooldown: Arc::new(std::sync::OnceLock::new()),
            cancel: CancellationToken::default(),
            gate: Gate::default(),
            timeline_get_throttle: Arc::new(throttle::Throttle::new(
                Tenant::get_timeline_get_throttle_config(conf, &attached_conf.tenant_conf),
                crate::metrics::tenant_throttling::TimelineGet::new(&tenant_shard_id),
            )),
            tenant_conf: Arc::new(ArcSwap::from_pointee(attached_conf)),
            ongoing_timeline_detach: std::sync::Mutex::default(),
            gc_block: Default::default(),
            l0_flush_global_state,
        }
    }

    /// Locate and load config
    pub(super) fn load_tenant_config(
        conf: &'static PageServerConf,
        tenant_shard_id: &TenantShardId,
    ) -> Result<LocationConf, LoadConfigError> {
        let config_path = conf.tenant_location_config_path(tenant_shard_id);

        info!("loading tenant configuration from {config_path}");

        // load and parse file
        let config = fs::read_to_string(&config_path).map_err(|e| {
            match e.kind() {
                std::io::ErrorKind::NotFound => {
                    // The config should almost always exist for a tenant directory:
                    //  - When attaching a tenant, the config is the first thing we write
                    //  - When detaching a tenant, we atomically move the directory to a tmp location
                    //    before deleting contents.
                    //
                    // The very rare edge case that can result in a missing config is if we crash during attach
                    // between creating directory and writing config.  Callers should handle that as if the
                    // directory didn't exist.

                    LoadConfigError::NotFound(config_path)
                }
                _ => {
                    // No IO errors except NotFound are acceptable here: other kinds of error indicate local storage or permissions issues
                    // that we cannot cleanly recover
                    crate::virtual_file::on_fatal_io_error(&e, "Reading tenant config file")
                }
            }
        })?;

        Ok(toml_edit::de::from_str::<LocationConf>(&config)?)
    }

    #[tracing::instrument(skip_all, fields(tenant_id=%tenant_shard_id.tenant_id, shard_id=%tenant_shard_id.shard_slug()))]
    pub(super) async fn persist_tenant_config(
        conf: &'static PageServerConf,
        tenant_shard_id: &TenantShardId,
        location_conf: &LocationConf,
    ) -> std::io::Result<()> {
        let config_path = conf.tenant_location_config_path(tenant_shard_id);

        Self::persist_tenant_config_at(tenant_shard_id, &config_path, location_conf).await
    }

    #[tracing::instrument(skip_all, fields(tenant_id=%tenant_shard_id.tenant_id, shard_id=%tenant_shard_id.shard_slug()))]
    pub(super) async fn persist_tenant_config_at(
        tenant_shard_id: &TenantShardId,
        config_path: &Utf8Path,
        location_conf: &LocationConf,
    ) -> std::io::Result<()> {
        debug!("persisting tenantconf to {config_path}");

        let mut conf_content = r#"# This file contains a specific per-tenant's config.
#  It is read in case of pageserver restart.
"#
        .to_string();

        fail::fail_point!("tenant-config-before-write", |_| {
            Err(std::io::Error::new(
                std::io::ErrorKind::Other,
                "tenant-config-before-write",
            ))
        });

        // Convert the config to a toml file.
        conf_content +=
            &toml_edit::ser::to_string_pretty(&location_conf).expect("Config serialization failed");

        let temp_path = path_with_suffix_extension(config_path, TEMP_FILE_SUFFIX);

        let conf_content = conf_content.into_bytes();
        VirtualFile::crashsafe_overwrite(config_path.to_owned(), temp_path, conf_content).await
    }

    //
    // How garbage collection works:
    //
    //                    +--bar------------->
    //                   /
    //             +----+-----foo---------------->
    //            /
    // ----main--+-------------------------->
    //                \
    //                 +-----baz-------->
    //
    //
    // 1. Grab 'gc_cs' mutex to prevent new timelines from being created while Timeline's
    //    `gc_infos` are being refreshed
    // 2. Scan collected timelines, and on each timeline, make note of the
    //    all the points where other timelines have been branched off.
    //    We will refrain from removing page versions at those LSNs.
    // 3. For each timeline, scan all layer files on the timeline.
    //    Remove all files for which a newer file exists and which
    //    don't cover any branch point LSNs.
    //
    // TODO:
    // - if a relation has a non-incremental persistent layer on a child branch, then we
    //   don't need to keep that in the parent anymore. But currently
    //   we do.
    async fn gc_iteration_internal(
        &self,
        target_timeline_id: Option<TimelineId>,
        horizon: u64,
        pitr: Duration,
        cancel: &CancellationToken,
        ctx: &RequestContext,
    ) -> Result<GcResult, GcError> {
        let mut totals: GcResult = Default::default();
        let now = Instant::now();

        let gc_timelines = self
            .refresh_gc_info_internal(target_timeline_id, horizon, pitr, cancel, ctx)
            .await?;

        failpoint_support::sleep_millis_async!("gc_iteration_internal_after_getting_gc_timelines");

        // If there is nothing to GC, we don't want any messages in the INFO log.
        if !gc_timelines.is_empty() {
            info!("{} timelines need GC", gc_timelines.len());
        } else {
            debug!("{} timelines need GC", gc_timelines.len());
        }

        // Perform GC for each timeline.
        //
        // Note that we don't hold the `Tenant::gc_cs` lock here because we don't want to delay the
        // branch creation task, which requires the GC lock. A GC iteration can run concurrently
        // with branch creation.
        //
        // See comments in [`Tenant::branch_timeline`] for more information about why branch
        // creation task can run concurrently with timeline's GC iteration.
        for timeline in gc_timelines {
            if cancel.is_cancelled() {
                // We were requested to shut down. Stop and return with the progress we
                // made.
                break;
            }
            let result = match timeline.gc().await {
                Err(GcError::TimelineCancelled) => {
                    if target_timeline_id.is_some() {
                        // If we were targetting this specific timeline, surface cancellation to caller
                        return Err(GcError::TimelineCancelled);
                    } else {
                        // A timeline may be shutting down independently of the tenant's lifecycle: we should
                        // skip past this and proceed to try GC on other timelines.
                        continue;
                    }
                }
                r => r?,
            };
            totals += result;
        }

        totals.elapsed = now.elapsed();
        Ok(totals)
    }

    /// Refreshes the Timeline::gc_info for all timelines, returning the
    /// vector of timelines which have [`Timeline::get_last_record_lsn`] past
    /// [`Tenant::get_gc_horizon`].
    ///
    /// This is usually executed as part of periodic gc, but can now be triggered more often.
    pub(crate) async fn refresh_gc_info(
        &self,
        cancel: &CancellationToken,
        ctx: &RequestContext,
    ) -> Result<Vec<Arc<Timeline>>, GcError> {
        // since this method can now be called at different rates than the configured gc loop, it
        // might be that these configuration values get applied faster than what it was previously,
        // since these were only read from the gc task.
        let horizon = self.get_gc_horizon();
        let pitr = self.get_pitr_interval();

        // refresh all timelines
        let target_timeline_id = None;

        self.refresh_gc_info_internal(target_timeline_id, horizon, pitr, cancel, ctx)
            .await
    }

    /// Populate all Timelines' `GcInfo` with information about their children.  We do not set the
    /// PITR cutoffs here, because that requires I/O: this is done later, before GC, by [`Self::refresh_gc_info_internal`]
    ///
    /// Subsequently, parent-child relationships are updated incrementally inside [`Timeline::new`] and [`Timeline::drop`].
    fn initialize_gc_info(
        &self,
        timelines: &std::sync::MutexGuard<HashMap<TimelineId, Arc<Timeline>>>,
        timelines_offloaded: &std::sync::MutexGuard<HashMap<TimelineId, Arc<OffloadedTimeline>>>,
    ) {
        // This function must be called before activation: after activation timeline create/delete operations
        // might happen, and this function is not safe to run concurrently with those.
        assert!(!self.is_active());

        // Scan all timelines. For each timeline, remember the timeline ID and
        // the branch point where it was created.
        let mut all_branchpoints: BTreeMap<TimelineId, Vec<(Lsn, TimelineId, MaybeOffloaded)>> =
            BTreeMap::new();
        timelines.iter().for_each(|(timeline_id, timeline_entry)| {
            if let Some(ancestor_timeline_id) = &timeline_entry.get_ancestor_timeline_id() {
                let ancestor_children = all_branchpoints.entry(*ancestor_timeline_id).or_default();
                ancestor_children.push((
                    timeline_entry.get_ancestor_lsn(),
                    *timeline_id,
                    MaybeOffloaded::No,
                ));
            }
        });
        timelines_offloaded
            .iter()
            .for_each(|(timeline_id, timeline_entry)| {
                let Some(ancestor_timeline_id) = &timeline_entry.ancestor_timeline_id else {
                    return;
                };
                let Some(retain_lsn) = timeline_entry.ancestor_retain_lsn else {
                    return;
                };
                let ancestor_children = all_branchpoints.entry(*ancestor_timeline_id).or_default();
                ancestor_children.push((retain_lsn, *timeline_id, MaybeOffloaded::Yes));
            });

        // The number of bytes we always keep, irrespective of PITR: this is a constant across timelines
        let horizon = self.get_gc_horizon();

        // Populate each timeline's GcInfo with information about its child branches
        for timeline in timelines.values() {
            let mut branchpoints: Vec<(Lsn, TimelineId, MaybeOffloaded)> = all_branchpoints
                .remove(&timeline.timeline_id)
                .unwrap_or_default();

            branchpoints.sort_by_key(|b| b.0);

            let mut target = timeline.gc_info.write().unwrap();

            target.retain_lsns = branchpoints;

            let space_cutoff = timeline
                .get_last_record_lsn()
                .checked_sub(horizon)
                .unwrap_or(Lsn(0));

            target.cutoffs = GcCutoffs {
                space: space_cutoff,
                time: Lsn::INVALID,
            };
        }
    }

    async fn refresh_gc_info_internal(
        &self,
        target_timeline_id: Option<TimelineId>,
        horizon: u64,
        pitr: Duration,
        cancel: &CancellationToken,
        ctx: &RequestContext,
    ) -> Result<Vec<Arc<Timeline>>, GcError> {
        // before taking the gc_cs lock, do the heavier weight finding of gc_cutoff points for
        // currently visible timelines.
        let timelines = self
            .timelines
            .lock()
            .unwrap()
            .values()
            .filter(|tl| match target_timeline_id.as_ref() {
                Some(target) => &tl.timeline_id == target,
                None => true,
            })
            .cloned()
            .collect::<Vec<_>>();

        if target_timeline_id.is_some() && timelines.is_empty() {
            // We were to act on a particular timeline and it wasn't found
            return Err(GcError::TimelineNotFound);
        }

        let mut gc_cutoffs: HashMap<TimelineId, GcCutoffs> =
            HashMap::with_capacity(timelines.len());

        for timeline in timelines.iter() {
            let cutoff = timeline
                .get_last_record_lsn()
                .checked_sub(horizon)
                .unwrap_or(Lsn(0));

            let cutoffs = timeline.find_gc_cutoffs(cutoff, pitr, cancel, ctx).await?;
            let old = gc_cutoffs.insert(timeline.timeline_id, cutoffs);
            assert!(old.is_none());
        }

        if !self.is_active() || self.cancel.is_cancelled() {
            return Err(GcError::TenantCancelled);
        }

        // grab mutex to prevent new timelines from being created here; avoid doing long operations
        // because that will stall branch creation.
        let gc_cs = self.gc_cs.lock().await;

        // Ok, we now know all the branch points.
        // Update the GC information for each timeline.
        let mut gc_timelines = Vec::with_capacity(timelines.len());
        for timeline in timelines {
            // We filtered the timeline list above
            if let Some(target_timeline_id) = target_timeline_id {
                assert_eq!(target_timeline_id, timeline.timeline_id);
            }

            {
                let mut target = timeline.gc_info.write().unwrap();

                // Cull any expired leases
                let now = SystemTime::now();
                target.leases.retain(|_, lease| !lease.is_expired(&now));

                timeline
                    .metrics
                    .valid_lsn_lease_count_gauge
                    .set(target.leases.len() as u64);

                // Look up parent's PITR cutoff to update the child's knowledge of whether it is within parent's PITR
                if let Some(ancestor_id) = timeline.get_ancestor_timeline_id() {
                    if let Some(ancestor_gc_cutoffs) = gc_cutoffs.get(&ancestor_id) {
                        target.within_ancestor_pitr =
                            timeline.get_ancestor_lsn() >= ancestor_gc_cutoffs.time;
                    }
                }

                // Update metrics that depend on GC state
                timeline
                    .metrics
                    .archival_size
                    .set(if target.within_ancestor_pitr {
                        timeline.metrics.current_logical_size_gauge.get()
                    } else {
                        0
                    });
                timeline.metrics.pitr_history_size.set(
                    timeline
                        .get_last_record_lsn()
                        .checked_sub(target.cutoffs.time)
                        .unwrap_or(Lsn(0))
                        .0,
                );

                // Apply the cutoffs we found to the Timeline's GcInfo.  Why might we _not_ have cutoffs for a timeline?
                // - this timeline was created while we were finding cutoffs
                // - lsn for timestamp search fails for this timeline repeatedly
                if let Some(cutoffs) = gc_cutoffs.get(&timeline.timeline_id) {
                    target.cutoffs = cutoffs.clone();
                }
            }

            gc_timelines.push(timeline);
        }
        drop(gc_cs);
        Ok(gc_timelines)
    }

    /// A substitute for `branch_timeline` for use in unit tests.
    /// The returned timeline will have state value `Active` to make various `anyhow::ensure!()`
    /// calls pass, but, we do not actually call `.activate()` under the hood. So, none of the
    /// timeline background tasks are launched, except the flush loop.
    #[cfg(test)]
    async fn branch_timeline_test(
        &self,
        src_timeline: &Arc<Timeline>,
        dst_id: TimelineId,
        ancestor_lsn: Option<Lsn>,
        ctx: &RequestContext,
    ) -> Result<Arc<Timeline>, CreateTimelineError> {
        let create_guard = self.create_timeline_create_guard(dst_id).unwrap();
        let tl = self
            .branch_timeline_impl(src_timeline, dst_id, ancestor_lsn, create_guard, ctx)
            .await?;
        tl.set_state(TimelineState::Active);
        Ok(tl)
    }

    /// Helper for unit tests to branch a timeline with some pre-loaded states.
    #[cfg(test)]
    #[allow(clippy::too_many_arguments)]
    pub async fn branch_timeline_test_with_layers(
        &self,
        src_timeline: &Arc<Timeline>,
        dst_id: TimelineId,
        ancestor_lsn: Option<Lsn>,
        ctx: &RequestContext,
        delta_layer_desc: Vec<timeline::DeltaLayerTestDesc>,
        image_layer_desc: Vec<(Lsn, Vec<(pageserver_api::key::Key, bytes::Bytes)>)>,
        end_lsn: Lsn,
    ) -> anyhow::Result<Arc<Timeline>> {
        use checks::check_valid_layermap;
        use itertools::Itertools;

        let tline = self
            .branch_timeline_test(src_timeline, dst_id, ancestor_lsn, ctx)
            .await?;
        let ancestor_lsn = if let Some(ancestor_lsn) = ancestor_lsn {
            ancestor_lsn
        } else {
            tline.get_last_record_lsn()
        };
        assert!(end_lsn >= ancestor_lsn);
        tline.force_advance_lsn(end_lsn);
        for deltas in delta_layer_desc {
            tline
                .force_create_delta_layer(deltas, Some(ancestor_lsn), ctx)
                .await?;
        }
        for (lsn, images) in image_layer_desc {
            tline
                .force_create_image_layer(lsn, images, Some(ancestor_lsn), ctx)
                .await?;
        }
        let layer_names = tline
            .layers
            .read()
            .await
            .layer_map()
            .unwrap()
            .iter_historic_layers()
            .map(|layer| layer.layer_name())
            .collect_vec();
        if let Some(err) = check_valid_layermap(&layer_names) {
            bail!("invalid layermap: {err}");
        }
        Ok(tline)
    }

    /// Branch an existing timeline.
    ///
    /// The caller is responsible for activating the returned timeline.
    async fn branch_timeline(
        &self,
        src_timeline: &Arc<Timeline>,
        dst_id: TimelineId,
        start_lsn: Option<Lsn>,
        timeline_create_guard: TimelineCreateGuard<'_>,
        ctx: &RequestContext,
    ) -> Result<Arc<Timeline>, CreateTimelineError> {
        self.branch_timeline_impl(src_timeline, dst_id, start_lsn, timeline_create_guard, ctx)
            .await
    }

    async fn branch_timeline_impl(
        &self,
        src_timeline: &Arc<Timeline>,
        dst_id: TimelineId,
        start_lsn: Option<Lsn>,
        timeline_create_guard: TimelineCreateGuard<'_>,
        _ctx: &RequestContext,
    ) -> Result<Arc<Timeline>, CreateTimelineError> {
        let src_id = src_timeline.timeline_id;

        // We will validate our ancestor LSN in this function.  Acquire the GC lock so that
        // this check cannot race with GC, and the ancestor LSN is guaranteed to remain
        // valid while we are creating the branch.
        let _gc_cs = self.gc_cs.lock().await;

        // If no start LSN is specified, we branch the new timeline from the source timeline's last record LSN
        let start_lsn = start_lsn.unwrap_or_else(|| {
            let lsn = src_timeline.get_last_record_lsn();
            info!("branching timeline {dst_id} from timeline {src_id} at last record LSN: {lsn}");
            lsn
        });

        // Ensure that `start_lsn` is valid, i.e. the LSN is within the PITR
        // horizon on the source timeline
        //
        // We check it against both the planned GC cutoff stored in 'gc_info',
        // and the 'latest_gc_cutoff' of the last GC that was performed.  The
        // planned GC cutoff in 'gc_info' is normally larger than
        // 'latest_gc_cutoff_lsn', but beware of corner cases like if you just
        // changed the GC settings for the tenant to make the PITR window
        // larger, but some of the data was already removed by an earlier GC
        // iteration.

        // check against last actual 'latest_gc_cutoff' first
        let latest_gc_cutoff_lsn = src_timeline.get_latest_gc_cutoff_lsn();
        src_timeline
            .check_lsn_is_in_scope(start_lsn, &latest_gc_cutoff_lsn)
            .context(format!(
                "invalid branch start lsn: less than latest GC cutoff {}",
                *latest_gc_cutoff_lsn,
            ))
            .map_err(CreateTimelineError::AncestorLsn)?;

        // and then the planned GC cutoff
        {
            let gc_info = src_timeline.gc_info.read().unwrap();
            let cutoff = gc_info.min_cutoff();
            if start_lsn < cutoff {
                return Err(CreateTimelineError::AncestorLsn(anyhow::anyhow!(
                    "invalid branch start lsn: less than planned GC cutoff {cutoff}"
                )));
            }
        }

        //
        // The branch point is valid, and we are still holding the 'gc_cs' lock
        // so that GC cannot advance the GC cutoff until we are finished.
        // Proceed with the branch creation.
        //

        // Determine prev-LSN for the new timeline. We can only determine it if
        // the timeline was branched at the current end of the source timeline.
        let RecordLsn {
            last: src_last,
            prev: src_prev,
        } = src_timeline.get_last_record_rlsn();
        let dst_prev = if src_last == start_lsn {
            Some(src_prev)
        } else {
            None
        };

        // Create the metadata file, noting the ancestor of the new timeline.
        // There is initially no data in it, but all the read-calls know to look
        // into the ancestor.
        let metadata = TimelineMetadata::new(
            start_lsn,
            dst_prev,
            Some(src_id),
            start_lsn,
            *src_timeline.latest_gc_cutoff_lsn.read(), // FIXME: should we hold onto this guard longer?
            src_timeline.initdb_lsn,
            src_timeline.pg_version,
        );

        let uninitialized_timeline = self
            .prepare_new_timeline(
                dst_id,
                &metadata,
                timeline_create_guard,
                start_lsn + 1,
                Some(Arc::clone(src_timeline)),
            )
            .await?;

        let new_timeline = uninitialized_timeline.finish_creation()?;

        // Root timeline gets its layers during creation and uploads them along with the metadata.
        // A branch timeline though, when created, can get no writes for some time, hence won't get any layers created.
        // We still need to upload its metadata eagerly: if other nodes `attach` the tenant and miss this timeline, their GC
        // could get incorrect information and remove more layers, than needed.
        // See also https://github.com/neondatabase/neon/issues/3865
        new_timeline
            .remote_client
            .schedule_index_upload_for_full_metadata_update(&metadata)
            .context("branch initial metadata upload")?;

        Ok(new_timeline)
    }

    /// For unit tests, make this visible so that other modules can directly create timelines
    #[cfg(test)]
    #[tracing::instrument(skip_all, fields(tenant_id=%self.tenant_shard_id.tenant_id, shard_id=%self.tenant_shard_id.shard_slug(), %timeline_id))]
    pub(crate) async fn bootstrap_timeline_test(
        &self,
        timeline_id: TimelineId,
        pg_version: u32,
        load_existing_initdb: Option<TimelineId>,
        ctx: &RequestContext,
    ) -> anyhow::Result<Arc<Timeline>> {
        let create_guard = self.create_timeline_create_guard(timeline_id).unwrap();
        self.bootstrap_timeline(
            timeline_id,
            pg_version,
            load_existing_initdb,
            create_guard,
            ctx,
        )
        .await
    }

    async fn upload_initdb(
        &self,
        timelines_path: &Utf8PathBuf,
        pgdata_path: &Utf8PathBuf,
        timeline_id: &TimelineId,
    ) -> anyhow::Result<()> {
        let temp_path = timelines_path.join(format!(
            "{INITDB_PATH}.upload-{timeline_id}.{TEMP_FILE_SUFFIX}"
        ));

        scopeguard::defer! {
            if let Err(e) = fs::remove_file(&temp_path) {
                error!("Failed to remove temporary initdb archive '{temp_path}': {e}");
            }
        }

        let (pgdata_zstd, tar_zst_size) = create_zst_tarball(pgdata_path, &temp_path).await?;
        const INITDB_TAR_ZST_WARN_LIMIT: u64 = 2 * 1024 * 1024;
        if tar_zst_size > INITDB_TAR_ZST_WARN_LIMIT {
            warn!(
                "compressed {temp_path} size of {tar_zst_size} is above limit {INITDB_TAR_ZST_WARN_LIMIT}."
            );
        }

        pausable_failpoint!("before-initdb-upload");

        backoff::retry(
            || async {
                self::remote_timeline_client::upload_initdb_dir(
                    &self.remote_storage,
                    &self.tenant_shard_id.tenant_id,
                    timeline_id,
                    pgdata_zstd.try_clone().await?,
                    tar_zst_size,
                    &self.cancel,
                )
                .await
            },
            |_| false,
            3,
            u32::MAX,
            "persist_initdb_tar_zst",
            &self.cancel,
        )
        .await
        .ok_or_else(|| anyhow::Error::new(TimeoutOrCancel::Cancel))
        .and_then(|x| x)
    }

    /// - run initdb to init temporary instance and get bootstrap data
    /// - after initialization completes, tar up the temp dir and upload it to S3.
    ///
    /// The caller is responsible for activating the returned timeline.
    async fn bootstrap_timeline(
        &self,
        timeline_id: TimelineId,
        pg_version: u32,
        load_existing_initdb: Option<TimelineId>,
        timeline_create_guard: TimelineCreateGuard<'_>,
        ctx: &RequestContext,
    ) -> anyhow::Result<Arc<Timeline>> {
        // create a `tenant/{tenant_id}/timelines/basebackup-{timeline_id}.{TEMP_FILE_SUFFIX}/`
        // temporary directory for basebackup files for the given timeline.

        let timelines_path = self.conf.timelines_path(&self.tenant_shard_id);
        let pgdata_path = path_with_suffix_extension(
            timelines_path.join(format!("basebackup-{timeline_id}")),
            TEMP_FILE_SUFFIX,
        );

        // Remove whatever was left from the previous runs: safe because TimelineCreateGuard guarantees
        // we won't race with other creations or existent timelines with the same path.
        if pgdata_path.exists() {
            fs::remove_dir_all(&pgdata_path).with_context(|| {
                format!("Failed to remove already existing initdb directory: {pgdata_path}")
            })?;
        }

        // this new directory is very temporary, set to remove it immediately after bootstrap, we don't need it
        scopeguard::defer! {
            if let Err(e) = fs::remove_dir_all(&pgdata_path) {
                // this is unlikely, but we will remove the directory on pageserver restart or another bootstrap call
                error!("Failed to remove temporary initdb directory '{pgdata_path}': {e}");
            }
        }
        if let Some(existing_initdb_timeline_id) = load_existing_initdb {
            if existing_initdb_timeline_id != timeline_id {
                let source_path = &remote_initdb_archive_path(
                    &self.tenant_shard_id.tenant_id,
                    &existing_initdb_timeline_id,
                );
                let dest_path =
                    &remote_initdb_archive_path(&self.tenant_shard_id.tenant_id, &timeline_id);

                // if this fails, it will get retried by retried control plane requests
                self.remote_storage
                    .copy_object(source_path, dest_path, &self.cancel)
                    .await
                    .context("copy initdb tar")?;
            }
            let (initdb_tar_zst_path, initdb_tar_zst) =
                self::remote_timeline_client::download_initdb_tar_zst(
                    self.conf,
                    &self.remote_storage,
                    &self.tenant_shard_id,
                    &existing_initdb_timeline_id,
                    &self.cancel,
                )
                .await
                .context("download initdb tar")?;

            scopeguard::defer! {
                if let Err(e) = fs::remove_file(&initdb_tar_zst_path) {
                    error!("Failed to remove temporary initdb archive '{initdb_tar_zst_path}': {e}");
                }
            }

            let buf_read =
                BufReader::with_capacity(remote_timeline_client::BUFFER_SIZE, initdb_tar_zst);
            extract_zst_tarball(&pgdata_path, buf_read)
                .await
                .context("extract initdb tar")?;
        } else {
            // Init temporarily repo to get bootstrap data, this creates a directory in the `pgdata_path` path
            run_initdb(self.conf, &pgdata_path, pg_version, &self.cancel).await?;

            // Upload the created data dir to S3
            if self.tenant_shard_id().is_shard_zero() {
                self.upload_initdb(&timelines_path, &pgdata_path, &timeline_id)
                    .await?;
            }
        }
        let pgdata_lsn = import_datadir::get_lsn_from_controlfile(&pgdata_path)?.align();

        // Import the contents of the data directory at the initial checkpoint
        // LSN, and any WAL after that.
        // Initdb lsn will be equal to last_record_lsn which will be set after import.
        // Because we know it upfront avoid having an option or dummy zero value by passing it to the metadata.
        let new_metadata = TimelineMetadata::new(
            Lsn(0),
            None,
            None,
            Lsn(0),
            pgdata_lsn,
            pgdata_lsn,
            pg_version,
        );
        let raw_timeline = self
            .prepare_new_timeline(
                timeline_id,
                &new_metadata,
                timeline_create_guard,
                pgdata_lsn,
                None,
            )
            .await?;

        let tenant_shard_id = raw_timeline.owning_tenant.tenant_shard_id;
        let unfinished_timeline = raw_timeline.raw_timeline()?;

        // Flush the new layer files to disk, before we make the timeline as available to
        // the outside world.
        //
        // Flush loop needs to be spawned in order to be able to flush.
        unfinished_timeline.maybe_spawn_flush_loop();

        import_datadir::import_timeline_from_postgres_datadir(
            unfinished_timeline,
            &pgdata_path,
            pgdata_lsn,
            ctx,
        )
        .await
        .with_context(|| {
            format!("Failed to import pgdatadir for timeline {tenant_shard_id}/{timeline_id}")
        })?;

        fail::fail_point!("before-checkpoint-new-timeline", |_| {
            anyhow::bail!("failpoint before-checkpoint-new-timeline");
        });

        unfinished_timeline
            .freeze_and_flush()
            .await
            .with_context(|| {
                format!(
                    "Failed to flush after pgdatadir import for timeline {tenant_shard_id}/{timeline_id}"
                )
            })?;

        // All done!
        let timeline = raw_timeline.finish_creation()?;

        Ok(timeline)
    }

    fn build_timeline_remote_client(&self, timeline_id: TimelineId) -> RemoteTimelineClient {
        RemoteTimelineClient::new(
            self.remote_storage.clone(),
            self.deletion_queue_client.clone(),
            self.conf,
            self.tenant_shard_id,
            timeline_id,
            self.generation,
        )
    }

    /// Call this before constructing a timeline, to build its required structures
    fn build_timeline_resources(&self, timeline_id: TimelineId) -> TimelineResources {
        TimelineResources {
            remote_client: self.build_timeline_remote_client(timeline_id),
            timeline_get_throttle: self.timeline_get_throttle.clone(),
            l0_flush_global_state: self.l0_flush_global_state.clone(),
        }
    }

    /// Creates intermediate timeline structure and its files.
    ///
    /// An empty layer map is initialized, and new data and WAL can be imported starting
    /// at 'disk_consistent_lsn'. After any initial data has been imported, call
    /// `finish_creation` to insert the Timeline into the timelines map.
    async fn prepare_new_timeline<'a>(
        &'a self,
        new_timeline_id: TimelineId,
        new_metadata: &TimelineMetadata,
        create_guard: TimelineCreateGuard<'a>,
        start_lsn: Lsn,
        ancestor: Option<Arc<Timeline>>,
    ) -> anyhow::Result<UninitializedTimeline<'a>> {
        let tenant_shard_id = self.tenant_shard_id;

        let resources = self.build_timeline_resources(new_timeline_id);
        resources
            .remote_client
            .init_upload_queue_for_empty_remote(new_metadata)?;

        let timeline_struct = self
            .create_timeline_struct(
                new_timeline_id,
                new_metadata,
                ancestor,
                resources,
                CreateTimelineCause::Load,
            )
            .context("Failed to create timeline data structure")?;

        timeline_struct.init_empty_layer_map(start_lsn);

        if let Err(e) = self
            .create_timeline_files(&create_guard.timeline_path)
            .await
        {
            error!("Failed to create initial files for timeline {tenant_shard_id}/{new_timeline_id}, cleaning up: {e:?}");
            cleanup_timeline_directory(create_guard);
            return Err(e);
        }

        debug!(
            "Successfully created initial files for timeline {tenant_shard_id}/{new_timeline_id}"
        );

        Ok(UninitializedTimeline::new(
            self,
            new_timeline_id,
            Some((timeline_struct, create_guard)),
        ))
    }

    async fn create_timeline_files(&self, timeline_path: &Utf8Path) -> anyhow::Result<()> {
        crashsafe::create_dir(timeline_path).context("Failed to create timeline directory")?;

        fail::fail_point!("after-timeline-dir-creation", |_| {
            anyhow::bail!("failpoint after-timeline-dir-creation");
        });

        Ok(())
    }

    /// Get a guard that provides exclusive access to the timeline directory, preventing
    /// concurrent attempts to create the same timeline.
    fn create_timeline_create_guard(
        &self,
        timeline_id: TimelineId,
    ) -> Result<TimelineCreateGuard, TimelineExclusionError> {
        let tenant_shard_id = self.tenant_shard_id;

        let timeline_path = self.conf.timeline_path(&tenant_shard_id, &timeline_id);

        let create_guard = TimelineCreateGuard::new(self, timeline_id, timeline_path.clone())?;

        // At this stage, we have got exclusive access to in-memory state for this timeline ID
        // for creation.
        // A timeline directory should never exist on disk already:
        // - a previous failed creation would have cleaned up after itself
        // - a pageserver restart would clean up timeline directories that don't have valid remote state
        //
        // Therefore it is an unexpected internal error to encounter a timeline directory already existing here,
        // this error may indicate a bug in cleanup on failed creations.
        if timeline_path.exists() {
            return Err(TimelineExclusionError::Other(anyhow::anyhow!(
                "Timeline directory already exists! This is a bug."
            )));
        }

        Ok(create_guard)
    }

    /// Gathers inputs from all of the timelines to produce a sizing model input.
    ///
    /// Future is cancellation safe. Only one calculation can be running at once per tenant.
    #[instrument(skip_all, fields(tenant_id=%self.tenant_shard_id.tenant_id, shard_id=%self.tenant_shard_id.shard_slug()))]
    pub async fn gather_size_inputs(
        &self,
        // `max_retention_period` overrides the cutoff that is used to calculate the size
        // (only if it is shorter than the real cutoff).
        max_retention_period: Option<u64>,
        cause: LogicalSizeCalculationCause,
        cancel: &CancellationToken,
        ctx: &RequestContext,
    ) -> Result<size::ModelInputs, size::CalculateSyntheticSizeError> {
        let logical_sizes_at_once = self
            .conf
            .concurrent_tenant_size_logical_size_queries
            .inner();

        // TODO: Having a single mutex block concurrent reads is not great for performance.
        //
        // But the only case where we need to run multiple of these at once is when we
        // request a size for a tenant manually via API, while another background calculation
        // is in progress (which is not a common case).
        //
        // See more for on the issue #2748 condenced out of the initial PR review.
        let mut shared_cache = tokio::select! {
            locked = self.cached_logical_sizes.lock() => locked,
            _ = cancel.cancelled() => return Err(size::CalculateSyntheticSizeError::Cancelled),
            _ = self.cancel.cancelled() => return Err(size::CalculateSyntheticSizeError::Cancelled),
        };

        size::gather_inputs(
            self,
            logical_sizes_at_once,
            max_retention_period,
            &mut shared_cache,
            cause,
            cancel,
            ctx,
        )
        .await
    }

    /// Calculate synthetic tenant size and cache the result.
    /// This is periodically called by background worker.
    /// result is cached in tenant struct
    #[instrument(skip_all, fields(tenant_id=%self.tenant_shard_id.tenant_id, shard_id=%self.tenant_shard_id.shard_slug()))]
    pub async fn calculate_synthetic_size(
        &self,
        cause: LogicalSizeCalculationCause,
        cancel: &CancellationToken,
        ctx: &RequestContext,
    ) -> Result<u64, size::CalculateSyntheticSizeError> {
        let inputs = self.gather_size_inputs(None, cause, cancel, ctx).await?;

        let size = inputs.calculate();

        self.set_cached_synthetic_size(size);

        Ok(size)
    }

    /// Cache given synthetic size and update the metric value
    pub fn set_cached_synthetic_size(&self, size: u64) {
        self.cached_synthetic_tenant_size
            .store(size, Ordering::Relaxed);

        // Only shard zero should be calculating synthetic sizes
        debug_assert!(self.shard_identity.is_shard_zero());

        TENANT_SYNTHETIC_SIZE_METRIC
            .get_metric_with_label_values(&[&self.tenant_shard_id.tenant_id.to_string()])
            .unwrap()
            .set(size);
    }

    pub fn cached_synthetic_size(&self) -> u64 {
        self.cached_synthetic_tenant_size.load(Ordering::Relaxed)
    }

    /// Flush any in-progress layers, schedule uploads, and wait for uploads to complete.
    ///
    /// This function can take a long time: callers should wrap it in a timeout if calling
    /// from an external API handler.
    ///
    /// Cancel-safety: cancelling this function may leave I/O running, but such I/O is
    /// still bounded by tenant/timeline shutdown.
    #[tracing::instrument(skip_all)]
    pub(crate) async fn flush_remote(&self) -> anyhow::Result<()> {
        let timelines = self.timelines.lock().unwrap().clone();

        async fn flush_timeline(_gate: GateGuard, timeline: Arc<Timeline>) -> anyhow::Result<()> {
            tracing::info!(timeline_id=%timeline.timeline_id, "Flushing...");
            timeline.freeze_and_flush().await?;
            tracing::info!(timeline_id=%timeline.timeline_id, "Waiting for uploads...");
            timeline.remote_client.wait_completion().await?;

            Ok(())
        }

        // We do not use a JoinSet for these tasks, because we don't want them to be
        // aborted when this function's future is cancelled: they should stay alive
        // holding their GateGuard until they complete, to ensure their I/Os complete
        // before Timeline shutdown completes.
        let mut results = FuturesUnordered::new();

        for (_timeline_id, timeline) in timelines {
            // Run each timeline's flush in a task holding the timeline's gate: this
            // means that if this function's future is cancelled, the Timeline shutdown
            // will still wait for any I/O in here to complete.
            let Ok(gate) = timeline.gate.enter() else {
                continue;
            };
            let jh = tokio::task::spawn(async move { flush_timeline(gate, timeline).await });
            results.push(jh);
        }

        while let Some(r) = results.next().await {
            if let Err(e) = r {
                if !e.is_cancelled() && !e.is_panic() {
                    tracing::error!("unexpected join error: {e:?}");
                }
            }
        }

        // The flushes we did above were just writes, but the Tenant might have had
        // pending deletions as well from recent compaction/gc: we want to flush those
        // as well.  This requires flushing the global delete queue.  This is cheap
        // because it's typically a no-op.
        match self.deletion_queue_client.flush_execute().await {
            Ok(_) => {}
            Err(DeletionQueueError::ShuttingDown) => {}
        }

        Ok(())
    }

    pub(crate) fn get_tenant_conf(&self) -> TenantConfOpt {
        self.tenant_conf.load().tenant_conf.clone()
    }

    /// How much local storage would this tenant like to have?  It can cope with
    /// less than this (via eviction and on-demand downloads), but this function enables
    /// the Tenant to advertise how much storage it would prefer to have to provide fast I/O
    /// by keeping important things on local disk.
    ///
    /// This is a heuristic, not a guarantee: tenants that are long-idle will actually use less
    /// than they report here, due to layer eviction.  Tenants with many active branches may
    /// actually use more than they report here.
    pub(crate) fn local_storage_wanted(&self) -> u64 {
        let timelines = self.timelines.lock().unwrap();

        // Heuristic: we use the max() of the timelines' visible sizes, rather than the sum.  This
        // reflects the observation that on tenants with multiple large branches, typically only one
        // of them is used actively enough to occupy space on disk.
        timelines
            .values()
            .map(|t| t.metrics.visible_physical_size_gauge.get())
            .max()
            .unwrap_or(0)
    }
}

/// Create the cluster temporarily in 'initdbpath' directory inside the repository
/// to get bootstrap data for timeline initialization.
async fn run_initdb(
    conf: &'static PageServerConf,
    initdb_target_dir: &Utf8Path,
    pg_version: u32,
    cancel: &CancellationToken,
) -> Result<(), InitdbError> {
    let initdb_bin_path = conf
        .pg_bin_dir(pg_version)
        .map_err(InitdbError::Other)?
        .join("initdb");
    let initdb_lib_dir = conf.pg_lib_dir(pg_version).map_err(InitdbError::Other)?;
    info!(
        "running {} in {}, libdir: {}",
        initdb_bin_path, initdb_target_dir, initdb_lib_dir,
    );

    let _permit = INIT_DB_SEMAPHORE.acquire().await;

    let initdb_command = tokio::process::Command::new(&initdb_bin_path)
        .args(["--pgdata", initdb_target_dir.as_ref()])
        .args(["--username", &conf.superuser])
        .args(["--encoding", "utf8"])
        .arg("--no-instructions")
        .arg("--no-sync")
        .env_clear()
        .env("LD_LIBRARY_PATH", &initdb_lib_dir)
        .env("DYLD_LIBRARY_PATH", &initdb_lib_dir)
        .stdin(std::process::Stdio::null())
        // stdout invocation produces the same output every time, we don't need it
        .stdout(std::process::Stdio::null())
        // we would be interested in the stderr output, if there was any
        .stderr(std::process::Stdio::piped())
        .spawn()?;

    // Ideally we'd select here with the cancellation token, but the problem is that
    // we can't safely terminate initdb: it launches processes of its own, and killing
    // initdb doesn't kill them. After we return from this function, we want the target
    // directory to be able to be cleaned up.
    // See https://github.com/neondatabase/neon/issues/6385
    let initdb_output = initdb_command.wait_with_output().await?;
    if !initdb_output.status.success() {
        return Err(InitdbError::Failed(
            initdb_output.status,
            initdb_output.stderr,
        ));
    }

    // This isn't true cancellation support, see above. Still return an error to
    // excercise the cancellation code path.
    if cancel.is_cancelled() {
        return Err(InitdbError::Cancelled);
    }

    Ok(())
}

/// Dump contents of a layer file to stdout.
pub async fn dump_layerfile_from_path(
    path: &Utf8Path,
    verbose: bool,
    ctx: &RequestContext,
) -> anyhow::Result<()> {
    use std::os::unix::fs::FileExt;

    // All layer files start with a two-byte "magic" value, to identify the kind of
    // file.
    let file = File::open(path)?;
    let mut header_buf = [0u8; 2];
    file.read_exact_at(&mut header_buf, 0)?;

    match u16::from_be_bytes(header_buf) {
        crate::IMAGE_FILE_MAGIC => {
            ImageLayer::new_for_path(path, file)?
                .dump(verbose, ctx)
                .await?
        }
        crate::DELTA_FILE_MAGIC => {
            DeltaLayer::new_for_path(path, file)?
                .dump(verbose, ctx)
                .await?
        }
        magic => bail!("unrecognized magic identifier: {:?}", magic),
    }

    Ok(())
}

#[cfg(test)]
pub(crate) mod harness {
    use bytes::{Bytes, BytesMut};
    use once_cell::sync::OnceCell;
    use pageserver_api::models::ShardParameters;
    use pageserver_api::shard::ShardIndex;
    use utils::logging;

    use crate::deletion_queue::mock::MockDeletionQueue;
    use crate::l0_flush::L0FlushConfig;
    use crate::walredo::apply_neon;
    use crate::{repository::Key, walrecord::NeonWalRecord};

    use super::*;
    use hex_literal::hex;
    use utils::id::TenantId;

    pub const TIMELINE_ID: TimelineId =
        TimelineId::from_array(hex!("11223344556677881122334455667788"));
    pub const NEW_TIMELINE_ID: TimelineId =
        TimelineId::from_array(hex!("AA223344556677881122334455667788"));

    /// Convenience function to create a page image with given string as the only content
    pub fn test_img(s: &str) -> Bytes {
        let mut buf = BytesMut::new();
        buf.extend_from_slice(s.as_bytes());
        buf.resize(64, 0);

        buf.freeze()
    }

    impl From<TenantConf> for TenantConfOpt {
        fn from(tenant_conf: TenantConf) -> Self {
            Self {
                checkpoint_distance: Some(tenant_conf.checkpoint_distance),
                checkpoint_timeout: Some(tenant_conf.checkpoint_timeout),
                compaction_target_size: Some(tenant_conf.compaction_target_size),
                compaction_period: Some(tenant_conf.compaction_period),
                compaction_threshold: Some(tenant_conf.compaction_threshold),
                compaction_algorithm: Some(tenant_conf.compaction_algorithm),
                gc_horizon: Some(tenant_conf.gc_horizon),
                gc_period: Some(tenant_conf.gc_period),
                image_creation_threshold: Some(tenant_conf.image_creation_threshold),
                pitr_interval: Some(tenant_conf.pitr_interval),
                walreceiver_connect_timeout: Some(tenant_conf.walreceiver_connect_timeout),
                lagging_wal_timeout: Some(tenant_conf.lagging_wal_timeout),
                max_lsn_wal_lag: Some(tenant_conf.max_lsn_wal_lag),
                eviction_policy: Some(tenant_conf.eviction_policy),
                min_resident_size_override: tenant_conf.min_resident_size_override,
                evictions_low_residence_duration_metric_threshold: Some(
                    tenant_conf.evictions_low_residence_duration_metric_threshold,
                ),
                heatmap_period: Some(tenant_conf.heatmap_period),
                lazy_slru_download: Some(tenant_conf.lazy_slru_download),
                timeline_get_throttle: Some(tenant_conf.timeline_get_throttle),
                image_layer_creation_check_threshold: Some(
                    tenant_conf.image_layer_creation_check_threshold,
                ),
                switch_aux_file_policy: Some(tenant_conf.switch_aux_file_policy),
                lsn_lease_length: Some(tenant_conf.lsn_lease_length),
                lsn_lease_length_for_ts: Some(tenant_conf.lsn_lease_length_for_ts),
            }
        }
    }

    pub struct TenantHarness {
        pub conf: &'static PageServerConf,
        pub tenant_conf: TenantConf,
        pub tenant_shard_id: TenantShardId,
        pub generation: Generation,
        pub shard: ShardIndex,
        pub remote_storage: GenericRemoteStorage,
        pub remote_fs_dir: Utf8PathBuf,
        pub deletion_queue: MockDeletionQueue,
    }

    static LOG_HANDLE: OnceCell<()> = OnceCell::new();

    pub(crate) fn setup_logging() {
        LOG_HANDLE.get_or_init(|| {
            logging::init(
                logging::LogFormat::Test,
                // enable it in case the tests exercise code paths that use
                // debug_assert_current_span_has_tenant_and_timeline_id
                logging::TracingErrorLayerEnablement::EnableWithRustLogFilter,
                logging::Output::Stdout,
            )
            .expect("Failed to init test logging")
        });
    }

    impl TenantHarness {
        pub async fn create_custom(
            test_name: &'static str,
            tenant_conf: TenantConf,
            tenant_id: TenantId,
            shard_identity: ShardIdentity,
            generation: Generation,
        ) -> anyhow::Result<Self> {
            setup_logging();

            let repo_dir = PageServerConf::test_repo_dir(test_name);
            let _ = fs::remove_dir_all(&repo_dir);
            fs::create_dir_all(&repo_dir)?;

            let conf = PageServerConf::dummy_conf(repo_dir);
            // Make a static copy of the config. This can never be free'd, but that's
            // OK in a test.
            let conf: &'static PageServerConf = Box::leak(Box::new(conf));

            let shard = shard_identity.shard_index();
            let tenant_shard_id = TenantShardId {
                tenant_id,
                shard_number: shard.shard_number,
                shard_count: shard.shard_count,
            };
            fs::create_dir_all(conf.tenant_path(&tenant_shard_id))?;
            fs::create_dir_all(conf.timelines_path(&tenant_shard_id))?;

            use remote_storage::{RemoteStorageConfig, RemoteStorageKind};
            let remote_fs_dir = conf.workdir.join("localfs");
            std::fs::create_dir_all(&remote_fs_dir).unwrap();
            let config = RemoteStorageConfig {
                storage: RemoteStorageKind::LocalFs {
                    local_path: remote_fs_dir.clone(),
                },
                timeout: RemoteStorageConfig::DEFAULT_TIMEOUT,
            };
            let remote_storage = GenericRemoteStorage::from_config(&config).await.unwrap();
            let deletion_queue = MockDeletionQueue::new(Some(remote_storage.clone()));

            Ok(Self {
                conf,
                tenant_conf,
                tenant_shard_id,
                generation,
                shard,
                remote_storage,
                remote_fs_dir,
                deletion_queue,
            })
        }

        pub async fn create(test_name: &'static str) -> anyhow::Result<Self> {
            // Disable automatic GC and compaction to make the unit tests more deterministic.
            // The tests perform them manually if needed.
            let tenant_conf = TenantConf {
                gc_period: Duration::ZERO,
                compaction_period: Duration::ZERO,
                ..TenantConf::default()
            };
            let tenant_id = TenantId::generate();
            let shard = ShardIdentity::unsharded();
            Self::create_custom(
                test_name,
                tenant_conf,
                tenant_id,
                shard,
                Generation::new(0xdeadbeef),
            )
            .await
        }

        pub fn span(&self) -> tracing::Span {
            info_span!("TenantHarness", tenant_id=%self.tenant_shard_id.tenant_id, shard_id=%self.tenant_shard_id.shard_slug())
        }

        pub(crate) async fn load(&self) -> (Arc<Tenant>, RequestContext) {
            let ctx = RequestContext::new(TaskKind::UnitTest, DownloadBehavior::Error);
            (
                self.do_try_load(&ctx)
                    .await
                    .expect("failed to load test tenant"),
                ctx,
            )
        }

        #[instrument(skip_all, fields(tenant_id=%self.tenant_shard_id.tenant_id, shard_id=%self.tenant_shard_id.shard_slug()))]
        pub(crate) async fn do_try_load(
            &self,
            ctx: &RequestContext,
        ) -> anyhow::Result<Arc<Tenant>> {
            let walredo_mgr = Arc::new(WalRedoManager::from(TestRedoManager));

            let tenant = Arc::new(Tenant::new(
                TenantState::Attaching,
                self.conf,
                AttachedTenantConf::try_from(LocationConf::attached_single(
                    TenantConfOpt::from(self.tenant_conf.clone()),
                    self.generation,
                    &ShardParameters::default(),
                ))
                .unwrap(),
                // This is a legacy/test code path: sharding isn't supported here.
                ShardIdentity::unsharded(),
                Some(walredo_mgr),
                self.tenant_shard_id,
                self.remote_storage.clone(),
                self.deletion_queue.new_client(),
                // TODO: ideally we should run all unit tests with both configs
                L0FlushGlobalState::new(L0FlushConfig::default()),
            ));

            let preload = tenant
                .preload(&self.remote_storage, CancellationToken::new())
                .await?;
            tenant.attach(Some(preload), ctx).await?;

            tenant.state.send_replace(TenantState::Active);
            for timeline in tenant.timelines.lock().unwrap().values() {
                timeline.set_state(TimelineState::Active);
            }
            Ok(tenant)
        }

        pub fn timeline_path(&self, timeline_id: &TimelineId) -> Utf8PathBuf {
            self.conf.timeline_path(&self.tenant_shard_id, timeline_id)
        }
    }

    // Mock WAL redo manager that doesn't do much
    pub(crate) struct TestRedoManager;

    impl TestRedoManager {
        /// # Cancel-Safety
        ///
        /// This method is cancellation-safe.
        pub async fn request_redo(
            &self,
            key: Key,
            lsn: Lsn,
            base_img: Option<(Lsn, Bytes)>,
            records: Vec<(Lsn, NeonWalRecord)>,
            _pg_version: u32,
        ) -> Result<Bytes, walredo::Error> {
            let records_neon = records.iter().all(|r| apply_neon::can_apply_in_neon(&r.1));
            if records_neon {
                // For Neon wal records, we can decode without spawning postgres, so do so.
                let mut page = match (base_img, records.first()) {
                    (Some((_lsn, img)), _) => {
                        let mut page = BytesMut::new();
                        page.extend_from_slice(&img);
                        page
                    }
                    (_, Some((_lsn, rec))) if rec.will_init() => BytesMut::new(),
                    _ => {
                        panic!("Neon WAL redo requires base image or will init record");
                    }
                };

                for (record_lsn, record) in records {
                    apply_neon::apply_in_neon(&record, record_lsn, key, &mut page)?;
                }
                Ok(page.freeze())
            } else {
                // We never spawn a postgres walredo process in unit tests: just log what we might have done.
                let s = format!(
                    "redo for {} to get to {}, with {} and {} records",
                    key,
                    lsn,
                    if base_img.is_some() {
                        "base image"
                    } else {
                        "no base image"
                    },
                    records.len()
                );
                println!("{s}");

                Ok(test_img(&s))
            }
        }
    }
}

#[cfg(test)]
mod tests {
    use std::collections::{BTreeMap, BTreeSet};

    use super::*;
    use crate::keyspace::KeySpaceAccum;
    use crate::repository::{Key, Value};
    use crate::tenant::harness::*;
    use crate::tenant::timeline::CompactFlags;
    use crate::walrecord::NeonWalRecord;
    use crate::DEFAULT_PG_VERSION;
    use bytes::{Bytes, BytesMut};
    use hex_literal::hex;
    use itertools::Itertools;
    use pageserver_api::key::{AUX_KEY_PREFIX, NON_INHERITED_RANGE};
    use pageserver_api::keyspace::KeySpace;
    use pageserver_api::models::{CompactionAlgorithm, CompactionAlgorithmSettings};
    use rand::{thread_rng, Rng};
    use storage_layer::PersistentLayerKey;
    use tests::storage_layer::ValuesReconstructState;
    use tests::timeline::{GetVectoredError, ShutdownMode};
    use timeline::compaction::{KeyHistoryRetention, KeyLogAtLsn};
    use timeline::{DeltaLayerTestDesc, GcInfo};
    use utils::id::TenantId;

    static TEST_KEY: Lazy<Key> =
        Lazy::new(|| Key::from_slice(&hex!("010000000033333333444444445500000001")));

    #[tokio::test]
    async fn test_basic() -> anyhow::Result<()> {
        let (tenant, ctx) = TenantHarness::create("test_basic").await?.load().await;
        let tline = tenant
            .create_test_timeline(TIMELINE_ID, Lsn(0x08), DEFAULT_PG_VERSION, &ctx)
            .await?;

        let mut writer = tline.writer().await;
        writer
            .put(
                *TEST_KEY,
                Lsn(0x10),
                &Value::Image(test_img("foo at 0x10")),
                &ctx,
            )
            .await?;
        writer.finish_write(Lsn(0x10));
        drop(writer);

        let mut writer = tline.writer().await;
        writer
            .put(
                *TEST_KEY,
                Lsn(0x20),
                &Value::Image(test_img("foo at 0x20")),
                &ctx,
            )
            .await?;
        writer.finish_write(Lsn(0x20));
        drop(writer);

        assert_eq!(
            tline.get(*TEST_KEY, Lsn(0x10), &ctx).await?,
            test_img("foo at 0x10")
        );
        assert_eq!(
            tline.get(*TEST_KEY, Lsn(0x1f), &ctx).await?,
            test_img("foo at 0x10")
        );
        assert_eq!(
            tline.get(*TEST_KEY, Lsn(0x20), &ctx).await?,
            test_img("foo at 0x20")
        );

        Ok(())
    }

    #[tokio::test]
    async fn no_duplicate_timelines() -> anyhow::Result<()> {
        let (tenant, ctx) = TenantHarness::create("no_duplicate_timelines")
            .await?
            .load()
            .await;
        let _ = tenant
            .create_test_timeline(TIMELINE_ID, Lsn(0x10), DEFAULT_PG_VERSION, &ctx)
            .await?;

        match tenant
            .create_empty_timeline(TIMELINE_ID, Lsn(0x10), DEFAULT_PG_VERSION, &ctx)
            .await
        {
            Ok(_) => panic!("duplicate timeline creation should fail"),
            Err(e) => assert_eq!(e.to_string(), "Already exists".to_string()),
        }

        Ok(())
    }

    /// Convenience function to create a page image with given string as the only content
    pub fn test_value(s: &str) -> Value {
        let mut buf = BytesMut::new();
        buf.extend_from_slice(s.as_bytes());
        Value::Image(buf.freeze())
    }

    ///
    /// Test branch creation
    ///
    #[tokio::test]
    async fn test_branch() -> anyhow::Result<()> {
        use std::str::from_utf8;

        let (tenant, ctx) = TenantHarness::create("test_branch").await?.load().await;
        let tline = tenant
            .create_test_timeline(TIMELINE_ID, Lsn(0x10), DEFAULT_PG_VERSION, &ctx)
            .await?;
        let mut writer = tline.writer().await;

        #[allow(non_snake_case)]
        let TEST_KEY_A: Key = Key::from_hex("110000000033333333444444445500000001").unwrap();
        #[allow(non_snake_case)]
        let TEST_KEY_B: Key = Key::from_hex("110000000033333333444444445500000002").unwrap();

        // Insert a value on the timeline
        writer
            .put(TEST_KEY_A, Lsn(0x20), &test_value("foo at 0x20"), &ctx)
            .await?;
        writer
            .put(TEST_KEY_B, Lsn(0x20), &test_value("foobar at 0x20"), &ctx)
            .await?;
        writer.finish_write(Lsn(0x20));

        writer
            .put(TEST_KEY_A, Lsn(0x30), &test_value("foo at 0x30"), &ctx)
            .await?;
        writer.finish_write(Lsn(0x30));
        writer
            .put(TEST_KEY_A, Lsn(0x40), &test_value("foo at 0x40"), &ctx)
            .await?;
        writer.finish_write(Lsn(0x40));

        //assert_current_logical_size(&tline, Lsn(0x40));

        // Branch the history, modify relation differently on the new timeline
        tenant
            .branch_timeline_test(&tline, NEW_TIMELINE_ID, Some(Lsn(0x30)), &ctx)
            .await?;
        let newtline = tenant
            .get_timeline(NEW_TIMELINE_ID, true)
            .expect("Should have a local timeline");
        let mut new_writer = newtline.writer().await;
        new_writer
            .put(TEST_KEY_A, Lsn(0x40), &test_value("bar at 0x40"), &ctx)
            .await?;
        new_writer.finish_write(Lsn(0x40));

        // Check page contents on both branches
        assert_eq!(
            from_utf8(&tline.get(TEST_KEY_A, Lsn(0x40), &ctx).await?)?,
            "foo at 0x40"
        );
        assert_eq!(
            from_utf8(&newtline.get(TEST_KEY_A, Lsn(0x40), &ctx).await?)?,
            "bar at 0x40"
        );
        assert_eq!(
            from_utf8(&newtline.get(TEST_KEY_B, Lsn(0x40), &ctx).await?)?,
            "foobar at 0x20"
        );

        //assert_current_logical_size(&tline, Lsn(0x40));

        Ok(())
    }

    async fn make_some_layers(
        tline: &Timeline,
        start_lsn: Lsn,
        ctx: &RequestContext,
    ) -> anyhow::Result<()> {
        let mut lsn = start_lsn;
        {
            let mut writer = tline.writer().await;
            // Create a relation on the timeline
            writer
                .put(
                    *TEST_KEY,
                    lsn,
                    &Value::Image(test_img(&format!("foo at {}", lsn))),
                    ctx,
                )
                .await?;
            writer.finish_write(lsn);
            lsn += 0x10;
            writer
                .put(
                    *TEST_KEY,
                    lsn,
                    &Value::Image(test_img(&format!("foo at {}", lsn))),
                    ctx,
                )
                .await?;
            writer.finish_write(lsn);
            lsn += 0x10;
        }
        tline.freeze_and_flush().await?;
        {
            let mut writer = tline.writer().await;
            writer
                .put(
                    *TEST_KEY,
                    lsn,
                    &Value::Image(test_img(&format!("foo at {}", lsn))),
                    ctx,
                )
                .await?;
            writer.finish_write(lsn);
            lsn += 0x10;
            writer
                .put(
                    *TEST_KEY,
                    lsn,
                    &Value::Image(test_img(&format!("foo at {}", lsn))),
                    ctx,
                )
                .await?;
            writer.finish_write(lsn);
        }
        tline.freeze_and_flush().await.map_err(|e| e.into())
    }

    #[tokio::test(start_paused = true)]
    async fn test_prohibit_branch_creation_on_garbage_collected_data() -> anyhow::Result<()> {
        let (tenant, ctx) =
            TenantHarness::create("test_prohibit_branch_creation_on_garbage_collected_data")
                .await?
                .load()
                .await;
        // Advance to the lsn lease deadline so that GC is not blocked by
        // initial transition into AttachedSingle.
        tokio::time::advance(tenant.get_lsn_lease_length()).await;
        tokio::time::resume();
        let tline = tenant
            .create_test_timeline(TIMELINE_ID, Lsn(0x10), DEFAULT_PG_VERSION, &ctx)
            .await?;
        make_some_layers(tline.as_ref(), Lsn(0x20), &ctx).await?;

        // this removes layers before lsn 40 (50 minus 10), so there are two remaining layers, image and delta for 31-50
        // FIXME: this doesn't actually remove any layer currently, given how the flushing
        // and compaction works. But it does set the 'cutoff' point so that the cross check
        // below should fail.
        tenant
            .gc_iteration(
                Some(TIMELINE_ID),
                0x10,
                Duration::ZERO,
                &CancellationToken::new(),
                &ctx,
            )
            .await?;

        // try to branch at lsn 25, should fail because we already garbage collected the data
        match tenant
            .branch_timeline_test(&tline, NEW_TIMELINE_ID, Some(Lsn(0x25)), &ctx)
            .await
        {
            Ok(_) => panic!("branching should have failed"),
            Err(err) => {
                let CreateTimelineError::AncestorLsn(err) = err else {
                    panic!("wrong error type")
                };
                assert!(err.to_string().contains("invalid branch start lsn"));
                assert!(err
                    .source()
                    .unwrap()
                    .to_string()
                    .contains("we might've already garbage collected needed data"))
            }
        }

        Ok(())
    }

    #[tokio::test]
    async fn test_prohibit_branch_creation_on_pre_initdb_lsn() -> anyhow::Result<()> {
        let (tenant, ctx) =
            TenantHarness::create("test_prohibit_branch_creation_on_pre_initdb_lsn")
                .await?
                .load()
                .await;

        let tline = tenant
            .create_test_timeline(TIMELINE_ID, Lsn(0x50), DEFAULT_PG_VERSION, &ctx)
            .await?;
        // try to branch at lsn 0x25, should fail because initdb lsn is 0x50
        match tenant
            .branch_timeline_test(&tline, NEW_TIMELINE_ID, Some(Lsn(0x25)), &ctx)
            .await
        {
            Ok(_) => panic!("branching should have failed"),
            Err(err) => {
                let CreateTimelineError::AncestorLsn(err) = err else {
                    panic!("wrong error type");
                };
                assert!(&err.to_string().contains("invalid branch start lsn"));
                assert!(&err
                    .source()
                    .unwrap()
                    .to_string()
                    .contains("is earlier than latest GC cutoff"));
            }
        }

        Ok(())
    }

    /*
    // FIXME: This currently fails to error out. Calling GC doesn't currently
    // remove the old value, we'd need to work a little harder
    #[tokio::test]
    async fn test_prohibit_get_for_garbage_collected_data() -> anyhow::Result<()> {
        let repo =
            RepoHarness::create("test_prohibit_get_for_garbage_collected_data")?
            .load();

        let tline = repo.create_empty_timeline(TIMELINE_ID, Lsn(0), DEFAULT_PG_VERSION)?;
        make_some_layers(tline.as_ref(), Lsn(0x20), &ctx).await?;

        repo.gc_iteration(Some(TIMELINE_ID), 0x10, Duration::ZERO)?;
        let latest_gc_cutoff_lsn = tline.get_latest_gc_cutoff_lsn();
        assert!(*latest_gc_cutoff_lsn > Lsn(0x25));
        match tline.get(*TEST_KEY, Lsn(0x25)) {
            Ok(_) => panic!("request for page should have failed"),
            Err(err) => assert!(err.to_string().contains("not found at")),
        }
        Ok(())
    }
     */

    #[tokio::test]
    async fn test_get_branchpoints_from_an_inactive_timeline() -> anyhow::Result<()> {
        let (tenant, ctx) =
            TenantHarness::create("test_get_branchpoints_from_an_inactive_timeline")
                .await?
                .load()
                .await;
        let tline = tenant
            .create_test_timeline(TIMELINE_ID, Lsn(0x10), DEFAULT_PG_VERSION, &ctx)
            .await?;
        make_some_layers(tline.as_ref(), Lsn(0x20), &ctx).await?;

        tenant
            .branch_timeline_test(&tline, NEW_TIMELINE_ID, Some(Lsn(0x40)), &ctx)
            .await?;
        let newtline = tenant
            .get_timeline(NEW_TIMELINE_ID, true)
            .expect("Should have a local timeline");

        make_some_layers(newtline.as_ref(), Lsn(0x60), &ctx).await?;

        tline.set_broken("test".to_owned());

        tenant
            .gc_iteration(
                Some(TIMELINE_ID),
                0x10,
                Duration::ZERO,
                &CancellationToken::new(),
                &ctx,
            )
            .await?;

        // The branchpoints should contain all timelines, even ones marked
        // as Broken.
        {
            let branchpoints = &tline.gc_info.read().unwrap().retain_lsns;
            assert_eq!(branchpoints.len(), 1);
            assert_eq!(
                branchpoints[0],
                (Lsn(0x40), NEW_TIMELINE_ID, MaybeOffloaded::No)
            );
        }

        // You can read the key from the child branch even though the parent is
        // Broken, as long as you don't need to access data from the parent.
        assert_eq!(
            newtline.get(*TEST_KEY, Lsn(0x70), &ctx).await?,
            test_img(&format!("foo at {}", Lsn(0x70)))
        );

        // This needs to traverse to the parent, and fails.
        let err = newtline.get(*TEST_KEY, Lsn(0x50), &ctx).await.unwrap_err();
        assert!(
            err.to_string().starts_with(&format!(
                "bad state on timeline {}: Broken",
                tline.timeline_id
            )),
            "{err}"
        );

        Ok(())
    }

    #[tokio::test]
    async fn test_retain_data_in_parent_which_is_needed_for_child() -> anyhow::Result<()> {
        let (tenant, ctx) =
            TenantHarness::create("test_retain_data_in_parent_which_is_needed_for_child")
                .await?
                .load()
                .await;
        let tline = tenant
            .create_test_timeline(TIMELINE_ID, Lsn(0x10), DEFAULT_PG_VERSION, &ctx)
            .await?;
        make_some_layers(tline.as_ref(), Lsn(0x20), &ctx).await?;

        tenant
            .branch_timeline_test(&tline, NEW_TIMELINE_ID, Some(Lsn(0x40)), &ctx)
            .await?;
        let newtline = tenant
            .get_timeline(NEW_TIMELINE_ID, true)
            .expect("Should have a local timeline");
        // this removes layers before lsn 40 (50 minus 10), so there are two remaining layers, image and delta for 31-50
        tenant
            .gc_iteration(
                Some(TIMELINE_ID),
                0x10,
                Duration::ZERO,
                &CancellationToken::new(),
                &ctx,
            )
            .await?;
        assert!(newtline.get(*TEST_KEY, Lsn(0x25), &ctx).await.is_ok());

        Ok(())
    }
    #[tokio::test]
    async fn test_parent_keeps_data_forever_after_branching() -> anyhow::Result<()> {
        let (tenant, ctx) = TenantHarness::create("test_parent_keeps_data_forever_after_branching")
            .await?
            .load()
            .await;
        let tline = tenant
            .create_test_timeline(TIMELINE_ID, Lsn(0x10), DEFAULT_PG_VERSION, &ctx)
            .await?;
        make_some_layers(tline.as_ref(), Lsn(0x20), &ctx).await?;

        tenant
            .branch_timeline_test(&tline, NEW_TIMELINE_ID, Some(Lsn(0x40)), &ctx)
            .await?;
        let newtline = tenant
            .get_timeline(NEW_TIMELINE_ID, true)
            .expect("Should have a local timeline");

        make_some_layers(newtline.as_ref(), Lsn(0x60), &ctx).await?;

        // run gc on parent
        tenant
            .gc_iteration(
                Some(TIMELINE_ID),
                0x10,
                Duration::ZERO,
                &CancellationToken::new(),
                &ctx,
            )
            .await?;

        // Check that the data is still accessible on the branch.
        assert_eq!(
            newtline.get(*TEST_KEY, Lsn(0x50), &ctx).await?,
            test_img(&format!("foo at {}", Lsn(0x40)))
        );

        Ok(())
    }

    #[tokio::test]
    async fn timeline_load() -> anyhow::Result<()> {
        const TEST_NAME: &str = "timeline_load";
        let harness = TenantHarness::create(TEST_NAME).await?;
        {
            let (tenant, ctx) = harness.load().await;
            let tline = tenant
                .create_test_timeline(TIMELINE_ID, Lsn(0x7000), DEFAULT_PG_VERSION, &ctx)
                .await?;
            make_some_layers(tline.as_ref(), Lsn(0x8000), &ctx).await?;
            // so that all uploads finish & we can call harness.load() below again
            tenant
                .shutdown(Default::default(), ShutdownMode::FreezeAndFlush)
                .instrument(harness.span())
                .await
                .ok()
                .unwrap();
        }

        let (tenant, _ctx) = harness.load().await;
        tenant
            .get_timeline(TIMELINE_ID, true)
            .expect("cannot load timeline");

        Ok(())
    }

    #[tokio::test]
    async fn timeline_load_with_ancestor() -> anyhow::Result<()> {
        const TEST_NAME: &str = "timeline_load_with_ancestor";
        let harness = TenantHarness::create(TEST_NAME).await?;
        // create two timelines
        {
            let (tenant, ctx) = harness.load().await;
            let tline = tenant
                .create_test_timeline(TIMELINE_ID, Lsn(0x10), DEFAULT_PG_VERSION, &ctx)
                .await?;

            make_some_layers(tline.as_ref(), Lsn(0x20), &ctx).await?;

            let child_tline = tenant
                .branch_timeline_test(&tline, NEW_TIMELINE_ID, Some(Lsn(0x40)), &ctx)
                .await?;
            child_tline.set_state(TimelineState::Active);

            let newtline = tenant
                .get_timeline(NEW_TIMELINE_ID, true)
                .expect("Should have a local timeline");

            make_some_layers(newtline.as_ref(), Lsn(0x60), &ctx).await?;

            // so that all uploads finish & we can call harness.load() below again
            tenant
                .shutdown(Default::default(), ShutdownMode::FreezeAndFlush)
                .instrument(harness.span())
                .await
                .ok()
                .unwrap();
        }

        // check that both of them are initially unloaded
        let (tenant, _ctx) = harness.load().await;

        // check that both, child and ancestor are loaded
        let _child_tline = tenant
            .get_timeline(NEW_TIMELINE_ID, true)
            .expect("cannot get child timeline loaded");

        let _ancestor_tline = tenant
            .get_timeline(TIMELINE_ID, true)
            .expect("cannot get ancestor timeline loaded");

        Ok(())
    }

    #[tokio::test]
    async fn delta_layer_dumping() -> anyhow::Result<()> {
        use storage_layer::AsLayerDesc;
        let (tenant, ctx) = TenantHarness::create("test_layer_dumping")
            .await?
            .load()
            .await;
        let tline = tenant
            .create_test_timeline(TIMELINE_ID, Lsn(0x10), DEFAULT_PG_VERSION, &ctx)
            .await?;
        make_some_layers(tline.as_ref(), Lsn(0x20), &ctx).await?;

        let layer_map = tline.layers.read().await;
        let level0_deltas = layer_map
            .layer_map()?
            .level0_deltas()
            .iter()
            .map(|desc| layer_map.get_from_desc(desc))
            .collect::<Vec<_>>();

        assert!(!level0_deltas.is_empty());

        for delta in level0_deltas {
            // Ensure we are dumping a delta layer here
            assert!(delta.layer_desc().is_delta);
            delta.dump(true, &ctx).await.unwrap();
        }

        Ok(())
    }

    #[tokio::test]
    async fn test_images() -> anyhow::Result<()> {
        let (tenant, ctx) = TenantHarness::create("test_images").await?.load().await;
        let tline = tenant
            .create_test_timeline(TIMELINE_ID, Lsn(0x08), DEFAULT_PG_VERSION, &ctx)
            .await?;

        let mut writer = tline.writer().await;
        writer
            .put(
                *TEST_KEY,
                Lsn(0x10),
                &Value::Image(test_img("foo at 0x10")),
                &ctx,
            )
            .await?;
        writer.finish_write(Lsn(0x10));
        drop(writer);

        tline.freeze_and_flush().await?;
        tline
            .compact(&CancellationToken::new(), EnumSet::empty(), &ctx)
            .await?;

        let mut writer = tline.writer().await;
        writer
            .put(
                *TEST_KEY,
                Lsn(0x20),
                &Value::Image(test_img("foo at 0x20")),
                &ctx,
            )
            .await?;
        writer.finish_write(Lsn(0x20));
        drop(writer);

        tline.freeze_and_flush().await?;
        tline
            .compact(&CancellationToken::new(), EnumSet::empty(), &ctx)
            .await?;

        let mut writer = tline.writer().await;
        writer
            .put(
                *TEST_KEY,
                Lsn(0x30),
                &Value::Image(test_img("foo at 0x30")),
                &ctx,
            )
            .await?;
        writer.finish_write(Lsn(0x30));
        drop(writer);

        tline.freeze_and_flush().await?;
        tline
            .compact(&CancellationToken::new(), EnumSet::empty(), &ctx)
            .await?;

        let mut writer = tline.writer().await;
        writer
            .put(
                *TEST_KEY,
                Lsn(0x40),
                &Value::Image(test_img("foo at 0x40")),
                &ctx,
            )
            .await?;
        writer.finish_write(Lsn(0x40));
        drop(writer);

        tline.freeze_and_flush().await?;
        tline
            .compact(&CancellationToken::new(), EnumSet::empty(), &ctx)
            .await?;

        assert_eq!(
            tline.get(*TEST_KEY, Lsn(0x10), &ctx).await?,
            test_img("foo at 0x10")
        );
        assert_eq!(
            tline.get(*TEST_KEY, Lsn(0x1f), &ctx).await?,
            test_img("foo at 0x10")
        );
        assert_eq!(
            tline.get(*TEST_KEY, Lsn(0x20), &ctx).await?,
            test_img("foo at 0x20")
        );
        assert_eq!(
            tline.get(*TEST_KEY, Lsn(0x30), &ctx).await?,
            test_img("foo at 0x30")
        );
        assert_eq!(
            tline.get(*TEST_KEY, Lsn(0x40), &ctx).await?,
            test_img("foo at 0x40")
        );

        Ok(())
    }

    async fn bulk_insert_compact_gc(
        tenant: &Tenant,
        timeline: &Arc<Timeline>,
        ctx: &RequestContext,
        lsn: Lsn,
        repeat: usize,
        key_count: usize,
    ) -> anyhow::Result<HashMap<Key, BTreeSet<Lsn>>> {
        let compact = true;
        bulk_insert_maybe_compact_gc(tenant, timeline, ctx, lsn, repeat, key_count, compact).await
    }

    async fn bulk_insert_maybe_compact_gc(
        tenant: &Tenant,
        timeline: &Arc<Timeline>,
        ctx: &RequestContext,
        mut lsn: Lsn,
        repeat: usize,
        key_count: usize,
        compact: bool,
    ) -> anyhow::Result<HashMap<Key, BTreeSet<Lsn>>> {
        let mut inserted: HashMap<Key, BTreeSet<Lsn>> = Default::default();

        let mut test_key = Key::from_hex("010000000033333333444444445500000000").unwrap();
        let mut blknum = 0;

        // Enforce that key range is monotonously increasing
        let mut keyspace = KeySpaceAccum::new();

        let cancel = CancellationToken::new();

        for _ in 0..repeat {
            for _ in 0..key_count {
                test_key.field6 = blknum;
                let mut writer = timeline.writer().await;
                writer
                    .put(
                        test_key,
                        lsn,
                        &Value::Image(test_img(&format!("{} at {}", blknum, lsn))),
                        ctx,
                    )
                    .await?;
                inserted.entry(test_key).or_default().insert(lsn);
                writer.finish_write(lsn);
                drop(writer);

                keyspace.add_key(test_key);

                lsn = Lsn(lsn.0 + 0x10);
                blknum += 1;
            }

            timeline.freeze_and_flush().await?;
            if compact {
                // this requires timeline to be &Arc<Timeline>
                timeline.compact(&cancel, EnumSet::empty(), ctx).await?;
            }

            // this doesn't really need to use the timeline_id target, but it is closer to what it
            // originally was.
            let res = tenant
                .gc_iteration(Some(timeline.timeline_id), 0, Duration::ZERO, &cancel, ctx)
                .await?;

            assert_eq!(res.layers_removed, 0, "this never removes anything");
        }

        Ok(inserted)
    }

    //
    // Insert 1000 key-value pairs with increasing keys, flush, compact, GC.
    // Repeat 50 times.
    //
    #[tokio::test]
    async fn test_bulk_insert() -> anyhow::Result<()> {
        let harness = TenantHarness::create("test_bulk_insert").await?;
        let (tenant, ctx) = harness.load().await;
        let tline = tenant
            .create_test_timeline(TIMELINE_ID, Lsn(0x08), DEFAULT_PG_VERSION, &ctx)
            .await?;

        let lsn = Lsn(0x10);
        bulk_insert_compact_gc(&tenant, &tline, &ctx, lsn, 50, 10000).await?;

        Ok(())
    }

    // Test the vectored get real implementation against a simple sequential implementation.
    //
    // The test generates a keyspace by repeatedly flushing the in-memory layer and compacting.
    // Projected to 2D the key space looks like below. Lsn grows upwards on the Y axis and keys
    // grow to the right on the X axis.
    //                       [Delta]
    //                 [Delta]
    //           [Delta]
    //    [Delta]
    // ------------ Image ---------------
    //
    // After layer generation we pick the ranges to query as follows:
    // 1. The beginning of each delta layer
    // 2. At the seam between two adjacent delta layers
    //
    // There's one major downside to this test: delta layers only contains images,
    // so the search can stop at the first delta layer and doesn't traverse any deeper.
    #[tokio::test]
    async fn test_get_vectored() -> anyhow::Result<()> {
        let harness = TenantHarness::create("test_get_vectored").await?;
        let (tenant, ctx) = harness.load().await;
        let tline = tenant
            .create_test_timeline(TIMELINE_ID, Lsn(0x08), DEFAULT_PG_VERSION, &ctx)
            .await?;

        let lsn = Lsn(0x10);
        let inserted = bulk_insert_compact_gc(&tenant, &tline, &ctx, lsn, 50, 10000).await?;

        let guard = tline.layers.read().await;
        let lm = guard.layer_map()?;

        lm.dump(true, &ctx).await?;

        let mut reads = Vec::new();
        let mut prev = None;
        lm.iter_historic_layers().for_each(|desc| {
            if !desc.is_delta() {
                prev = Some(desc.clone());
                return;
            }

            let start = desc.key_range.start;
            let end = desc
                .key_range
                .start
                .add(Timeline::MAX_GET_VECTORED_KEYS.try_into().unwrap());
            reads.push(KeySpace {
                ranges: vec![start..end],
            });

            if let Some(prev) = &prev {
                if !prev.is_delta() {
                    return;
                }

                let first_range = Key {
                    field6: prev.key_range.end.field6 - 4,
                    ..prev.key_range.end
                }..prev.key_range.end;

                let second_range = desc.key_range.start..Key {
                    field6: desc.key_range.start.field6 + 4,
                    ..desc.key_range.start
                };

                reads.push(KeySpace {
                    ranges: vec![first_range, second_range],
                });
            };

            prev = Some(desc.clone());
        });

        drop(guard);

        // Pick a big LSN such that we query over all the changes.
        let reads_lsn = Lsn(u64::MAX - 1);

        for read in reads {
            info!("Doing vectored read on {:?}", read);

            let vectored_res = tline
                .get_vectored_impl(
                    read.clone(),
                    reads_lsn,
                    &mut ValuesReconstructState::new(),
                    &ctx,
                )
                .await;

            let mut expected_lsns: HashMap<Key, Lsn> = Default::default();
            let mut expect_missing = false;
            let mut key = read.start().unwrap();
            while key != read.end().unwrap() {
                if let Some(lsns) = inserted.get(&key) {
                    let expected_lsn = lsns.iter().rfind(|lsn| **lsn <= reads_lsn);
                    match expected_lsn {
                        Some(lsn) => {
                            expected_lsns.insert(key, *lsn);
                        }
                        None => {
                            expect_missing = true;
                            break;
                        }
                    }
                } else {
                    expect_missing = true;
                    break;
                }

                key = key.next();
            }

            if expect_missing {
                assert!(matches!(vectored_res, Err(GetVectoredError::MissingKey(_))));
            } else {
                for (key, image) in vectored_res? {
                    let expected_lsn = expected_lsns.get(&key).expect("determined above");
                    let expected_image = test_img(&format!("{} at {}", key.field6, expected_lsn));
                    assert_eq!(image?, expected_image);
                }
            }
        }

        Ok(())
    }

    #[tokio::test]
    async fn test_get_vectored_aux_files() -> anyhow::Result<()> {
        let harness = TenantHarness::create("test_get_vectored_aux_files").await?;

        let (tenant, ctx) = harness.load().await;
        let tline = tenant
            .create_empty_timeline(TIMELINE_ID, Lsn(0), DEFAULT_PG_VERSION, &ctx)
            .await?;
        let tline = tline.raw_timeline().unwrap();

        let mut modification = tline.begin_modification(Lsn(0x1000));
        modification.put_file("foo/bar1", b"content1", &ctx).await?;
        modification.set_lsn(Lsn(0x1008))?;
        modification.put_file("foo/bar2", b"content2", &ctx).await?;
        modification.commit(&ctx).await?;

        let child_timeline_id = TimelineId::generate();
        tenant
            .branch_timeline_test(
                tline,
                child_timeline_id,
                Some(tline.get_last_record_lsn()),
                &ctx,
            )
            .await?;

        let child_timeline = tenant
            .get_timeline(child_timeline_id, true)
            .expect("Should have the branched timeline");

        let aux_keyspace = KeySpace {
            ranges: vec![NON_INHERITED_RANGE],
        };
        let read_lsn = child_timeline.get_last_record_lsn();

        let vectored_res = child_timeline
            .get_vectored_impl(
                aux_keyspace.clone(),
                read_lsn,
                &mut ValuesReconstructState::new(),
                &ctx,
            )
            .await;

        let images = vectored_res?;
        assert!(images.is_empty());
        Ok(())
    }

    // Test that vectored get handles layer gaps correctly
    // by advancing into the next ancestor timeline if required.
    //
    // The test generates timelines that look like the diagram below.
    // We leave a gap in one of the L1 layers at `gap_at_key` (`/` in the diagram).
    // The reconstruct data for that key lies in the ancestor timeline (`X` in the diagram).
    //
    // ```
    //-------------------------------+
    //                          ...  |
    //               [   L1   ]      |
    //     [ / L1   ]                | Child Timeline
    // ...                           |
    // ------------------------------+
    //     [ X L1   ]                | Parent Timeline
    // ------------------------------+
    // ```
    #[tokio::test]
    async fn test_get_vectored_key_gap() -> anyhow::Result<()> {
        let tenant_conf = TenantConf {
            // Make compaction deterministic
            gc_period: Duration::ZERO,
            compaction_period: Duration::ZERO,
            // Encourage creation of L1 layers
            checkpoint_distance: 16 * 1024,
            compaction_target_size: 8 * 1024,
            ..TenantConf::default()
        };

        let harness = TenantHarness::create_custom(
            "test_get_vectored_key_gap",
            tenant_conf,
            TenantId::generate(),
            ShardIdentity::unsharded(),
            Generation::new(0xdeadbeef),
        )
        .await?;
        let (tenant, ctx) = harness.load().await;

        let mut current_key = Key::from_hex("010000000033333333444444445500000000").unwrap();
        let gap_at_key = current_key.add(100);
        let mut current_lsn = Lsn(0x10);

        const KEY_COUNT: usize = 10_000;

        let timeline_id = TimelineId::generate();
        let current_timeline = tenant
            .create_test_timeline(timeline_id, current_lsn, DEFAULT_PG_VERSION, &ctx)
            .await?;

        current_lsn += 0x100;

        let mut writer = current_timeline.writer().await;
        writer
            .put(
                gap_at_key,
                current_lsn,
                &Value::Image(test_img(&format!("{} at {}", gap_at_key, current_lsn))),
                &ctx,
            )
            .await?;
        writer.finish_write(current_lsn);
        drop(writer);

        let mut latest_lsns = HashMap::new();
        latest_lsns.insert(gap_at_key, current_lsn);

        current_timeline.freeze_and_flush().await?;

        let child_timeline_id = TimelineId::generate();

        tenant
            .branch_timeline_test(
                &current_timeline,
                child_timeline_id,
                Some(current_lsn),
                &ctx,
            )
            .await?;
        let child_timeline = tenant
            .get_timeline(child_timeline_id, true)
            .expect("Should have the branched timeline");

        for i in 0..KEY_COUNT {
            if current_key == gap_at_key {
                current_key = current_key.next();
                continue;
            }

            current_lsn += 0x10;

            let mut writer = child_timeline.writer().await;
            writer
                .put(
                    current_key,
                    current_lsn,
                    &Value::Image(test_img(&format!("{} at {}", current_key, current_lsn))),
                    &ctx,
                )
                .await?;
            writer.finish_write(current_lsn);
            drop(writer);

            latest_lsns.insert(current_key, current_lsn);
            current_key = current_key.next();

            // Flush every now and then to encourage layer file creation.
            if i % 500 == 0 {
                child_timeline.freeze_and_flush().await?;
            }
        }

        child_timeline.freeze_and_flush().await?;
        let mut flags = EnumSet::new();
        flags.insert(CompactFlags::ForceRepartition);
        child_timeline
            .compact(&CancellationToken::new(), flags, &ctx)
            .await?;

        let key_near_end = {
            let mut tmp = current_key;
            tmp.field6 -= 10;
            tmp
        };

        let key_near_gap = {
            let mut tmp = gap_at_key;
            tmp.field6 -= 10;
            tmp
        };

        let read = KeySpace {
            ranges: vec![key_near_gap..gap_at_key.next(), key_near_end..current_key],
        };
        let results = child_timeline
            .get_vectored_impl(
                read.clone(),
                current_lsn,
                &mut ValuesReconstructState::new(),
                &ctx,
            )
            .await?;

        for (key, img_res) in results {
            let expected = test_img(&format!("{} at {}", key, latest_lsns[&key]));
            assert_eq!(img_res?, expected);
        }

        Ok(())
    }

    // Test that vectored get descends into ancestor timelines correctly and
    // does not return an image that's newer than requested.
    //
    // The diagram below ilustrates an interesting case. We have a parent timeline
    // (top of the Lsn range) and a child timeline. The request key cannot be reconstructed
    // from the child timeline, so the parent timeline must be visited. When advacing into
    // the child timeline, the read path needs to remember what the requested Lsn was in
    // order to avoid returning an image that's too new. The test below constructs such
    // a timeline setup and does a few queries around the Lsn of each page image.
    // ```
    //    LSN
    //     ^
    //     |
    //     |
    // 500 | --------------------------------------> branch point
    // 400 |        X
    // 300 |        X
    // 200 | --------------------------------------> requested lsn
    // 100 |        X
    //     |---------------------------------------> Key
    //              |
    //              ------> requested key
    //
    // Legend:
    // * X - page images
    // ```
    #[tokio::test]
    async fn test_get_vectored_ancestor_descent() -> anyhow::Result<()> {
        let harness = TenantHarness::create("test_get_vectored_on_lsn_axis").await?;
        let (tenant, ctx) = harness.load().await;

        let start_key = Key::from_hex("010000000033333333444444445500000000").unwrap();
        let end_key = start_key.add(1000);
        let child_gap_at_key = start_key.add(500);
        let mut parent_gap_lsns: BTreeMap<Lsn, String> = BTreeMap::new();

        let mut current_lsn = Lsn(0x10);

        let timeline_id = TimelineId::generate();
        let parent_timeline = tenant
            .create_test_timeline(timeline_id, current_lsn, DEFAULT_PG_VERSION, &ctx)
            .await?;

        current_lsn += 0x100;

        for _ in 0..3 {
            let mut key = start_key;
            while key < end_key {
                current_lsn += 0x10;

                let image_value = format!("{} at {}", child_gap_at_key, current_lsn);

                let mut writer = parent_timeline.writer().await;
                writer
                    .put(
                        key,
                        current_lsn,
                        &Value::Image(test_img(&image_value)),
                        &ctx,
                    )
                    .await?;
                writer.finish_write(current_lsn);

                if key == child_gap_at_key {
                    parent_gap_lsns.insert(current_lsn, image_value);
                }

                key = key.next();
            }

            parent_timeline.freeze_and_flush().await?;
        }

        let child_timeline_id = TimelineId::generate();

        let child_timeline = tenant
            .branch_timeline_test(&parent_timeline, child_timeline_id, Some(current_lsn), &ctx)
            .await?;

        let mut key = start_key;
        while key < end_key {
            if key == child_gap_at_key {
                key = key.next();
                continue;
            }

            current_lsn += 0x10;

            let mut writer = child_timeline.writer().await;
            writer
                .put(
                    key,
                    current_lsn,
                    &Value::Image(test_img(&format!("{} at {}", key, current_lsn))),
                    &ctx,
                )
                .await?;
            writer.finish_write(current_lsn);

            key = key.next();
        }

        child_timeline.freeze_and_flush().await?;

        let lsn_offsets: [i64; 5] = [-10, -1, 0, 1, 10];
        let mut query_lsns = Vec::new();
        for image_lsn in parent_gap_lsns.keys().rev() {
            for offset in lsn_offsets {
                query_lsns.push(Lsn(image_lsn
                    .0
                    .checked_add_signed(offset)
                    .expect("Shouldn't overflow")));
            }
        }

        for query_lsn in query_lsns {
            let results = child_timeline
                .get_vectored_impl(
                    KeySpace {
                        ranges: vec![child_gap_at_key..child_gap_at_key.next()],
                    },
                    query_lsn,
                    &mut ValuesReconstructState::new(),
                    &ctx,
                )
                .await;

            let expected_item = parent_gap_lsns
                .iter()
                .rev()
                .find(|(lsn, _)| **lsn <= query_lsn);

            info!(
                "Doing vectored read at LSN {}. Expecting image to be: {:?}",
                query_lsn, expected_item
            );

            match expected_item {
                Some((_, img_value)) => {
                    let key_results = results.expect("No vectored get error expected");
                    let key_result = &key_results[&child_gap_at_key];
                    let returned_img = key_result
                        .as_ref()
                        .expect("No page reconstruct error expected");

                    info!(
                        "Vectored read at LSN {} returned image {}",
                        query_lsn,
                        std::str::from_utf8(returned_img)?
                    );
                    assert_eq!(*returned_img, test_img(img_value));
                }
                None => {
                    assert!(matches!(results, Err(GetVectoredError::MissingKey(_))));
                }
            }
        }

        Ok(())
    }

    #[tokio::test]
    async fn test_random_updates() -> anyhow::Result<()> {
        let names_algorithms = [
            ("test_random_updates_legacy", CompactionAlgorithm::Legacy),
            ("test_random_updates_tiered", CompactionAlgorithm::Tiered),
        ];
        for (name, algorithm) in names_algorithms {
            test_random_updates_algorithm(name, algorithm).await?;
        }
        Ok(())
    }

    async fn test_random_updates_algorithm(
        name: &'static str,
        compaction_algorithm: CompactionAlgorithm,
    ) -> anyhow::Result<()> {
        let mut harness = TenantHarness::create(name).await?;
        harness.tenant_conf.compaction_algorithm = CompactionAlgorithmSettings {
            kind: compaction_algorithm,
        };
        let (tenant, ctx) = harness.load().await;
        let tline = tenant
            .create_test_timeline(TIMELINE_ID, Lsn(0x10), DEFAULT_PG_VERSION, &ctx)
            .await?;

        const NUM_KEYS: usize = 1000;
        let cancel = CancellationToken::new();

        let mut test_key = Key::from_hex("010000000033333333444444445500000000").unwrap();
        let mut test_key_end = test_key;
        test_key_end.field6 = NUM_KEYS as u32;
        tline.add_extra_test_dense_keyspace(KeySpace::single(test_key..test_key_end));

        let mut keyspace = KeySpaceAccum::new();

        // Track when each page was last modified. Used to assert that
        // a read sees the latest page version.
        let mut updated = [Lsn(0); NUM_KEYS];

        let mut lsn = Lsn(0x10);
        #[allow(clippy::needless_range_loop)]
        for blknum in 0..NUM_KEYS {
            lsn = Lsn(lsn.0 + 0x10);
            test_key.field6 = blknum as u32;
            let mut writer = tline.writer().await;
            writer
                .put(
                    test_key,
                    lsn,
                    &Value::Image(test_img(&format!("{} at {}", blknum, lsn))),
                    &ctx,
                )
                .await?;
            writer.finish_write(lsn);
            updated[blknum] = lsn;
            drop(writer);

            keyspace.add_key(test_key);
        }

        for _ in 0..50 {
            for _ in 0..NUM_KEYS {
                lsn = Lsn(lsn.0 + 0x10);
                let blknum = thread_rng().gen_range(0..NUM_KEYS);
                test_key.field6 = blknum as u32;
                let mut writer = tline.writer().await;
                writer
                    .put(
                        test_key,
                        lsn,
                        &Value::Image(test_img(&format!("{} at {}", blknum, lsn))),
                        &ctx,
                    )
                    .await?;
                writer.finish_write(lsn);
                drop(writer);
                updated[blknum] = lsn;
            }

            // Read all the blocks
            for (blknum, last_lsn) in updated.iter().enumerate() {
                test_key.field6 = blknum as u32;
                assert_eq!(
                    tline.get(test_key, lsn, &ctx).await?,
                    test_img(&format!("{} at {}", blknum, last_lsn))
                );
            }

            // Perform a cycle of flush, and GC
            tline.freeze_and_flush().await?;
            tenant
                .gc_iteration(Some(tline.timeline_id), 0, Duration::ZERO, &cancel, &ctx)
                .await?;
        }

        Ok(())
    }

    #[tokio::test]
    async fn test_traverse_branches() -> anyhow::Result<()> {
        let (tenant, ctx) = TenantHarness::create("test_traverse_branches")
            .await?
            .load()
            .await;
        let mut tline = tenant
            .create_test_timeline(TIMELINE_ID, Lsn(0x10), DEFAULT_PG_VERSION, &ctx)
            .await?;

        const NUM_KEYS: usize = 1000;

        let mut test_key = Key::from_hex("010000000033333333444444445500000000").unwrap();

        let mut keyspace = KeySpaceAccum::new();

        let cancel = CancellationToken::new();

        // Track when each page was last modified. Used to assert that
        // a read sees the latest page version.
        let mut updated = [Lsn(0); NUM_KEYS];

        let mut lsn = Lsn(0x10);
        #[allow(clippy::needless_range_loop)]
        for blknum in 0..NUM_KEYS {
            lsn = Lsn(lsn.0 + 0x10);
            test_key.field6 = blknum as u32;
            let mut writer = tline.writer().await;
            writer
                .put(
                    test_key,
                    lsn,
                    &Value::Image(test_img(&format!("{} at {}", blknum, lsn))),
                    &ctx,
                )
                .await?;
            writer.finish_write(lsn);
            updated[blknum] = lsn;
            drop(writer);

            keyspace.add_key(test_key);
        }

        for _ in 0..50 {
            let new_tline_id = TimelineId::generate();
            tenant
                .branch_timeline_test(&tline, new_tline_id, Some(lsn), &ctx)
                .await?;
            tline = tenant
                .get_timeline(new_tline_id, true)
                .expect("Should have the branched timeline");

            for _ in 0..NUM_KEYS {
                lsn = Lsn(lsn.0 + 0x10);
                let blknum = thread_rng().gen_range(0..NUM_KEYS);
                test_key.field6 = blknum as u32;
                let mut writer = tline.writer().await;
                writer
                    .put(
                        test_key,
                        lsn,
                        &Value::Image(test_img(&format!("{} at {}", blknum, lsn))),
                        &ctx,
                    )
                    .await?;
                println!("updating {} at {}", blknum, lsn);
                writer.finish_write(lsn);
                drop(writer);
                updated[blknum] = lsn;
            }

            // Read all the blocks
            for (blknum, last_lsn) in updated.iter().enumerate() {
                test_key.field6 = blknum as u32;
                assert_eq!(
                    tline.get(test_key, lsn, &ctx).await?,
                    test_img(&format!("{} at {}", blknum, last_lsn))
                );
            }

            // Perform a cycle of flush, compact, and GC
            tline.freeze_and_flush().await?;
            tline.compact(&cancel, EnumSet::empty(), &ctx).await?;
            tenant
                .gc_iteration(Some(tline.timeline_id), 0, Duration::ZERO, &cancel, &ctx)
                .await?;
        }

        Ok(())
    }

    #[tokio::test]
    async fn test_traverse_ancestors() -> anyhow::Result<()> {
        let (tenant, ctx) = TenantHarness::create("test_traverse_ancestors")
            .await?
            .load()
            .await;
        let mut tline = tenant
            .create_test_timeline(TIMELINE_ID, Lsn(0x10), DEFAULT_PG_VERSION, &ctx)
            .await?;

        const NUM_KEYS: usize = 100;
        const NUM_TLINES: usize = 50;

        let mut test_key = Key::from_hex("010000000033333333444444445500000000").unwrap();
        // Track page mutation lsns across different timelines.
        let mut updated = [[Lsn(0); NUM_KEYS]; NUM_TLINES];

        let mut lsn = Lsn(0x10);

        #[allow(clippy::needless_range_loop)]
        for idx in 0..NUM_TLINES {
            let new_tline_id = TimelineId::generate();
            tenant
                .branch_timeline_test(&tline, new_tline_id, Some(lsn), &ctx)
                .await?;
            tline = tenant
                .get_timeline(new_tline_id, true)
                .expect("Should have the branched timeline");

            for _ in 0..NUM_KEYS {
                lsn = Lsn(lsn.0 + 0x10);
                let blknum = thread_rng().gen_range(0..NUM_KEYS);
                test_key.field6 = blknum as u32;
                let mut writer = tline.writer().await;
                writer
                    .put(
                        test_key,
                        lsn,
                        &Value::Image(test_img(&format!("{} {} at {}", idx, blknum, lsn))),
                        &ctx,
                    )
                    .await?;
                println!("updating [{}][{}] at {}", idx, blknum, lsn);
                writer.finish_write(lsn);
                drop(writer);
                updated[idx][blknum] = lsn;
            }
        }

        // Read pages from leaf timeline across all ancestors.
        for (idx, lsns) in updated.iter().enumerate() {
            for (blknum, lsn) in lsns.iter().enumerate() {
                // Skip empty mutations.
                if lsn.0 == 0 {
                    continue;
                }
                println!("checking [{idx}][{blknum}] at {lsn}");
                test_key.field6 = blknum as u32;
                assert_eq!(
                    tline.get(test_key, *lsn, &ctx).await?,
                    test_img(&format!("{idx} {blknum} at {lsn}"))
                );
            }
        }
        Ok(())
    }

    #[tokio::test]
    async fn test_write_at_initdb_lsn_takes_optimization_code_path() -> anyhow::Result<()> {
        let (tenant, ctx) = TenantHarness::create("test_empty_test_timeline_is_usable")
            .await?
            .load()
            .await;

        let initdb_lsn = Lsn(0x20);
        let utline = tenant
            .create_empty_timeline(TIMELINE_ID, initdb_lsn, DEFAULT_PG_VERSION, &ctx)
            .await?;
        let tline = utline.raw_timeline().unwrap();

        // Spawn flush loop now so that we can set the `expect_initdb_optimization`
        tline.maybe_spawn_flush_loop();

        // Make sure the timeline has the minimum set of required keys for operation.
        // The only operation you can always do on an empty timeline is to `put` new data.
        // Except if you `put` at `initdb_lsn`.
        // In that case, there's an optimization to directly create image layers instead of delta layers.
        // It uses `repartition()`, which assumes some keys to be present.
        // Let's make sure the test timeline can handle that case.
        {
            let mut state = tline.flush_loop_state.lock().unwrap();
            assert_eq!(
                timeline::FlushLoopState::Running {
                    expect_initdb_optimization: false,
                    initdb_optimization_count: 0,
                },
                *state
            );
            *state = timeline::FlushLoopState::Running {
                expect_initdb_optimization: true,
                initdb_optimization_count: 0,
            };
        }

        // Make writes at the initdb_lsn. When we flush it below, it should be handled by the optimization.
        // As explained above, the optimization requires some keys to be present.
        // As per `create_empty_timeline` documentation, use init_empty to set them.
        // This is what `create_test_timeline` does, by the way.
        let mut modification = tline.begin_modification(initdb_lsn);
        modification
            .init_empty_test_timeline()
            .context("init_empty_test_timeline")?;
        modification
            .commit(&ctx)
            .await
            .context("commit init_empty_test_timeline modification")?;

        // Do the flush. The flush code will check the expectations that we set above.
        tline.freeze_and_flush().await?;

        // assert freeze_and_flush exercised the initdb optimization
        {
            let state = tline.flush_loop_state.lock().unwrap();
            let timeline::FlushLoopState::Running {
                expect_initdb_optimization,
                initdb_optimization_count,
            } = *state
            else {
                panic!("unexpected state: {:?}", *state);
            };
            assert!(expect_initdb_optimization);
            assert!(initdb_optimization_count > 0);
        }
        Ok(())
    }

    #[tokio::test]
    async fn test_create_guard_crash() -> anyhow::Result<()> {
        let name = "test_create_guard_crash";
        let harness = TenantHarness::create(name).await?;
        {
            let (tenant, ctx) = harness.load().await;
            let tline = tenant
                .create_empty_timeline(TIMELINE_ID, Lsn(0), DEFAULT_PG_VERSION, &ctx)
                .await?;
            // Leave the timeline ID in [`Tenant::timelines_creating`] to exclude attempting to create it again
            let raw_tline = tline.raw_timeline().unwrap();
            raw_tline
                .shutdown(super::timeline::ShutdownMode::Hard)
                .instrument(info_span!("test_shutdown", tenant_id=%raw_tline.tenant_shard_id, shard_id=%raw_tline.tenant_shard_id.shard_slug(), timeline_id=%TIMELINE_ID))
                .await;
            std::mem::forget(tline);
        }

        let (tenant, _) = harness.load().await;
        match tenant.get_timeline(TIMELINE_ID, false) {
            Ok(_) => panic!("timeline should've been removed during load"),
            Err(e) => {
                assert_eq!(
                    e,
                    GetTimelineError::NotFound {
                        tenant_id: tenant.tenant_shard_id,
                        timeline_id: TIMELINE_ID,
                    }
                )
            }
        }

        assert!(!harness
            .conf
            .timeline_path(&tenant.tenant_shard_id, &TIMELINE_ID)
            .exists());

        Ok(())
    }

    #[tokio::test]
    async fn test_read_at_max_lsn() -> anyhow::Result<()> {
        let names_algorithms = [
            ("test_read_at_max_lsn_legacy", CompactionAlgorithm::Legacy),
            ("test_read_at_max_lsn_tiered", CompactionAlgorithm::Tiered),
        ];
        for (name, algorithm) in names_algorithms {
            test_read_at_max_lsn_algorithm(name, algorithm).await?;
        }
        Ok(())
    }

    async fn test_read_at_max_lsn_algorithm(
        name: &'static str,
        compaction_algorithm: CompactionAlgorithm,
    ) -> anyhow::Result<()> {
        let mut harness = TenantHarness::create(name).await?;
        harness.tenant_conf.compaction_algorithm = CompactionAlgorithmSettings {
            kind: compaction_algorithm,
        };
        let (tenant, ctx) = harness.load().await;
        let tline = tenant
            .create_test_timeline(TIMELINE_ID, Lsn(0x08), DEFAULT_PG_VERSION, &ctx)
            .await?;

        let lsn = Lsn(0x10);
        let compact = false;
        bulk_insert_maybe_compact_gc(&tenant, &tline, &ctx, lsn, 50, 10000, compact).await?;

        let test_key = Key::from_hex("010000000033333333444444445500000000").unwrap();
        let read_lsn = Lsn(u64::MAX - 1);

        let result = tline.get(test_key, read_lsn, &ctx).await;
        assert!(result.is_ok(), "result is not Ok: {}", result.unwrap_err());

        Ok(())
    }

    #[tokio::test]
    async fn test_metadata_scan() -> anyhow::Result<()> {
        let harness = TenantHarness::create("test_metadata_scan").await?;
        let (tenant, ctx) = harness.load().await;
        let tline = tenant
            .create_test_timeline(TIMELINE_ID, Lsn(0x10), DEFAULT_PG_VERSION, &ctx)
            .await?;

        const NUM_KEYS: usize = 1000;
        const STEP: usize = 10000; // random update + scan base_key + idx * STEP

        let cancel = CancellationToken::new();

        let mut base_key = Key::from_hex("000000000033333333444444445500000000").unwrap();
        base_key.field1 = AUX_KEY_PREFIX;
        let mut test_key = base_key;

        // Track when each page was last modified. Used to assert that
        // a read sees the latest page version.
        let mut updated = [Lsn(0); NUM_KEYS];

        let mut lsn = Lsn(0x10);
        #[allow(clippy::needless_range_loop)]
        for blknum in 0..NUM_KEYS {
            lsn = Lsn(lsn.0 + 0x10);
            test_key.field6 = (blknum * STEP) as u32;
            let mut writer = tline.writer().await;
            writer
                .put(
                    test_key,
                    lsn,
                    &Value::Image(test_img(&format!("{} at {}", blknum, lsn))),
                    &ctx,
                )
                .await?;
            writer.finish_write(lsn);
            updated[blknum] = lsn;
            drop(writer);
        }

        let keyspace = KeySpace::single(base_key..base_key.add((NUM_KEYS * STEP) as u32));

        for iter in 0..=10 {
            // Read all the blocks
            for (blknum, last_lsn) in updated.iter().enumerate() {
                test_key.field6 = (blknum * STEP) as u32;
                assert_eq!(
                    tline.get(test_key, lsn, &ctx).await?,
                    test_img(&format!("{} at {}", blknum, last_lsn))
                );
            }

            let mut cnt = 0;
            for (key, value) in tline
                .get_vectored_impl(
                    keyspace.clone(),
                    lsn,
                    &mut ValuesReconstructState::default(),
                    &ctx,
                )
                .await?
            {
                let blknum = key.field6 as usize;
                let value = value?;
                assert!(blknum % STEP == 0);
                let blknum = blknum / STEP;
                assert_eq!(
                    value,
                    test_img(&format!("{} at {}", blknum, updated[blknum]))
                );
                cnt += 1;
            }

            assert_eq!(cnt, NUM_KEYS);

            for _ in 0..NUM_KEYS {
                lsn = Lsn(lsn.0 + 0x10);
                let blknum = thread_rng().gen_range(0..NUM_KEYS);
                test_key.field6 = (blknum * STEP) as u32;
                let mut writer = tline.writer().await;
                writer
                    .put(
                        test_key,
                        lsn,
                        &Value::Image(test_img(&format!("{} at {}", blknum, lsn))),
                        &ctx,
                    )
                    .await?;
                writer.finish_write(lsn);
                drop(writer);
                updated[blknum] = lsn;
            }

            // Perform two cycles of flush, compact, and GC
            for round in 0..2 {
                tline.freeze_and_flush().await?;
                tline
                    .compact(
                        &cancel,
                        if iter % 5 == 0 && round == 0 {
                            let mut flags = EnumSet::new();
                            flags.insert(CompactFlags::ForceImageLayerCreation);
                            flags.insert(CompactFlags::ForceRepartition);
                            flags
                        } else {
                            EnumSet::empty()
                        },
                        &ctx,
                    )
                    .await?;
                tenant
                    .gc_iteration(Some(tline.timeline_id), 0, Duration::ZERO, &cancel, &ctx)
                    .await?;
            }
        }

        Ok(())
    }

    #[tokio::test]
    async fn test_metadata_compaction_trigger() -> anyhow::Result<()> {
        let harness = TenantHarness::create("test_metadata_compaction_trigger").await?;
        let (tenant, ctx) = harness.load().await;
        let tline = tenant
            .create_test_timeline(TIMELINE_ID, Lsn(0x10), DEFAULT_PG_VERSION, &ctx)
            .await?;

        let cancel = CancellationToken::new();

        let mut base_key = Key::from_hex("000000000033333333444444445500000000").unwrap();
        base_key.field1 = AUX_KEY_PREFIX;
        let test_key = base_key;
        let mut lsn = Lsn(0x10);

        for _ in 0..20 {
            lsn = Lsn(lsn.0 + 0x10);
            let mut writer = tline.writer().await;
            writer
                .put(
                    test_key,
                    lsn,
                    &Value::Image(test_img(&format!("{} at {}", 0, lsn))),
                    &ctx,
                )
                .await?;
            writer.finish_write(lsn);
            drop(writer);
            tline.freeze_and_flush().await?; // force create a delta layer
        }

        let before_num_l0_delta_files =
            tline.layers.read().await.layer_map()?.level0_deltas().len();

        tline.compact(&cancel, EnumSet::empty(), &ctx).await?;

        let after_num_l0_delta_files = tline.layers.read().await.layer_map()?.level0_deltas().len();

        assert!(after_num_l0_delta_files < before_num_l0_delta_files, "after_num_l0_delta_files={after_num_l0_delta_files}, before_num_l0_delta_files={before_num_l0_delta_files}");

        assert_eq!(
            tline.get(test_key, lsn, &ctx).await?,
            test_img(&format!("{} at {}", 0, lsn))
        );

        Ok(())
    }

    #[tokio::test]
    async fn test_aux_file_e2e() {
        let harness = TenantHarness::create("test_aux_file_e2e").await.unwrap();

        let (tenant, ctx) = harness.load().await;

        let mut lsn = Lsn(0x08);

        let tline: Arc<Timeline> = tenant
            .create_test_timeline(TIMELINE_ID, lsn, DEFAULT_PG_VERSION, &ctx)
            .await
            .unwrap();

        {
            lsn += 8;
            let mut modification = tline.begin_modification(lsn);
            modification
                .put_file("pg_logical/mappings/test1", b"first", &ctx)
                .await
                .unwrap();
            modification.commit(&ctx).await.unwrap();
        }

        // we can read everything from the storage
        let files = tline.list_aux_files(lsn, &ctx).await.unwrap();
        assert_eq!(
            files.get("pg_logical/mappings/test1"),
            Some(&bytes::Bytes::from_static(b"first"))
        );

        {
            lsn += 8;
            let mut modification = tline.begin_modification(lsn);
            modification
                .put_file("pg_logical/mappings/test2", b"second", &ctx)
                .await
                .unwrap();
            modification.commit(&ctx).await.unwrap();
        }

        let files = tline.list_aux_files(lsn, &ctx).await.unwrap();
        assert_eq!(
            files.get("pg_logical/mappings/test2"),
            Some(&bytes::Bytes::from_static(b"second"))
        );

        let child = tenant
            .branch_timeline_test(&tline, NEW_TIMELINE_ID, Some(lsn), &ctx)
            .await
            .unwrap();

        let files = child.list_aux_files(lsn, &ctx).await.unwrap();
        assert_eq!(files.get("pg_logical/mappings/test1"), None);
        assert_eq!(files.get("pg_logical/mappings/test2"), None);
    }

    #[tokio::test]
    async fn test_metadata_image_creation() -> anyhow::Result<()> {
        let harness = TenantHarness::create("test_metadata_image_creation").await?;
        let (tenant, ctx) = harness.load().await;
        let tline = tenant
            .create_test_timeline(TIMELINE_ID, Lsn(0x10), DEFAULT_PG_VERSION, &ctx)
            .await?;

        const NUM_KEYS: usize = 1000;
        const STEP: usize = 10000; // random update + scan base_key + idx * STEP

        let cancel = CancellationToken::new();

        let base_key = Key::from_hex("620000000033333333444444445500000000").unwrap();
        assert_eq!(base_key.field1, AUX_KEY_PREFIX); // in case someone accidentally changed the prefix...
        let mut test_key = base_key;
        let mut lsn = Lsn(0x10);

        async fn scan_with_statistics(
            tline: &Timeline,
            keyspace: &KeySpace,
            lsn: Lsn,
            ctx: &RequestContext,
        ) -> anyhow::Result<(BTreeMap<Key, Result<Bytes, PageReconstructError>>, usize)> {
            let mut reconstruct_state = ValuesReconstructState::default();
            let res = tline
                .get_vectored_impl(keyspace.clone(), lsn, &mut reconstruct_state, ctx)
                .await?;
            Ok((res, reconstruct_state.get_delta_layers_visited() as usize))
        }

        #[allow(clippy::needless_range_loop)]
        for blknum in 0..NUM_KEYS {
            lsn = Lsn(lsn.0 + 0x10);
            test_key.field6 = (blknum * STEP) as u32;
            let mut writer = tline.writer().await;
            writer
                .put(
                    test_key,
                    lsn,
                    &Value::Image(test_img(&format!("{} at {}", blknum, lsn))),
                    &ctx,
                )
                .await?;
            writer.finish_write(lsn);
            drop(writer);
        }

        let keyspace = KeySpace::single(base_key..base_key.add((NUM_KEYS * STEP) as u32));

        for iter in 1..=10 {
            for _ in 0..NUM_KEYS {
                lsn = Lsn(lsn.0 + 0x10);
                let blknum = thread_rng().gen_range(0..NUM_KEYS);
                test_key.field6 = (blknum * STEP) as u32;
                let mut writer = tline.writer().await;
                writer
                    .put(
                        test_key,
                        lsn,
                        &Value::Image(test_img(&format!("{} at {}", blknum, lsn))),
                        &ctx,
                    )
                    .await?;
                writer.finish_write(lsn);
                drop(writer);
            }

            tline.freeze_and_flush().await?;

            if iter % 5 == 0 {
                let (_, before_delta_file_accessed) =
                    scan_with_statistics(&tline, &keyspace, lsn, &ctx).await?;
                tline
                    .compact(
                        &cancel,
                        {
                            let mut flags = EnumSet::new();
                            flags.insert(CompactFlags::ForceImageLayerCreation);
                            flags.insert(CompactFlags::ForceRepartition);
                            flags
                        },
                        &ctx,
                    )
                    .await?;
                let (_, after_delta_file_accessed) =
                    scan_with_statistics(&tline, &keyspace, lsn, &ctx).await?;
                assert!(after_delta_file_accessed < before_delta_file_accessed, "after_delta_file_accessed={after_delta_file_accessed}, before_delta_file_accessed={before_delta_file_accessed}");
                // Given that we already produced an image layer, there should be no delta layer needed for the scan, but still setting a low threshold there for unforeseen circumstances.
                assert!(
                    after_delta_file_accessed <= 2,
                    "after_delta_file_accessed={after_delta_file_accessed}"
                );
            }
        }

        Ok(())
    }

    #[tokio::test]
    async fn test_vectored_missing_data_key_reads() -> anyhow::Result<()> {
        let harness = TenantHarness::create("test_vectored_missing_data_key_reads").await?;
        let (tenant, ctx) = harness.load().await;

        let base_key = Key::from_hex("000000000033333333444444445500000000").unwrap();
        let base_key_child = Key::from_hex("000000000033333333444444445500000001").unwrap();
        let base_key_nonexist = Key::from_hex("000000000033333333444444445500000002").unwrap();

        let tline = tenant
            .create_test_timeline_with_layers(
                TIMELINE_ID,
                Lsn(0x10),
                DEFAULT_PG_VERSION,
                &ctx,
                Vec::new(), // delta layers
                vec![(Lsn(0x20), vec![(base_key, test_img("data key 1"))])], // image layers
                Lsn(0x20), // it's fine to not advance LSN to 0x30 while using 0x30 to get below because `get_vectored_impl` does not wait for LSN
            )
            .await?;
        tline.add_extra_test_dense_keyspace(KeySpace::single(base_key..(base_key_nonexist.next())));

        let child = tenant
            .branch_timeline_test_with_layers(
                &tline,
                NEW_TIMELINE_ID,
                Some(Lsn(0x20)),
                &ctx,
                Vec::new(), // delta layers
                vec![(Lsn(0x30), vec![(base_key_child, test_img("data key 2"))])], // image layers
                Lsn(0x30),
            )
            .await
            .unwrap();

        let lsn = Lsn(0x30);

        // test vectored get on parent timeline
        assert_eq!(
            get_vectored_impl_wrapper(&tline, base_key, lsn, &ctx).await?,
            Some(test_img("data key 1"))
        );
        assert!(get_vectored_impl_wrapper(&tline, base_key_child, lsn, &ctx)
            .await
            .unwrap_err()
            .is_missing_key_error());
        assert!(
            get_vectored_impl_wrapper(&tline, base_key_nonexist, lsn, &ctx)
                .await
                .unwrap_err()
                .is_missing_key_error()
        );

        // test vectored get on child timeline
        assert_eq!(
            get_vectored_impl_wrapper(&child, base_key, lsn, &ctx).await?,
            Some(test_img("data key 1"))
        );
        assert_eq!(
            get_vectored_impl_wrapper(&child, base_key_child, lsn, &ctx).await?,
            Some(test_img("data key 2"))
        );
        assert!(
            get_vectored_impl_wrapper(&child, base_key_nonexist, lsn, &ctx)
                .await
                .unwrap_err()
                .is_missing_key_error()
        );

        Ok(())
    }

    #[tokio::test]
    async fn test_vectored_missing_metadata_key_reads() -> anyhow::Result<()> {
        let harness = TenantHarness::create("test_vectored_missing_metadata_key_reads").await?;
        let (tenant, ctx) = harness.load().await;

        let base_key = Key::from_hex("620000000033333333444444445500000000").unwrap();
        let base_key_child = Key::from_hex("620000000033333333444444445500000001").unwrap();
        let base_key_nonexist = Key::from_hex("620000000033333333444444445500000002").unwrap();
        assert_eq!(base_key.field1, AUX_KEY_PREFIX); // in case someone accidentally changed the prefix...

        let tline = tenant
            .create_test_timeline_with_layers(
                TIMELINE_ID,
                Lsn(0x10),
                DEFAULT_PG_VERSION,
                &ctx,
                Vec::new(), // delta layers
                vec![(Lsn(0x20), vec![(base_key, test_img("metadata key 1"))])], // image layers
                Lsn(0x20), // it's fine to not advance LSN to 0x30 while using 0x30 to get below because `get_vectored_impl` does not wait for LSN
            )
            .await?;

        let child = tenant
            .branch_timeline_test_with_layers(
                &tline,
                NEW_TIMELINE_ID,
                Some(Lsn(0x20)),
                &ctx,
                Vec::new(), // delta layers
                vec![(
                    Lsn(0x30),
                    vec![(base_key_child, test_img("metadata key 2"))],
                )], // image layers
                Lsn(0x30),
            )
            .await
            .unwrap();

        let lsn = Lsn(0x30);

        // test vectored get on parent timeline
        assert_eq!(
            get_vectored_impl_wrapper(&tline, base_key, lsn, &ctx).await?,
            Some(test_img("metadata key 1"))
        );
        assert_eq!(
            get_vectored_impl_wrapper(&tline, base_key_child, lsn, &ctx).await?,
            None
        );
        assert_eq!(
            get_vectored_impl_wrapper(&tline, base_key_nonexist, lsn, &ctx).await?,
            None
        );

        // test vectored get on child timeline
        assert_eq!(
            get_vectored_impl_wrapper(&child, base_key, lsn, &ctx).await?,
            None
        );
        assert_eq!(
            get_vectored_impl_wrapper(&child, base_key_child, lsn, &ctx).await?,
            Some(test_img("metadata key 2"))
        );
        assert_eq!(
            get_vectored_impl_wrapper(&child, base_key_nonexist, lsn, &ctx).await?,
            None
        );

        Ok(())
    }

    async fn get_vectored_impl_wrapper(
        tline: &Arc<Timeline>,
        key: Key,
        lsn: Lsn,
        ctx: &RequestContext,
    ) -> Result<Option<Bytes>, GetVectoredError> {
        let mut reconstruct_state = ValuesReconstructState::new();
        let mut res = tline
            .get_vectored_impl(
                KeySpace::single(key..key.next()),
                lsn,
                &mut reconstruct_state,
                ctx,
            )
            .await?;
        Ok(res.pop_last().map(|(k, v)| {
            assert_eq!(k, key);
            v.unwrap()
        }))
    }

    #[tokio::test]
    async fn test_metadata_tombstone_reads() -> anyhow::Result<()> {
        let harness = TenantHarness::create("test_metadata_tombstone_reads").await?;
        let (tenant, ctx) = harness.load().await;
        let key0 = Key::from_hex("620000000033333333444444445500000000").unwrap();
        let key1 = Key::from_hex("620000000033333333444444445500000001").unwrap();
        let key2 = Key::from_hex("620000000033333333444444445500000002").unwrap();
        let key3 = Key::from_hex("620000000033333333444444445500000003").unwrap();

        // We emulate the situation that the compaction algorithm creates an image layer that removes the tombstones
        // Lsn 0x30 key0, key3, no key1+key2
        // Lsn 0x20 key1+key2 tomestones
        // Lsn 0x10 key1 in image, key2 in delta
        let tline = tenant
            .create_test_timeline_with_layers(
                TIMELINE_ID,
                Lsn(0x10),
                DEFAULT_PG_VERSION,
                &ctx,
                // delta layers
                vec![
                    DeltaLayerTestDesc::new_with_inferred_key_range(
                        Lsn(0x10)..Lsn(0x20),
                        vec![(key2, Lsn(0x10), Value::Image(test_img("metadata key 2")))],
                    ),
                    DeltaLayerTestDesc::new_with_inferred_key_range(
                        Lsn(0x20)..Lsn(0x30),
                        vec![(key1, Lsn(0x20), Value::Image(Bytes::new()))],
                    ),
                    DeltaLayerTestDesc::new_with_inferred_key_range(
                        Lsn(0x20)..Lsn(0x30),
                        vec![(key2, Lsn(0x20), Value::Image(Bytes::new()))],
                    ),
                ],
                // image layers
                vec![
                    (Lsn(0x10), vec![(key1, test_img("metadata key 1"))]),
                    (
                        Lsn(0x30),
                        vec![
                            (key0, test_img("metadata key 0")),
                            (key3, test_img("metadata key 3")),
                        ],
                    ),
                ],
                Lsn(0x30),
            )
            .await?;

        let lsn = Lsn(0x30);
        let old_lsn = Lsn(0x20);

        assert_eq!(
            get_vectored_impl_wrapper(&tline, key0, lsn, &ctx).await?,
            Some(test_img("metadata key 0"))
        );
        assert_eq!(
            get_vectored_impl_wrapper(&tline, key1, lsn, &ctx).await?,
            None,
        );
        assert_eq!(
            get_vectored_impl_wrapper(&tline, key2, lsn, &ctx).await?,
            None,
        );
        assert_eq!(
            get_vectored_impl_wrapper(&tline, key1, old_lsn, &ctx).await?,
            Some(Bytes::new()),
        );
        assert_eq!(
            get_vectored_impl_wrapper(&tline, key2, old_lsn, &ctx).await?,
            Some(Bytes::new()),
        );
        assert_eq!(
            get_vectored_impl_wrapper(&tline, key3, lsn, &ctx).await?,
            Some(test_img("metadata key 3"))
        );

        Ok(())
    }

    #[tokio::test]
    async fn test_metadata_tombstone_image_creation() {
        let harness = TenantHarness::create("test_metadata_tombstone_image_creation")
            .await
            .unwrap();
        let (tenant, ctx) = harness.load().await;

        let key0 = Key::from_hex("620000000033333333444444445500000000").unwrap();
        let key1 = Key::from_hex("620000000033333333444444445500000001").unwrap();
        let key2 = Key::from_hex("620000000033333333444444445500000002").unwrap();
        let key3 = Key::from_hex("620000000033333333444444445500000003").unwrap();

        let tline = tenant
            .create_test_timeline_with_layers(
                TIMELINE_ID,
                Lsn(0x10),
                DEFAULT_PG_VERSION,
                &ctx,
                // delta layers
                vec![
                    DeltaLayerTestDesc::new_with_inferred_key_range(
                        Lsn(0x10)..Lsn(0x20),
                        vec![(key2, Lsn(0x10), Value::Image(test_img("metadata key 2")))],
                    ),
                    DeltaLayerTestDesc::new_with_inferred_key_range(
                        Lsn(0x20)..Lsn(0x30),
                        vec![(key1, Lsn(0x20), Value::Image(Bytes::new()))],
                    ),
                    DeltaLayerTestDesc::new_with_inferred_key_range(
                        Lsn(0x20)..Lsn(0x30),
                        vec![(key2, Lsn(0x20), Value::Image(Bytes::new()))],
                    ),
                    DeltaLayerTestDesc::new_with_inferred_key_range(
                        Lsn(0x30)..Lsn(0x40),
                        vec![
                            (key0, Lsn(0x30), Value::Image(test_img("metadata key 0"))),
                            (key3, Lsn(0x30), Value::Image(test_img("metadata key 3"))),
                        ],
                    ),
                ],
                // image layers
                vec![(Lsn(0x10), vec![(key1, test_img("metadata key 1"))])],
                Lsn(0x40),
            )
            .await
            .unwrap();

        let cancel = CancellationToken::new();

        tline
            .compact(
                &cancel,
                {
                    let mut flags = EnumSet::new();
                    flags.insert(CompactFlags::ForceImageLayerCreation);
                    flags.insert(CompactFlags::ForceRepartition);
                    flags
                },
                &ctx,
            )
            .await
            .unwrap();

        // Image layers are created at last_record_lsn
        let images = tline
            .inspect_image_layers(Lsn(0x40), &ctx)
            .await
            .unwrap()
            .into_iter()
            .filter(|(k, _)| k.is_metadata_key())
            .collect::<Vec<_>>();
        assert_eq!(images.len(), 2); // the image layer should only contain two existing keys, tombstones should be removed.
    }

    #[tokio::test]
    async fn test_metadata_tombstone_empty_image_creation() {
        let harness = TenantHarness::create("test_metadata_tombstone_empty_image_creation")
            .await
            .unwrap();
        let (tenant, ctx) = harness.load().await;

        let key1 = Key::from_hex("620000000033333333444444445500000001").unwrap();
        let key2 = Key::from_hex("620000000033333333444444445500000002").unwrap();

        let tline = tenant
            .create_test_timeline_with_layers(
                TIMELINE_ID,
                Lsn(0x10),
                DEFAULT_PG_VERSION,
                &ctx,
                // delta layers
                vec![
                    DeltaLayerTestDesc::new_with_inferred_key_range(
                        Lsn(0x10)..Lsn(0x20),
                        vec![(key2, Lsn(0x10), Value::Image(test_img("metadata key 2")))],
                    ),
                    DeltaLayerTestDesc::new_with_inferred_key_range(
                        Lsn(0x20)..Lsn(0x30),
                        vec![(key1, Lsn(0x20), Value::Image(Bytes::new()))],
                    ),
                    DeltaLayerTestDesc::new_with_inferred_key_range(
                        Lsn(0x20)..Lsn(0x30),
                        vec![(key2, Lsn(0x20), Value::Image(Bytes::new()))],
                    ),
                ],
                // image layers
                vec![(Lsn(0x10), vec![(key1, test_img("metadata key 1"))])],
                Lsn(0x30),
            )
            .await
            .unwrap();

        let cancel = CancellationToken::new();

        tline
            .compact(
                &cancel,
                {
                    let mut flags = EnumSet::new();
                    flags.insert(CompactFlags::ForceImageLayerCreation);
                    flags.insert(CompactFlags::ForceRepartition);
                    flags
                },
                &ctx,
            )
            .await
            .unwrap();

        // Image layers are created at last_record_lsn
        let images = tline
            .inspect_image_layers(Lsn(0x30), &ctx)
            .await
            .unwrap()
            .into_iter()
            .filter(|(k, _)| k.is_metadata_key())
            .collect::<Vec<_>>();
        assert_eq!(images.len(), 0); // the image layer should not contain tombstones, or it is not created
    }

    #[tokio::test]
    async fn test_simple_bottom_most_compaction_images() -> anyhow::Result<()> {
        let harness = TenantHarness::create("test_simple_bottom_most_compaction_images").await?;
        let (tenant, ctx) = harness.load().await;

        fn get_key(id: u32) -> Key {
            // using aux key here b/c they are guaranteed to be inside `collect_keyspace`.
            let mut key = Key::from_hex("620000000033333333444444445500000000").unwrap();
            key.field6 = id;
            key
        }

        // We create
        // - one bottom-most image layer,
        // - a delta layer D1 crossing the GC horizon with data below and above the horizon,
        // - a delta layer D2 crossing the GC horizon with data only below the horizon,
        // - a delta layer D3 above the horizon.
        //
        //                             | D3 |
        //  | D1 |
        // -|    |-- gc horizon -----------------
        //  |    |                | D2 |
        // --------- img layer ------------------
        //
        // What we should expact from this compaction is:
        //                             | D3 |
        //  | Part of D1 |
        // --------- img layer with D1+D2 at GC horizon------------------

        // img layer at 0x10
        let img_layer = (0..10)
            .map(|id| (get_key(id), Bytes::from(format!("value {id}@0x10"))))
            .collect_vec();

        let delta1 = vec![
            (
                get_key(1),
                Lsn(0x20),
                Value::Image(Bytes::from("value 1@0x20")),
            ),
            (
                get_key(2),
                Lsn(0x30),
                Value::Image(Bytes::from("value 2@0x30")),
            ),
            (
                get_key(3),
                Lsn(0x40),
                Value::Image(Bytes::from("value 3@0x40")),
            ),
        ];
        let delta2 = vec![
            (
                get_key(5),
                Lsn(0x20),
                Value::Image(Bytes::from("value 5@0x20")),
            ),
            (
                get_key(6),
                Lsn(0x20),
                Value::Image(Bytes::from("value 6@0x20")),
            ),
        ];
        let delta3 = vec![
            (
                get_key(8),
                Lsn(0x48),
                Value::Image(Bytes::from("value 8@0x48")),
            ),
            (
                get_key(9),
                Lsn(0x48),
                Value::Image(Bytes::from("value 9@0x48")),
            ),
        ];

        let tline = tenant
            .create_test_timeline_with_layers(
                TIMELINE_ID,
                Lsn(0x10),
                DEFAULT_PG_VERSION,
                &ctx,
                vec![
                    DeltaLayerTestDesc::new_with_inferred_key_range(Lsn(0x20)..Lsn(0x48), delta1),
                    DeltaLayerTestDesc::new_with_inferred_key_range(Lsn(0x20)..Lsn(0x48), delta2),
                    DeltaLayerTestDesc::new_with_inferred_key_range(Lsn(0x48)..Lsn(0x50), delta3),
                ], // delta layers
                vec![(Lsn(0x10), img_layer)], // image layers
                Lsn(0x50),
            )
            .await?;
        {
            // Update GC info
            let mut guard = tline.gc_info.write().unwrap();
            guard.cutoffs.time = Lsn(0x30);
            guard.cutoffs.space = Lsn(0x30);
        }

        let expected_result = [
            Bytes::from_static(b"value 0@0x10"),
            Bytes::from_static(b"value 1@0x20"),
            Bytes::from_static(b"value 2@0x30"),
            Bytes::from_static(b"value 3@0x40"),
            Bytes::from_static(b"value 4@0x10"),
            Bytes::from_static(b"value 5@0x20"),
            Bytes::from_static(b"value 6@0x20"),
            Bytes::from_static(b"value 7@0x10"),
            Bytes::from_static(b"value 8@0x48"),
            Bytes::from_static(b"value 9@0x48"),
        ];

        for (idx, expected) in expected_result.iter().enumerate() {
            assert_eq!(
                tline
                    .get(get_key(idx as u32), Lsn(0x50), &ctx)
                    .await
                    .unwrap(),
                expected
            );
        }

        let cancel = CancellationToken::new();
        tline
            .compact_with_gc(&cancel, EnumSet::new(), &ctx)
            .await
            .unwrap();

        for (idx, expected) in expected_result.iter().enumerate() {
            assert_eq!(
                tline
                    .get(get_key(idx as u32), Lsn(0x50), &ctx)
                    .await
                    .unwrap(),
                expected
            );
        }

        // Check if the image layer at the GC horizon contains exactly what we want
        let image_at_gc_horizon = tline
            .inspect_image_layers(Lsn(0x30), &ctx)
            .await
            .unwrap()
            .into_iter()
            .filter(|(k, _)| k.is_metadata_key())
            .collect::<Vec<_>>();

        assert_eq!(image_at_gc_horizon.len(), 10);
        let expected_result = [
            Bytes::from_static(b"value 0@0x10"),
            Bytes::from_static(b"value 1@0x20"),
            Bytes::from_static(b"value 2@0x30"),
            Bytes::from_static(b"value 3@0x10"),
            Bytes::from_static(b"value 4@0x10"),
            Bytes::from_static(b"value 5@0x20"),
            Bytes::from_static(b"value 6@0x20"),
            Bytes::from_static(b"value 7@0x10"),
            Bytes::from_static(b"value 8@0x10"),
            Bytes::from_static(b"value 9@0x10"),
        ];
        for idx in 0..10 {
            assert_eq!(
                image_at_gc_horizon[idx],
                (get_key(idx as u32), expected_result[idx].clone())
            );
        }

        // Check if old layers are removed / new layers have the expected LSN
        let mut all_layers = tline.inspect_historic_layers().await.unwrap();
        all_layers.sort_by(|k1, k2| {
            (
                k1.is_delta,
                k1.key_range.start,
                k1.key_range.end,
                k1.lsn_range.start,
                k1.lsn_range.end,
            )
                .cmp(&(
                    k2.is_delta,
                    k2.key_range.start,
                    k2.key_range.end,
                    k2.lsn_range.start,
                    k2.lsn_range.end,
                ))
        });
        assert_eq!(
            all_layers,
            vec![
                // Image layer at GC horizon
                PersistentLayerKey {
                    key_range: Key::MIN..Key::MAX,
                    lsn_range: Lsn(0x30)..Lsn(0x31),
                    is_delta: false
                },
                // The delta layer below the horizon
                PersistentLayerKey {
                    key_range: get_key(3)..get_key(4),
                    lsn_range: Lsn(0x30)..Lsn(0x48),
                    is_delta: true
                },
                // The delta3 layer that should not be picked for the compaction
                PersistentLayerKey {
                    key_range: get_key(8)..get_key(10),
                    lsn_range: Lsn(0x48)..Lsn(0x50),
                    is_delta: true
                }
            ]
        );

        // increase GC horizon and compact again
        {
            // Update GC info
            let mut guard = tline.gc_info.write().unwrap();
            guard.cutoffs.time = Lsn(0x40);
            guard.cutoffs.space = Lsn(0x40);
        }
        tline
            .compact_with_gc(&cancel, EnumSet::new(), &ctx)
            .await
            .unwrap();

        Ok(())
    }

    #[tokio::test]
    async fn test_neon_test_record() -> anyhow::Result<()> {
        let harness = TenantHarness::create("test_neon_test_record").await?;
        let (tenant, ctx) = harness.load().await;

        fn get_key(id: u32) -> Key {
            // using aux key here b/c they are guaranteed to be inside `collect_keyspace`.
            let mut key = Key::from_hex("620000000033333333444444445500000000").unwrap();
            key.field6 = id;
            key
        }

        let delta1 = vec![
            (
                get_key(1),
                Lsn(0x20),
                Value::WalRecord(NeonWalRecord::wal_append(",0x20")),
            ),
            (
                get_key(1),
                Lsn(0x30),
                Value::WalRecord(NeonWalRecord::wal_append(",0x30")),
            ),
            (get_key(2), Lsn(0x10), Value::Image("0x10".into())),
            (
                get_key(2),
                Lsn(0x20),
                Value::WalRecord(NeonWalRecord::wal_append(",0x20")),
            ),
            (
                get_key(2),
                Lsn(0x30),
                Value::WalRecord(NeonWalRecord::wal_append(",0x30")),
            ),
            (get_key(3), Lsn(0x10), Value::Image("0x10".into())),
            (
                get_key(3),
                Lsn(0x20),
                Value::WalRecord(NeonWalRecord::wal_clear()),
            ),
            (get_key(4), Lsn(0x10), Value::Image("0x10".into())),
            (
                get_key(4),
                Lsn(0x20),
                Value::WalRecord(NeonWalRecord::wal_init()),
            ),
        ];
        let image1 = vec![(get_key(1), "0x10".into())];

        let tline = tenant
            .create_test_timeline_with_layers(
                TIMELINE_ID,
                Lsn(0x10),
                DEFAULT_PG_VERSION,
                &ctx,
                vec![DeltaLayerTestDesc::new_with_inferred_key_range(
                    Lsn(0x10)..Lsn(0x40),
                    delta1,
                )], // delta layers
                vec![(Lsn(0x10), image1)], // image layers
                Lsn(0x50),
            )
            .await?;

        assert_eq!(
            tline.get(get_key(1), Lsn(0x50), &ctx).await?,
            Bytes::from_static(b"0x10,0x20,0x30")
        );
        assert_eq!(
            tline.get(get_key(2), Lsn(0x50), &ctx).await?,
            Bytes::from_static(b"0x10,0x20,0x30")
        );

        // Need to remove the limit of "Neon WAL redo requires base image".

        // assert_eq!(tline.get(get_key(3), Lsn(0x50), &ctx).await?, Bytes::new());
        // assert_eq!(tline.get(get_key(4), Lsn(0x50), &ctx).await?, Bytes::new());

        Ok(())
    }

    #[tokio::test(start_paused = true)]
    async fn test_lsn_lease() -> anyhow::Result<()> {
        let (tenant, ctx) = TenantHarness::create("test_lsn_lease")
            .await
            .unwrap()
            .load()
            .await;
        // Advance to the lsn lease deadline so that GC is not blocked by
        // initial transition into AttachedSingle.
        tokio::time::advance(tenant.get_lsn_lease_length()).await;
        tokio::time::resume();
        let key = Key::from_hex("010000000033333333444444445500000000").unwrap();

        let end_lsn = Lsn(0x100);
        let image_layers = (0x20..=0x90)
            .step_by(0x10)
            .map(|n| {
                (
                    Lsn(n),
                    vec![(key, test_img(&format!("data key at {:x}", n)))],
                )
            })
            .collect();

        let timeline = tenant
            .create_test_timeline_with_layers(
                TIMELINE_ID,
                Lsn(0x10),
                DEFAULT_PG_VERSION,
                &ctx,
                Vec::new(),
                image_layers,
                end_lsn,
            )
            .await?;

        let leased_lsns = [0x30, 0x50, 0x70];
        let mut leases = Vec::new();
        leased_lsns.iter().for_each(|n| {
            leases.push(
                timeline
                    .init_lsn_lease(Lsn(*n), timeline.get_lsn_lease_length(), &ctx)
                    .expect("lease request should succeed"),
            );
        });

        let updated_lease_0 = timeline
            .renew_lsn_lease(Lsn(leased_lsns[0]), Duration::from_secs(0), &ctx)
            .expect("lease renewal should succeed");
        assert_eq!(
            updated_lease_0.valid_until, leases[0].valid_until,
            " Renewing with shorter lease should not change the lease."
        );

        let updated_lease_1 = timeline
            .renew_lsn_lease(
                Lsn(leased_lsns[1]),
                timeline.get_lsn_lease_length() * 2,
                &ctx,
            )
            .expect("lease renewal should succeed");
        assert!(
            updated_lease_1.valid_until > leases[1].valid_until,
            "Renewing with a long lease should renew lease with later expiration time."
        );

        // Force set disk consistent lsn so we can get the cutoff at `end_lsn`.
        info!(
            "latest_gc_cutoff_lsn: {}",
            *timeline.get_latest_gc_cutoff_lsn()
        );
        timeline.force_set_disk_consistent_lsn(end_lsn);

        let res = tenant
            .gc_iteration(
                Some(TIMELINE_ID),
                0,
                Duration::ZERO,
                &CancellationToken::new(),
                &ctx,
            )
            .await
            .unwrap();

        // Keeping everything <= Lsn(0x80) b/c leases:
        // 0/10: initdb layer
        // (0/20..=0/70).step_by(0x10): image layers added when creating the timeline.
        assert_eq!(res.layers_needed_by_leases, 7);
        // Keeping 0/90 b/c it is the latest layer.
        assert_eq!(res.layers_not_updated, 1);
        // Removed 0/80.
        assert_eq!(res.layers_removed, 1);

        // Make lease on a already GC-ed LSN.
        // 0/80 does not have a valid lease + is below latest_gc_cutoff
        assert!(Lsn(0x80) < *timeline.get_latest_gc_cutoff_lsn());
        timeline
            .init_lsn_lease(Lsn(0x80), timeline.get_lsn_lease_length(), &ctx)
            .expect_err("lease request on GC-ed LSN should fail");

        // Should still be able to renew a currently valid lease
        // Assumption: original lease to is still valid for 0/50.
        // (use `Timeline::init_lsn_lease` for testing so it always does validation)
        timeline
            .init_lsn_lease(Lsn(leased_lsns[1]), timeline.get_lsn_lease_length(), &ctx)
            .expect("lease renewal with validation should succeed");

        Ok(())
    }

    #[tokio::test]
    async fn test_simple_bottom_most_compaction_deltas() -> anyhow::Result<()> {
        let harness = TenantHarness::create("test_simple_bottom_most_compaction_deltas").await?;
        let (tenant, ctx) = harness.load().await;

        fn get_key(id: u32) -> Key {
            // using aux key here b/c they are guaranteed to be inside `collect_keyspace`.
            let mut key = Key::from_hex("620000000033333333444444445500000000").unwrap();
            key.field6 = id;
            key
        }

        // We create
        // - one bottom-most image layer,
        // - a delta layer D1 crossing the GC horizon with data below and above the horizon,
        // - a delta layer D2 crossing the GC horizon with data only below the horizon,
        // - a delta layer D3 above the horizon.
        //
        //                             | D3 |
        //  | D1 |
        // -|    |-- gc horizon -----------------
        //  |    |                | D2 |
        // --------- img layer ------------------
        //
        // What we should expact from this compaction is:
        //                             | D3 |
        //  | Part of D1 |
        // --------- img layer with D1+D2 at GC horizon------------------

        // img layer at 0x10
        let img_layer = (0..10)
            .map(|id| (get_key(id), Bytes::from(format!("value {id}@0x10"))))
            .collect_vec();

        let delta1 = vec![
            (
                get_key(1),
                Lsn(0x20),
                Value::WalRecord(NeonWalRecord::wal_append("@0x20")),
            ),
            (
                get_key(2),
                Lsn(0x30),
                Value::WalRecord(NeonWalRecord::wal_append("@0x30")),
            ),
            (
                get_key(3),
                Lsn(0x28),
                Value::WalRecord(NeonWalRecord::wal_append("@0x28")),
            ),
            (
                get_key(3),
                Lsn(0x30),
                Value::WalRecord(NeonWalRecord::wal_append("@0x30")),
            ),
            (
                get_key(3),
                Lsn(0x40),
                Value::WalRecord(NeonWalRecord::wal_append("@0x40")),
            ),
        ];
        let delta2 = vec![
            (
                get_key(5),
                Lsn(0x20),
                Value::WalRecord(NeonWalRecord::wal_append("@0x20")),
            ),
            (
                get_key(6),
                Lsn(0x20),
                Value::WalRecord(NeonWalRecord::wal_append("@0x20")),
            ),
        ];
        let delta3 = vec![
            (
                get_key(8),
                Lsn(0x48),
                Value::WalRecord(NeonWalRecord::wal_append("@0x48")),
            ),
            (
                get_key(9),
                Lsn(0x48),
                Value::WalRecord(NeonWalRecord::wal_append("@0x48")),
            ),
        ];

        let tline = tenant
            .create_test_timeline_with_layers(
                TIMELINE_ID,
                Lsn(0x10),
                DEFAULT_PG_VERSION,
                &ctx,
                vec![
                    DeltaLayerTestDesc::new_with_inferred_key_range(Lsn(0x10)..Lsn(0x48), delta1),
                    DeltaLayerTestDesc::new_with_inferred_key_range(Lsn(0x10)..Lsn(0x48), delta2),
                    DeltaLayerTestDesc::new_with_inferred_key_range(Lsn(0x48)..Lsn(0x50), delta3),
                ], // delta layers
                vec![(Lsn(0x10), img_layer)], // image layers
                Lsn(0x50),
            )
            .await?;
        {
            // Update GC info
            let mut guard = tline.gc_info.write().unwrap();
            *guard = GcInfo {
                retain_lsns: vec![],
                cutoffs: GcCutoffs {
                    time: Lsn(0x30),
                    space: Lsn(0x30),
                },
                leases: Default::default(),
                within_ancestor_pitr: false,
            };
        }

        let expected_result = [
            Bytes::from_static(b"value 0@0x10"),
            Bytes::from_static(b"value 1@0x10@0x20"),
            Bytes::from_static(b"value 2@0x10@0x30"),
            Bytes::from_static(b"value 3@0x10@0x28@0x30@0x40"),
            Bytes::from_static(b"value 4@0x10"),
            Bytes::from_static(b"value 5@0x10@0x20"),
            Bytes::from_static(b"value 6@0x10@0x20"),
            Bytes::from_static(b"value 7@0x10"),
            Bytes::from_static(b"value 8@0x10@0x48"),
            Bytes::from_static(b"value 9@0x10@0x48"),
        ];

        let expected_result_at_gc_horizon = [
            Bytes::from_static(b"value 0@0x10"),
            Bytes::from_static(b"value 1@0x10@0x20"),
            Bytes::from_static(b"value 2@0x10@0x30"),
            Bytes::from_static(b"value 3@0x10@0x28@0x30"),
            Bytes::from_static(b"value 4@0x10"),
            Bytes::from_static(b"value 5@0x10@0x20"),
            Bytes::from_static(b"value 6@0x10@0x20"),
            Bytes::from_static(b"value 7@0x10"),
            Bytes::from_static(b"value 8@0x10"),
            Bytes::from_static(b"value 9@0x10"),
        ];

        for idx in 0..10 {
            assert_eq!(
                tline
                    .get(get_key(idx as u32), Lsn(0x50), &ctx)
                    .await
                    .unwrap(),
                &expected_result[idx]
            );
            assert_eq!(
                tline
                    .get(get_key(idx as u32), Lsn(0x30), &ctx)
                    .await
                    .unwrap(),
                &expected_result_at_gc_horizon[idx]
            );
        }

        let cancel = CancellationToken::new();
        tline
            .compact_with_gc(&cancel, EnumSet::new(), &ctx)
            .await
            .unwrap();

        for idx in 0..10 {
            assert_eq!(
                tline
                    .get(get_key(idx as u32), Lsn(0x50), &ctx)
                    .await
                    .unwrap(),
                &expected_result[idx]
            );
            assert_eq!(
                tline
                    .get(get_key(idx as u32), Lsn(0x30), &ctx)
                    .await
                    .unwrap(),
                &expected_result_at_gc_horizon[idx]
            );
        }

        // increase GC horizon and compact again
        {
            // Update GC info
            let mut guard = tline.gc_info.write().unwrap();
            guard.cutoffs.time = Lsn(0x40);
            guard.cutoffs.space = Lsn(0x40);
        }
        tline
            .compact_with_gc(&cancel, EnumSet::new(), &ctx)
            .await
            .unwrap();

        Ok(())
    }

    #[tokio::test]
    async fn test_generate_key_retention() -> anyhow::Result<()> {
        let harness = TenantHarness::create("test_generate_key_retention").await?;
        let (tenant, ctx) = harness.load().await;
        let tline = tenant
            .create_test_timeline(TIMELINE_ID, Lsn(0x10), DEFAULT_PG_VERSION, &ctx)
            .await?;
        tline.force_advance_lsn(Lsn(0x70));
        let key = Key::from_hex("010000000033333333444444445500000000").unwrap();
        let history = vec![
            (
                key,
                Lsn(0x10),
                Value::Image(Bytes::copy_from_slice(b"0x10")),
            ),
            (
                key,
                Lsn(0x20),
                Value::WalRecord(NeonWalRecord::wal_append(";0x20")),
            ),
            (
                key,
                Lsn(0x30),
                Value::WalRecord(NeonWalRecord::wal_append(";0x30")),
            ),
            (
                key,
                Lsn(0x40),
                Value::WalRecord(NeonWalRecord::wal_append(";0x40")),
            ),
            (
                key,
                Lsn(0x50),
                Value::WalRecord(NeonWalRecord::wal_append(";0x50")),
            ),
            (
                key,
                Lsn(0x60),
                Value::WalRecord(NeonWalRecord::wal_append(";0x60")),
            ),
            (
                key,
                Lsn(0x70),
                Value::WalRecord(NeonWalRecord::wal_append(";0x70")),
            ),
            (
                key,
                Lsn(0x80),
                Value::Image(Bytes::copy_from_slice(
                    b"0x10;0x20;0x30;0x40;0x50;0x60;0x70;0x80",
                )),
            ),
            (
                key,
                Lsn(0x90),
                Value::WalRecord(NeonWalRecord::wal_append(";0x90")),
            ),
        ];
        let res = tline
            .generate_key_retention(
                key,
                &history,
                Lsn(0x60),
                &[Lsn(0x20), Lsn(0x40), Lsn(0x50)],
                3,
                None,
            )
            .await
            .unwrap();
        let expected_res = KeyHistoryRetention {
            below_horizon: vec![
                (
                    Lsn(0x20),
                    KeyLogAtLsn(vec![(
                        Lsn(0x20),
                        Value::Image(Bytes::copy_from_slice(b"0x10;0x20")),
                    )]),
                ),
                (
                    Lsn(0x40),
                    KeyLogAtLsn(vec![
                        (
                            Lsn(0x30),
                            Value::WalRecord(NeonWalRecord::wal_append(";0x30")),
                        ),
                        (
                            Lsn(0x40),
                            Value::WalRecord(NeonWalRecord::wal_append(";0x40")),
                        ),
                    ]),
                ),
                (
                    Lsn(0x50),
                    KeyLogAtLsn(vec![(
                        Lsn(0x50),
                        Value::Image(Bytes::copy_from_slice(b"0x10;0x20;0x30;0x40;0x50")),
                    )]),
                ),
                (
                    Lsn(0x60),
                    KeyLogAtLsn(vec![(
                        Lsn(0x60),
                        Value::WalRecord(NeonWalRecord::wal_append(";0x60")),
                    )]),
                ),
            ],
            above_horizon: KeyLogAtLsn(vec![
                (
                    Lsn(0x70),
                    Value::WalRecord(NeonWalRecord::wal_append(";0x70")),
                ),
                (
                    Lsn(0x80),
                    Value::Image(Bytes::copy_from_slice(
                        b"0x10;0x20;0x30;0x40;0x50;0x60;0x70;0x80",
                    )),
                ),
                (
                    Lsn(0x90),
                    Value::WalRecord(NeonWalRecord::wal_append(";0x90")),
                ),
            ]),
        };
        assert_eq!(res, expected_res);

        // We expect GC-compaction to run with the original GC. This would create a situation that
        // the original GC algorithm removes some delta layers b/c there are full image coverage,
        // therefore causing some keys to have an incomplete history below the lowest retain LSN.
        // For example, we have
        // ```plain
        // init delta @ 0x10, image @ 0x20, delta @ 0x30 (gc_horizon), image @ 0x40.
        // ```
        // Now the GC horizon moves up, and we have
        // ```plain
        // init delta @ 0x10, image @ 0x20, delta @ 0x30, image @ 0x40 (gc_horizon)
        // ```
        // The original GC algorithm kicks in, and removes delta @ 0x10, image @ 0x20.
        // We will end up with
        // ```plain
        // delta @ 0x30, image @ 0x40 (gc_horizon)
        // ```
        // Now we run the GC-compaction, and this key does not have a full history.
        // We should be able to handle this partial history and drop everything before the
        // gc_horizon image.

        let history = vec![
            (
                key,
                Lsn(0x20),
                Value::WalRecord(NeonWalRecord::wal_append(";0x20")),
            ),
            (
                key,
                Lsn(0x30),
                Value::WalRecord(NeonWalRecord::wal_append(";0x30")),
            ),
            (
                key,
                Lsn(0x40),
                Value::Image(Bytes::copy_from_slice(b"0x10;0x20;0x30;0x40")),
            ),
            (
                key,
                Lsn(0x50),
                Value::WalRecord(NeonWalRecord::wal_append(";0x50")),
            ),
            (
                key,
                Lsn(0x60),
                Value::WalRecord(NeonWalRecord::wal_append(";0x60")),
            ),
            (
                key,
                Lsn(0x70),
                Value::WalRecord(NeonWalRecord::wal_append(";0x70")),
            ),
            (
                key,
                Lsn(0x80),
                Value::Image(Bytes::copy_from_slice(
                    b"0x10;0x20;0x30;0x40;0x50;0x60;0x70;0x80",
                )),
            ),
            (
                key,
                Lsn(0x90),
                Value::WalRecord(NeonWalRecord::wal_append(";0x90")),
            ),
        ];
        let res = tline
            .generate_key_retention(key, &history, Lsn(0x60), &[Lsn(0x40), Lsn(0x50)], 3, None)
            .await
            .unwrap();
        let expected_res = KeyHistoryRetention {
            below_horizon: vec![
                (
                    Lsn(0x40),
                    KeyLogAtLsn(vec![(
                        Lsn(0x40),
                        Value::Image(Bytes::copy_from_slice(b"0x10;0x20;0x30;0x40")),
                    )]),
                ),
                (
                    Lsn(0x50),
                    KeyLogAtLsn(vec![(
                        Lsn(0x50),
                        Value::WalRecord(NeonWalRecord::wal_append(";0x50")),
                    )]),
                ),
                (
                    Lsn(0x60),
                    KeyLogAtLsn(vec![(
                        Lsn(0x60),
                        Value::WalRecord(NeonWalRecord::wal_append(";0x60")),
                    )]),
                ),
            ],
            above_horizon: KeyLogAtLsn(vec![
                (
                    Lsn(0x70),
                    Value::WalRecord(NeonWalRecord::wal_append(";0x70")),
                ),
                (
                    Lsn(0x80),
                    Value::Image(Bytes::copy_from_slice(
                        b"0x10;0x20;0x30;0x40;0x50;0x60;0x70;0x80",
                    )),
                ),
                (
                    Lsn(0x90),
                    Value::WalRecord(NeonWalRecord::wal_append(";0x90")),
                ),
            ]),
        };
        assert_eq!(res, expected_res);

        // In case of branch compaction, the branch itself does not have the full history, and we need to provide
        // the ancestor image in the test case.

        let history = vec![
            (
                key,
                Lsn(0x20),
                Value::WalRecord(NeonWalRecord::wal_append(";0x20")),
            ),
            (
                key,
                Lsn(0x30),
                Value::WalRecord(NeonWalRecord::wal_append(";0x30")),
            ),
            (
                key,
                Lsn(0x40),
                Value::WalRecord(NeonWalRecord::wal_append(";0x40")),
            ),
            (
                key,
                Lsn(0x70),
                Value::WalRecord(NeonWalRecord::wal_append(";0x70")),
            ),
        ];
        let res = tline
            .generate_key_retention(
                key,
                &history,
                Lsn(0x60),
                &[],
                3,
                Some((key, Lsn(0x10), Bytes::copy_from_slice(b"0x10"))),
            )
            .await
            .unwrap();
        let expected_res = KeyHistoryRetention {
            below_horizon: vec![(
                Lsn(0x60),
                KeyLogAtLsn(vec![(
                    Lsn(0x60),
                    Value::Image(Bytes::copy_from_slice(b"0x10;0x20;0x30;0x40")), // use the ancestor image to reconstruct the page
                )]),
            )],
            above_horizon: KeyLogAtLsn(vec![(
                Lsn(0x70),
                Value::WalRecord(NeonWalRecord::wal_append(";0x70")),
            )]),
        };
        assert_eq!(res, expected_res);

        let history = vec![
            (
                key,
                Lsn(0x20),
                Value::WalRecord(NeonWalRecord::wal_append(";0x20")),
            ),
            (
                key,
                Lsn(0x40),
                Value::WalRecord(NeonWalRecord::wal_append(";0x40")),
            ),
            (
                key,
                Lsn(0x60),
                Value::WalRecord(NeonWalRecord::wal_append(";0x60")),
            ),
            (
                key,
                Lsn(0x70),
                Value::WalRecord(NeonWalRecord::wal_append(";0x70")),
            ),
        ];
        let res = tline
            .generate_key_retention(
                key,
                &history,
                Lsn(0x60),
                &[Lsn(0x30)],
                3,
                Some((key, Lsn(0x10), Bytes::copy_from_slice(b"0x10"))),
            )
            .await
            .unwrap();
        let expected_res = KeyHistoryRetention {
            below_horizon: vec![
                (
                    Lsn(0x30),
                    KeyLogAtLsn(vec![(
                        Lsn(0x20),
                        Value::WalRecord(NeonWalRecord::wal_append(";0x20")),
                    )]),
                ),
                (
                    Lsn(0x60),
                    KeyLogAtLsn(vec![(
                        Lsn(0x60),
                        Value::Image(Bytes::copy_from_slice(b"0x10;0x20;0x40;0x60")),
                    )]),
                ),
            ],
            above_horizon: KeyLogAtLsn(vec![(
                Lsn(0x70),
                Value::WalRecord(NeonWalRecord::wal_append(";0x70")),
            )]),
        };
        assert_eq!(res, expected_res);

        Ok(())
    }

    #[tokio::test]
    async fn test_simple_bottom_most_compaction_with_retain_lsns() -> anyhow::Result<()> {
        let harness =
            TenantHarness::create("test_simple_bottom_most_compaction_with_retain_lsns").await?;
        let (tenant, ctx) = harness.load().await;

        fn get_key(id: u32) -> Key {
            // using aux key here b/c they are guaranteed to be inside `collect_keyspace`.
            let mut key = Key::from_hex("620000000033333333444444445500000000").unwrap();
            key.field6 = id;
            key
        }

        let img_layer = (0..10)
            .map(|id| (get_key(id), Bytes::from(format!("value {id}@0x10"))))
            .collect_vec();

        let delta1 = vec![
            (
                get_key(1),
                Lsn(0x20),
                Value::WalRecord(NeonWalRecord::wal_append("@0x20")),
            ),
            (
                get_key(2),
                Lsn(0x30),
                Value::WalRecord(NeonWalRecord::wal_append("@0x30")),
            ),
            (
                get_key(3),
                Lsn(0x28),
                Value::WalRecord(NeonWalRecord::wal_append("@0x28")),
            ),
            (
                get_key(3),
                Lsn(0x30),
                Value::WalRecord(NeonWalRecord::wal_append("@0x30")),
            ),
            (
                get_key(3),
                Lsn(0x40),
                Value::WalRecord(NeonWalRecord::wal_append("@0x40")),
            ),
        ];
        let delta2 = vec![
            (
                get_key(5),
                Lsn(0x20),
                Value::WalRecord(NeonWalRecord::wal_append("@0x20")),
            ),
            (
                get_key(6),
                Lsn(0x20),
                Value::WalRecord(NeonWalRecord::wal_append("@0x20")),
            ),
        ];
        let delta3 = vec![
            (
                get_key(8),
                Lsn(0x48),
                Value::WalRecord(NeonWalRecord::wal_append("@0x48")),
            ),
            (
                get_key(9),
                Lsn(0x48),
                Value::WalRecord(NeonWalRecord::wal_append("@0x48")),
            ),
        ];

        let tline = tenant
            .create_test_timeline_with_layers(
                TIMELINE_ID,
                Lsn(0x10),
                DEFAULT_PG_VERSION,
                &ctx,
                vec![
                    DeltaLayerTestDesc::new_with_inferred_key_range(Lsn(0x10)..Lsn(0x48), delta1),
                    DeltaLayerTestDesc::new_with_inferred_key_range(Lsn(0x10)..Lsn(0x48), delta2),
                    DeltaLayerTestDesc::new_with_inferred_key_range(Lsn(0x48)..Lsn(0x50), delta3),
                ], // delta layers
                vec![(Lsn(0x10), img_layer)], // image layers
                Lsn(0x50),
            )
            .await?;
        {
            // Update GC info
            let mut guard = tline.gc_info.write().unwrap();
            *guard = GcInfo {
                retain_lsns: vec![
                    (Lsn(0x10), tline.timeline_id, MaybeOffloaded::No),
                    (Lsn(0x20), tline.timeline_id, MaybeOffloaded::No),
                ],
                cutoffs: GcCutoffs {
                    time: Lsn(0x30),
                    space: Lsn(0x30),
                },
                leases: Default::default(),
                within_ancestor_pitr: false,
            };
        }

        let expected_result = [
            Bytes::from_static(b"value 0@0x10"),
            Bytes::from_static(b"value 1@0x10@0x20"),
            Bytes::from_static(b"value 2@0x10@0x30"),
            Bytes::from_static(b"value 3@0x10@0x28@0x30@0x40"),
            Bytes::from_static(b"value 4@0x10"),
            Bytes::from_static(b"value 5@0x10@0x20"),
            Bytes::from_static(b"value 6@0x10@0x20"),
            Bytes::from_static(b"value 7@0x10"),
            Bytes::from_static(b"value 8@0x10@0x48"),
            Bytes::from_static(b"value 9@0x10@0x48"),
        ];

        let expected_result_at_gc_horizon = [
            Bytes::from_static(b"value 0@0x10"),
            Bytes::from_static(b"value 1@0x10@0x20"),
            Bytes::from_static(b"value 2@0x10@0x30"),
            Bytes::from_static(b"value 3@0x10@0x28@0x30"),
            Bytes::from_static(b"value 4@0x10"),
            Bytes::from_static(b"value 5@0x10@0x20"),
            Bytes::from_static(b"value 6@0x10@0x20"),
            Bytes::from_static(b"value 7@0x10"),
            Bytes::from_static(b"value 8@0x10"),
            Bytes::from_static(b"value 9@0x10"),
        ];

        let expected_result_at_lsn_20 = [
            Bytes::from_static(b"value 0@0x10"),
            Bytes::from_static(b"value 1@0x10@0x20"),
            Bytes::from_static(b"value 2@0x10"),
            Bytes::from_static(b"value 3@0x10"),
            Bytes::from_static(b"value 4@0x10"),
            Bytes::from_static(b"value 5@0x10@0x20"),
            Bytes::from_static(b"value 6@0x10@0x20"),
            Bytes::from_static(b"value 7@0x10"),
            Bytes::from_static(b"value 8@0x10"),
            Bytes::from_static(b"value 9@0x10"),
        ];

        let expected_result_at_lsn_10 = [
            Bytes::from_static(b"value 0@0x10"),
            Bytes::from_static(b"value 1@0x10"),
            Bytes::from_static(b"value 2@0x10"),
            Bytes::from_static(b"value 3@0x10"),
            Bytes::from_static(b"value 4@0x10"),
            Bytes::from_static(b"value 5@0x10"),
            Bytes::from_static(b"value 6@0x10"),
            Bytes::from_static(b"value 7@0x10"),
            Bytes::from_static(b"value 8@0x10"),
            Bytes::from_static(b"value 9@0x10"),
        ];

        let verify_result = || async {
            let gc_horizon = {
                let gc_info = tline.gc_info.read().unwrap();
                gc_info.cutoffs.time
            };
            for idx in 0..10 {
                assert_eq!(
                    tline
                        .get(get_key(idx as u32), Lsn(0x50), &ctx)
                        .await
                        .unwrap(),
                    &expected_result[idx]
                );
                assert_eq!(
                    tline
                        .get(get_key(idx as u32), gc_horizon, &ctx)
                        .await
                        .unwrap(),
                    &expected_result_at_gc_horizon[idx]
                );
                assert_eq!(
                    tline
                        .get(get_key(idx as u32), Lsn(0x20), &ctx)
                        .await
                        .unwrap(),
                    &expected_result_at_lsn_20[idx]
                );
                assert_eq!(
                    tline
                        .get(get_key(idx as u32), Lsn(0x10), &ctx)
                        .await
                        .unwrap(),
                    &expected_result_at_lsn_10[idx]
                );
            }
        };

        verify_result().await;

        let cancel = CancellationToken::new();
        let mut dryrun_flags = EnumSet::new();
        dryrun_flags.insert(CompactFlags::DryRun);

        tline
            .compact_with_gc(&cancel, dryrun_flags, &ctx)
            .await
            .unwrap();
        // We expect layer map to be the same b/c the dry run flag, but we don't know whether there will be other background jobs
        // cleaning things up, and therefore, we don't do sanity checks on the layer map during unit tests.
        verify_result().await;

        tline
            .compact_with_gc(&cancel, EnumSet::new(), &ctx)
            .await
            .unwrap();
        verify_result().await;

        // compact again
        tline
            .compact_with_gc(&cancel, EnumSet::new(), &ctx)
            .await
            .unwrap();
        verify_result().await;

        // increase GC horizon and compact again
        {
            // Update GC info
            let mut guard = tline.gc_info.write().unwrap();
            guard.cutoffs.time = Lsn(0x38);
            guard.cutoffs.space = Lsn(0x38);
        }
        tline
            .compact_with_gc(&cancel, EnumSet::new(), &ctx)
            .await
            .unwrap();
        verify_result().await; // no wals between 0x30 and 0x38, so we should obtain the same result

        // not increasing the GC horizon and compact again
        tline
            .compact_with_gc(&cancel, EnumSet::new(), &ctx)
            .await
            .unwrap();
        verify_result().await;

        Ok(())
    }

    #[tokio::test]
    async fn test_simple_bottom_most_compaction_with_retain_lsns_single_key() -> anyhow::Result<()>
    {
        let harness =
            TenantHarness::create("test_simple_bottom_most_compaction_with_retain_lsns_single_key")
                .await?;
        let (tenant, ctx) = harness.load().await;

        fn get_key(id: u32) -> Key {
            // using aux key here b/c they are guaranteed to be inside `collect_keyspace`.
            let mut key = Key::from_hex("620000000033333333444444445500000000").unwrap();
            key.field6 = id;
            key
        }

        let img_layer = (0..10)
            .map(|id| (get_key(id), Bytes::from(format!("value {id}@0x10"))))
            .collect_vec();

        let delta1 = vec![
            (
                get_key(1),
                Lsn(0x20),
                Value::WalRecord(NeonWalRecord::wal_append("@0x20")),
            ),
            (
                get_key(1),
                Lsn(0x28),
                Value::WalRecord(NeonWalRecord::wal_append("@0x28")),
            ),
        ];
        let delta2 = vec![
            (
                get_key(1),
                Lsn(0x30),
                Value::WalRecord(NeonWalRecord::wal_append("@0x30")),
            ),
            (
                get_key(1),
                Lsn(0x38),
                Value::WalRecord(NeonWalRecord::wal_append("@0x38")),
            ),
        ];
        let delta3 = vec![
            (
                get_key(8),
                Lsn(0x48),
                Value::WalRecord(NeonWalRecord::wal_append("@0x48")),
            ),
            (
                get_key(9),
                Lsn(0x48),
                Value::WalRecord(NeonWalRecord::wal_append("@0x48")),
            ),
        ];

        let tline = tenant
            .create_test_timeline_with_layers(
                TIMELINE_ID,
                Lsn(0x10),
                DEFAULT_PG_VERSION,
                &ctx,
                vec![
                    // delta1 and delta 2 only contain a single key but multiple updates
                    DeltaLayerTestDesc::new_with_inferred_key_range(Lsn(0x10)..Lsn(0x30), delta1),
                    DeltaLayerTestDesc::new_with_inferred_key_range(Lsn(0x30)..Lsn(0x50), delta2),
                    DeltaLayerTestDesc::new_with_inferred_key_range(Lsn(0x10)..Lsn(0x50), delta3),
                ], // delta layers
                vec![(Lsn(0x10), img_layer)], // image layers
                Lsn(0x50),
            )
            .await?;
        {
            // Update GC info
            let mut guard = tline.gc_info.write().unwrap();
            *guard = GcInfo {
                retain_lsns: vec![
                    (Lsn(0x10), tline.timeline_id, MaybeOffloaded::No),
                    (Lsn(0x20), tline.timeline_id, MaybeOffloaded::No),
                ],
                cutoffs: GcCutoffs {
                    time: Lsn(0x30),
                    space: Lsn(0x30),
                },
                leases: Default::default(),
                within_ancestor_pitr: false,
            };
        }

        let expected_result = [
            Bytes::from_static(b"value 0@0x10"),
            Bytes::from_static(b"value 1@0x10@0x20@0x28@0x30@0x38"),
            Bytes::from_static(b"value 2@0x10"),
            Bytes::from_static(b"value 3@0x10"),
            Bytes::from_static(b"value 4@0x10"),
            Bytes::from_static(b"value 5@0x10"),
            Bytes::from_static(b"value 6@0x10"),
            Bytes::from_static(b"value 7@0x10"),
            Bytes::from_static(b"value 8@0x10@0x48"),
            Bytes::from_static(b"value 9@0x10@0x48"),
        ];

        let expected_result_at_gc_horizon = [
            Bytes::from_static(b"value 0@0x10"),
            Bytes::from_static(b"value 1@0x10@0x20@0x28@0x30"),
            Bytes::from_static(b"value 2@0x10"),
            Bytes::from_static(b"value 3@0x10"),
            Bytes::from_static(b"value 4@0x10"),
            Bytes::from_static(b"value 5@0x10"),
            Bytes::from_static(b"value 6@0x10"),
            Bytes::from_static(b"value 7@0x10"),
            Bytes::from_static(b"value 8@0x10"),
            Bytes::from_static(b"value 9@0x10"),
        ];

        let expected_result_at_lsn_20 = [
            Bytes::from_static(b"value 0@0x10"),
            Bytes::from_static(b"value 1@0x10@0x20"),
            Bytes::from_static(b"value 2@0x10"),
            Bytes::from_static(b"value 3@0x10"),
            Bytes::from_static(b"value 4@0x10"),
            Bytes::from_static(b"value 5@0x10"),
            Bytes::from_static(b"value 6@0x10"),
            Bytes::from_static(b"value 7@0x10"),
            Bytes::from_static(b"value 8@0x10"),
            Bytes::from_static(b"value 9@0x10"),
        ];

        let expected_result_at_lsn_10 = [
            Bytes::from_static(b"value 0@0x10"),
            Bytes::from_static(b"value 1@0x10"),
            Bytes::from_static(b"value 2@0x10"),
            Bytes::from_static(b"value 3@0x10"),
            Bytes::from_static(b"value 4@0x10"),
            Bytes::from_static(b"value 5@0x10"),
            Bytes::from_static(b"value 6@0x10"),
            Bytes::from_static(b"value 7@0x10"),
            Bytes::from_static(b"value 8@0x10"),
            Bytes::from_static(b"value 9@0x10"),
        ];

        let verify_result = || async {
            let gc_horizon = {
                let gc_info = tline.gc_info.read().unwrap();
                gc_info.cutoffs.time
            };
            for idx in 0..10 {
                assert_eq!(
                    tline
                        .get(get_key(idx as u32), Lsn(0x50), &ctx)
                        .await
                        .unwrap(),
                    &expected_result[idx]
                );
                assert_eq!(
                    tline
                        .get(get_key(idx as u32), gc_horizon, &ctx)
                        .await
                        .unwrap(),
                    &expected_result_at_gc_horizon[idx]
                );
                assert_eq!(
                    tline
                        .get(get_key(idx as u32), Lsn(0x20), &ctx)
                        .await
                        .unwrap(),
                    &expected_result_at_lsn_20[idx]
                );
                assert_eq!(
                    tline
                        .get(get_key(idx as u32), Lsn(0x10), &ctx)
                        .await
                        .unwrap(),
                    &expected_result_at_lsn_10[idx]
                );
            }
        };

        verify_result().await;

        let cancel = CancellationToken::new();
        let mut dryrun_flags = EnumSet::new();
        dryrun_flags.insert(CompactFlags::DryRun);

        tline
            .compact_with_gc(&cancel, dryrun_flags, &ctx)
            .await
            .unwrap();
        // We expect layer map to be the same b/c the dry run flag, but we don't know whether there will be other background jobs
        // cleaning things up, and therefore, we don't do sanity checks on the layer map during unit tests.
        verify_result().await;

        tline
            .compact_with_gc(&cancel, EnumSet::new(), &ctx)
            .await
            .unwrap();
        verify_result().await;

        // compact again
        tline
            .compact_with_gc(&cancel, EnumSet::new(), &ctx)
            .await
            .unwrap();
        verify_result().await;

        Ok(())
    }

    #[tokio::test]
    async fn test_simple_bottom_most_compaction_on_branch() -> anyhow::Result<()> {
        let harness = TenantHarness::create("test_simple_bottom_most_compaction_on_branch").await?;
        let (tenant, ctx) = harness.load().await;

        fn get_key(id: u32) -> Key {
            let mut key = Key::from_hex("000000000033333333444444445500000000").unwrap();
            key.field6 = id;
            key
        }

        let img_layer = (0..10)
            .map(|id| (get_key(id), Bytes::from(format!("value {id}@0x10"))))
            .collect_vec();

        let delta1 = vec![
            (
                get_key(1),
                Lsn(0x20),
                Value::WalRecord(NeonWalRecord::wal_append("@0x20")),
            ),
            (
                get_key(2),
                Lsn(0x30),
                Value::WalRecord(NeonWalRecord::wal_append("@0x30")),
            ),
            (
                get_key(3),
                Lsn(0x28),
                Value::WalRecord(NeonWalRecord::wal_append("@0x28")),
            ),
            (
                get_key(3),
                Lsn(0x30),
                Value::WalRecord(NeonWalRecord::wal_append("@0x30")),
            ),
            (
                get_key(3),
                Lsn(0x40),
                Value::WalRecord(NeonWalRecord::wal_append("@0x40")),
            ),
        ];
        let delta2 = vec![
            (
                get_key(5),
                Lsn(0x20),
                Value::WalRecord(NeonWalRecord::wal_append("@0x20")),
            ),
            (
                get_key(6),
                Lsn(0x20),
                Value::WalRecord(NeonWalRecord::wal_append("@0x20")),
            ),
        ];
        let delta3 = vec![
            (
                get_key(8),
                Lsn(0x48),
                Value::WalRecord(NeonWalRecord::wal_append("@0x48")),
            ),
            (
                get_key(9),
                Lsn(0x48),
                Value::WalRecord(NeonWalRecord::wal_append("@0x48")),
            ),
        ];

        let parent_tline = tenant
            .create_test_timeline_with_layers(
                TIMELINE_ID,
                Lsn(0x10),
                DEFAULT_PG_VERSION,
                &ctx,
                vec![],                       // delta layers
                vec![(Lsn(0x18), img_layer)], // image layers
                Lsn(0x18),
            )
            .await?;

        parent_tline.add_extra_test_dense_keyspace(KeySpace::single(get_key(0)..get_key(10)));

        let branch_tline = tenant
            .branch_timeline_test_with_layers(
                &parent_tline,
                NEW_TIMELINE_ID,
                Some(Lsn(0x18)),
                &ctx,
                vec![
                    DeltaLayerTestDesc::new_with_inferred_key_range(Lsn(0x20)..Lsn(0x48), delta1),
                    DeltaLayerTestDesc::new_with_inferred_key_range(Lsn(0x20)..Lsn(0x48), delta2),
                    DeltaLayerTestDesc::new_with_inferred_key_range(Lsn(0x48)..Lsn(0x50), delta3),
                ], // delta layers
                vec![], // image layers
                Lsn(0x50),
            )
            .await?;

        branch_tline.add_extra_test_dense_keyspace(KeySpace::single(get_key(0)..get_key(10)));

        {
            // Update GC info
            let mut guard = parent_tline.gc_info.write().unwrap();
            *guard = GcInfo {
                retain_lsns: vec![(Lsn(0x18), branch_tline.timeline_id, MaybeOffloaded::No)],
                cutoffs: GcCutoffs {
                    time: Lsn(0x10),
                    space: Lsn(0x10),
                },
                leases: Default::default(),
                within_ancestor_pitr: false,
            };
        }

        {
            // Update GC info
            let mut guard = branch_tline.gc_info.write().unwrap();
            *guard = GcInfo {
                retain_lsns: vec![(Lsn(0x40), branch_tline.timeline_id, MaybeOffloaded::No)],
                cutoffs: GcCutoffs {
                    time: Lsn(0x50),
                    space: Lsn(0x50),
                },
                leases: Default::default(),
                within_ancestor_pitr: false,
            };
        }

        let expected_result_at_gc_horizon = [
            Bytes::from_static(b"value 0@0x10"),
            Bytes::from_static(b"value 1@0x10@0x20"),
            Bytes::from_static(b"value 2@0x10@0x30"),
            Bytes::from_static(b"value 3@0x10@0x28@0x30@0x40"),
            Bytes::from_static(b"value 4@0x10"),
            Bytes::from_static(b"value 5@0x10@0x20"),
            Bytes::from_static(b"value 6@0x10@0x20"),
            Bytes::from_static(b"value 7@0x10"),
            Bytes::from_static(b"value 8@0x10@0x48"),
            Bytes::from_static(b"value 9@0x10@0x48"),
        ];

        let expected_result_at_lsn_40 = [
            Bytes::from_static(b"value 0@0x10"),
            Bytes::from_static(b"value 1@0x10@0x20"),
            Bytes::from_static(b"value 2@0x10@0x30"),
            Bytes::from_static(b"value 3@0x10@0x28@0x30@0x40"),
            Bytes::from_static(b"value 4@0x10"),
            Bytes::from_static(b"value 5@0x10@0x20"),
            Bytes::from_static(b"value 6@0x10@0x20"),
            Bytes::from_static(b"value 7@0x10"),
            Bytes::from_static(b"value 8@0x10"),
            Bytes::from_static(b"value 9@0x10"),
        ];

        let verify_result = || async {
            for idx in 0..10 {
                assert_eq!(
                    branch_tline
                        .get(get_key(idx as u32), Lsn(0x50), &ctx)
                        .await
                        .unwrap(),
                    &expected_result_at_gc_horizon[idx]
                );
                assert_eq!(
                    branch_tline
                        .get(get_key(idx as u32), Lsn(0x40), &ctx)
                        .await
                        .unwrap(),
                    &expected_result_at_lsn_40[idx]
                );
            }
        };

        verify_result().await;

        let cancel = CancellationToken::new();
        branch_tline
            .compact_with_gc(&cancel, EnumSet::new(), &ctx)
            .await
            .unwrap();

        verify_result().await;

        Ok(())
    }

    // Regression test for https://github.com/neondatabase/neon/issues/9012
    // Create an image arrangement where we have to read at different LSN ranges
    // from a delta layer. This is achieved by overlapping an image layer on top of
    // a delta layer. Like so:
    //
    //     A      B
    // +----------------+ -> delta_layer
    // |                |                           ^ lsn
    // |       =========|-> nested_image_layer      |
    // |       C        |                           |
    // +----------------+                           |
    // ======== -> baseline_image_layer             +-------> key
    //
    //
    // When querying the key range [A, B) we need to read at different LSN ranges
    // for [A, C) and [C, B). This test checks that the described edge case is handled correctly.
    #[tokio::test]
    async fn test_vectored_read_with_nested_image_layer() -> anyhow::Result<()> {
        let harness = TenantHarness::create("test_vectored_read_with_nested_image_layer").await?;
        let (tenant, ctx) = harness.load().await;

        let will_init_keys = [2, 6];
        fn get_key(id: u32) -> Key {
            let mut key = Key::from_hex("110000000033333333444444445500000000").unwrap();
            key.field6 = id;
            key
        }

        let mut expected_key_values = HashMap::new();

        let baseline_image_layer_lsn = Lsn(0x10);
        let mut baseline_img_layer = Vec::new();
        for i in 0..5 {
            let key = get_key(i);
            let value = format!("value {i}@{baseline_image_layer_lsn}");

            let removed = expected_key_values.insert(key, value.clone());
            assert!(removed.is_none());

            baseline_img_layer.push((key, Bytes::from(value)));
        }

        let nested_image_layer_lsn = Lsn(0x50);
        let mut nested_img_layer = Vec::new();
        for i in 5..10 {
            let key = get_key(i);
            let value = format!("value {i}@{nested_image_layer_lsn}");

            let removed = expected_key_values.insert(key, value.clone());
            assert!(removed.is_none());

            nested_img_layer.push((key, Bytes::from(value)));
        }

        let mut delta_layer_spec = Vec::default();
        let delta_layer_start_lsn = Lsn(0x20);
        let mut delta_layer_end_lsn = delta_layer_start_lsn;

        for i in 0..10 {
            let key = get_key(i);
            let key_in_nested = nested_img_layer
                .iter()
                .any(|(key_with_img, _)| *key_with_img == key);
            let lsn = {
                if key_in_nested {
                    Lsn(nested_image_layer_lsn.0 + 0x10)
                } else {
                    delta_layer_start_lsn
                }
            };

            let will_init = will_init_keys.contains(&i);
            if will_init {
                delta_layer_spec.push((key, lsn, Value::WalRecord(NeonWalRecord::wal_init())));

                expected_key_values.insert(key, "".to_string());
            } else {
                let delta = format!("@{lsn}");
                delta_layer_spec.push((
                    key,
                    lsn,
                    Value::WalRecord(NeonWalRecord::wal_append(&delta)),
                ));

                expected_key_values
                    .get_mut(&key)
                    .expect("An image exists for each key")
                    .push_str(delta.as_str());
            }
            delta_layer_end_lsn = std::cmp::max(delta_layer_start_lsn, lsn);
        }

        delta_layer_end_lsn = Lsn(delta_layer_end_lsn.0 + 1);

        assert!(
            nested_image_layer_lsn > delta_layer_start_lsn
                && nested_image_layer_lsn < delta_layer_end_lsn
        );

        let tline = tenant
            .create_test_timeline_with_layers(
                TIMELINE_ID,
                baseline_image_layer_lsn,
                DEFAULT_PG_VERSION,
                &ctx,
                vec![DeltaLayerTestDesc::new_with_inferred_key_range(
                    delta_layer_start_lsn..delta_layer_end_lsn,
                    delta_layer_spec,
                )], // delta layers
                vec![
                    (baseline_image_layer_lsn, baseline_img_layer),
                    (nested_image_layer_lsn, nested_img_layer),
                ], // image layers
                delta_layer_end_lsn,
            )
            .await?;

        let keyspace = KeySpace::single(get_key(0)..get_key(10));
        let results = tline
            .get_vectored(keyspace, delta_layer_end_lsn, &ctx)
            .await
            .expect("No vectored errors");
        for (key, res) in results {
            let value = res.expect("No key errors");
            let expected_value = expected_key_values.remove(&key).expect("No unknown keys");
            assert_eq!(value, Bytes::from(expected_value));
        }

        Ok(())
    }
}<|MERGE_RESOLUTION|>--- conflicted
+++ resolved
@@ -894,24 +894,7 @@
             "these are used interchangeably"
         );
 
-<<<<<<< HEAD
         timeline.remote_client.init_upload_queue(&index_part)?;
-=======
-        if let Some(index_part) = index_part.as_ref() {
-            timeline.remote_client.init_upload_queue(index_part)?;
-        } else {
-            // No data on the remote storage, but we have local metadata file. We can end up
-            // here with timeline_create being interrupted before finishing index part upload.
-            // By doing what we do here, the index part upload is retried.
-            // If control plane retries timeline creation in the meantime, the mgmt API handler
-            // for timeline creation will coalesce on the upload we queue here.
-
-            // FIXME: this branch should be dead code as we no longer write local metadata.
->>>>>>> 92d5e0e8
-
-        timeline
-            .last_aux_file_policy
-            .store(index_part.last_aux_file_policy());
 
         timeline
             .load_layer_map(disk_consistent_lsn, index_part)
