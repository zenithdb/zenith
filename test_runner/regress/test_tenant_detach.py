import asyncio
import enum
import random
import time
from threading import Thread
from typing import List, Optional

import asyncpg
import pytest
from fixtures.log_helper import log
from fixtures.neon_fixtures import (
    Endpoint,
    NeonEnv,
    NeonEnvBuilder,
)
from fixtures.pageserver.http import PageserverApiException, PageserverHttpClient
from fixtures.pageserver.utils import (
    wait_for_last_record_lsn,
    wait_for_upload,
    wait_until_tenant_state,
)
from fixtures.remote_storage import (
    RemoteStorageKind,
)
from fixtures.types import Lsn, TenantId, TimelineId
from fixtures.utils import query_scalar, wait_until
from prometheus_client.samples import Sample

# In tests that overlap endpoint activity with tenant attach/detach, there are
# a variety of warnings that the page service may emit when it cannot acquire
# an active tenant to serve a request
PERMIT_PAGE_SERVICE_ERRORS = [
    ".*page_service.*Tenant .* not found",
    ".*page_service.*Tenant .* is not active",
    ".*page_service.*cancelled",
    ".*page_service.*will not become active.*",
]


def do_gc_target(
    pageserver_http: PageserverHttpClient, tenant_id: TenantId, timeline_id: TimelineId
):
    """Hack to unblock main, see https://github.com/neondatabase/neon/issues/2211"""
    try:
        log.info("sending gc http request")
        pageserver_http.timeline_checkpoint(tenant_id, timeline_id)
        pageserver_http.timeline_gc(tenant_id, timeline_id, 0)
    except Exception as e:
        log.error("do_gc failed: %s", e)
    finally:
        log.info("gc http thread returning")


class ReattachMode(str, enum.Enum):
    REATTACH_EXPLICIT = "explicit"
    REATTACH_RESET = "reset"
    REATTACH_RESET_DROP = "reset"


# Basic detach and re-attach test
<<<<<<< HEAD
def test_tenant_reattach(
    neon_env_builder: NeonEnvBuilder,
=======
@pytest.mark.parametrize("remote_storage_kind", available_remote_storages())
@pytest.mark.parametrize(
    "mode",
    [ReattachMode.REATTACH_EXPLICIT, ReattachMode.REATTACH_RESET, ReattachMode.REATTACH_RESET_DROP],
)
def test_tenant_reattach(
    neon_env_builder: NeonEnvBuilder, remote_storage_kind: RemoteStorageKind, mode: str
>>>>>>> 7fab731f
):
    # Exercise retry code path by making all uploads and downloads fail for the
    # first time. The retries print INFO-messages to the log; we will check
    # that they are present after the test.
    neon_env_builder.pageserver_config_override = "test_remote_failures=1"

    env = neon_env_builder.init_start()
    pageserver_http = env.pageserver.http_client()

    # create new nenant
    tenant_id, timeline_id = env.neon_cli.create_tenant()

    env.pageserver.allowed_errors.extend(PERMIT_PAGE_SERVICE_ERRORS)

    with env.endpoints.create_start("main", tenant_id=tenant_id) as endpoint:
        with endpoint.cursor() as cur:
            cur.execute("CREATE TABLE t(key int primary key, value text)")
            cur.execute("INSERT INTO t SELECT generate_series(1,100000), 'payload'")
            current_lsn = Lsn(query_scalar(cur, "SELECT pg_current_wal_flush_lsn()"))

    # Wait for the all data to be processed by the pageserver and uploaded in remote storage
    wait_for_last_record_lsn(pageserver_http, tenant_id, timeline_id, current_lsn)
    pageserver_http.timeline_checkpoint(tenant_id, timeline_id)
    wait_for_upload(pageserver_http, tenant_id, timeline_id, current_lsn)

    # Check that we had to retry the uploads
    assert env.pageserver.log_contains(
        ".*failed to perform remote task UploadLayer.*, will retry.*"
    )
    assert env.pageserver.log_contains(
        ".*failed to perform remote task UploadMetadata.*, will retry.*"
    )

    ps_metrics = pageserver_http.get_metrics()
    tenant_metric_filter = {
        "tenant_id": str(tenant_id),
        "timeline_id": str(timeline_id),
    }
    pageserver_last_record_lsn_before_detach = int(
        ps_metrics.query_one("pageserver_last_record_lsn", filter=tenant_metric_filter).value
    )

    if mode == ReattachMode.REATTACH_EXPLICIT:
        # Explicitly detach then attach the tenant as two separate API calls
        pageserver_http.tenant_detach(tenant_id)
        pageserver_http.tenant_attach(tenant_id)
    elif mode in (ReattachMode.REATTACH_RESET, ReattachMode.REATTACH_RESET_DROP):
        # Use the reset API to detach/attach in one shot
        pageserver_http.tenant_reset(tenant_id, mode == ReattachMode.REATTACH_RESET_DROP)
    else:
        raise NotImplementedError(mode)

    time.sleep(1)  # for metrics propagation

    ps_metrics = pageserver_http.get_metrics()
    pageserver_last_record_lsn = int(
        ps_metrics.query_one("pageserver_last_record_lsn", filter=tenant_metric_filter).value
    )

    assert pageserver_last_record_lsn_before_detach == pageserver_last_record_lsn

    with env.endpoints.create_start("main", tenant_id=tenant_id) as endpoint:
        with endpoint.cursor() as cur:
            assert query_scalar(cur, "SELECT count(*) FROM t") == 100000

        # Check that we had to retry the downloads
        assert env.pageserver.log_contains(".*list timelines.*failed, will retry.*")
        assert env.pageserver.log_contains(".*download.*failed, will retry.*")


num_connections = 10
num_rows = 100000

# Detach and re-attach tenant, while compute is busy running queries.
#
# Some of the queries may fail, in the window that the tenant has been
# detached but not yet re-attached. But Postgres itself should keep
# running, and when we retry the queries, they should start working
# after the attach has finished.


# FIXME:
#
# This is pretty unstable at the moment. I've seen it fail with a warning like this:
#
# AssertionError: assert not ['2023-01-05T13:09:40.708303Z  WARN remote_upload{tenant=c3fc41f6cf29a7626b90316e3518cd4b timeline=7978246f85faa71ab03...1282b/000000000000000000000000000000000000-FFFFFFFFFFFFFFFFFFFFFFFFFFFFFFFFFFFF__0000000001716699-0000000001736681"\n']
#
# (https://neon-github-public-dev.s3.amazonaws.com/reports/pr-3232/debug/3846817847/index.html#suites/f9eba3cfdb71aa6e2b54f6466222829b/470fc62b5db7d7d7/)
# I believe that failure happened because there is a race condition
# between detach and starting remote upload tasks:
#
# 1. detach_timeline calls task_mgr::shutdown_tasks(), sending shutdown
#    signal to all in-progress tasks associated with the tenant.
# 2. Just after shutdown_tasks() has collected the list of tasks,
#    a new remote-upload task is spawned.
#
# See https://github.com/neondatabase/neon/issues/3273
#
#
# I also saw this failure:
#
# test_runner/regress/test_tenant_detach.py:194: in test_tenant_reattach_while_busy
#     asyncio.run(reattach_while_busy(env, pg, pageserver_http, tenant_id))
# /home/nonroot/.pyenv/versions/3.9.2/lib/python3.9/asyncio/runners.py:44: in run
#     return loop.run_until_complete(main)
# /home/nonroot/.pyenv/versions/3.9.2/lib/python3.9/asyncio/base_events.py:642: in run_until_complete
#     return future.result()
# test_runner/regress/test_tenant_detach.py:151: in reattach_while_busy
#     assert updates_finished == updates_to_perform
# E   assert 5010 == 10010
# E     +5010
# E     -10010
#
# I don't know what's causing that...
@pytest.mark.skip(reason="fixme")
def test_tenant_reattach_while_busy(
    neon_env_builder: NeonEnvBuilder,
):
    updates_started = 0
    updates_finished = 0
    updates_to_perform = 0

    # Run random UPDATEs on test table. On failure, try again.
    async def update_table(pg_conn: asyncpg.Connection):
        nonlocal updates_started, updates_finished, updates_to_perform

        while updates_started < updates_to_perform or updates_to_perform == 0:
            updates_started += 1
            id = random.randrange(1, num_rows)

            # Loop to retry until the UPDATE succeeds
            while True:
                try:
                    await pg_conn.fetchrow(f"UPDATE t SET counter = counter + 1 WHERE id = {id}")
                    updates_finished += 1
                    if updates_finished % 1000 == 0:
                        log.info(f"update {updates_finished} / {updates_to_perform}")
                    break
                except asyncpg.PostgresError as e:
                    # Received error from Postgres. Log it, sleep a little, and continue
                    log.info(f"UPDATE error: {e}")
                    await asyncio.sleep(0.1)

    async def sleep_and_reattach(pageserver_http: PageserverHttpClient, tenant_id: TenantId):
        nonlocal updates_started, updates_finished, updates_to_perform

        # Wait until we have performed some updates
        wait_until(20, 0.5, lambda: updates_finished > 500)

        log.info("Detaching tenant")
        pageserver_http.tenant_detach(tenant_id)
        await asyncio.sleep(1)
        log.info("Re-attaching tenant")
        pageserver_http.tenant_attach(tenant_id)
        log.info("Re-attach finished")

        # Continue with 5000 more updates
        updates_to_perform = updates_started + 5000

    # async guts of test_tenant_reattach_while_bysy test
    async def reattach_while_busy(
        env: NeonEnv, endpoint: Endpoint, pageserver_http: PageserverHttpClient, tenant_id: TenantId
    ):
        nonlocal updates_to_perform, updates_finished
        workers = []
        for _ in range(num_connections):
            pg_conn = await endpoint.connect_async()
            workers.append(asyncio.create_task(update_table(pg_conn)))

        workers.append(asyncio.create_task(sleep_and_reattach(pageserver_http, tenant_id)))
        await asyncio.gather(*workers)

        assert updates_finished == updates_to_perform

    env = neon_env_builder.init_start()

    pageserver_http = env.pageserver.http_client()

    # create new nenant
    tenant_id, timeline_id = env.neon_cli.create_tenant(
        # Create layers aggressively
        conf={"checkpoint_distance": "100000"}
    )

    # Attempts to connect from compute to pageserver while the tenant is
    # temporarily detached produces these errors in the pageserver log.
    env.pageserver.allowed_errors.extend(PERMIT_PAGE_SERVICE_ERRORS)

    endpoint = env.endpoints.create_start("main", tenant_id=tenant_id)

    cur = endpoint.connect().cursor()

    cur.execute("CREATE TABLE t(id int primary key, counter int)")
    cur.execute(f"INSERT INTO t SELECT generate_series(1,{num_rows}), 0")

    # Run the test
    asyncio.run(reattach_while_busy(env, endpoint, pageserver_http, tenant_id))

    # Verify table contents
    assert query_scalar(cur, "SELECT count(*) FROM t") == num_rows
    assert query_scalar(cur, "SELECT sum(counter) FROM t") == updates_to_perform


def test_tenant_detach_smoke(neon_env_builder: NeonEnvBuilder):
    env = neon_env_builder.init_start()
    pageserver_http = env.pageserver.http_client()

    env.pageserver.allowed_errors.extend(PERMIT_PAGE_SERVICE_ERRORS)

    # first check for non existing tenant
    tenant_id = TenantId.generate()
    with pytest.raises(
        expected_exception=PageserverApiException,
        match=f"NotFound: tenant {tenant_id}",
    ) as excinfo:
        pageserver_http.tenant_detach(tenant_id)

    assert excinfo.value.status_code == 404

    # create new nenant
    tenant_id, timeline_id = env.neon_cli.create_tenant()

    # assert tenant exists on disk
    assert env.pageserver.tenant_dir(tenant_id).exists()

    endpoint = env.endpoints.create_start("main", tenant_id=tenant_id)
    # we rely upon autocommit after each statement
    endpoint.safe_psql_many(
        queries=[
            "CREATE TABLE t(key int primary key, value text)",
            "INSERT INTO t SELECT generate_series(1,100000), 'payload'",
        ]
    )

    # gc should not try to even start on a timeline that doesn't exist
    with pytest.raises(
        expected_exception=PageserverApiException, match="gc target timeline does not exist"
    ):
        bogus_timeline_id = TimelineId.generate()
        pageserver_http.timeline_gc(tenant_id, bogus_timeline_id, 0)

    # the error will be printed to the log too
    env.pageserver.allowed_errors.append(".*gc target timeline does not exist.*")
    # Timelines get stopped during detach, ignore the gc calls that error, witnessing that
    env.pageserver.allowed_errors.append(".*InternalServerError\\(timeline is Stopping.*")

    # Detach while running manual GC.
    # It should wait for manual GC to finish because it runs in a task associated with the tenant.
    pageserver_http.configure_failpoints(
        ("gc_iteration_internal_after_getting_gc_timelines", "return(2000)")
    )
    gc_thread = Thread(target=lambda: do_gc_target(pageserver_http, tenant_id, timeline_id))
    gc_thread.start()
    time.sleep(5)
    # By now the gc task is spawned but in sleep for another second due to the failpoint.

    log.info("detaching tenant")
    pageserver_http.tenant_detach(tenant_id)
    log.info("tenant detached without error")

    log.info("wait for gc thread to return")
    gc_thread.join(timeout=10)
    assert not gc_thread.is_alive()
    log.info("gc thread returned")

    # check that nothing is left on disk for deleted tenant
    assert not env.pageserver.tenant_dir(tenant_id).exists()

    with pytest.raises(
        expected_exception=PageserverApiException, match=f"NotFound: tenant {tenant_id}"
    ):
        pageserver_http.timeline_gc(tenant_id, timeline_id, 0)


# Creates and ignores a tenant, then detaches it: first, with no parameters (should fail),
# then with parameters to force ignored tenant detach (should not fail).
def test_tenant_detach_ignored_tenant(neon_simple_env: NeonEnv):
    env = neon_simple_env
    client = env.pageserver.http_client()

    # create a new tenant
    tenant_id, _ = env.neon_cli.create_tenant()

    env.pageserver.allowed_errors.extend(PERMIT_PAGE_SERVICE_ERRORS)

    # assert tenant exists on disk
    assert env.pageserver.tenant_dir(tenant_id).exists()

    endpoint = env.endpoints.create_start("main", tenant_id=tenant_id)
    # we rely upon autocommit after each statement
    endpoint.safe_psql_many(
        queries=[
            "CREATE TABLE t(key int primary key, value text)",
            "INSERT INTO t SELECT generate_series(1,100000), 'payload'",
        ]
    )

    # ignore tenant
    client.tenant_ignore(tenant_id)
    env.pageserver.allowed_errors.append(".*NotFound: tenant .*")
    # ensure tenant couldn't be detached without the special flag for ignored tenant
    log.info("detaching ignored tenant WITHOUT required flag")
    with pytest.raises(
        expected_exception=PageserverApiException, match=f"NotFound: tenant {tenant_id}"
    ):
        client.tenant_detach(tenant_id)

    log.info("tenant detached failed as expected")

    # ensure tenant is detached with ignore state
    log.info("detaching ignored tenant with required flag")
    client.tenant_detach(tenant_id, True)
    log.info("ignored tenant detached without error")

    # check that nothing is left on disk for deleted tenant
    assert not env.pageserver.tenant_dir(tenant_id).exists()

    # assert the tenant does not exists in the Pageserver
    tenants_after_detach = [tenant["id"] for tenant in client.tenant_list()]
    assert (
        tenant_id not in tenants_after_detach
    ), f"Ignored and then detached tenant {tenant_id} \
        should not be present in pageserver's memory"


# Creates a tenant, and detaches it with extra paremeter that forces ignored tenant detach.
# Tenant should be detached without issues.
def test_tenant_detach_regular_tenant(neon_simple_env: NeonEnv):
    env = neon_simple_env
    client = env.pageserver.http_client()

    # create a new tenant
    tenant_id, _ = env.neon_cli.create_tenant()

    env.pageserver.allowed_errors.extend(PERMIT_PAGE_SERVICE_ERRORS)

    # assert tenant exists on disk
    assert env.pageserver.tenant_dir(tenant_id).exists()

    endpoint = env.endpoints.create_start("main", tenant_id=tenant_id)
    # we rely upon autocommit after each statement
    endpoint.safe_psql_many(
        queries=[
            "CREATE TABLE t(key int primary key, value text)",
            "INSERT INTO t SELECT generate_series(1,100000), 'payload'",
        ]
    )

    log.info("detaching regular tenant with detach ignored flag")
    client.tenant_detach(tenant_id, True)

    log.info("regular tenant detached without error")

    # check that nothing is left on disk for deleted tenant
    assert not env.pageserver.tenant_dir(tenant_id).exists()

    # assert the tenant does not exists in the Pageserver
    tenants_after_detach = [tenant["id"] for tenant in client.tenant_list()]
    assert (
        tenant_id not in tenants_after_detach
    ), f"Ignored and then detached tenant {tenant_id} \
        should not be present in pageserver's memory"


def test_detach_while_attaching(
    neon_env_builder: NeonEnvBuilder,
):
    ##### First start, insert secret data and upload it to the remote storage
    env = neon_env_builder.init_start()
    pageserver_http = env.pageserver.http_client()
    endpoint = env.endpoints.create_start("main")

    client = env.pageserver.http_client()

    tenant_id = env.initial_tenant
    timeline_id = env.initial_timeline

    env.pageserver.allowed_errors.extend(PERMIT_PAGE_SERVICE_ERRORS)

    # Create table, and insert some rows. Make it big enough that it doesn't fit in
    # shared_buffers, otherwise the SELECT after restart will just return answer
    # from shared_buffers without hitting the page server, which defeats the point
    # of this test.
    with endpoint.cursor() as cur:
        cur.execute("CREATE TABLE foo (t text)")
        cur.execute(
            """
            INSERT INTO foo
            SELECT 'long string to consume some space' || g
            FROM generate_series(1, 100000) g
            """
        )
        current_lsn = Lsn(query_scalar(cur, "SELECT pg_current_wal_flush_lsn()"))

    # wait until pageserver receives that data
    wait_for_last_record_lsn(client, tenant_id, timeline_id, current_lsn)

    # run checkpoint manually to be sure that data landed in remote storage
    pageserver_http.timeline_checkpoint(tenant_id, timeline_id)

    log.info("waiting for upload")

    # wait until pageserver successfully uploaded a checkpoint to remote storage
    wait_for_upload(client, tenant_id, timeline_id, current_lsn)
    log.info("upload is done")

    # Detach it
    pageserver_http.tenant_detach(tenant_id)

    # And re-attach
    pageserver_http.configure_failpoints([("attach-before-activate", "return(5000)")])

    pageserver_http.tenant_attach(tenant_id)

    # Before it has chance to finish, detach it again
    pageserver_http.tenant_detach(tenant_id)

    # is there a better way to assert that failpoint triggered?
    time.sleep(10)

    # Attach it again. If the GC and compaction loops from the previous attach/detach
    # cycle are still running, things could get really confusing..
    pageserver_http.tenant_attach(tenant_id)

    with endpoint.cursor() as cur:
        cur.execute("SELECT COUNT(*) FROM foo")


# Tests that `ignore` and `get` operations' combination is able to remove and restore the tenant in pageserver's memory.
# * writes some data into tenant's timeline
# * ensures it's synced with the remote storage
# * `ignore` the tenant
# * verify that ignored tenant files are generally unchanged, only an ignored mark had appeared
# * verify the ignored tenant is gone from pageserver's memory
# * restart the pageserver and verify that ignored tenant is still not loaded
# * `load` the same tenant
# * ensure that it's status is `Active` and it's present in pageserver's memory with all timelines
def test_ignored_tenant_reattach(neon_env_builder: NeonEnvBuilder):
    neon_env_builder.enable_pageserver_remote_storage(RemoteStorageKind.MOCK_S3)
    env = neon_env_builder.init_start()
    pageserver_http = env.pageserver.http_client()

    ignored_tenant_id, _ = env.neon_cli.create_tenant()
    tenant_dir = env.pageserver.tenant_dir(ignored_tenant_id)
    tenants_before_ignore = [tenant["id"] for tenant in pageserver_http.tenant_list()]
    tenants_before_ignore.sort()
    timelines_before_ignore = [
        timeline["timeline_id"]
        for timeline in pageserver_http.timeline_list(tenant_id=ignored_tenant_id)
    ]
    files_before_ignore = [tenant_path for tenant_path in tenant_dir.glob("**/*")]

    # ignore the tenant and veirfy it's not present in pageserver replies, with its files still on disk
    pageserver_http.tenant_ignore(ignored_tenant_id)

    files_after_ignore_with_retain = [tenant_path for tenant_path in tenant_dir.glob("**/*")]
    new_files = set(files_after_ignore_with_retain) - set(files_before_ignore)
    disappeared_files = set(files_before_ignore) - set(files_after_ignore_with_retain)
    assert (
        len(disappeared_files) == 0
    ), f"Tenant ignore should not remove files from disk, missing: {disappeared_files}"
    assert (
        len(new_files) == 1
    ), f"Only tenant ignore file should appear on disk but got: {new_files}"

    tenants_after_ignore = [tenant["id"] for tenant in pageserver_http.tenant_list()]
    assert ignored_tenant_id not in tenants_after_ignore, "Ignored tenant should be missing"
    assert len(tenants_after_ignore) + 1 == len(
        tenants_before_ignore
    ), "Only ignored tenant should be missing"

    # restart the pageserver to ensure we don't load the ignore timeline
    env.pageserver.stop()
    env.pageserver.start()
    tenants_after_restart = [tenant["id"] for tenant in pageserver_http.tenant_list()]
    tenants_after_restart.sort()
    assert (
        tenants_after_restart == tenants_after_ignore
    ), "Ignored tenant should not be reloaded after pageserver restart"

    # now, load it from the local files and expect it works
    pageserver_http.tenant_load(tenant_id=ignored_tenant_id)
    wait_until_tenant_state(pageserver_http, ignored_tenant_id, "Active", 5)

    tenants_after_attach = [tenant["id"] for tenant in pageserver_http.tenant_list()]
    tenants_after_attach.sort()
    assert tenants_after_attach == tenants_before_ignore, "Should have all tenants back"

    timelines_after_ignore = [
        timeline["timeline_id"]
        for timeline in pageserver_http.timeline_list(tenant_id=ignored_tenant_id)
    ]
    assert timelines_before_ignore == timelines_after_ignore, "Should have all timelines back"


# Tests that it's possible to `load` tenants with missing layers and get them restored:
# * writes some data into tenant's timeline
# * ensures it's synced with the remote storage
# * `ignore` the tenant
# * removes all timeline's local layers
# * `load` the same tenant
# * ensure that it's status is `Active`
# * check that timeline data is restored
def test_ignored_tenant_download_missing_layers(neon_env_builder: NeonEnvBuilder):
    neon_env_builder.enable_pageserver_remote_storage(RemoteStorageKind.LOCAL_FS)
    env = neon_env_builder.init_start()
    pageserver_http = env.pageserver.http_client()
    endpoint = env.endpoints.create_start("main")

    tenant_id = env.initial_tenant
    timeline_id = env.initial_timeline

    env.pageserver.allowed_errors.extend(PERMIT_PAGE_SERVICE_ERRORS)

    data_id = 1
    data_secret = "very secret secret"
    insert_test_data(pageserver_http, tenant_id, timeline_id, data_id, data_secret, endpoint)

    tenants_before_ignore = [tenant["id"] for tenant in pageserver_http.tenant_list()]
    tenants_before_ignore.sort()
    timelines_before_ignore = [
        timeline["timeline_id"] for timeline in pageserver_http.timeline_list(tenant_id=tenant_id)
    ]

    # ignore the tenant and remove its layers
    pageserver_http.tenant_ignore(tenant_id)
    timeline_dir = env.pageserver.timeline_dir(tenant_id, timeline_id)
    layers_removed = False
    for dir_entry in timeline_dir.iterdir():
        if dir_entry.name.startswith("00000"):
            # Looks like a layer file. Remove it
            dir_entry.unlink()
            layers_removed = True
    assert layers_removed, f"Found no layers for tenant {timeline_dir}"

    # now, load it from the local files and expect it to work due to remote storage restoration
    pageserver_http.tenant_load(tenant_id=tenant_id)
    wait_until_tenant_state(pageserver_http, tenant_id, "Active", 5)

    tenants_after_attach = [tenant["id"] for tenant in pageserver_http.tenant_list()]
    tenants_after_attach.sort()
    assert tenants_after_attach == tenants_before_ignore, "Should have all tenants back"

    timelines_after_ignore = [
        timeline["timeline_id"] for timeline in pageserver_http.timeline_list(tenant_id=tenant_id)
    ]
    assert timelines_before_ignore == timelines_after_ignore, "Should have all timelines back"

    endpoint.stop()
    endpoint.start()
    ensure_test_data(data_id, data_secret, endpoint)


# Tests that attach is never working on a tenant, ignored or not, as long as it's not absent locally
# Similarly, tests that it's not possible to schedule a `load` for tenat that's not ignored.
def test_load_attach_negatives(neon_env_builder: NeonEnvBuilder):
    neon_env_builder.enable_pageserver_remote_storage(RemoteStorageKind.LOCAL_FS)
    env = neon_env_builder.init_start()
    pageserver_http = env.pageserver.http_client()
    env.endpoints.create_start("main")

    tenant_id = env.initial_tenant

    env.pageserver.allowed_errors.extend(PERMIT_PAGE_SERVICE_ERRORS)

    env.pageserver.allowed_errors.append(".*tenant .*? already exists, state:.*")
    with pytest.raises(
        expected_exception=PageserverApiException,
        match=f"tenant {tenant_id} already exists, state: Active",
    ):
        pageserver_http.tenant_load(tenant_id)

    with pytest.raises(
        expected_exception=PageserverApiException,
        match=f"tenant {tenant_id} already exists, state: Active",
    ):
        pageserver_http.tenant_attach(tenant_id)

    pageserver_http.tenant_ignore(tenant_id)

    env.pageserver.allowed_errors.append(".*tenant directory already exists.*")
    with pytest.raises(
        expected_exception=PageserverApiException,
        match="tenant directory already exists",
    ):
        pageserver_http.tenant_attach(tenant_id)


def test_ignore_while_attaching(
    neon_env_builder: NeonEnvBuilder,
):
    neon_env_builder.enable_pageserver_remote_storage(RemoteStorageKind.LOCAL_FS)

    env = neon_env_builder.init_start()
    pageserver_http = env.pageserver.http_client()
    endpoint = env.endpoints.create_start("main")

    pageserver_http = env.pageserver.http_client()

    tenant_id = env.initial_tenant
    timeline_id = env.initial_timeline

    env.pageserver.allowed_errors.extend(PERMIT_PAGE_SERVICE_ERRORS)

    data_id = 1
    data_secret = "very secret secret"
    insert_test_data(pageserver_http, tenant_id, timeline_id, data_id, data_secret, endpoint)

    tenants_before_ignore = [tenant["id"] for tenant in pageserver_http.tenant_list()]

    # Detach it
    pageserver_http.tenant_detach(tenant_id)
    # And re-attach, but stop attach task_mgr task from completing
    pageserver_http.configure_failpoints([("attach-before-activate", "return(5000)")])
    pageserver_http.tenant_attach(tenant_id)
    # Run ignore on the task, thereby cancelling the attach.
    # XXX This should take priority over attach, i.e., it should cancel the attach task.
    # But neither the failpoint, nor the proper remote_timeline_client download functions,
    # are sensitive to task_mgr::shutdown.
    # This problem is tracked in https://github.com/neondatabase/neon/issues/2996 .
    # So, for now, effectively, this ignore here will block until attach task completes.
    pageserver_http.tenant_ignore(tenant_id)

    # Cannot attach it due to some local files existing
    env.pageserver.allowed_errors.append(".*tenant directory already exists.*")
    with pytest.raises(
        expected_exception=PageserverApiException,
        match="tenant directory already exists",
    ):
        pageserver_http.tenant_attach(tenant_id)

    tenants_after_ignore = [tenant["id"] for tenant in pageserver_http.tenant_list()]
    assert tenant_id not in tenants_after_ignore, "Ignored tenant should be missing"
    assert len(tenants_after_ignore) + 1 == len(
        tenants_before_ignore
    ), "Only ignored tenant should be missing"

    # Calling load will bring the tenant back online
    pageserver_http.configure_failpoints([("attach-before-activate", "off")])
    pageserver_http.tenant_load(tenant_id)

    wait_until_tenant_state(pageserver_http, tenant_id, "Active", 5)

    endpoint.stop()
    endpoint.start()
    ensure_test_data(data_id, data_secret, endpoint)


def insert_test_data(
    pageserver_http: PageserverHttpClient,
    tenant_id: TenantId,
    timeline_id: TimelineId,
    data_id: int,
    data: str,
    endpoint: Endpoint,
):
    with endpoint.cursor() as cur:
        cur.execute(
            f"""
            CREATE TABLE test(id int primary key, secret text);
            INSERT INTO test VALUES ({data_id}, '{data}');
        """
        )
        current_lsn = Lsn(query_scalar(cur, "SELECT pg_current_wal_flush_lsn()"))

    # wait until pageserver receives that data
    wait_for_last_record_lsn(pageserver_http, tenant_id, timeline_id, current_lsn)

    # run checkpoint manually to be sure that data landed in remote storage
    pageserver_http.timeline_checkpoint(tenant_id, timeline_id)

    # wait until pageserver successfully uploaded a checkpoint to remote storage
    log.info("waiting for to be ignored tenant data checkpoint upload")
    wait_for_upload(pageserver_http, tenant_id, timeline_id, current_lsn)


def ensure_test_data(data_id: int, data: str, endpoint: Endpoint):
    with endpoint.cursor() as cur:
        assert (
            query_scalar(cur, f"SELECT secret FROM test WHERE id = {data_id};") == data
        ), "Should have timeline data back"


def test_metrics_while_ignoring_broken_tenant_and_reloading(
    neon_env_builder: NeonEnvBuilder,
):
    neon_env_builder.enable_pageserver_remote_storage(RemoteStorageKind.LOCAL_FS)

    env = neon_env_builder.init_start()

    client = env.pageserver.http_client()
    env.pageserver.allowed_errors.append(
        r".* Changing Active tenant to Broken state, reason: broken from test"
    )

    def only_int(samples: List[Sample]) -> Optional[int]:
        if len(samples) == 1:
            return int(samples[0].value)
        assert len(samples) == 0
        return None

    wait_until_tenant_state(client, env.initial_tenant, "Active", 10, 0.5)

    client.tenant_break(env.initial_tenant)

    found_broken = False
    active, broken, broken_set = ([], [], [])
    for _ in range(10):
        m = client.get_metrics()
        active = m.query_all("pageserver_tenant_states_count", {"state": "Active"})
        broken = m.query_all("pageserver_tenant_states_count", {"state": "Broken"})
        broken_set = m.query_all(
            "pageserver_broken_tenants_count", {"tenant_id": str(env.initial_tenant)}
        )
        found_broken = only_int(active) == 0 and only_int(broken) == 1 and only_int(broken_set) == 1

        if found_broken:
            break
        log.info(f"active: {active}, broken: {broken}, broken_set: {broken_set}")
        time.sleep(0.5)
    assert (
        found_broken
    ), f"tenant shows up as broken; active={active}, broken={broken}, broken_set={broken_set}"

    client.tenant_ignore(env.initial_tenant)

    found_broken = False
    broken, broken_set = ([], [])
    for _ in range(10):
        m = client.get_metrics()
        broken = m.query_all("pageserver_tenant_states_count", {"state": "Broken"})
        broken_set = m.query_all(
            "pageserver_broken_tenants_count", {"tenant_id": str(env.initial_tenant)}
        )
        found_broken = only_int(broken) == 0 and only_int(broken_set) == 1

        if found_broken:
            break
        time.sleep(0.5)
    assert (
        found_broken
    ), f"broken should still be in set, but it is not in the tenant state count: broken={broken}, broken_set={broken_set}"

    client.tenant_load(env.initial_tenant)

    found_active = False
    active, broken_set = ([], [])
    for _ in range(10):
        m = client.get_metrics()
        active = m.query_all("pageserver_tenant_states_count", {"state": "Active"})
        broken_set = m.query_all(
            "pageserver_broken_tenants_count", {"tenant_id": str(env.initial_tenant)}
        )
        found_active = only_int(active) == 1 and len(broken_set) == 0

        if found_active:
            break
        time.sleep(0.5)

    assert (
        found_active
    ), f"reloaded tenant should be active, and broken tenant set item removed: active={active}, broken_set={broken_set}"<|MERGE_RESOLUTION|>--- conflicted
+++ resolved
@@ -58,18 +58,13 @@
 
 
 # Basic detach and re-attach test
-<<<<<<< HEAD
-def test_tenant_reattach(
-    neon_env_builder: NeonEnvBuilder,
-=======
-@pytest.mark.parametrize("remote_storage_kind", available_remote_storages())
 @pytest.mark.parametrize(
     "mode",
     [ReattachMode.REATTACH_EXPLICIT, ReattachMode.REATTACH_RESET, ReattachMode.REATTACH_RESET_DROP],
 )
 def test_tenant_reattach(
-    neon_env_builder: NeonEnvBuilder, remote_storage_kind: RemoteStorageKind, mode: str
->>>>>>> 7fab731f
+    neon_env_builder: NeonEnvBuilder,
+    mode:str
 ):
     # Exercise retry code path by making all uploads and downloads fail for the
     # first time. The retries print INFO-messages to the log; we will check
