<<<<<<< HEAD
use std::time::{Duration, Instant};
use std::{collections::HashSet, str::FromStr};
=======
use std::str::FromStr;
use std::time::{Duration, Instant};
>>>>>>> e374d677

/// Request/response types for the storage controller
/// API (`/control/v1` prefix).  Implemented by the server
/// in [`storage_controller::http`]
use serde::{Deserialize, Serialize};
use utils::id::{NodeId, TenantId};

use crate::{
    models::{ShardParameters, TenantConfig},
    shard::{ShardStripeSize, TenantShardId},
};

#[derive(Serialize, Deserialize, Debug)]
#[serde(deny_unknown_fields)]
pub struct TenantCreateRequest {
    pub new_tenant_id: TenantShardId,
    #[serde(default)]
    #[serde(skip_serializing_if = "Option::is_none")]
    pub generation: Option<u32>,

    // If omitted, create a single shard with TenantShardId::unsharded()
    #[serde(default)]
    #[serde(skip_serializing_if = "ShardParameters::is_unsharded")]
    pub shard_parameters: ShardParameters,

    #[serde(default)]
    #[serde(skip_serializing_if = "Option::is_none")]
    pub placement_policy: Option<PlacementPolicy>,

    #[serde(flatten)]
    pub config: TenantConfig, // as we have a flattened field, we should reject all unknown fields in it
}

#[derive(Serialize, Deserialize)]
pub struct TenantCreateResponseShard {
    pub shard_id: TenantShardId,
    pub node_id: NodeId,
    pub generation: u32,
}

#[derive(Serialize, Deserialize)]
pub struct TenantCreateResponse {
    pub shards: Vec<TenantCreateResponseShard>,
}

#[derive(Serialize, Deserialize)]
pub struct NodeRegisterRequest {
    pub node_id: NodeId,

    pub listen_pg_addr: String,
    pub listen_pg_port: u16,

    pub listen_http_addr: String,
    pub listen_http_port: u16,
}

#[derive(Serialize, Deserialize)]
pub struct NodeConfigureRequest {
    pub node_id: NodeId,

    pub availability: Option<NodeAvailabilityWrapper>,
    pub scheduling: Option<NodeSchedulingPolicy>,
}

#[derive(Serialize, Deserialize)]
pub struct TenantPolicyRequest {
    pub placement: Option<PlacementPolicy>,
    pub scheduling: Option<ShardSchedulingPolicy>,
}

#[derive(Serialize, Deserialize, Debug)]
pub struct TenantLocateResponseShard {
    pub shard_id: TenantShardId,
    pub node_id: NodeId,

    pub listen_pg_addr: String,
    pub listen_pg_port: u16,

    pub listen_http_addr: String,
    pub listen_http_port: u16,
}

#[derive(Serialize, Deserialize)]
pub struct TenantLocateResponse {
    pub shards: Vec<TenantLocateResponseShard>,
    pub shard_params: ShardParameters,
}

#[derive(Serialize, Deserialize, Debug)]
pub struct TenantDescribeResponse {
    pub tenant_id: TenantId,
    pub shards: Vec<TenantDescribeResponseShard>,
    pub stripe_size: ShardStripeSize,
    pub policy: PlacementPolicy,
    pub config: TenantConfig,
}

#[derive(Serialize, Deserialize)]
pub struct NodeDescribeResponse {
    pub id: NodeId,

    pub availability: NodeAvailabilityWrapper,
    pub scheduling: NodeSchedulingPolicy,

    pub listen_http_addr: String,
    pub listen_http_port: u16,

    pub listen_pg_addr: String,
    pub listen_pg_port: u16,
}

#[derive(Serialize, Deserialize, Debug)]
pub struct TenantDescribeResponseShard {
    pub tenant_shard_id: TenantShardId,

    pub node_attached: Option<NodeId>,
    pub node_secondary: Vec<NodeId>,

    pub last_error: String,

    /// A task is currently running to reconcile this tenant's intent state with the state on pageservers
    pub is_reconciling: bool,
    /// This shard failed in sending a compute notification to the cloud control plane, and a retry is pending.
    pub is_pending_compute_notification: bool,
    /// A shard split is currently underway
    pub is_splitting: bool,

    pub scheduling_policy: ShardSchedulingPolicy,
}

/// Explicitly migrating a particular shard is a low level operation
/// TODO: higher level "Reschedule tenant" operation where the request
/// specifies some constraints, e.g. asking it to get off particular node(s)
#[derive(Serialize, Deserialize, Debug)]
pub struct TenantShardMigrateRequest {
    pub tenant_shard_id: TenantShardId,
    pub node_id: NodeId,
}

/// Utilisation score indicating how good a candidate a pageserver
/// is for scheduling the next tenant. See [`crate::models::PageserverUtilization`].
/// Lower values are better.
#[derive(Serialize, Deserialize, Clone, Copy, Eq, PartialEq, PartialOrd, Ord, Debug)]
pub struct UtilizationScore(pub u64);

impl UtilizationScore {
    pub fn worst() -> Self {
        UtilizationScore(u64::MAX)
    }
}

#[derive(Serialize, Clone, Copy, Debug)]
#[serde(into = "NodeAvailabilityWrapper")]
pub enum NodeAvailability {
    // Normal, happy state
    Active(UtilizationScore),
    // Node is warming up, but we expect it to become available soon. Covers
    // the time span between the re-attach response being composed on the storage controller
    // and the first successful heartbeat after the processing of the re-attach response
    // finishes on the pageserver.
    WarmingUp(Instant),
    // Offline: Tenants shouldn't try to attach here, but they may assume that their
    // secondary locations on this node still exist.  Newly added nodes are in this
    // state until we successfully contact them.
    Offline,
}

impl PartialEq for NodeAvailability {
    fn eq(&self, other: &Self) -> bool {
        use NodeAvailability::*;
        matches!(
            (self, other),
            (Active(_), Active(_)) | (Offline, Offline) | (WarmingUp(_), WarmingUp(_))
        )
    }
}

impl Eq for NodeAvailability {}

// This wrapper provides serde functionality and it should only be used to
// communicate with external callers which don't know or care about the
// utilisation score of the pageserver it is targeting.
#[derive(Serialize, Deserialize, Clone, Copy, Debug)]
pub enum NodeAvailabilityWrapper {
    Active,
    WarmingUp,
    Offline,
}

impl From<NodeAvailabilityWrapper> for NodeAvailability {
    fn from(val: NodeAvailabilityWrapper) -> Self {
        match val {
            // Assume the worst utilisation score to begin with. It will later be updated by
            // the heartbeats.
            NodeAvailabilityWrapper::Active => NodeAvailability::Active(UtilizationScore::worst()),
            NodeAvailabilityWrapper::WarmingUp => NodeAvailability::WarmingUp(Instant::now()),
            NodeAvailabilityWrapper::Offline => NodeAvailability::Offline,
        }
    }
}

impl From<NodeAvailability> for NodeAvailabilityWrapper {
    fn from(val: NodeAvailability) -> Self {
        match val {
            NodeAvailability::Active(_) => NodeAvailabilityWrapper::Active,
            NodeAvailability::WarmingUp(_) => NodeAvailabilityWrapper::WarmingUp,
            NodeAvailability::Offline => NodeAvailabilityWrapper::Offline,
        }
    }
}

#[derive(Serialize, Deserialize, Clone, Copy, Eq, PartialEq, Debug)]
pub enum ShardSchedulingPolicy {
    // Normal mode: the tenant's scheduled locations may be updated at will, including
    // for non-essential optimization.
    Active,

    // Disable optimizations, but permit scheduling when necessary to fulfil the PlacementPolicy.
    // For example, this still permits a node's attachment location to change to a secondary in
    // response to a node failure, or to assign a new secondary if a node was removed.
    Essential,

    // No scheduling: leave the shard running wherever it currently is.  Even if the shard is
    // unavailable, it will not be rescheduled to another node.
    Pause,

    // No reconciling: we will make no location_conf API calls to pageservers at all.  If the
    // shard is unavailable, it stays that way.  If a node fails, this shard doesn't get failed over.
    Stop,
}

impl Default for ShardSchedulingPolicy {
    fn default() -> Self {
        Self::Active
    }
}

#[derive(Serialize, Deserialize, Clone, Copy, Eq, PartialEq, Debug)]
pub enum NodeSchedulingPolicy {
    Active,
    Filling,
    Pause,
    PauseForRestart,
    Draining,
}

impl FromStr for NodeSchedulingPolicy {
    type Err = anyhow::Error;

    fn from_str(s: &str) -> Result<Self, Self::Err> {
        match s {
            "active" => Ok(Self::Active),
            "filling" => Ok(Self::Filling),
            "pause" => Ok(Self::Pause),
            "pause_for_restart" => Ok(Self::PauseForRestart),
            "draining" => Ok(Self::Draining),
            _ => Err(anyhow::anyhow!("Unknown scheduling state '{s}'")),
        }
    }
}

impl From<NodeSchedulingPolicy> for String {
    fn from(value: NodeSchedulingPolicy) -> String {
        use NodeSchedulingPolicy::*;
        match value {
            Active => "active",
            Filling => "filling",
            Pause => "pause",
            PauseForRestart => "pause_for_restart",
            Draining => "draining",
        }
        .to_string()
    }
}

/// Controls how tenant shards are mapped to locations on pageservers, e.g. whether
/// to create secondary locations.
#[derive(Clone, Serialize, Deserialize, Debug, PartialEq, Eq)]
pub enum PlacementPolicy {
    /// Normal live state: one attached pageserver and zero or more secondaries.
    Attached(usize),
    /// Create one secondary mode locations. This is useful when onboarding
    /// a tenant, or for an idle tenant that we might want to bring online quickly.
    Secondary,

    /// Do not attach to any pageservers.  This is appropriate for tenants that
    /// have been idle for a long time, where we do not mind some delay in making
    /// them available in future.
    Detached,
}

#[derive(Serialize, Deserialize, Debug)]
pub struct TenantShardMigrateResponse {}

/// Metadata health record posted from scrubber.
#[derive(Serialize, Deserialize, Debug)]
pub struct MetadataHealthRecord {
    pub tenant_shard_id: TenantShardId,
    pub healthy: bool,
    pub last_scrubbed_at: chrono::DateTime<chrono::Utc>,
}

#[derive(Serialize, Deserialize, Debug)]
pub struct MetadataHealthUpdateRequest {
<<<<<<< HEAD
    pub healthy_tenant_shards: HashSet<TenantShardId>,
    pub unhealthy_tenant_shards: HashSet<TenantShardId>,
=======
    pub healthy_tenant_shards: Vec<TenantShardId>,
    pub unhealthy_tenant_shards: Vec<TenantShardId>,
>>>>>>> e374d677
}

#[derive(Serialize, Deserialize, Debug)]
pub struct MetadataHealthUpdateResponse {}

#[derive(Serialize, Deserialize, Debug)]

pub struct MetadataHealthListUnhealthyResponse {
    pub unhealthy_tenant_shards: Vec<TenantShardId>,
}

#[derive(Serialize, Deserialize, Debug)]

pub struct MetadataHealthListOutdatedRequest {
    #[serde(with = "humantime_serde")]
    pub not_scrubbed_for: Duration,
}

#[derive(Serialize, Deserialize, Debug)]

pub struct MetadataHealthListOutdatedResponse {
    pub health_records: Vec<MetadataHealthRecord>,
}

#[cfg(test)]
mod test {
    use super::*;
    use serde_json;

    /// Check stability of PlacementPolicy's serialization
    #[test]
    fn placement_policy_encoding() -> anyhow::Result<()> {
        let v = PlacementPolicy::Attached(1);
        let encoded = serde_json::to_string(&v)?;
        assert_eq!(encoded, "{\"Attached\":1}");
        assert_eq!(serde_json::from_str::<PlacementPolicy>(&encoded)?, v);

        let v = PlacementPolicy::Detached;
        let encoded = serde_json::to_string(&v)?;
        assert_eq!(encoded, "\"Detached\"");
        assert_eq!(serde_json::from_str::<PlacementPolicy>(&encoded)?, v);
        Ok(())
    }

    #[test]
    fn test_reject_unknown_field() {
        let id = TenantId::generate();
        let create_request = serde_json::json!({
            "new_tenant_id": id.to_string(),
            "unknown_field": "unknown_value".to_string(),
        });
        let err = serde_json::from_value::<TenantCreateRequest>(create_request).unwrap_err();
        assert!(
            err.to_string().contains("unknown field `unknown_field`"),
            "expect unknown field `unknown_field` error, got: {}",
            err
        );
    }
}<|MERGE_RESOLUTION|>--- conflicted
+++ resolved
@@ -1,10 +1,6 @@
-<<<<<<< HEAD
-use std::time::{Duration, Instant};
-use std::{collections::HashSet, str::FromStr};
-=======
+use std::collections::HashSet;
 use std::str::FromStr;
 use std::time::{Duration, Instant};
->>>>>>> e374d677
 
 /// Request/response types for the storage controller
 /// API (`/control/v1` prefix).  Implemented by the server
@@ -309,13 +305,8 @@
 
 #[derive(Serialize, Deserialize, Debug)]
 pub struct MetadataHealthUpdateRequest {
-<<<<<<< HEAD
     pub healthy_tenant_shards: HashSet<TenantShardId>,
     pub unhealthy_tenant_shards: HashSet<TenantShardId>,
-=======
-    pub healthy_tenant_shards: Vec<TenantShardId>,
-    pub unhealthy_tenant_shards: Vec<TenantShardId>,
->>>>>>> e374d677
 }
 
 #[derive(Serialize, Deserialize, Debug)]
