from __future__ import annotations

import contextlib
import json
import os
import re
import subprocess
import tarfile
import threading
import time
from collections.abc import Iterable
from hashlib import sha256
from pathlib import Path
from typing import TYPE_CHECKING, Any, Callable, TypeVar
from urllib.parse import urlencode

import allure
import pytest
import zstandard
from psycopg2.extensions import cursor
from typing_extensions import override

from fixtures.log_helper import log
from fixtures.pageserver.common_types import (
    parse_delta_layer,
    parse_image_layer,
)
from fixtures.pg_version import PgVersion

if TYPE_CHECKING:
    from collections.abc import Iterable
    from typing import IO, Optional

    from fixtures.common_types import TimelineId
    from fixtures.neon_fixtures import PgBin

    WaitUntilRet = TypeVar("WaitUntilRet")


Fn = TypeVar("Fn", bound=Callable[..., Any])

COMPONENT_BINARIES = {
    "storage_controller": ("storage_controller",),
    "storage_broker": ("storage_broker",),
    "compute": ("compute_ctl",),
    "safekeeper": ("safekeeper",),
    "pageserver": ("pageserver", "pagectl"),
}
# Disable auto-formatting for better readability
# fmt: off
VERSIONS_COMBINATIONS = (
    {"storage_controller": "new", "storage_broker": "new", "compute": "new", "safekeeper": "new", "pageserver": "new"},
    {"storage_controller": "new", "storage_broker": "new", "compute": "old", "safekeeper": "old", "pageserver": "old"},
    {"storage_controller": "new", "storage_broker": "new", "compute": "old", "safekeeper": "old", "pageserver": "new"},
    {"storage_controller": "new", "storage_broker": "new", "compute": "old", "safekeeper": "new", "pageserver": "new"},
    {"storage_controller": "old", "storage_broker": "old", "compute": "new", "safekeeper": "new", "pageserver": "new"},
)
# fmt: on

USE_LFC = os.environ.get("USE_LFC") != "false"


def subprocess_capture(
    capture_dir: Path,
    cmd: list[str],
    *,
    check: bool = False,
    echo_stderr: bool = False,
    echo_stdout: bool = False,
    capture_stdout: bool = False,
    timeout: Optional[float] = None,
    with_command_header: bool = True,
    **popen_kwargs: Any,
) -> tuple[str, Optional[str], int]:
    """Run a process and bifurcate its output to files and the `log` logger

    stderr and stdout are always captured in files.  They are also optionally
    echoed to the log (echo_stderr, echo_stdout), and/or captured and returned
    (capture_stdout).

    File output will go to files named "cmd_NNN.stdout" and "cmd_NNN.stderr"
    where "cmd" is the name of the program and NNN is an incrementing
    counter.

    If those files already exist, we will overwrite them.

    Returns 3-tuple of:
     - The base path for output files
     - Captured stdout, or None
     - The exit status of the process
    """
    assert isinstance(cmd, list)
    base_cmd = os.path.basename(cmd[0])
    base = f"{base_cmd}_{global_counter()}"
    basepath = os.path.join(capture_dir, base)
    stdout_filename = f"{basepath}.stdout"
    stderr_filename = f"{basepath}.stderr"

    # Since we will stream stdout and stderr concurrently, need to do it in a thread.
    class OutputHandler(threading.Thread):
        def __init__(self, in_file, out_file, echo: bool, capture: bool):
            super().__init__()
            self.in_file = in_file
            self.out_file = out_file
            self.echo = echo
            self.capture = capture
            self.captured = ""

        @override
        def run(self):
            first = with_command_header
            for line in self.in_file:
                if first:
                    # do this only after receiving any input so that we can
                    # keep deleting empty files, or leave it out completly if
                    # it was unwanted (using the file as input later for example)
                    first = False
                    # prefix the files with the command line so that we can
                    # later understand which file is for what command
                    self.out_file.write((f"# {' '.join(cmd)}\n\n").encode())

                # Only bother decoding if we are going to do something more than stream to a file
                if self.echo or self.capture:
                    string = line.decode(encoding="utf-8", errors="replace")

                    if self.echo:
                        log.info(string.strip())

                    if self.capture:
                        self.captured += string

                self.out_file.write(line)

    captured = None
    try:
        with open(stdout_filename, "wb") as stdout_f:
            with open(stderr_filename, "wb") as stderr_f:
                log.info(f'Capturing stdout to "{base}.stdout" and stderr to "{base}.stderr"')

                p = subprocess.Popen(
                    cmd,
                    **popen_kwargs,
                    stdout=subprocess.PIPE,
                    stderr=subprocess.PIPE,
                )
                stdout_handler = OutputHandler(
                    p.stdout, stdout_f, echo=echo_stdout, capture=capture_stdout
                )
                stdout_handler.start()
                stderr_handler = OutputHandler(p.stderr, stderr_f, echo=echo_stderr, capture=False)
                stderr_handler.start()

                r = p.wait(timeout=timeout)

                stdout_handler.join()
                stderr_handler.join()

                if check and r != 0:
                    raise subprocess.CalledProcessError(r, " ".join(cmd))

                if capture_stdout:
                    captured = stdout_handler.captured
    finally:
        # Remove empty files if there is no output
        for filename in (stdout_filename, stderr_filename):
            if os.stat(filename).st_size == 0:
                os.remove(filename)

    return (basepath, captured, r)


_global_counter = 0
_global_counter_lock = threading.Lock()


def global_counter() -> int:
    """A really dumb but thread-safe global counter.

    This is useful for giving output files a unique number, so if we run the
    same command multiple times we can keep their output separate.
    """
    global _global_counter, _global_counter_lock
    with _global_counter_lock:
        _global_counter += 1
        return _global_counter


def print_gc_result(row: dict[str, Any]):
    log.info("GC duration {elapsed} ms".format_map(row))
    log.info(
        (
            "  total: {layers_total}, needed_by_cutoff {layers_needed_by_cutoff}, needed_by_pitr {layers_needed_by_pitr}"
            " needed_by_branches: {layers_needed_by_branches}, not_updated: {layers_not_updated}, removed: {layers_removed}"
        ).format_map(row)
    )


def query_scalar(cur: cursor, query: str) -> Any:
    """
    It is a convenience wrapper to avoid repetitions
    of cur.execute(); cur.fetchone()[0]

    And this is mypy friendly, because without None
    check mypy says that Optional is not indexable.
    """
    cur.execute(query)
    var = cur.fetchone()
    assert var is not None
    return var[0]


# Traverse directory to get total size.
def get_dir_size(path: Path) -> int:
    """Return size in bytes."""
    totalbytes = 0
    for root, _dirs, files in os.walk(path):
        for name in files:
            try:
                totalbytes += os.path.getsize(os.path.join(root, name))
            except FileNotFoundError:
                pass  # file could be concurrently removed

    return totalbytes


def get_timeline_dir_size(path: Path) -> int:
    """Get the timeline directory's total size, which only counts the layer files' size."""
    sz = 0
    for dir_entry in path.iterdir():
        with contextlib.suppress(Exception):
            # file is an image layer
            _ = parse_image_layer(dir_entry.name)
            sz += dir_entry.stat().st_size
            continue

        with contextlib.suppress(Exception):
            # file is a delta layer
            _ = parse_delta_layer(dir_entry.name)
            sz += dir_entry.stat().st_size
    return sz


def get_scale_for_db(size_mb: int) -> int:
    """Returns pgbench scale factor for given target db size in MB.

    Ref https://www.cybertec-postgresql.com/en/a-formula-to-calculate-pgbench-scaling-factor-for-target-db-size/
    """

    return round(0.06689 * size_mb - 0.5)


ATTACHMENT_NAME_REGEX: re.Pattern[str] = re.compile(
    r"regression\.(diffs|out)|.+\.(?:log|stderr|stdout|filediff|metrics|html|walredo)"
)


def allure_attach_from_dir(dir: Path, preserve_database_files: bool = False):
    """Attach all non-empty files from `dir` that matches `ATTACHMENT_NAME_REGEX` to Allure report"""

    if preserve_database_files:
        zst_file = dir.with_suffix(".tar.zst")
        with zst_file.open("wb") as zst:
            cctx = zstandard.ZstdCompressor()
            with cctx.stream_writer(zst) as compressor:
                with tarfile.open(fileobj=compressor, mode="w") as tar:
                    tar.add(dir, arcname="")
        allure.attach.file(zst_file, "everything.tar.zst", "application/zstd", "tar.zst")

    for attachment in Path(dir).glob("**/*"):
        if ATTACHMENT_NAME_REGEX.fullmatch(attachment.name) and attachment.stat().st_size > 0:
            name = str(attachment.relative_to(dir))

            # compress files that are larger than 1Mb, they're hardly readable in a browser
            if attachment.stat().st_size > 1024**2:
                compressed = attachment.with_suffix(".zst")

                cctx = zstandard.ZstdCompressor()
                with attachment.open("rb") as fin, compressed.open("wb") as fout:
                    cctx.copy_stream(fin, fout)

                name = f"{name}.zst"
                attachment = compressed

            source = str(attachment)
            if source.endswith(".gz"):
                attachment_type = "application/gzip"
                extension = "gz"
            elif source.endswith(".zst"):
                attachment_type = "application/zstd"
                extension = "zst"
            elif source.endswith(".svg"):
                attachment_type = "image/svg+xml"
                extension = "svg"
            elif source.endswith(".html"):
                attachment_type = "text/html"
                extension = "html"
            elif source.endswith(".walredo"):
                attachment_type = "application/octet-stream"
                extension = "walredo"
            else:
                attachment_type = "text/plain"
                extension = attachment.suffix.removeprefix(".")

            allure.attach.file(source, name, attachment_type, extension)


GRAFANA_URL = "https://neonprod.grafana.net"
GRAFANA_EXPLORE_URL = f"{GRAFANA_URL}/explore"
GRAFANA_TIMELINE_INSPECTOR_DASHBOARD_URL = f"{GRAFANA_URL}/d/8G011dlnk/timeline-inspector"
LOGS_STAGING_DATASOURCE_ID = "xHHYY0dVz"


def allure_add_grafana_links(host: str, timeline_id: TimelineId, start_ms: int, end_ms: int):
    """Add links to server logs in Grafana to Allure report"""
    links: dict[str, str] = {}
    # We expect host to be in format like ep-divine-night-159320.us-east-2.aws.neon.build
    endpoint_id, region_id, _ = host.split(".", 2)

    expressions = {
        "compute logs": f'{{app="compute-node-{endpoint_id}", neon_region="{region_id}"}}',
        "k8s events": f'{{job="integrations/kubernetes/eventhandler"}} |~ "name=compute-node-{endpoint_id}-"',
        "console logs": f'{{neon_service="console", neon_region="{region_id}"}} | json | endpoint_id = "{endpoint_id}"',
        "proxy logs": f'{{neon_service="proxy-scram", neon_region="{region_id}"}}',
    }

    params: dict[str, Any] = {
        "datasource": LOGS_STAGING_DATASOURCE_ID,
        "queries": [
            {
                "expr": "<PUT AN EXPRESSION HERE>",
                "refId": "A",
                "datasource": {"type": "loki", "uid": LOGS_STAGING_DATASOURCE_ID},
                "editorMode": "code",
                "queryType": "range",
            }
        ],
        "range": {
            "from": str(start_ms),
            "to": str(end_ms),
        },
    }
    for name, expr in expressions.items():
        params["queries"][0]["expr"] = expr
        query_string = urlencode({"orgId": 1, "left": json.dumps(params)})
        links[name] = f"{GRAFANA_EXPLORE_URL}?{query_string}"

    timeline_qs = urlencode(
        {
            "orgId": 1,
            "var-environment": "victoria-metrics-aws-dev",
            "var-timeline_id": timeline_id,
            "var-endpoint_id": endpoint_id,
            "var-log_datasource": "grafanacloud-neonstaging-logs",
            "from": start_ms,
            "to": end_ms,
        }
    )
    link = f"{GRAFANA_TIMELINE_INSPECTOR_DASHBOARD_URL}?{timeline_qs}"
    links["Timeline Inspector"] = link

    for name, link in links.items():
        allure.dynamic.link(link, name=name)
        log.info(f"{name}: {link}")


def start_in_background(
    command: list[str], cwd: Path, log_file_name: str, is_started: Callable[[], WaitUntilRet]
) -> subprocess.Popen[bytes]:
    """Starts a process, creates the logfile and redirects stderr and stdout there. Runs the start checks before the process is started, or errors."""

    log.info(f'Running command "{" ".join(command)}"')

    with open(cwd / log_file_name, "wb") as log_file:
        spawned_process = subprocess.Popen(command, stdout=log_file, stderr=log_file, cwd=cwd)
        error = None
        try:
            return_code = spawned_process.poll()
            if return_code is not None:
                error = f"expected subprocess to run but it exited with code {return_code}"
            else:
                attempts = 10
                try:
                    wait_until(
                        number_of_iterations=attempts,
                        interval=1,
                        func=is_started,
                    )
                except Exception:
                    error = f"Failed to get correct status from subprocess in {attempts} attempts"
        except Exception as e:
            error = f"expected subprocess to start but it failed with exception: {e}"

        if error is not None:
            log.error(error)
            spawned_process.kill()
            raise Exception(f"Failed to run subprocess as {command}, reason: {error}")

        log.info("subprocess spawned")
        return spawned_process


def wait_until(
    number_of_iterations: int,
    interval: float,
    func: Callable[[], WaitUntilRet],
    show_intermediate_error: bool = False,
) -> WaitUntilRet:
    """
    Wait until 'func' returns successfully, without exception. Returns the
    last return value from the function.
    """
    last_exception = None
    for i in range(number_of_iterations):
        try:
            res = func()
        except Exception as e:
            log.info("waiting for %s iteration %s failed: %s", func, i + 1, e)
            last_exception = e
            if show_intermediate_error:
                log.info(e)
            time.sleep(interval)
            continue
        return res
    raise Exception(f"timed out while waiting for {func}") from last_exception


def assert_eq(a, b) -> None:
    assert a == b


def assert_gt(a, b) -> None:
    assert a > b


def assert_ge(a, b) -> None:
    assert a >= b


def run_pg_bench_small(pg_bin: PgBin, connstr: str):
    """
    Fast way to populate data.
    For more layers consider combining with these tenant settings:
    {
        "checkpoint_distance": 1024 ** 2,
        "image_creation_threshold": 100,
    }
    """
    pg_bin.run(["pgbench", "-i", "-I dtGvp", "-s1", connstr])


def humantime_to_ms(humantime: str) -> float:
    """
    Converts Rust humantime's output string to milliseconds.

    humantime_to_ms("1h 1ms 406us") -> 3600001.406
    """

    unit_multiplier_map = {
        "ns": 1e-6,
        "us": 1e-3,
        "ms": 1,
        "s": 1e3,
        "m": 1e3 * 60,
        "h": 1e3 * 60 * 60,
    }
    matcher = re.compile(rf"^(\d+)({'|'.join(unit_multiplier_map.keys())})$")
    total_ms = 0.0

    if humantime == "0":
        return total_ms

    for item in humantime.split():
        if (match := matcher.search(item)) is not None:
            n, unit = match.groups()
            total_ms += int(n) * unit_multiplier_map[unit]
        else:
            raise ValueError(
                f"can't parse '{item}' (from string '{humantime}'), known units are {', '.join(unit_multiplier_map.keys())}."
            )

    return round(total_ms, 3)


def scan_log_for_errors(input: Iterable[str], allowed_errors: list[str]) -> list[tuple[int, str]]:
    # FIXME: this duplicates test_runner/fixtures/pageserver/allowed_errors.py
    error_or_warn = re.compile(r"\s(ERROR|WARN)")
    errors: list[tuple[int, str]] = []
    for lineno, line in enumerate(input, start=1):
        if len(line) == 0:
            continue

        if error_or_warn.search(line):
            # Is this a torn log line?  This happens when force-killing a process and restarting
            # Example: "2023-10-25T09:38:31.752314Z  WARN deletion executo2023-10-25T09:38:31.875947Z  INFO version: git-env:0f9452f76e8ccdfc88291bccb3f53e3016f40192"
            if re.match("\\d{4}-\\d{2}-\\d{2}T.+\\d{4}-\\d{2}-\\d{2}T.+INFO version.+", line):
                continue

            # It's an ERROR or WARN. Is it in the allow-list?
            for a in allowed_errors:
                if re.match(a, line):
                    break
            else:
                errors.append((lineno, line))
    return errors


def assert_no_errors(log_file: Path, service: str, allowed_errors: list[str]):
    if not log_file.exists():
        log.warning(f"Skipping {service} log check: {log_file} does not exist")
        return

    with log_file.open("r") as f:
        errors = scan_log_for_errors(f, allowed_errors)

    for _lineno, error in errors:
        log.info(f"not allowed {service} error: {error.strip()}")

    assert not errors, f"First log error on {service}: {errors[0]}\nHint: use scripts/check_allowed_errors.sh to test any new allowed_error you add"


def assert_pageserver_backups_equal(left: Path, right: Path, skip_files: set[str]):
    """
    This is essentially:

    lines=$(comm -3 \
        <(mkdir left  && cd left  && tar xf "$left"  && find . -type f -print0 | xargs sha256sum | sort -k2) \
        <(mkdir right && cd right && tar xf "$right" && find . -type f -print0 | xargs sha256sum | sort -k2) \
        | wc -l)
    [ "$lines" = "0" ]

    But in a more mac friendly fashion.
    """
    started_at = time.time()

    def hash_extracted(reader: Optional[IO[bytes]]) -> bytes:
        assert reader is not None
        digest = sha256(usedforsecurity=False)
        while True:
            buf = reader.read(64 * 1024)
            if not buf:
                break
            digest.update(buf)
        return digest.digest()

    def build_hash_list(p: Path) -> list[tuple[str, bytes]]:
        with tarfile.open(p) as f:
            matching_files = (info for info in f if info.isreg() and info.name not in skip_files)
            ret = list(
                map(lambda info: (info.name, hash_extracted(f.extractfile(info))), matching_files)
            )
            ret.sort(key=lambda t: t[0])
            return ret

    left_list, right_list = map(build_hash_list, [left, right])

    assert len(left_list) == len(
        right_list
    ), f"unexpected number of files on tar files, {len(left_list)} != {len(right_list)}"

    mismatching: set[str] = set()

    for left_tuple, right_tuple in zip(left_list, right_list):
        left_path, left_hash = left_tuple
        right_path, right_hash = right_tuple
        assert (
            left_path == right_path
        ), f"file count matched, expected these to be same paths: {left_path}, {right_path}"
        if left_hash != right_hash:
            mismatching.add(left_path)

    assert len(mismatching) == 0, f"files with hash mismatch: {mismatching}"

    elapsed = time.time() - started_at
    log.info(f"assert_pageserver_backups_equal completed in {elapsed}s")


class PropagatingThread(threading.Thread):
    _target: Any
    _args: Any
    _kwargs: Any
    """
    Simple Thread wrapper with join() propagating the possible exception in the thread.
    """

    @override
    def run(self):
        self.exc = None
        try:
            self.ret = self._target(*self._args, **self._kwargs)
        except BaseException as e:
            self.exc = e

    @override
    def join(self, timeout: Optional[float] = None) -> Any:
        super().join(timeout)
        if self.exc:
            raise self.exc
        return self.ret


def human_bytes(amt: float) -> str:
    """
    Render a bytes amount into nice IEC bytes string.
    """

    suffixes = ["", "Ki", "Mi", "Gi"]

    last = suffixes[-1]

    for name in suffixes:
        if amt < 1024 or name == last:
            return f"{int(round(amt))} {name}B"
        amt = amt / 1024

    raise RuntimeError("unreachable")


def allpairs_versions():
    """
    Returns a dictionary with arguments for pytest parametrize
    to test the compatibility with the previous version of Neon components
    combinations were pre-computed to test all the pairs of the components with
    the different versions.
    """
    ids = []
    argvalues = []
    compat_not_defined = (
        os.getenv("COMPATIBILITY_POSTGRES_DISTRIB_DIR") is None
        or os.getenv("COMPATIBILITY_NEON_BIN") is None
    )
    for pair in VERSIONS_COMBINATIONS:
        cur_id = []
        all_new = all(v == "new" for v in pair.values())
        for component in sorted(pair.keys()):
            cur_id.append(pair[component][0])
        # Adding None if all versions are new, sof no need to mix at all
        # If COMPATIBILITY_NEON_BIN or COMPATIBILITY_POSTGRES_DISTRIB_DIR are not defined,
        # we will skip all the tests which include the versions mix.
        argvalues.append(
            pytest.param(
                None if all_new else pair,
                marks=pytest.mark.skipif(
                    compat_not_defined and not all_new,
                    reason="COMPATIBILITY_NEON_BIN or COMPATIBILITY_POSTGRES_DISTRIB_DIR is not set",
                ),
            )
        )
        ids.append(f"combination_{''.join(cur_id)}")
    return {"argnames": "combination", "argvalues": tuple(argvalues), "ids": ids}


<<<<<<< HEAD
def size_to_bytes(hr_size: str) -> int:
    """
    Gets human-readable size from postgresql.conf (e.g. 512kB, 10MB)
    returns size in bytes
    """
    M_PREFIXES = {"": 1, "k": 1024, "M": 1024**2, "G": 1024**3, "T": 1024**4, "P": 1024**5}
    match = re.search(r"^\'?(\d+)\s*([kMGTP]?)(B?)\'?$", hr_size)
    assert match is not None, f"'{hr_size}' is not well-formatted human-readable size"
    number, m_prefix, b = match.groups()

    assert not (not b and m_prefix), f"'{hr_size}' is not well-formatted human-readable size"
    if b:
        amp = M_PREFIXES[m_prefix]
    else:
        amp = 8192
    return int(number) * amp
=======
def skip_on_postgres(version: PgVersion, reason: str):
    return pytest.mark.skipif(
        PgVersion(os.getenv("DEFAULT_PG_VERSION", PgVersion.DEFAULT)) is version,
        reason=reason,
    )


def xfail_on_postgres(version: PgVersion, reason: str):
    return pytest.mark.xfail(
        PgVersion(os.getenv("DEFAULT_PG_VERSION", PgVersion.DEFAULT)) is version,
        reason=reason,
    )


def run_only_on_default_postgres(reason: str):
    return pytest.mark.skipif(
        PgVersion(os.getenv("DEFAULT_PG_VERSION", PgVersion.DEFAULT)) is not PgVersion.DEFAULT,
        reason=reason,
    )


def skip_in_debug_build(reason: str):
    return pytest.mark.skipif(
        os.getenv("BUILD_TYPE", "debug") == "debug",
        reason=reason,
    )


def skip_on_ci(reason: str):
    # `CI` variable is always set to `true` on GitHub
    # Ref: https://docs.github.com/en/actions/writing-workflows/choosing-what-your-workflow-does/store-information-in-variables#default-environment-variables
    return pytest.mark.skipif(
        os.getenv("CI", "false") == "true",
        reason=reason,
    )
>>>>>>> 913b5b70
<|MERGE_RESOLUTION|>--- conflicted
+++ resolved
@@ -649,7 +649,6 @@
     return {"argnames": "combination", "argvalues": tuple(argvalues), "ids": ids}
 
 
-<<<<<<< HEAD
 def size_to_bytes(hr_size: str) -> int:
     """
     Gets human-readable size from postgresql.conf (e.g. 512kB, 10MB)
@@ -666,7 +665,8 @@
     else:
         amp = 8192
     return int(number) * amp
-=======
+
+
 def skip_on_postgres(version: PgVersion, reason: str):
     return pytest.mark.skipif(
         PgVersion(os.getenv("DEFAULT_PG_VERSION", PgVersion.DEFAULT)) is version,
@@ -701,5 +701,4 @@
     return pytest.mark.skipif(
         os.getenv("CI", "false") == "true",
         reason=reason,
-    )
->>>>>>> 913b5b70
+    )