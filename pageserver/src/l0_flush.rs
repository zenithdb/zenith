--- conflicted
+++ resolved
@@ -1,17 +1,7 @@
 use std::{num::NonZeroUsize, sync::Arc};
-
-<<<<<<< HEAD
-use crate::tenant::ephemeral_file;
 
 #[derive(Debug, PartialEq, Eq, Clone)]
 pub enum L0FlushConfig {
-    PageCached,
-=======
-#[derive(Debug, PartialEq, Eq, Clone, serde::Deserialize)]
-#[serde(tag = "mode", rename_all = "kebab-case", deny_unknown_fields)]
-pub enum L0FlushConfig {
-    #[serde(rename_all = "snake_case")]
->>>>>>> ef57e73f
     Direct { max_concurrency: NonZeroUsize },
 }
 
@@ -27,7 +17,6 @@
 impl From<pageserver_api::models::L0FlushConfig> for L0FlushConfig {
     fn from(config: pageserver_api::models::L0FlushConfig) -> Self {
         match config {
-            pageserver_api::models::L0FlushConfig::PageCached => Self::PageCached,
             pageserver_api::models::L0FlushConfig::Direct { max_concurrency } => {
                 Self::Direct { max_concurrency }
             }
@@ -55,15 +44,4 @@
     pub fn inner(&self) -> &Arc<Inner> {
         &self.0
     }
-<<<<<<< HEAD
-}
-
-pub(crate) fn prewarm_on_write(config: &L0FlushConfig) -> ephemeral_file::PrewarmPageCacheOnWrite {
-    use L0FlushConfig::*;
-    match config {
-        PageCached => ephemeral_file::PrewarmPageCacheOnWrite::Yes,
-        Direct { .. } => ephemeral_file::PrewarmPageCacheOnWrite::No,
-    }
-=======
->>>>>>> ef57e73f
 }