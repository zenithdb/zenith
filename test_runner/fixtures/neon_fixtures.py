from __future__ import annotations

import abc
import asyncio
import filecmp
import json
import os
import re
import shutil
import subprocess
import tempfile
import textwrap
import time
import uuid
from contextlib import closing, contextmanager
from dataclasses import dataclass, field
from datetime import datetime
from functools import cached_property
from itertools import chain, product
from pathlib import Path
from types import TracebackType
from typing import Any, Dict, Iterator, List, Optional, Tuple, Type, cast
from urllib.parse import urlparse

import asyncpg
import backoff
import boto3
import jwt
import psycopg2
import pytest
import requests
from _pytest.config import Config
from _pytest.config.argparsing import Parser
from _pytest.fixtures import FixtureRequest
from mypy_boto3_s3 import S3Client

# Type-related stuff
from psycopg2.extensions import connection as PgConnection
from psycopg2.extensions import cursor as PgCursor
from psycopg2.extensions import make_dsn, parse_dsn
from typing_extensions import Literal

from fixtures.broker import NeonBroker
from fixtures.log_helper import log
from fixtures.pageserver.http import PageserverHttpClient
from fixtures.pageserver.utils import wait_for_last_record_lsn, wait_for_upload
from fixtures.pg_version import PgVersion
from fixtures.port_distributor import PortDistributor
from fixtures.remote_storage import (
    LocalFsStorage,
    MockS3Server,
    RemoteStorage,
    RemoteStorageKind,
    RemoteStorageUsers,
    S3Storage,
    remote_storage_to_toml_inline_table,
)
from fixtures.types import Lsn, TenantId, TimelineId
from fixtures.utils import (
    ATTACHMENT_NAME_REGEX,
    allure_add_grafana_links,
    allure_attach_from_dir,
    get_self_dir,
    subprocess_capture,
)

"""
This file contains pytest fixtures. A fixture is a test resource that can be
summoned by placing its name in the test's arguments.

A fixture is created with the decorator @pytest.fixture decorator.
See docs: https://docs.pytest.org/en/6.2.x/fixture.html

There are several environment variables that can control the running of tests:
NEON_BIN, POSTGRES_DISTRIB_DIR, etc. See README.md for more information.

There's no need to import this file to use it. It should be declared as a plugin
inside conftest.py, and that makes it available to all tests.

Don't import functions from this file, or pytest will emit warnings. Instead
put directly-importable functions into utils.py or another separate file.
"""

Env = Dict[str, str]

DEFAULT_OUTPUT_DIR: str = "test_output"
DEFAULT_BRANCH_NAME: str = "main"

BASE_PORT: int = 15000


@pytest.fixture(scope="session")
def base_dir() -> Iterator[Path]:
    # find the base directory (currently this is the git root)
    base_dir = get_self_dir().parent.parent
    log.info(f"base_dir is {base_dir}")

    yield base_dir


@pytest.fixture(scope="function")
def neon_binpath(base_dir: Path, build_type: str) -> Iterator[Path]:
    if os.getenv("REMOTE_ENV"):
        # we are in remote env and do not have neon binaries locally
        # this is the case for benchmarks run on self-hosted runner
        return

    # Find the neon binaries.
    if env_neon_bin := os.environ.get("NEON_BIN"):
        binpath = Path(env_neon_bin)
    else:
        binpath = base_dir / "target" / build_type
    log.info(f"neon_binpath is {binpath}")

    if not (binpath / "pageserver").exists():
        raise Exception(f"neon binaries not found at '{binpath}'")

    yield binpath


@pytest.fixture(scope="function")
def pg_distrib_dir(base_dir: Path) -> Iterator[Path]:
    if env_postgres_bin := os.environ.get("POSTGRES_DISTRIB_DIR"):
        distrib_dir = Path(env_postgres_bin).resolve()
    else:
        distrib_dir = base_dir / "pg_install"

    log.info(f"pg_distrib_dir is {distrib_dir}")
    yield distrib_dir


@pytest.fixture(scope="session")
def top_output_dir(base_dir: Path) -> Iterator[Path]:
    # Compute the top-level directory for all tests.
    if env_test_output := os.environ.get("TEST_OUTPUT"):
        output_dir = Path(env_test_output).resolve()
    else:
        output_dir = base_dir / DEFAULT_OUTPUT_DIR
    output_dir.mkdir(exist_ok=True)

    log.info(f"top_output_dir is {output_dir}")
    yield output_dir


@pytest.fixture(scope="function")
def versioned_pg_distrib_dir(pg_distrib_dir: Path, pg_version: PgVersion) -> Iterator[Path]:
    versioned_dir = pg_distrib_dir / pg_version.v_prefixed

    psql_bin_path = versioned_dir / "bin/psql"
    postgres_bin_path = versioned_dir / "bin/postgres"

    if os.getenv("REMOTE_ENV"):
        # When testing against a remote server, we only need the client binary.
        if not psql_bin_path.exists():
            raise Exception(f"psql not found at '{psql_bin_path}'")
    else:
        if not postgres_bin_path.exists():
            raise Exception(f"postgres not found at '{postgres_bin_path}'")

    log.info(f"versioned_pg_distrib_dir is {versioned_dir}")
    yield versioned_dir


def shareable_scope(fixture_name: str, config: Config) -> Literal["session", "function"]:
    """Return either session of function scope, depending on TEST_SHARED_FIXTURES envvar.

    This function can be used as a scope like this:
    @pytest.fixture(scope=shareable_scope)
    def myfixture(...)
       ...
    """
    scope: Literal["session", "function"]

    if os.environ.get("TEST_SHARED_FIXTURES") is None:
        # Create the environment in the per-test output directory
        scope = "function"
    elif (
        os.environ.get("BUILD_TYPE") is not None
        and os.environ.get("DEFAULT_PG_VERSION") is not None
    ):
        scope = "session"
    else:
        pytest.fail(
            "Shared environment(TEST_SHARED_FIXTURES) requires BUILD_TYPE and DEFAULT_PG_VERSION to be set",
            pytrace=False,
        )

    return scope


@pytest.fixture(scope="session")
def worker_port_num():
    return (32768 - BASE_PORT) // int(os.environ.get("PYTEST_XDIST_WORKER_COUNT", "1"))


@pytest.fixture(scope="session")
def worker_seq_no(worker_id: str) -> int:
    # worker_id is a pytest-xdist fixture
    # it can be master or gw<number>
    # parse it to always get a number
    if worker_id == "master":
        return 0
    assert worker_id.startswith("gw")
    return int(worker_id[2:])


@pytest.fixture(scope="session")
def worker_base_port(worker_seq_no: int, worker_port_num: int) -> int:
    # so we divide ports in ranges of ports
    # so workers have disjoint set of ports for services
    return BASE_PORT + worker_seq_no * worker_port_num


def get_dir_size(path: str) -> int:
    """Return size in bytes."""
    totalbytes = 0
    for root, _dirs, files in os.walk(path):
        for name in files:
            totalbytes += os.path.getsize(os.path.join(root, name))

    return totalbytes


@pytest.fixture(scope="session")
def port_distributor(worker_base_port: int, worker_port_num: int) -> PortDistributor:
    return PortDistributor(base_port=worker_base_port, port_number=worker_port_num)


@pytest.fixture(scope="session")
def httpserver_listen_address(port_distributor: PortDistributor):
    port = port_distributor.get_port()
    return ("localhost", port)


@pytest.fixture(scope="function")
def default_broker(
    port_distributor: PortDistributor,
    test_output_dir: Path,
    neon_binpath: Path,
) -> Iterator[NeonBroker]:
    # multiple pytest sessions could get launched in parallel, get them different ports/datadirs
    client_port = port_distributor.get_port()
    broker_logfile = test_output_dir / "repo" / "storage_broker.log"

    broker = NeonBroker(logfile=broker_logfile, port=client_port, neon_binpath=neon_binpath)
    yield broker
    broker.stop()


@pytest.fixture(scope="session")
def run_id() -> Iterator[uuid.UUID]:
    yield uuid.uuid4()


@pytest.fixture(scope="session")
def mock_s3_server(port_distributor: PortDistributor) -> Iterator[MockS3Server]:
    mock_s3_server = MockS3Server(port_distributor.get_port())
    yield mock_s3_server
    mock_s3_server.kill()


class PgProtocol:
    """Reusable connection logic"""

    def __init__(self, **kwargs: Any):
        self.default_options = kwargs

    def connstr(self, **kwargs: Any) -> str:
        """
        Build a libpq connection string for the Postgres instance.
        """
        return str(make_dsn(**self.conn_options(**kwargs)))

    def conn_options(self, **kwargs: Any) -> Dict[str, Any]:
        """
        Construct a dictionary of connection options from default values and extra parameters.
        An option can be dropped from the returning dictionary by None-valued extra parameter.
        """
        result = self.default_options.copy()
        if "dsn" in kwargs:
            result.update(parse_dsn(kwargs["dsn"]))
        result.update(kwargs)
        result = {k: v for k, v in result.items() if v is not None}

        # Individual statement timeout in seconds. 2 minutes should be
        # enough for our tests, but if you need a longer, you can
        # change it by calling "SET statement_timeout" after
        # connecting.
        options = result.get("options", "")
        if "statement_timeout" not in options:
            options = f"-cstatement_timeout=120s {options}"
        result["options"] = options
        return result

    # autocommit=True here by default because that's what we need most of the time
    def connect(self, autocommit: bool = True, **kwargs: Any) -> PgConnection:
        """
        Connect to the node.
        Returns psycopg2's connection object.
        This method passes all extra params to connstr.
        """
        conn: PgConnection = psycopg2.connect(**self.conn_options(**kwargs))

        # WARNING: this setting affects *all* tests!
        conn.autocommit = autocommit
        return conn

    @contextmanager
    def cursor(self, autocommit: bool = True, **kwargs: Any) -> Iterator[PgCursor]:
        """
        Shorthand for pg.connect().cursor().
        The cursor and connection are closed when the context is exited.
        """
        with closing(self.connect(autocommit=autocommit, **kwargs)) as conn:
            yield conn.cursor()

    async def connect_async(self, **kwargs: Any) -> asyncpg.Connection:
        """
        Connect to the node from async python.
        Returns asyncpg's connection object.
        """

        # asyncpg takes slightly different options than psycopg2. Try
        # to convert the defaults from the psycopg2 format.

        # The psycopg2 option 'dbname' is called 'database' is asyncpg
        conn_options = self.conn_options(**kwargs)
        if "dbname" in conn_options:
            conn_options["database"] = conn_options.pop("dbname")

        # Convert options='-c<key>=<val>' to server_settings
        if "options" in conn_options:
            options = conn_options.pop("options")
            for match in re.finditer(r"-c(\w*)=(\w*)", options):
                key = match.group(1)
                val = match.group(2)
                if "server_options" in conn_options:
                    conn_options["server_settings"].update({key: val})
                else:
                    conn_options["server_settings"] = {key: val}
        return await asyncpg.connect(**conn_options)

    def safe_psql(self, query: str, **kwargs: Any) -> List[Tuple[Any, ...]]:
        """
        Execute query against the node and return all rows.
        This method passes all extra params to connstr.
        """
        return self.safe_psql_many([query], **kwargs)[0]

    def safe_psql_many(self, queries: List[str], **kwargs: Any) -> List[List[Tuple[Any, ...]]]:
        """
        Execute queries against the node and return all rows.
        This method passes all extra params to connstr.
        """
        result: List[List[Any]] = []
        with closing(self.connect(**kwargs)) as conn:
            with conn.cursor() as cur:
                for query in queries:
                    log.info(f"Executing query: {query}")
                    cur.execute(query)

                    if cur.description is None:
                        result.append([])  # query didn't return data
                    else:
                        result.append(cur.fetchall())
        return result


@dataclass
class AuthKeys:
    pub: str
    priv: str

    def generate_token(self, *, scope: str, **token_data: str) -> str:
        token = jwt.encode({"scope": scope, **token_data}, self.priv, algorithm="EdDSA")
        # cast(Any, self.priv)

        # jwt.encode can return 'bytes' or 'str', depending on Python version or type
        # hinting or something (not sure what). If it returned 'bytes', convert it to 'str'
        # explicitly.
        if isinstance(token, bytes):
            token = token.decode()

        return token

    def generate_pageserver_token(self) -> str:
        return self.generate_token(scope="pageserverapi")

    def generate_safekeeper_token(self) -> str:
        return self.generate_token(scope="safekeeperdata")

    # generate token giving access to only one tenant
    def generate_tenant_token(self, tenant_id: TenantId) -> str:
        return self.generate_token(scope="tenant", tenant_id=str(tenant_id))


class NeonEnvBuilder:
    """
    Builder object to create a Neon runtime environment

    You should use the `neon_env_builder` or `neon_simple_env` pytest
    fixture to create the NeonEnv object. That way, the repository is
    created in the right directory, based on the test name, and it's properly
    cleaned up after the test has finished.
    """

    def __init__(
        self,
        repo_dir: Path,
        port_distributor: PortDistributor,
        broker: NeonBroker,
        run_id: uuid.UUID,
        mock_s3_server: MockS3Server,
        neon_binpath: Path,
        pg_distrib_dir: Path,
        pg_version: PgVersion,
        test_name: str,
        test_output_dir: Path,
        remote_storage: Optional[RemoteStorage] = None,
        remote_storage_users: RemoteStorageUsers = RemoteStorageUsers.PAGESERVER,
        pageserver_config_override: Optional[str] = None,
        num_safekeepers: int = 1,
        # Use non-standard SK ids to check for various parsing bugs
        safekeepers_id_start: int = 0,
        # fsync is disabled by default to make the tests go faster
        safekeepers_enable_fsync: bool = False,
        auth_enabled: bool = False,
        rust_log_override: Optional[str] = None,
        default_branch_name: str = DEFAULT_BRANCH_NAME,
        preserve_database_files: bool = False,
        initial_tenant: Optional[TenantId] = None,
        initial_timeline: Optional[TimelineId] = None,
    ):
        self.repo_dir = repo_dir
        self.rust_log_override = rust_log_override
        self.port_distributor = port_distributor
        self.remote_storage = remote_storage
        self.ext_remote_storage: Optional[S3Storage] = None
        self.remote_storage_client: Optional[S3Client] = None
        self.remote_storage_users = remote_storage_users
        self.broker = broker
        self.run_id = run_id
        self.mock_s3_server: MockS3Server = mock_s3_server
        self.pageserver_config_override = pageserver_config_override
        self.num_safekeepers = num_safekeepers
        self.safekeepers_id_start = safekeepers_id_start
        self.safekeepers_enable_fsync = safekeepers_enable_fsync
        self.auth_enabled = auth_enabled
        self.default_branch_name = default_branch_name
        self.env: Optional[NeonEnv] = None
        self.remote_storage_prefix: Optional[str] = None
        self.keep_remote_storage_contents: bool = True
        self.neon_binpath = neon_binpath
        self.pg_distrib_dir = pg_distrib_dir
        self.pg_version = pg_version
        self.preserve_database_files = preserve_database_files
        self.initial_tenant = initial_tenant or TenantId.generate()
        self.initial_timeline = initial_timeline or TimelineId.generate()
<<<<<<< HEAD
        self.enable_generations = False
=======
        self.scrub_on_exit = False
        self.test_output_dir = test_output_dir
>>>>>>> 74393317

        assert test_name.startswith(
            "test_"
        ), "Unexpectedly instantiated from outside a test function"
        self.test_name = test_name

    def init_configs(self) -> NeonEnv:
        # Cannot create more than one environment from one builder
        assert self.env is None, "environment already initialized"
        self.env = NeonEnv(self)
        return self.env

    def start(self):
        assert self.env is not None, "environment is not already initialized, call init() first"
        self.env.start()

    def init_start(self, initial_tenant_conf: Optional[Dict[str, str]] = None) -> NeonEnv:
        env = self.init_configs()
        self.start()

        # Prepare the default branch to start the postgres on later.
        # Pageserver itself does not create tenants and timelines, until started first and asked via HTTP API.
        log.debug(
            f"Services started, creating initial tenant {env.initial_tenant} and its initial timeline"
        )
        initial_tenant, initial_timeline = env.neon_cli.create_tenant(
            tenant_id=env.initial_tenant, conf=initial_tenant_conf, timeline_id=env.initial_timeline
        )
        assert env.initial_tenant == initial_tenant
        assert env.initial_timeline == initial_timeline
        log.info(f"Initial timeline {initial_tenant}/{initial_timeline} created successfully")

        return env

    def enable_scrub_on_exit(self):
        """
        Call this if you would like the fixture to automatically run
        s3_scrubber at the end of the test, as a bidirectional test
        that the scrubber is working properly, and that the code within
        the test didn't produce any invalid remote state.
        """

        if not isinstance(self.remote_storage, S3Storage):
            # The scrubber can't talk to e.g. LocalFS -- it needs
            # an HTTP endpoint (mock is fine) to connect to.
            raise RuntimeError(
                "Cannot scrub with remote_storage={self.remote_storage}, require an S3 endpoint"
            )

        self.scrub_on_exit = True

    def enable_remote_storage(
        self,
        remote_storage_kind: RemoteStorageKind,
        force_enable: bool = True,
        enable_remote_extensions: bool = False,
    ):
        bucket_name = re.sub(r"[_\[\]]", "-", self.test_name)[:63]

        if remote_storage_kind == RemoteStorageKind.NOOP:
            return
        elif remote_storage_kind == RemoteStorageKind.LOCAL_FS:
            self.enable_local_fs_remote_storage(force_enable=force_enable)
        elif remote_storage_kind == RemoteStorageKind.MOCK_S3:
            self.enable_mock_s3_remote_storage(
                bucket_name=bucket_name,
                force_enable=force_enable,
                enable_remote_extensions=enable_remote_extensions,
            )
        elif remote_storage_kind == RemoteStorageKind.REAL_S3:
            self.enable_real_s3_remote_storage(
                test_name=bucket_name,
                force_enable=force_enable,
                enable_remote_extensions=enable_remote_extensions,
            )
        else:
            raise RuntimeError(f"Unknown storage type: {remote_storage_kind}")

        self.remote_storage_kind = remote_storage_kind

    def enable_local_fs_remote_storage(self, force_enable: bool = True):
        """
        Sets up the pageserver to use the local fs at the `test_dir/local_fs_remote_storage` path.
        Errors, if the pageserver has some remote storage configuration already, unless `force_enable` is not set to `True`.
        """
        assert force_enable or self.remote_storage is None, "remote storage is enabled already"
        self.remote_storage = LocalFsStorage(Path(self.repo_dir / "local_fs_remote_storage"))

    def enable_mock_s3_remote_storage(
        self,
        bucket_name: str,
        force_enable: bool = True,
        enable_remote_extensions: bool = False,
    ):
        """
        Sets up the pageserver to use the S3 mock server, creates the bucket, if it's not present already.
        Starts up the mock server, if that does not run yet.
        Errors, if the pageserver has some remote storage configuration already, unless `force_enable` is not set to `True`.

        Also creates the bucket for extensions, self.ext_remote_storage bucket
        """
        assert force_enable or self.remote_storage is None, "remote storage is enabled already"
        mock_endpoint = self.mock_s3_server.endpoint()
        mock_region = self.mock_s3_server.region()

        self.remote_storage_client = boto3.client(
            "s3",
            endpoint_url=mock_endpoint,
            region_name=mock_region,
            aws_access_key_id=self.mock_s3_server.access_key(),
            aws_secret_access_key=self.mock_s3_server.secret_key(),
        )
        self.remote_storage_client.create_bucket(Bucket=bucket_name)

        self.remote_storage = S3Storage(
            bucket_name=bucket_name,
            endpoint=mock_endpoint,
            bucket_region=mock_region,
            access_key=self.mock_s3_server.access_key(),
            secret_key=self.mock_s3_server.secret_key(),
            prefix_in_bucket="pageserver",
        )

        if enable_remote_extensions:
            self.ext_remote_storage = S3Storage(
                bucket_name=bucket_name,
                endpoint=mock_endpoint,
                bucket_region=mock_region,
                access_key=self.mock_s3_server.access_key(),
                secret_key=self.mock_s3_server.secret_key(),
                prefix_in_bucket="ext",
            )

    def enable_real_s3_remote_storage(
        self,
        test_name: str,
        force_enable: bool = True,
        enable_remote_extensions: bool = False,
    ):
        """
        Sets up configuration to use real s3 endpoint without mock server
        """
        assert force_enable or self.remote_storage is None, "remote storage is enabled already"

        access_key = os.getenv("AWS_ACCESS_KEY_ID")
        assert access_key, "no aws access key provided"
        secret_key = os.getenv("AWS_SECRET_ACCESS_KEY")
        assert secret_key, "no aws access key provided"

        # session token is needed for local runs with sso auth
        session_token = os.getenv("AWS_SESSION_TOKEN")

        bucket_name = os.getenv("REMOTE_STORAGE_S3_BUCKET")
        assert bucket_name, "no remote storage bucket name provided"
        region = os.getenv("REMOTE_STORAGE_S3_REGION")
        assert region, "no remote storage region provided"

        # do not leave data in real s3
        self.keep_remote_storage_contents = False

        # construct a prefix inside bucket for the particular test case and test run
        self.remote_storage_prefix = f"{self.run_id}/{test_name}"

        self.remote_storage_client = boto3.client(
            "s3",
            region_name=region,
            aws_access_key_id=access_key,
            aws_secret_access_key=secret_key,
            aws_session_token=session_token,
        )
        self.remote_storage = S3Storage(
            bucket_name=bucket_name,
            bucket_region=region,
            access_key=access_key,
            secret_key=secret_key,
            prefix_in_bucket=self.remote_storage_prefix,
        )

        if enable_remote_extensions:
            self.ext_remote_storage = S3Storage(
                bucket_name="neon-dev-extensions-eu-central-1",
                bucket_region="eu-central-1",
                access_key=access_key,
                secret_key=secret_key,
                prefix_in_bucket=None,
            )

    def cleanup_local_storage(self):
        if self.preserve_database_files:
            return

        directories_to_clean: List[Path] = []
        for test_entry in Path(self.repo_dir).glob("**/*"):
            if test_entry.is_file():
                test_file = test_entry
                if ATTACHMENT_NAME_REGEX.fullmatch(test_file.name):
                    continue
                if SMALL_DB_FILE_NAME_REGEX.fullmatch(test_file.name):
                    continue
                log.debug(f"Removing large database {test_file} file")
                test_file.unlink()
            elif test_entry.is_dir():
                directories_to_clean.append(test_entry)

        for directory_to_clean in reversed(directories_to_clean):
            if not os.listdir(directory_to_clean):
                log.debug(f"Removing empty directory {directory_to_clean}")
                directory_to_clean.rmdir()

    def cleanup_remote_storage(self):
        # here wee check for true remote storage, no the local one
        # local cleanup is not needed after test because in ci all env will be destroyed anyway
        if self.remote_storage_prefix is None:
            log.info("no remote storage was set up, skipping cleanup")
            return

        # Making mypy happy with allowing only `S3Storage` further.
        # `self.remote_storage_prefix` is coupled with `S3Storage` storage type,
        # so this line effectively a no-op
        assert isinstance(self.remote_storage, S3Storage)
        assert self.remote_storage_client is not None

        if self.keep_remote_storage_contents:
            log.info("keep_remote_storage_contents skipping remote storage cleanup")
            return

        log.info(
            "removing data from test s3 bucket %s by prefix %s",
            self.remote_storage.bucket_name,
            self.remote_storage_prefix,
        )
        paginator = self.remote_storage_client.get_paginator("list_objects_v2")
        pages = paginator.paginate(
            Bucket=self.remote_storage.bucket_name,
            Prefix=self.remote_storage_prefix,
        )

        # Using Any because DeleteTypeDef (from boto3-stubs) doesn't fit our case
        objects_to_delete: Any = {"Objects": []}
        cnt = 0
        for item in pages.search("Contents"):
            # weirdly when nothing is found it returns [None]
            if item is None:
                break

            objects_to_delete["Objects"].append({"Key": item["Key"]})

            # flush once aws limit reached
            if len(objects_to_delete["Objects"]) >= 1000:
                self.remote_storage_client.delete_objects(
                    Bucket=self.remote_storage.bucket_name,
                    Delete=objects_to_delete,
                )
                objects_to_delete = {"Objects": []}
                cnt += 1

        # flush rest
        if len(objects_to_delete["Objects"]):
            self.remote_storage_client.delete_objects(
                Bucket=self.remote_storage.bucket_name,
                Delete=objects_to_delete,
            )

        log.info(f"deleted {cnt} objects from remote storage")

    def __enter__(self) -> "NeonEnvBuilder":
        return self

    def __exit__(
        self,
        exc_type: Optional[Type[BaseException]],
        exc_value: Optional[BaseException],
        traceback: Optional[TracebackType],
    ):
        # Stop all the nodes.
        if self.env:
            log.info("Cleaning up all storage and compute nodes")
            self.env.endpoints.stop_all()
            for sk in self.env.safekeepers:
                sk.stop(immediate=True)
            self.env.pageserver.stop(immediate=True)

            if self.env.attachment_service is not None:
                self.env.attachment_service.stop(immediate=True)

            cleanup_error = None

            if self.scrub_on_exit:
                try:
                    S3Scrubber(self.test_output_dir, self).scan_metadata()
                except Exception as e:
                    log.error(f"Error during remote storage scrub: {e}")
                    cleanup_error = e

            try:
                self.cleanup_remote_storage()
            except Exception as e:
                log.error(f"Error during remote storage cleanup: {e}")
                if cleanup_error is not None:
                    cleanup_error = e

            try:
                self.cleanup_local_storage()
            except Exception as e:
                log.error(f"Error during local storage cleanup: {e}")
                if cleanup_error is not None:
                    cleanup_error = e

            if cleanup_error is not None:
                raise cleanup_error

            self.env.pageserver.assert_no_errors()


class NeonEnv:
    """
    An object representing the Neon runtime environment. It consists of
    the page server, 0-N safekeepers, and the compute nodes.

    NeonEnv contains functions for stopping/starting nodes in the
    environment, checking their status, creating tenants, connecting to the
    nodes, creating and destroying compute nodes, etc. The page server and
    the safekeepers are considered fixed in the environment, you cannot
    create or destroy them after the environment is initialized. (That will
    likely change in the future, as we start supporting multiple page
    servers and adding/removing safekeepers on the fly).

    Some notable functions and fields in NeonEnv:

    postgres - A factory object for creating postgres compute nodes.

    pageserver - An object that contains functions for manipulating and
        connecting to the pageserver

    safekeepers - An array containing objects representing the safekeepers

    pg_bin - pg_bin.run() can be used to execute Postgres client binaries,
        like psql or pg_dump

    initial_tenant - tenant ID of the initial tenant created in the repository

    neon_cli - can be used to run the 'neon' CLI tool

    create_tenant() - initializes a new tenant in the page server, returns
        the tenant id
    """

    PAGESERVER_ID = 1

    def __init__(self, config: NeonEnvBuilder):
        self.repo_dir = config.repo_dir
        self.rust_log_override = config.rust_log_override
        self.port_distributor = config.port_distributor
        self.s3_mock_server = config.mock_s3_server
        self.neon_cli = NeonCli(env=self)
        self.endpoints = EndpointFactory(self)
        self.safekeepers: List[Safekeeper] = []
        self.broker = config.broker
        self.remote_storage = config.remote_storage
        self.remote_storage_users = config.remote_storage_users
        self.pg_version = config.pg_version
        self.neon_binpath = config.neon_binpath
        self.pg_distrib_dir = config.pg_distrib_dir
        self.endpoint_counter = 0
        self.remote_storage_client = config.remote_storage_client
        self.ext_remote_storage = config.ext_remote_storage

        # generate initial tenant ID here instead of letting 'neon init' generate it,
        # so that we don't need to dig it out of the config file afterwards.
        self.initial_tenant = config.initial_tenant
        self.initial_timeline = config.initial_timeline

        if config.enable_generations:
            attachment_service_port = self.port_distributor.get_port()
            self.control_plane_api: Optional[str] = f"http://127.0.0.1:{attachment_service_port}"
            self.attachment_service: Optional[NeonAttachmentService] = NeonAttachmentService(self)
        else:
            self.control_plane_api = None
            self.attachment_service = None

        # Create a config file corresponding to the options
        toml = textwrap.dedent(
            f"""
            default_tenant_id = '{config.initial_tenant}'
        """
        )

        toml += textwrap.dedent(
            f"""
            [broker]
            listen_addr = '{self.broker.listen_addr()}'
        """
        )

        # Create config for pageserver
        pageserver_port = PageserverPort(
            pg=self.port_distributor.get_port(),
            http=self.port_distributor.get_port(),
        )
        http_auth_type = "NeonJWT" if config.auth_enabled else "Trust"
        pg_auth_type = "NeonJWT" if config.auth_enabled else "Trust"

        toml += textwrap.dedent(
            f"""
            [pageserver]
            id={self.PAGESERVER_ID}
            listen_pg_addr = 'localhost:{pageserver_port.pg}'
            listen_http_addr = 'localhost:{pageserver_port.http}'
            pg_auth_type = '{pg_auth_type}'
            http_auth_type = '{http_auth_type}'
        """
        )

        if self.control_plane_api is not None:
            toml += textwrap.dedent(
                f"""
                control_plane_api = '{self.control_plane_api}'
            """
            )

        # Create a corresponding NeonPageserver object
        self.pageserver = NeonPageserver(
            self, port=pageserver_port, config_override=config.pageserver_config_override
        )

        # Create config and a Safekeeper object for each safekeeper
        for i in range(1, config.num_safekeepers + 1):
            port = SafekeeperPort(
                pg=self.port_distributor.get_port(),
                pg_tenant_only=self.port_distributor.get_port(),
                http=self.port_distributor.get_port(),
            )
            id = config.safekeepers_id_start + i  # assign ids sequentially
            toml += textwrap.dedent(
                f"""
                [[safekeepers]]
                id = {id}
                pg_port = {port.pg}
                pg_tenant_only_port = {port.pg_tenant_only}
                http_port = {port.http}
                sync = {'true' if config.safekeepers_enable_fsync else 'false'}"""
            )
            if config.auth_enabled:
                toml += textwrap.dedent(
                    """
                auth_enabled = true
                """
                )
            if (
                bool(self.remote_storage_users & RemoteStorageUsers.SAFEKEEPER)
                and self.remote_storage is not None
            ):
                toml += textwrap.dedent(
                    f"""
                remote_storage = "{remote_storage_to_toml_inline_table(self.remote_storage)}"
                """
                )
            safekeeper = Safekeeper(env=self, id=id, port=port)
            self.safekeepers.append(safekeeper)

        log.info(f"Config: {toml}")
        self.neon_cli.init(toml)

    def start(self):
        # Start up broker, pageserver and all safekeepers
        self.broker.try_start()

        if self.attachment_service is not None:
            self.attachment_service.start()
        self.pageserver.start()

        for safekeeper in self.safekeepers:
            safekeeper.start()

    def get_safekeeper_connstrs(self) -> str:
        """Get list of safekeeper endpoints suitable for safekeepers GUC"""
        return ",".join(f"localhost:{wa.port.pg}" for wa in self.safekeepers)

    def timeline_dir(self, tenant_id: TenantId, timeline_id: TimelineId) -> Path:
        """Get a timeline directory's path based on the repo directory of the test environment"""
        return self.tenant_dir(tenant_id) / "timelines" / str(timeline_id)

    def tenant_dir(
        self,
        tenant_id: TenantId,
    ) -> Path:
        """Get a tenant directory's path based on the repo directory of the test environment"""
        return self.repo_dir / "tenants" / str(tenant_id)

    def get_pageserver_version(self) -> str:
        bin_pageserver = str(self.neon_binpath / "pageserver")
        res = subprocess.run(
            [bin_pageserver, "--version"],
            check=True,
            universal_newlines=True,
            stdout=subprocess.PIPE,
            stderr=subprocess.PIPE,
        )
        return res.stdout

    @cached_property
    def auth_keys(self) -> AuthKeys:
        pub = (Path(self.repo_dir) / "auth_public_key.pem").read_text()
        priv = (Path(self.repo_dir) / "auth_private_key.pem").read_text()
        return AuthKeys(pub=pub, priv=priv)

    def generate_endpoint_id(self) -> str:
        """
        Generate a unique endpoint ID
        """
        self.endpoint_counter += 1
        return "ep-" + str(self.endpoint_counter)


@pytest.fixture(scope=shareable_scope)
def _shared_simple_env(
    request: FixtureRequest,
    pytestconfig: Config,
    port_distributor: PortDistributor,
    mock_s3_server: MockS3Server,
    default_broker: NeonBroker,
    run_id: uuid.UUID,
    top_output_dir: Path,
    test_output_dir: Path,
    neon_binpath: Path,
    pg_distrib_dir: Path,
    pg_version: PgVersion,
) -> Iterator[NeonEnv]:
    """
    # Internal fixture backing the `neon_simple_env` fixture. If TEST_SHARED_FIXTURES
     is set, this is shared by all tests using `neon_simple_env`.
    """

    if os.environ.get("TEST_SHARED_FIXTURES") is None:
        # Create the environment in the per-test output directory
        repo_dir = get_test_repo_dir(request, top_output_dir)
    else:
        # We're running shared fixtures. Share a single directory.
        repo_dir = top_output_dir / "shared_repo"
        shutil.rmtree(repo_dir, ignore_errors=True)

    with NeonEnvBuilder(
        repo_dir=repo_dir,
        port_distributor=port_distributor,
        broker=default_broker,
        mock_s3_server=mock_s3_server,
        neon_binpath=neon_binpath,
        pg_distrib_dir=pg_distrib_dir,
        pg_version=pg_version,
        run_id=run_id,
        preserve_database_files=pytestconfig.getoption("--preserve-database-files"),
        test_name=request.node.name,
        test_output_dir=test_output_dir,
    ) as builder:
        env = builder.init_start()

        # For convenience in tests, create a branch from the freshly-initialized cluster.
        env.neon_cli.create_branch("empty", ancestor_branch_name=DEFAULT_BRANCH_NAME)

        yield env


@pytest.fixture(scope="function")
def neon_simple_env(_shared_simple_env: NeonEnv) -> Iterator[NeonEnv]:
    """
    Simple Neon environment, with no authentication and no safekeepers.

    If TEST_SHARED_FIXTURES environment variable is set, we reuse the same
    environment for all tests that use 'neon_simple_env', keeping the
    page server and safekeepers running. Any compute nodes are stopped after
    each the test, however.
    """
    yield _shared_simple_env

    _shared_simple_env.endpoints.stop_all()


@pytest.fixture(scope="function")
def neon_env_builder(
    pytestconfig: Config,
    test_output_dir: Path,
    port_distributor: PortDistributor,
    mock_s3_server: MockS3Server,
    neon_binpath: Path,
    pg_distrib_dir: Path,
    pg_version: PgVersion,
    default_broker: NeonBroker,
    run_id: uuid.UUID,
    request: FixtureRequest,
) -> Iterator[NeonEnvBuilder]:
    """
    Fixture to create a Neon environment for test.

    To use, define 'neon_env_builder' fixture in your test to get access to the
    builder object. Set properties on it to describe the environment.
    Finally, initialize and start up the environment by calling
    neon_env_builder.init_start().

    After the initialization, you can launch compute nodes by calling
    the functions in the 'env.endpoints' factory object, stop/start the
    nodes, etc.
    """

    # Create the environment in the test-specific output dir
    repo_dir = os.path.join(test_output_dir, "repo")

    # Return the builder to the caller
    with NeonEnvBuilder(
        repo_dir=Path(repo_dir),
        port_distributor=port_distributor,
        mock_s3_server=mock_s3_server,
        neon_binpath=neon_binpath,
        pg_distrib_dir=pg_distrib_dir,
        pg_version=pg_version,
        broker=default_broker,
        run_id=run_id,
        preserve_database_files=pytestconfig.getoption("--preserve-database-files"),
        test_name=request.node.name,
        test_output_dir=test_output_dir,
    ) as builder:
        yield builder


@dataclass
class PageserverPort:
    pg: int
    http: int


CREATE_TIMELINE_ID_EXTRACTOR: re.Pattern = re.compile(  # type: ignore[type-arg]
    r"^Created timeline '(?P<timeline_id>[^']+)'", re.MULTILINE
)
TIMELINE_DATA_EXTRACTOR: re.Pattern = re.compile(  # type: ignore[type-arg]
    r"\s?(?P<branch_name>[^\s]+)\s\[(?P<timeline_id>[^\]]+)\]", re.MULTILINE
)


class AbstractNeonCli(abc.ABC):
    """
    A typed wrapper around an arbitrary Neon CLI tool.
    Supports a way to run arbitrary command directly via CLI.
    Do not use directly, use specific subclasses instead.
    """

    def __init__(self, env: NeonEnv):
        self.env = env

    COMMAND: str = cast(str, None)  # To be overwritten by the derived class.

    def raw_cli(
        self,
        arguments: List[str],
        extra_env_vars: Optional[Dict[str, str]] = None,
        check_return_code=True,
        timeout=None,
    ) -> "subprocess.CompletedProcess[str]":
        """
        Run the command with the specified arguments.

        Arguments must be in list form, e.g. ['pg', 'create']

        Return both stdout and stderr, which can be accessed as

        >>> result = env.neon_cli.raw_cli(...)
        >>> assert result.stderr == ""
        >>> log.info(result.stdout)

        If `check_return_code`, on non-zero exit code logs failure and raises.
        """

        assert type(arguments) == list
        assert type(self.COMMAND) == str

        bin_neon = str(self.env.neon_binpath / self.COMMAND)

        args = [bin_neon] + arguments
        log.info('Running command "{}"'.format(" ".join(args)))
        log.info(f'Running in "{self.env.repo_dir}"')

        env_vars = os.environ.copy()
        env_vars["NEON_REPO_DIR"] = str(self.env.repo_dir)
        env_vars["POSTGRES_DISTRIB_DIR"] = str(self.env.pg_distrib_dir)
        if self.env.rust_log_override is not None:
            env_vars["RUST_LOG"] = self.env.rust_log_override
        for extra_env_key, extra_env_value in (extra_env_vars or {}).items():
            env_vars[extra_env_key] = extra_env_value

        # Pass coverage settings
        var = "LLVM_PROFILE_FILE"
        val = os.environ.get(var)
        if val:
            env_vars[var] = val

        # Intercept CalledProcessError and print more info
        res = subprocess.run(
            args,
            env=env_vars,
            check=False,
            universal_newlines=True,
            stdout=subprocess.PIPE,
            stderr=subprocess.PIPE,
            timeout=timeout,
        )
        if not res.returncode:
            log.info(f"Run {res.args} success: {res.stdout}")
        elif check_return_code:
            # this way command output will be in recorded and shown in CI in failure message
            msg = f"""\
            Run {res.args} failed:
              stdout: {res.stdout}
              stderr: {res.stderr}
            """
            log.info(msg)
            raise RuntimeError(msg) from subprocess.CalledProcessError(
                res.returncode, res.args, res.stdout, res.stderr
            )
        return res


class NeonCli(AbstractNeonCli):
    """
    A typed wrapper around the `neon` CLI tool.
    Supports main commands via typed methods and a way to run arbitrary command directly via CLI.
    """

    COMMAND = "neon_local"

    def create_tenant(
        self,
        tenant_id: Optional[TenantId] = None,
        timeline_id: Optional[TimelineId] = None,
        conf: Optional[Dict[str, str]] = None,
        set_default: bool = False,
    ) -> Tuple[TenantId, TimelineId]:
        """
        Creates a new tenant, returns its id and its initial timeline's id.
        """
        tenant_id = tenant_id or TenantId.generate()
        timeline_id = timeline_id or TimelineId.generate()

        args = [
            "tenant",
            "create",
            "--tenant-id",
            str(tenant_id),
            "--timeline-id",
            str(timeline_id),
            "--pg-version",
            self.env.pg_version,
        ]
        if conf is not None:
            args.extend(
                chain.from_iterable(
                    product(["-c"], (f"{key}:{value}" for key, value in conf.items()))
                )
            )
        if set_default:
            args.append("--set-default")

        res = self.raw_cli(args)
        res.check_returncode()
        return tenant_id, timeline_id

    def set_default(self, tenant_id: TenantId):
        """
        Update default tenant for future operations that require tenant_id.
        """
        res = self.raw_cli(["tenant", "set-default", "--tenant-id", str(tenant_id)])
        res.check_returncode()

    def config_tenant(self, tenant_id: TenantId, conf: Dict[str, str]):
        """
        Update tenant config.
        """

        args = ["tenant", "config", "--tenant-id", str(tenant_id)]
        if conf is not None:
            args.extend(
                chain.from_iterable(
                    product(["-c"], (f"{key}:{value}" for key, value in conf.items()))
                )
            )

        res = self.raw_cli(args)
        res.check_returncode()

    def list_tenants(self) -> "subprocess.CompletedProcess[str]":
        res = self.raw_cli(["tenant", "list"])
        res.check_returncode()
        return res

    def create_timeline(
        self,
        new_branch_name: str,
        tenant_id: Optional[TenantId] = None,
    ) -> TimelineId:
        cmd = [
            "timeline",
            "create",
            "--branch-name",
            new_branch_name,
            "--tenant-id",
            str(tenant_id or self.env.initial_tenant),
            "--pg-version",
            self.env.pg_version,
        ]

        res = self.raw_cli(cmd)
        res.check_returncode()

        matches = CREATE_TIMELINE_ID_EXTRACTOR.search(res.stdout)

        created_timeline_id = None
        if matches is not None:
            created_timeline_id = matches.group("timeline_id")

        return TimelineId(str(created_timeline_id))

    def create_branch(
        self,
        new_branch_name: str = DEFAULT_BRANCH_NAME,
        ancestor_branch_name: Optional[str] = None,
        tenant_id: Optional[TenantId] = None,
        ancestor_start_lsn: Optional[Lsn] = None,
    ) -> TimelineId:
        cmd = [
            "timeline",
            "branch",
            "--branch-name",
            new_branch_name,
            "--tenant-id",
            str(tenant_id or self.env.initial_tenant),
        ]
        if ancestor_branch_name is not None:
            cmd.extend(["--ancestor-branch-name", ancestor_branch_name])
        if ancestor_start_lsn is not None:
            cmd.extend(["--ancestor-start-lsn", str(ancestor_start_lsn)])

        res = self.raw_cli(cmd)
        res.check_returncode()

        matches = CREATE_TIMELINE_ID_EXTRACTOR.search(res.stdout)

        created_timeline_id = None
        if matches is not None:
            created_timeline_id = matches.group("timeline_id")

        if created_timeline_id is None:
            raise Exception("could not find timeline id after `neon timeline create` invocation")
        else:
            return TimelineId(str(created_timeline_id))

    def list_timelines(self, tenant_id: Optional[TenantId] = None) -> List[Tuple[str, TimelineId]]:
        """
        Returns a list of (branch_name, timeline_id) tuples out of parsed `neon timeline list` CLI output.
        """

        # main [b49f7954224a0ad25cc0013ea107b54b]
        # ┣━ @0/16B5A50: test_cli_branch_list_main [20f98c79111b9015d84452258b7d5540]
        res = self.raw_cli(
            ["timeline", "list", "--tenant-id", str(tenant_id or self.env.initial_tenant)]
        )
        timelines_cli = sorted(
            map(
                lambda branch_and_id: (branch_and_id[0], TimelineId(branch_and_id[1])),
                TIMELINE_DATA_EXTRACTOR.findall(res.stdout),
            )
        )
        return timelines_cli

    def init(
        self,
        config_toml: str,
    ) -> "subprocess.CompletedProcess[str]":
        with tempfile.NamedTemporaryFile(mode="w+") as tmp:
            tmp.write(config_toml)
            tmp.flush()

            cmd = ["init", f"--config={tmp.name}", "--pg-version", self.env.pg_version]

            append_pageserver_param_overrides(
                params_to_update=cmd,
                remote_storage=self.env.remote_storage,
                remote_storage_users=self.env.remote_storage_users,
                pageserver_config_override=self.env.pageserver.config_override,
            )

            s3_env_vars = None
            if self.env.remote_storage is not None and isinstance(
                self.env.remote_storage, S3Storage
            ):
                s3_env_vars = self.env.remote_storage.access_env_vars()
            res = self.raw_cli(cmd, extra_env_vars=s3_env_vars)
            res.check_returncode()
            return res

    def attachment_service_start(self):
        cmd = ["attachment_service", "start"]
        return self.raw_cli(cmd)

    def attachment_service_stop(self, immediate: bool):
        cmd = ["attachment_service", "stop"]
        if immediate:
            cmd.extend(["-m", "immediate"])
        return self.raw_cli(cmd)

    def pageserver_start(
        self,
        overrides: Tuple[str, ...] = (),
        extra_env_vars: Optional[Dict[str, str]] = None,
    ) -> "subprocess.CompletedProcess[str]":
        start_args = ["pageserver", "start", *overrides]
        append_pageserver_param_overrides(
            params_to_update=start_args,
            remote_storage=self.env.remote_storage,
            remote_storage_users=self.env.remote_storage_users,
            pageserver_config_override=self.env.pageserver.config_override,
        )

        if self.env.remote_storage is not None and isinstance(self.env.remote_storage, S3Storage):
            s3_env_vars = self.env.remote_storage.access_env_vars()
            extra_env_vars = (extra_env_vars or {}) | s3_env_vars

        return self.raw_cli(start_args, extra_env_vars=extra_env_vars)

    def pageserver_stop(self, immediate=False) -> "subprocess.CompletedProcess[str]":
        cmd = ["pageserver", "stop"]
        if immediate:
            cmd.extend(["-m", "immediate"])

        log.info(f"Stopping pageserver with {cmd}")
        return self.raw_cli(cmd)

    def safekeeper_start(
        self, id: int, extra_opts: Optional[List[str]] = None
    ) -> "subprocess.CompletedProcess[str]":
        s3_env_vars = None
        if self.env.remote_storage is not None and isinstance(self.env.remote_storage, S3Storage):
            s3_env_vars = self.env.remote_storage.access_env_vars()

        if extra_opts is not None:
            extra_opts = [f"-e={opt}" for opt in extra_opts]
        else:
            extra_opts = []
        return self.raw_cli(
            ["safekeeper", "start", str(id), *extra_opts], extra_env_vars=s3_env_vars
        )

    def safekeeper_stop(
        self, id: Optional[int] = None, immediate=False
    ) -> "subprocess.CompletedProcess[str]":
        args = ["safekeeper", "stop"]
        if id is not None:
            args.append(str(id))
        if immediate:
            args.extend(["-m", "immediate"])
        return self.raw_cli(args)

    def endpoint_create(
        self,
        branch_name: str,
        pg_port: int,
        http_port: int,
        endpoint_id: Optional[str] = None,
        tenant_id: Optional[TenantId] = None,
        hot_standby: bool = False,
        lsn: Optional[Lsn] = None,
    ) -> "subprocess.CompletedProcess[str]":
        args = [
            "endpoint",
            "create",
            "--tenant-id",
            str(tenant_id or self.env.initial_tenant),
            "--branch-name",
            branch_name,
            "--pg-version",
            self.env.pg_version,
        ]
        if lsn is not None:
            args.extend(["--lsn", str(lsn)])
        if pg_port is not None:
            args.extend(["--pg-port", str(pg_port)])
        if http_port is not None:
            args.extend(["--http-port", str(http_port)])
        if endpoint_id is not None:
            args.append(endpoint_id)
        if hot_standby:
            args.extend(["--hot-standby", "true"])

        res = self.raw_cli(args)
        res.check_returncode()
        return res

    def endpoint_start(
        self,
        endpoint_id: str,
        pg_port: int,
        http_port: int,
        safekeepers: Optional[List[int]] = None,
        tenant_id: Optional[TenantId] = None,
        lsn: Optional[Lsn] = None,
        branch_name: Optional[str] = None,
        remote_ext_config: Optional[str] = None,
    ) -> "subprocess.CompletedProcess[str]":
        args = [
            "endpoint",
            "start",
            "--tenant-id",
            str(tenant_id or self.env.initial_tenant),
            "--pg-version",
            self.env.pg_version,
        ]
        if remote_ext_config is not None:
            args.extend(["--remote-ext-config", remote_ext_config])
        if lsn is not None:
            args.append(f"--lsn={lsn}")
        args.extend(["--pg-port", str(pg_port)])
        args.extend(["--http-port", str(http_port)])

        if safekeepers is not None:
            args.extend(["--safekeepers", (",".join(map(str, safekeepers)))])
        if branch_name is not None:
            args.extend(["--branch-name", branch_name])
        if endpoint_id is not None:
            args.append(endpoint_id)

        s3_env_vars = None
        if self.env.remote_storage is not None and isinstance(self.env.remote_storage, S3Storage):
            s3_env_vars = self.env.remote_storage.access_env_vars()

        res = self.raw_cli(args, extra_env_vars=s3_env_vars)
        res.check_returncode()
        return res

    def endpoint_stop(
        self,
        endpoint_id: str,
        tenant_id: Optional[TenantId] = None,
        destroy=False,
        check_return_code=True,
    ) -> "subprocess.CompletedProcess[str]":
        args = [
            "endpoint",
            "stop",
            "--tenant-id",
            str(tenant_id or self.env.initial_tenant),
        ]
        if destroy:
            args.append("--destroy")
        if endpoint_id is not None:
            args.append(endpoint_id)

        return self.raw_cli(args, check_return_code=check_return_code)

    def start(self, check_return_code=True) -> "subprocess.CompletedProcess[str]":
        return self.raw_cli(["start"], check_return_code=check_return_code)

    def stop(self, check_return_code=True) -> "subprocess.CompletedProcess[str]":
        return self.raw_cli(["stop"], check_return_code=check_return_code)


class WalCraft(AbstractNeonCli):
    """
    A typed wrapper around the `wal_craft` CLI tool.
    Supports main commands via typed methods and a way to run arbitrary command directly via CLI.
    """

    COMMAND = "wal_craft"

    def postgres_config(self) -> List[str]:
        res = self.raw_cli(["print-postgres-config"])
        res.check_returncode()
        return res.stdout.split("\n")

    def in_existing(self, type: str, connection: str) -> None:
        res = self.raw_cli(["in-existing", type, connection])
        res.check_returncode()


class ComputeCtl(AbstractNeonCli):
    """
    A typed wrapper around the `compute_ctl` CLI tool.
    """

    COMMAND = "compute_ctl"


class NeonAttachmentService:
    def __init__(self, env: NeonEnv):
        self.env = env
        self.running = False

    def start(self):
        assert not self.running
        self.env.neon_cli.attachment_service_start()
        self.running = True
        return self

    def stop(self, immediate: bool = False) -> "NeonAttachmentService":
        if self.running:
            self.env.neon_cli.attachment_service_stop(immediate)
            self.running = False
        return self

    def __enter__(self) -> "NeonAttachmentService":
        return self

    def __exit__(
        self,
        exc_type: Optional[Type[BaseException]],
        exc: Optional[BaseException],
        tb: Optional[TracebackType],
    ):
        self.stop(immediate=True)


class NeonPageserver(PgProtocol):
    """
    An object representing a running pageserver.
    """

    TEMP_FILE_SUFFIX = "___temp"

    def __init__(self, env: NeonEnv, port: PageserverPort, config_override: Optional[str] = None):
        super().__init__(host="localhost", port=port.pg, user="cloud_admin")
        self.env = env
        self.running = False
        self.service_port = port
        self.config_override = config_override
        self.version = env.get_pageserver_version()

        # After a test finishes, we will scrape the log to see if there are any
        # unexpected error messages. If your test expects an error, add it to
        # 'allowed_errors' in the test with something like:
        #
        # env.pageserver.allowed_errors.append(".*could not open garage door.*")
        #
        # The entries in the list are regular experessions.
        self.allowed_errors = [
            # All tests print these, when starting up or shutting down
            ".*wal receiver task finished with an error: walreceiver connection handling failure.*",
            ".*Shutdown task error: walreceiver connection handling failure.*",
            ".*wal_connection_manager.*tcp connect error: Connection refused.*",
            ".*query handler for .* failed: Socket IO error: Connection reset by peer.*",
            ".*serving compute connection task.*exited with error: Postgres connection error.*",
            ".*serving compute connection task.*exited with error: Connection reset by peer.*",
            ".*serving compute connection task.*exited with error: Postgres query error.*",
            ".*Connection aborted: error communicating with the server: Transport endpoint is not connected.*",
            # FIXME: replication patch for tokio_postgres regards  any but CopyDone/CopyData message in CopyBoth stream as unexpected
            ".*Connection aborted: unexpected message from server*",
            ".*kill_and_wait_impl.*: wait successful.*",
            ".*query handler for 'pagestream.*failed: Broken pipe.*",  # pageserver notices compute shut down
            ".*query handler for 'pagestream.*failed: Connection reset by peer.*",  # pageserver notices compute shut down
            # safekeeper connection can fail with this, in the window between timeline creation
            # and streaming start
            ".*Failed to process query for timeline .*: state uninitialized, no data to read.*",
            # Tests related to authentication and authorization print these
            ".*Error processing HTTP request: Forbidden",
            # intentional failpoints
            ".*failpoint ",
            # FIXME: These need investigation
            ".*manual_gc.*is_shutdown_requested\\(\\) called in an unexpected task or thread.*",
            ".*tenant_list: timeline is not found in remote index while it is present in the tenants registry.*",
            ".*Removing intermediate uninit mark file.*",
            # Tenant::delete_timeline() can cause any of the four following errors.
            # FIXME: we shouldn't be considering it an error: https://github.com/neondatabase/neon/issues/2946
            ".*could not flush frozen layer.*queue is in state Stopped",  # when schedule layer upload fails because queued got closed before compaction got killed
            ".*wait for layer upload ops to complete.*",  # .*Caused by:.*wait_completion aborted because upload queue was stopped
            ".*gc_loop.*Gc failed, retrying in.*timeline is Stopping",  # When gc checks timeline state after acquiring layer_removal_cs
            ".*gc_loop.*Gc failed, retrying in.*: Cannot run GC iteration on inactive tenant",  # Tenant::gc precondition
            ".*compaction_loop.*Compaction failed, retrying in.*timeline is Stopping",  # When compaction checks timeline state after acquiring layer_removal_cs
            ".*query handler for 'pagestream.*failed: Timeline .* was not found",  # postgres reconnects while timeline_delete doesn't hold the tenant's timelines.lock()
            ".*query handler for 'pagestream.*failed: Timeline .* is not active",  # timeline delete in progress
            ".*task iteration took longer than the configured period.*",
            # this is until #3501
            ".*Compaction failed, retrying in [^:]+: Cannot run compaction iteration on inactive tenant",
            # these can happen anytime we do compactions from background task and shutdown pageserver
            r".*ERROR.*ancestor timeline \S+ is being stopped",
            # this is expected given our collaborative shutdown approach for the UploadQueue
            ".*Compaction failed, retrying in .*: queue is in state Stopped.*",
            # Pageserver timeline deletion should be polled until it gets 404, so ignore it globally
            ".*Error processing HTTP request: NotFound: Timeline .* was not found",
            ".*took more than expected to complete.*",
            # these can happen during shutdown, but it should not be a reason to fail a test
            ".*completed, took longer than expected.*",
        ]

    def start(
        self,
        overrides: Tuple[str, ...] = (),
        extra_env_vars: Optional[Dict[str, str]] = None,
    ) -> "NeonPageserver":
        """
        Start the page server.
        `overrides` allows to add some config to this pageserver start.
        Returns self.
        """
        assert self.running is False

        self.env.neon_cli.pageserver_start(overrides=overrides, extra_env_vars=extra_env_vars)
        self.running = True
        return self

    def stop(self, immediate: bool = False) -> "NeonPageserver":
        """
        Stop the page server.
        Returns self.
        """
        if self.running:
            self.env.neon_cli.pageserver_stop(immediate)
            self.running = False
        return self

    def __enter__(self) -> "NeonPageserver":
        return self

    def __exit__(
        self,
        exc_type: Optional[Type[BaseException]],
        exc: Optional[BaseException],
        tb: Optional[TracebackType],
    ):
        self.stop(immediate=True)

    def is_testing_enabled_or_skip(self):
        if '"testing"' not in self.version:
            pytest.skip("pageserver was built without 'testing' feature")

    def http_client(self, auth_token: Optional[str] = None) -> PageserverHttpClient:
        return PageserverHttpClient(
            port=self.service_port.http,
            auth_token=auth_token,
            is_testing_enabled_or_skip=self.is_testing_enabled_or_skip,
        )

    def assert_no_errors(self):
        logfile = open(os.path.join(self.env.repo_dir, "pageserver.log"), "r")
        error_or_warn = re.compile(r"\s(ERROR|WARN)")
        errors = []
        while True:
            line = logfile.readline()
            if not line:
                break

            if error_or_warn.search(line):
                # It's an ERROR or WARN. Is it in the allow-list?
                for a in self.allowed_errors:
                    if re.match(a, line):
                        break
                else:
                    errors.append(line)

        for error in errors:
            log.info(f"not allowed error: {error.strip()}")

        assert not errors

    def log_contains(self, pattern: str) -> Optional[str]:
        """Check that the pageserver log contains a line that matches the given regex"""
        logfile = open(os.path.join(self.env.repo_dir, "pageserver.log"), "r")

        contains_re = re.compile(pattern)

        # XXX: Our rust logging machinery buffers the messages, so if you
        # call this function immediately after it's been logged, there is
        # no guarantee it is already present in the log file. This hasn't
        # been a problem in practice, our python tests are not fast enough
        # to hit that race condition.
        while True:
            line = logfile.readline()
            if not line:
                break

            if contains_re.search(line):
                # found it!
                return line

        return None

    def tenant_attach(
        self, tenant_id: TenantId, config: None | Dict[str, Any] = None, config_null: bool = False
    ):
        """
        Tenant attachment passes through here to acquire a generation number before proceeding
        to call into the pageserver HTTP client.
        """
        if self.env.attachment_service is not None:
            response = requests.post(
                f"{self.env.control_plane_api}/attach_hook",
                json={"tenant_id": str(tenant_id), "pageserver_id": self.env.PAGESERVER_ID},
            )
            response.raise_for_status()
            generation = response.json()["gen"]
        else:
            generation = None

        client = self.env.pageserver.http_client()
        return client.tenant_attach(tenant_id, config, config_null, generation=generation)


def append_pageserver_param_overrides(
    params_to_update: List[str],
    remote_storage: Optional[RemoteStorage],
    remote_storage_users: RemoteStorageUsers,
    pageserver_config_override: Optional[str] = None,
):
    if bool(remote_storage_users & RemoteStorageUsers.PAGESERVER) and remote_storage is not None:
        remote_storage_toml_table = remote_storage_to_toml_inline_table(remote_storage)

        params_to_update.append(
            f"--pageserver-config-override=remote_storage={remote_storage_toml_table}"
        )

    env_overrides = os.getenv("NEON_PAGESERVER_OVERRIDES")
    if env_overrides is not None:
        params_to_update += [
            f"--pageserver-config-override={o.strip()}" for o in env_overrides.split(";")
        ]

    if pageserver_config_override is not None:
        params_to_update += [
            f"--pageserver-config-override={o.strip()}"
            for o in pageserver_config_override.split(";")
        ]


class PgBin:
    """A helper class for executing postgres binaries"""

    def __init__(self, log_dir: Path, pg_distrib_dir: Path, pg_version: PgVersion):
        self.log_dir = log_dir
        self.pg_version = pg_version
        self.pg_bin_path = pg_distrib_dir / pg_version.v_prefixed / "bin"
        self.pg_lib_dir = pg_distrib_dir / pg_version.v_prefixed / "lib"
        self.env = os.environ.copy()
        self.env["LD_LIBRARY_PATH"] = str(self.pg_lib_dir)

    def _fixpath(self, command: List[str]):
        if "/" not in str(command[0]):
            command[0] = str(self.pg_bin_path / command[0])

    def _build_env(self, env_add: Optional[Env]) -> Env:
        if env_add is None:
            return self.env
        env = self.env.copy()
        env.update(env_add)
        return env

    def run(self, command: List[str], env: Optional[Env] = None, cwd: Optional[str] = None):
        """
        Run one of the postgres binaries.

        The command should be in list form, e.g. ['pgbench', '-p', '55432']

        All the necessary environment variables will be set.

        If the first argument (the command name) doesn't include a path (no '/'
        characters present), then it will be edited to include the correct path.

        If you want stdout/stderr captured to files, use `run_capture` instead.
        """

        self._fixpath(command)
        log.info(f"Running command '{' '.join(command)}'")
        env = self._build_env(env)
        subprocess.run(command, env=env, cwd=cwd, check=True)

    def run_capture(
        self,
        command: List[str],
        env: Optional[Env] = None,
        cwd: Optional[str] = None,
        **kwargs: Any,
    ) -> str:
        """
        Run one of the postgres binaries, with stderr and stdout redirected to a file.

        This is just like `run`, but for chatty programs. Returns basepath for files
        with captured output.
        """

        self._fixpath(command)
        log.info(f"Running command '{' '.join(command)}'")
        env = self._build_env(env)
        base_path, _, _ = subprocess_capture(
            self.log_dir, command, env=env, cwd=cwd, check=True, **kwargs
        )
        return base_path


@pytest.fixture(scope="function")
def pg_bin(test_output_dir: Path, pg_distrib_dir: Path, pg_version: PgVersion) -> PgBin:
    return PgBin(test_output_dir, pg_distrib_dir, pg_version)


class VanillaPostgres(PgProtocol):
    def __init__(self, pgdatadir: Path, pg_bin: PgBin, port: int, init: bool = True):
        super().__init__(host="localhost", port=port, dbname="postgres")
        self.pgdatadir = pgdatadir
        self.pg_bin = pg_bin
        self.running = False
        if init:
            self.pg_bin.run_capture(["initdb", "-D", str(pgdatadir)])
        self.configure([f"port = {port}\n"])

    def enable_tls(self):
        assert not self.running
        # generate self-signed certificate
        subprocess.run(
            [
                "openssl",
                "req",
                "-new",
                "-x509",
                "-days",
                "365",
                "-nodes",
                "-text",
                "-out",
                self.pgdatadir / "server.crt",
                "-keyout",
                self.pgdatadir / "server.key",
                "-subj",
                "/CN=localhost",
            ]
        )
        # configure postgresql.conf
        self.configure(
            [
                "ssl = on",
                "ssl_cert_file = 'server.crt'",
                "ssl_key_file = 'server.key'",
            ]
        )

    def configure(self, options: List[str]):
        """Append lines into postgresql.conf file."""
        assert not self.running
        with open(os.path.join(self.pgdatadir, "postgresql.conf"), "a") as conf_file:
            conf_file.write("\n".join(options))

    def edit_hba(self, hba: List[str]):
        """Prepend hba lines into pg_hba.conf file."""
        assert not self.running
        with open(os.path.join(self.pgdatadir, "pg_hba.conf"), "r+") as conf_file:
            data = conf_file.read()
            conf_file.seek(0)
            conf_file.write("\n".join(hba) + "\n")
            conf_file.write(data)

    def start(self, log_path: Optional[str] = None):
        assert not self.running
        self.running = True

        log_path = log_path or os.path.join(self.pgdatadir, "pg.log")

        self.pg_bin.run_capture(
            ["pg_ctl", "-w", "-D", str(self.pgdatadir), "-l", log_path, "start"]
        )

    def stop(self):
        assert self.running
        self.running = False
        self.pg_bin.run_capture(["pg_ctl", "-w", "-D", str(self.pgdatadir), "stop"])

    def get_subdir_size(self, subdir) -> int:
        """Return size of pgdatadir subdirectory in bytes."""
        return get_dir_size(os.path.join(self.pgdatadir, subdir))

    def __enter__(self) -> "VanillaPostgres":
        return self

    def __exit__(
        self,
        exc_type: Optional[Type[BaseException]],
        exc: Optional[BaseException],
        tb: Optional[TracebackType],
    ):
        if self.running:
            self.stop()


@pytest.fixture(scope="function")
def vanilla_pg(
    test_output_dir: Path,
    port_distributor: PortDistributor,
    pg_distrib_dir: Path,
    pg_version: PgVersion,
) -> Iterator[VanillaPostgres]:
    pgdatadir = test_output_dir / "pgdata-vanilla"
    pg_bin = PgBin(test_output_dir, pg_distrib_dir, pg_version)
    port = port_distributor.get_port()
    with VanillaPostgres(pgdatadir, pg_bin, port) as vanilla_pg:
        yield vanilla_pg


class RemotePostgres(PgProtocol):
    def __init__(self, pg_bin: PgBin, remote_connstr: str):
        super().__init__(**parse_dsn(remote_connstr))
        self.pg_bin = pg_bin
        # The remote server is assumed to be running already
        self.running = True

    def configure(self, options: List[str]):
        raise Exception("cannot change configuration of remote Posgres instance")

    def start(self):
        raise Exception("cannot start a remote Postgres instance")

    def stop(self):
        raise Exception("cannot stop a remote Postgres instance")

    def get_subdir_size(self, subdir) -> int:
        # TODO: Could use the server's Generic File Access functions if superuser.
        # See https://www.postgresql.org/docs/14/functions-admin.html#FUNCTIONS-ADMIN-GENFILE
        raise Exception("cannot get size of a Postgres instance")

    def __enter__(self) -> "RemotePostgres":
        return self

    def __exit__(
        self,
        exc_type: Optional[Type[BaseException]],
        exc: Optional[BaseException],
        tb: Optional[TracebackType],
    ):
        # do nothing
        pass


@pytest.fixture(scope="function")
def remote_pg(
    test_output_dir: Path, pg_distrib_dir: Path, pg_version: PgVersion
) -> Iterator[RemotePostgres]:
    pg_bin = PgBin(test_output_dir, pg_distrib_dir, pg_version)

    connstr = os.getenv("BENCHMARK_CONNSTR")
    if connstr is None:
        raise ValueError("no connstr provided, use BENCHMARK_CONNSTR environment variable")

    host = parse_dsn(connstr).get("host", "")
    is_neon = host.endswith(".neon.build")

    start_ms = int(datetime.utcnow().timestamp() * 1000)
    with RemotePostgres(pg_bin, connstr) as remote_pg:
        if is_neon:
            timeline_id = TimelineId(remote_pg.safe_psql("SHOW neon.timeline_id")[0][0])

        yield remote_pg

    end_ms = int(datetime.utcnow().timestamp() * 1000)
    if is_neon:
        # Add 10s margin to the start and end times
        allure_add_grafana_links(
            host,
            timeline_id,
            start_ms - 10_000,
            end_ms + 10_000,
        )


class PSQL:
    """
    Helper class to make it easier to run psql in the proxy tests.
    Copied and modified from PSQL from cloud/tests_e2e/common/psql.py
    """

    path: str
    database_url: str

    def __init__(
        self,
        path: str = "psql",
        host: str = "127.0.0.1",
        port: int = 5432,
    ):
        assert shutil.which(path)

        self.path = path
        self.database_url = f"postgres://{host}:{port}/main?options=project%3Dgeneric-project-name"

    async def run(self, query: Optional[str] = None) -> asyncio.subprocess.Process:
        run_args = [self.path, "--no-psqlrc", "--quiet", "--tuples-only", self.database_url]
        if query is not None:
            run_args += ["--command", query]

        log.info(f"Run psql: {subprocess.list2cmdline(run_args)}")
        return await asyncio.create_subprocess_exec(
            *run_args,
            stdout=subprocess.PIPE,
            stderr=subprocess.PIPE,
            env={"LC_ALL": "C", **os.environ},  # one locale to rule them all
        )


class NeonProxy(PgProtocol):
    link_auth_uri: str = "http://dummy-uri"

    class AuthBackend(abc.ABC):
        """All auth backends must inherit from this class"""

        @property
        def default_conn_url(self) -> Optional[str]:
            return None

        @abc.abstractmethod
        def extra_args(self) -> list[str]:
            pass

    class Link(AuthBackend):
        def extra_args(self) -> list[str]:
            return [
                # Link auth backend params
                *["--auth-backend", "link"],
                *["--uri", NeonProxy.link_auth_uri],
                *["--allow-self-signed-compute", "true"],
            ]

    @dataclass(frozen=True)
    class Postgres(AuthBackend):
        pg_conn_url: str

        @property
        def default_conn_url(self) -> Optional[str]:
            return self.pg_conn_url

        def extra_args(self) -> list[str]:
            return [
                # Postgres auth backend params
                *["--auth-backend", "postgres"],
                *["--auth-endpoint", self.pg_conn_url],
            ]

    def __init__(
        self,
        neon_binpath: Path,
        test_output_dir: Path,
        proxy_port: int,
        http_port: int,
        mgmt_port: int,
        external_http_port: int,
        auth_backend: NeonProxy.AuthBackend,
        metric_collection_endpoint: Optional[str] = None,
        metric_collection_interval: Optional[str] = None,
    ):
        host = "127.0.0.1"
        domain = "proxy.localtest.me"  # resolves to 127.0.0.1
        super().__init__(dsn=auth_backend.default_conn_url, host=domain, port=proxy_port)

        self.domain = domain
        self.host = host
        self.http_port = http_port
        self.external_http_port = external_http_port
        self.neon_binpath = neon_binpath
        self.test_output_dir = test_output_dir
        self.proxy_port = proxy_port
        self.mgmt_port = mgmt_port
        self.auth_backend = auth_backend
        self.metric_collection_endpoint = metric_collection_endpoint
        self.metric_collection_interval = metric_collection_interval
        self._popen: Optional[subprocess.Popen[bytes]] = None

    def start(self) -> NeonProxy:
        assert self._popen is None

        # generate key of it doesn't exist
        crt_path = self.test_output_dir / "proxy.crt"
        key_path = self.test_output_dir / "proxy.key"

        if not key_path.exists():
            r = subprocess.run(
                [
                    "openssl",
                    "req",
                    "-new",
                    "-x509",
                    "-days",
                    "365",
                    "-nodes",
                    "-text",
                    "-out",
                    str(crt_path),
                    "-keyout",
                    str(key_path),
                    "-subj",
                    "/CN=*.localtest.me",
                    "-addext",
                    "subjectAltName = DNS:*.localtest.me",
                ]
            )
            assert r.returncode == 0

        args = [
            str(self.neon_binpath / "proxy"),
            *["--http", f"{self.host}:{self.http_port}"],
            *["--proxy", f"{self.host}:{self.proxy_port}"],
            *["--mgmt", f"{self.host}:{self.mgmt_port}"],
            *["--wss", f"{self.host}:{self.external_http_port}"],
            *["-c", str(crt_path)],
            *["-k", str(key_path)],
            *self.auth_backend.extra_args(),
        ]

        if (
            self.metric_collection_endpoint is not None
            and self.metric_collection_interval is not None
        ):
            args += [
                *["--metric-collection-endpoint", self.metric_collection_endpoint],
                *["--metric-collection-interval", self.metric_collection_interval],
            ]

        logfile = open(self.test_output_dir / "proxy.log", "w")
        self._popen = subprocess.Popen(args, stdout=logfile, stderr=logfile)
        self._wait_until_ready()
        return self

    # Sends SIGTERM to the proxy if it has been started
    def terminate(self):
        if self._popen:
            self._popen.terminate()

    # Waits for proxy to exit if it has been opened with a default timeout of
    # two seconds. Raises subprocess.TimeoutExpired if the proxy does not exit in time.
    def wait_for_exit(self, timeout=2):
        if self._popen:
            self._popen.wait(timeout=2)

    @backoff.on_exception(backoff.expo, requests.exceptions.RequestException, max_time=10)
    def _wait_until_ready(self):
        requests.get(f"http://{self.host}:{self.http_port}/v1/status")

    def get_metrics(self) -> str:
        request_result = requests.get(f"http://{self.host}:{self.http_port}/metrics")
        request_result.raise_for_status()
        return request_result.text

    @staticmethod
    def get_session_id(uri_prefix, uri_line):
        assert uri_prefix in uri_line

        url_parts = urlparse(uri_line)
        psql_session_id = url_parts.path[1:]
        assert psql_session_id.isalnum(), "session_id should only contain alphanumeric chars"

        return psql_session_id

    @staticmethod
    async def find_auth_link(link_auth_uri, proc):
        for _ in range(100):
            line = (await proc.stderr.readline()).decode("utf-8").strip()
            log.info(f"psql line: {line}")
            if link_auth_uri in line:
                log.info(f"SUCCESS, found auth url: {line}")
                return line

    def __enter__(self) -> NeonProxy:
        return self

    def __exit__(
        self,
        exc_type: Optional[Type[BaseException]],
        exc: Optional[BaseException],
        tb: Optional[TracebackType],
    ):
        if self._popen is not None:
            self._popen.terminate()
            try:
                self._popen.wait(timeout=5)
            except subprocess.TimeoutExpired:
                log.warning("failed to gracefully terminate proxy; killing")
                self._popen.kill()

    @staticmethod
    async def activate_link_auth(
        local_vanilla_pg, proxy_with_metric_collector, psql_session_id, create_user=True
    ):
        pg_user = "proxy"

        if create_user:
            log.info("creating a new user for link auth test")
            local_vanilla_pg.enable_tls()
            local_vanilla_pg.start()
            local_vanilla_pg.safe_psql(f"create user {pg_user} with login superuser")

        db_info = json.dumps(
            {
                "session_id": psql_session_id,
                "result": {
                    "Success": {
                        "host": local_vanilla_pg.default_options["host"],
                        "port": local_vanilla_pg.default_options["port"],
                        "dbname": local_vanilla_pg.default_options["dbname"],
                        "user": pg_user,
                        "aux": {
                            "project_id": "test_project_id",
                            "endpoint_id": "test_endpoint_id",
                            "branch_id": "test_branch_id",
                        },
                    }
                },
            }
        )

        log.info("sending session activation message")
        psql = await PSQL(
            host=proxy_with_metric_collector.host,
            port=proxy_with_metric_collector.mgmt_port,
        ).run(db_info)
        assert psql.stdout is not None
        out = (await psql.stdout.read()).decode("utf-8").strip()
        assert out == "ok"


@pytest.fixture(scope="function")
def link_proxy(
    port_distributor: PortDistributor, neon_binpath: Path, test_output_dir: Path
) -> Iterator[NeonProxy]:
    """Neon proxy that routes through link auth."""

    http_port = port_distributor.get_port()
    proxy_port = port_distributor.get_port()
    mgmt_port = port_distributor.get_port()
    external_http_port = port_distributor.get_port()

    with NeonProxy(
        neon_binpath=neon_binpath,
        test_output_dir=test_output_dir,
        proxy_port=proxy_port,
        http_port=http_port,
        mgmt_port=mgmt_port,
        external_http_port=external_http_port,
        auth_backend=NeonProxy.Link(),
    ) as proxy:
        proxy.start()
        yield proxy


@pytest.fixture(scope="function")
def static_proxy(
    vanilla_pg: VanillaPostgres,
    port_distributor: PortDistributor,
    neon_binpath: Path,
    test_output_dir: Path,
) -> Iterator[NeonProxy]:
    """Neon proxy that routes directly to vanilla postgres."""

    port = vanilla_pg.default_options["port"]
    host = vanilla_pg.default_options["host"]
    dbname = vanilla_pg.default_options["dbname"]
    auth_endpoint = f"postgres://proxy:password@{host}:{port}/{dbname}"

    # require password for 'http_auth' user
    vanilla_pg.edit_hba([f"host {dbname} http_auth {host} password"])

    # For simplicity, we use the same user for both `--auth-endpoint` and `safe_psql`
    vanilla_pg.start()
    vanilla_pg.safe_psql("create user proxy with login superuser password 'password'")

    proxy_port = port_distributor.get_port()
    mgmt_port = port_distributor.get_port()
    http_port = port_distributor.get_port()
    external_http_port = port_distributor.get_port()

    with NeonProxy(
        neon_binpath=neon_binpath,
        test_output_dir=test_output_dir,
        proxy_port=proxy_port,
        http_port=http_port,
        mgmt_port=mgmt_port,
        external_http_port=external_http_port,
        auth_backend=NeonProxy.Postgres(auth_endpoint),
    ) as proxy:
        proxy.start()
        yield proxy


class Endpoint(PgProtocol):
    """An object representing a Postgres compute endpoint managed by the control plane."""

    def __init__(
        self,
        env: NeonEnv,
        tenant_id: TenantId,
        pg_port: int,
        http_port: int,
        check_stop_result: bool = True,
    ):
        super().__init__(host="localhost", port=pg_port, user="cloud_admin", dbname="postgres")
        self.env = env
        self.running = False
        self.branch_name: Optional[str] = None  # dubious
        self.endpoint_id: Optional[str] = None  # dubious, see asserts below
        self.pgdata_dir: Optional[str] = None  # Path to computenode PGDATA
        self.tenant_id = tenant_id
        self.pg_port = pg_port
        self.http_port = http_port
        self.check_stop_result = check_stop_result
        self.active_safekeepers: List[int] = list(map(lambda sk: sk.id, env.safekeepers))
        # path to conf is <repo_dir>/endpoints/<endpoint_id>/pgdata/postgresql.conf

    def create(
        self,
        branch_name: str,
        endpoint_id: Optional[str] = None,
        hot_standby: bool = False,
        lsn: Optional[Lsn] = None,
        config_lines: Optional[List[str]] = None,
    ) -> "Endpoint":
        """
        Create a new Postgres endpoint.
        Returns self.
        """

        if not config_lines:
            config_lines = []

        endpoint_id = endpoint_id or self.env.generate_endpoint_id()
        self.endpoint_id = endpoint_id
        self.branch_name = branch_name

        self.env.neon_cli.endpoint_create(
            branch_name,
            endpoint_id=self.endpoint_id,
            tenant_id=self.tenant_id,
            lsn=lsn,
            hot_standby=hot_standby,
            pg_port=self.pg_port,
            http_port=self.http_port,
        )
        path = Path("endpoints") / self.endpoint_id / "pgdata"
        self.pgdata_dir = os.path.join(self.env.repo_dir, path)

        config_lines = config_lines or []

        # set small 'max_replication_write_lag' to enable backpressure
        # and make tests more stable.
        config_lines = ["max_replication_write_lag=15MB"] + config_lines
        self.config(config_lines)

        return self

    def start(self, remote_ext_config: Optional[str] = None) -> "Endpoint":
        """
        Start the Postgres instance.
        Returns self.
        """

        assert self.endpoint_id is not None

        log.info(f"Starting postgres endpoint {self.endpoint_id}")

        self.env.neon_cli.endpoint_start(
            self.endpoint_id,
            pg_port=self.pg_port,
            http_port=self.http_port,
            tenant_id=self.tenant_id,
            safekeepers=self.active_safekeepers,
            remote_ext_config=remote_ext_config,
        )
        self.running = True

        return self

    def endpoint_path(self) -> Path:
        """Path to endpoint directory"""
        assert self.endpoint_id
        path = Path("endpoints") / self.endpoint_id
        return self.env.repo_dir / path

    def pg_data_dir_path(self) -> str:
        """Path to Postgres data directory"""
        return os.path.join(self.endpoint_path(), "pgdata")

    def pg_xact_dir_path(self) -> str:
        """Path to pg_xact dir"""
        return os.path.join(self.pg_data_dir_path(), "pg_xact")

    def pg_twophase_dir_path(self) -> str:
        """Path to pg_twophase dir"""
        return os.path.join(self.pg_data_dir_path(), "pg_twophase")

    def config_file_path(self) -> str:
        """Path to the postgresql.conf in the endpoint directory (not the one in pgdata)"""
        return os.path.join(self.endpoint_path(), "postgresql.conf")

    def config(self, lines: List[str]) -> "Endpoint":
        """
        Add lines to postgresql.conf.
        Lines should be an array of valid postgresql.conf rows.
        Returns self.
        """

        with open(self.config_file_path(), "a") as conf:
            for line in lines:
                conf.write(line)
                conf.write("\n")

        return self

    def respec(self, **kwargs):
        """Update the endpoint.json file used by control_plane."""
        # Read config
        config_path = os.path.join(self.endpoint_path(), "endpoint.json")
        with open(config_path, "r") as f:
            data_dict = json.load(f)

        # Write it back updated
        with open(config_path, "w") as file:
            json.dump(dict(data_dict, **kwargs), file, indent=4)

    def stop(self) -> "Endpoint":
        """
        Stop the Postgres instance if it's running.
        Returns self.
        """

        if self.running:
            assert self.endpoint_id is not None
            self.env.neon_cli.endpoint_stop(
                self.endpoint_id, self.tenant_id, check_return_code=self.check_stop_result
            )
            self.running = False

        return self

    def stop_and_destroy(self) -> "Endpoint":
        """
        Stop the Postgres instance, then destroy the endpoint.
        Returns self.
        """

        assert self.endpoint_id is not None
        self.env.neon_cli.endpoint_stop(
            self.endpoint_id, self.tenant_id, True, check_return_code=self.check_stop_result
        )
        self.endpoint_id = None
        self.running = False

        return self

    def create_start(
        self,
        branch_name: str,
        endpoint_id: Optional[str] = None,
        hot_standby: bool = False,
        lsn: Optional[Lsn] = None,
        config_lines: Optional[List[str]] = None,
        remote_ext_config: Optional[str] = None,
    ) -> "Endpoint":
        """
        Create an endpoint, apply config, and start Postgres.
        Returns self.
        """

        started_at = time.time()

        self.create(
            branch_name=branch_name,
            endpoint_id=endpoint_id,
            config_lines=config_lines,
            hot_standby=hot_standby,
            lsn=lsn,
        ).start(remote_ext_config=remote_ext_config)

        log.info(f"Postgres startup took {time.time() - started_at} seconds")

        return self

    def __enter__(self) -> "Endpoint":
        return self

    def __exit__(
        self,
        exc_type: Optional[Type[BaseException]],
        exc: Optional[BaseException],
        tb: Optional[TracebackType],
    ):
        self.stop()


class EndpointFactory:
    """An object representing multiple compute endpoints."""

    def __init__(self, env: NeonEnv):
        self.env = env
        self.num_instances: int = 0
        self.endpoints: List[Endpoint] = []

    def create_start(
        self,
        branch_name: str,
        endpoint_id: Optional[str] = None,
        tenant_id: Optional[TenantId] = None,
        lsn: Optional[Lsn] = None,
        hot_standby: bool = False,
        config_lines: Optional[List[str]] = None,
        remote_ext_config: Optional[str] = None,
    ) -> Endpoint:
        ep = Endpoint(
            self.env,
            tenant_id=tenant_id or self.env.initial_tenant,
            pg_port=self.env.port_distributor.get_port(),
            http_port=self.env.port_distributor.get_port(),
        )
        self.num_instances += 1
        self.endpoints.append(ep)

        return ep.create_start(
            branch_name=branch_name,
            endpoint_id=endpoint_id,
            hot_standby=hot_standby,
            config_lines=config_lines,
            lsn=lsn,
            remote_ext_config=remote_ext_config,
        )

    def create(
        self,
        branch_name: str,
        endpoint_id: Optional[str] = None,
        tenant_id: Optional[TenantId] = None,
        lsn: Optional[Lsn] = None,
        hot_standby: bool = False,
        config_lines: Optional[List[str]] = None,
    ) -> Endpoint:
        ep = Endpoint(
            self.env,
            tenant_id=tenant_id or self.env.initial_tenant,
            pg_port=self.env.port_distributor.get_port(),
            http_port=self.env.port_distributor.get_port(),
        )

        endpoint_id = endpoint_id or self.env.generate_endpoint_id()

        self.num_instances += 1
        self.endpoints.append(ep)

        return ep.create(
            branch_name=branch_name,
            endpoint_id=endpoint_id,
            lsn=lsn,
            hot_standby=hot_standby,
            config_lines=config_lines,
        )

    def stop_all(self) -> "EndpointFactory":
        for ep in self.endpoints:
            ep.stop()

        return self

    def new_replica(self, origin: Endpoint, endpoint_id: str, config_lines: Optional[List[str]]):
        branch_name = origin.branch_name
        assert origin in self.endpoints
        assert branch_name is not None

        return self.create(
            branch_name=branch_name,
            endpoint_id=endpoint_id,
            tenant_id=origin.tenant_id,
            lsn=None,
            hot_standby=True,
            config_lines=config_lines,
        )

    def new_replica_start(
        self, origin: Endpoint, endpoint_id: str, config_lines: Optional[List[str]] = None
    ):
        branch_name = origin.branch_name
        assert origin in self.endpoints
        assert branch_name is not None

        return self.create_start(
            branch_name=branch_name,
            endpoint_id=endpoint_id,
            tenant_id=origin.tenant_id,
            lsn=None,
            hot_standby=True,
            config_lines=config_lines,
        )


@dataclass
class SafekeeperPort:
    pg: int
    pg_tenant_only: int
    http: int


@dataclass
class Safekeeper:
    """An object representing a running safekeeper daemon."""

    env: NeonEnv
    port: SafekeeperPort
    id: int
    running: bool = False

    def start(self, extra_opts: Optional[List[str]] = None) -> "Safekeeper":
        assert self.running is False
        self.env.neon_cli.safekeeper_start(self.id, extra_opts=extra_opts)
        self.running = True
        # wait for wal acceptor start by checking its status
        started_at = time.time()
        while True:
            try:
                with self.http_client() as http_cli:
                    http_cli.check_status()
            except Exception as e:
                elapsed = time.time() - started_at
                if elapsed > 3:
                    raise RuntimeError(
                        f"timed out waiting {elapsed:.0f}s for wal acceptor start: {e}"
                    ) from e
                time.sleep(0.5)
            else:
                break  # success
        return self

    def stop(self, immediate: bool = False) -> "Safekeeper":
        log.info("Stopping safekeeper {}".format(self.id))
        self.env.neon_cli.safekeeper_stop(self.id, immediate)
        self.running = False
        return self

    def append_logical_message(
        self, tenant_id: TenantId, timeline_id: TimelineId, request: Dict[str, Any]
    ) -> Dict[str, Any]:
        """
        Send JSON_CTRL query to append LogicalMessage to WAL and modify
        safekeeper state. It will construct LogicalMessage from provided
        prefix and message, and then will write it to WAL.
        """

        # "replication=0" hacks psycopg not to send additional queries
        # on startup, see https://github.com/psycopg/psycopg2/pull/482
        token = self.env.auth_keys.generate_tenant_token(tenant_id)
        connstr = f"host=localhost port={self.port.pg} password={token} replication=0 options='-c timeline_id={timeline_id} tenant_id={tenant_id}'"

        with closing(psycopg2.connect(connstr)) as conn:
            # server doesn't support transactions
            conn.autocommit = True
            with conn.cursor() as cur:
                request_json = json.dumps(request)
                log.info(f"JSON_CTRL request on port {self.port.pg}: {request_json}")
                cur.execute("JSON_CTRL " + request_json)
                all = cur.fetchall()
                log.info(f"JSON_CTRL response: {all[0][0]}")
                res = json.loads(all[0][0])
                assert isinstance(res, dict)
                return res

    def http_client(self, auth_token: Optional[str] = None) -> SafekeeperHttpClient:
        return SafekeeperHttpClient(port=self.port.http, auth_token=auth_token)

    def data_dir(self) -> str:
        return os.path.join(self.env.repo_dir, "safekeepers", f"sk{self.id}")


@dataclass
class SafekeeperTimelineStatus:
    acceptor_epoch: int
    pg_version: int  # Not exactly a PgVersion, safekeeper returns version as int, for example 150002 for 15.2
    flush_lsn: Lsn
    commit_lsn: Lsn
    timeline_start_lsn: Lsn
    backup_lsn: Lsn
    peer_horizon_lsn: Lsn
    remote_consistent_lsn: Lsn


@dataclass
class SafekeeperMetrics:
    # These are metrics from Prometheus which uses float64 internally.
    # As a consequence, values may differ from real original int64s.
    flush_lsn_inexact: Dict[Tuple[TenantId, TimelineId], int] = field(default_factory=dict)
    commit_lsn_inexact: Dict[Tuple[TenantId, TimelineId], int] = field(default_factory=dict)


class SafekeeperHttpClient(requests.Session):
    HTTPError = requests.HTTPError

    def __init__(self, port: int, auth_token: Optional[str] = None):
        super().__init__()
        self.port = port
        self.auth_token = auth_token

        if auth_token is not None:
            self.headers["Authorization"] = f"Bearer {auth_token}"

    def check_status(self):
        self.get(f"http://localhost:{self.port}/v1/status").raise_for_status()

    def debug_dump(self, params: Optional[Dict[str, str]] = None) -> Dict[str, Any]:
        params = params or {}
        res = self.get(f"http://localhost:{self.port}/v1/debug_dump", params=params)
        res.raise_for_status()
        res_json = res.json()
        assert isinstance(res_json, dict)
        return res_json

    def pull_timeline(self, body: Dict[str, Any]) -> Dict[str, Any]:
        res = self.post(f"http://localhost:{self.port}/v1/pull_timeline", json=body)
        res.raise_for_status()
        res_json = res.json()
        assert isinstance(res_json, dict)
        return res_json

    def timeline_create(
        self,
        tenant_id: TenantId,
        timeline_id: TimelineId,
        pg_version: int,  # Not exactly a PgVersion, safekeeper returns version as int, for example 150002 for 15.2
        commit_lsn: Lsn,
    ):
        body = {
            "tenant_id": str(tenant_id),
            "timeline_id": str(timeline_id),
            "pg_version": pg_version,
            "commit_lsn": str(commit_lsn),
        }
        res = self.post(f"http://localhost:{self.port}/v1/tenant/timeline", json=body)
        res.raise_for_status()

    def timeline_status(
        self, tenant_id: TenantId, timeline_id: TimelineId
    ) -> SafekeeperTimelineStatus:
        res = self.get(f"http://localhost:{self.port}/v1/tenant/{tenant_id}/timeline/{timeline_id}")
        res.raise_for_status()
        resj = res.json()
        return SafekeeperTimelineStatus(
            acceptor_epoch=resj["acceptor_state"]["epoch"],
            pg_version=resj["pg_info"]["pg_version"],
            flush_lsn=Lsn(resj["flush_lsn"]),
            commit_lsn=Lsn(resj["commit_lsn"]),
            timeline_start_lsn=Lsn(resj["timeline_start_lsn"]),
            backup_lsn=Lsn(resj["backup_lsn"]),
            peer_horizon_lsn=Lsn(resj["peer_horizon_lsn"]),
            remote_consistent_lsn=Lsn(resj["remote_consistent_lsn"]),
        )

    def record_safekeeper_info(self, tenant_id: TenantId, timeline_id: TimelineId, body):
        res = self.post(
            f"http://localhost:{self.port}/v1/record_safekeeper_info/{tenant_id}/{timeline_id}",
            json=body,
        )
        res.raise_for_status()

    def timeline_delete_force(self, tenant_id: TenantId, timeline_id: TimelineId) -> Dict[Any, Any]:
        res = self.delete(
            f"http://localhost:{self.port}/v1/tenant/{tenant_id}/timeline/{timeline_id}"
        )
        res.raise_for_status()
        res_json = res.json()
        assert isinstance(res_json, dict)
        return res_json

    def tenant_delete_force(self, tenant_id: TenantId) -> Dict[Any, Any]:
        res = self.delete(f"http://localhost:{self.port}/v1/tenant/{tenant_id}")
        res.raise_for_status()
        res_json = res.json()
        assert isinstance(res_json, dict)
        return res_json

    def get_metrics_str(self) -> str:
        request_result = self.get(f"http://localhost:{self.port}/metrics")
        request_result.raise_for_status()
        return request_result.text

    def get_metrics(self) -> SafekeeperMetrics:
        all_metrics_text = self.get_metrics_str()

        metrics = SafekeeperMetrics()
        for match in re.finditer(
            r'^safekeeper_flush_lsn{tenant_id="([0-9a-f]+)",timeline_id="([0-9a-f]+)"} (\S+)$',
            all_metrics_text,
            re.MULTILINE,
        ):
            metrics.flush_lsn_inexact[(TenantId(match.group(1)), TimelineId(match.group(2)))] = int(
                match.group(3)
            )
        for match in re.finditer(
            r'^safekeeper_commit_lsn{tenant_id="([0-9a-f]+)",timeline_id="([0-9a-f]+)"} (\S+)$',
            all_metrics_text,
            re.MULTILINE,
        ):
            metrics.commit_lsn_inexact[
                (TenantId(match.group(1)), TimelineId(match.group(2)))
            ] = int(match.group(3))
        return metrics


class S3Scrubber:
    def __init__(self, log_dir: Path, env: NeonEnvBuilder):
        self.env = env
        self.log_dir = log_dir

    def scrubber_cli(self, args, timeout):
        assert isinstance(self.env.remote_storage, S3Storage)
        s3_storage = self.env.remote_storage

        env = {
            "REGION": s3_storage.bucket_region,
            "BUCKET": s3_storage.bucket_name,
        }
        env.update(s3_storage.access_env_vars())

        if s3_storage.endpoint is not None:
            env.update({"AWS_ENDPOINT_URL": s3_storage.endpoint})

        base_args = [self.env.neon_binpath / "s3_scrubber"]
        args = base_args + args

        (output_path, _, status_code) = subprocess_capture(
            self.log_dir, args, echo_stderr=True, echo_stdout=True, env=env, check=False
        )
        if status_code:
            log.warning(f"Scrub command {args} failed")
            log.warning(f"Scrub environment: {env}")
            log.warning(f"Output at: {output_path}")

            raise RuntimeError("Remote storage scrub failed")

    def scan_metadata(self):
        self.scrubber_cli(["scan-metadata"], timeout=30)


def get_test_output_dir(request: FixtureRequest, top_output_dir: Path) -> Path:
    """Compute the working directory for an individual test."""
    test_name = request.node.name
    test_dir = top_output_dir / test_name.replace("/", "-")
    log.info(f"get_test_output_dir is {test_dir}")
    # make mypy happy
    assert isinstance(test_dir, Path)
    return test_dir


def get_test_repo_dir(request: FixtureRequest, top_output_dir: Path) -> Path:
    return get_test_output_dir(request, top_output_dir) / "repo"


def pytest_addoption(parser: Parser):
    parser.addoption(
        "--preserve-database-files",
        action="store_true",
        default=False,
        help="Preserve timeline files after the test suite is over",
    )


SMALL_DB_FILE_NAME_REGEX: re.Pattern = re.compile(  # type: ignore[type-arg]
    r"config|metadata|.+\.(?:toml|pid|json|sql)"
)


# This is autouse, so the test output directory always gets created, even
# if a test doesn't put anything there. It also solves a problem with the
# neon_simple_env fixture: if TEST_SHARED_FIXTURES is not set, it
# creates the repo in the test output directory. But it cannot depend on
# 'test_output_dir' fixture, because when TEST_SHARED_FIXTURES is not set,
# it has 'session' scope and cannot access fixtures with 'function'
# scope. So it uses the get_test_output_dir() function to get the path, and
# this fixture ensures that the directory exists.  That works because
# 'autouse' fixtures are run before other fixtures.
@pytest.fixture(scope="function", autouse=True)
def test_output_dir(request: FixtureRequest, top_output_dir: Path) -> Iterator[Path]:
    """Create the working directory for an individual test."""

    # one directory per test
    test_dir = get_test_output_dir(request, top_output_dir)
    log.info(f"test_output_dir is {test_dir}")
    shutil.rmtree(test_dir, ignore_errors=True)
    test_dir.mkdir()

    yield test_dir

    allure_attach_from_dir(test_dir)


SKIP_DIRS = frozenset(
    (
        "pg_wal",
        "pg_stat",
        "pg_stat_tmp",
        "pg_subtrans",
        "pg_logical",
        "pg_replslot/wal_proposer_slot",
    )
)

SKIP_FILES = frozenset(
    (
        "pg_internal.init",
        "pg.log",
        "zenith.signal",
        "pg_hba.conf",
        "postgresql.conf",
        "postmaster.opts",
        "postmaster.pid",
        "pg_control",
    )
)


def should_skip_dir(dirname: str) -> bool:
    return dirname in SKIP_DIRS


def should_skip_file(filename: str) -> bool:
    if filename in SKIP_FILES:
        return True
    # check for temp table files according to https://www.postgresql.org/docs/current/storage-file-layout.html
    # i e "tBBB_FFF"
    if not filename.startswith("t"):
        return False

    tmp_name = filename[1:].split("_")
    if len(tmp_name) != 2:
        return False

    try:
        list(map(int, tmp_name))
    except:  # noqa: E722
        return False
    return True


#
# Test helpers
#
def list_files_to_compare(pgdata_dir: Path) -> List[str]:
    pgdata_files = []
    for root, _dirs, filenames in os.walk(pgdata_dir):
        for filename in filenames:
            rel_dir = os.path.relpath(root, pgdata_dir)
            # Skip some dirs and files we don't want to compare
            if should_skip_dir(rel_dir) or should_skip_file(filename):
                continue
            rel_file = os.path.join(rel_dir, filename)
            pgdata_files.append(rel_file)

    pgdata_files.sort()
    log.info(pgdata_files)
    return pgdata_files


# pg is the existing and running compute node, that we want to compare with a basebackup
def check_restored_datadir_content(
    test_output_dir: Path,
    env: NeonEnv,
    endpoint: Endpoint,
):
    # Get the timeline ID. We need it for the 'basebackup' command
    timeline_id = TimelineId(endpoint.safe_psql("SHOW neon.timeline_id")[0][0])

    # many tests already checkpoint, but do it just in case
    with closing(endpoint.connect()) as conn:
        with conn.cursor() as cur:
            cur.execute("CHECKPOINT")

    # wait for pageserver to catch up
    wait_for_last_flush_lsn(env, endpoint, endpoint.tenant_id, timeline_id)
    # stop postgres to ensure that files won't change
    endpoint.stop()

    # Take a basebackup from pageserver
    restored_dir_path = env.repo_dir / f"{endpoint.endpoint_id}_restored_datadir"
    restored_dir_path.mkdir(exist_ok=True)

    pg_bin = PgBin(test_output_dir, env.pg_distrib_dir, env.pg_version)
    psql_path = os.path.join(pg_bin.pg_bin_path, "psql")

    cmd = rf"""
        {psql_path}                                    \
            --no-psqlrc                                \
            postgres://localhost:{env.pageserver.service_port.pg}  \
            -c 'basebackup {endpoint.tenant_id} {timeline_id}'  \
         | tar -x -C {restored_dir_path}
    """

    # Set LD_LIBRARY_PATH in the env properly, otherwise we may use the wrong libpq.
    # PgBin sets it automatically, but here we need to pipe psql output to the tar command.
    psql_env = {"LD_LIBRARY_PATH": pg_bin.pg_lib_dir}
    result = subprocess.run(cmd, env=psql_env, capture_output=True, text=True, shell=True)

    # Print captured stdout/stderr if basebackup cmd failed.
    if result.returncode != 0:
        log.error("Basebackup shell command failed with:")
        log.error(result.stdout)
        log.error(result.stderr)
    assert result.returncode == 0

    # list files we're going to compare
    assert endpoint.pgdata_dir
    pgdata_files = list_files_to_compare(Path(endpoint.pgdata_dir))
    restored_files = list_files_to_compare(restored_dir_path)

    # check that file sets are equal
    assert pgdata_files == restored_files

    # compare content of the files
    # filecmp returns (match, mismatch, error) lists
    # We've already filtered all mismatching files in list_files_to_compare(),
    # so here expect that the content is identical
    (match, mismatch, error) = filecmp.cmpfiles(
        endpoint.pgdata_dir, restored_dir_path, pgdata_files, shallow=False
    )
    log.info(f"filecmp result mismatch and error lists:\n\t mismatch={mismatch}\n\t error={error}")

    for f in mismatch:
        f1 = os.path.join(endpoint.pgdata_dir, f)
        f2 = os.path.join(restored_dir_path, f)
        stdout_filename = "{}.filediff".format(f2)

        with open(stdout_filename, "w") as stdout_f:
            subprocess.run("xxd -b {} > {}.hex ".format(f1, f1), shell=True)
            subprocess.run("xxd -b {} > {}.hex ".format(f2, f2), shell=True)

            cmd = "diff {}.hex {}.hex".format(f1, f2)
            subprocess.run([cmd], stdout=stdout_f, shell=True)

    assert (mismatch, error) == ([], [])


def wait_for_last_flush_lsn(
    env: NeonEnv, endpoint: Endpoint, tenant: TenantId, timeline: TimelineId
) -> Lsn:
    """Wait for pageserver to catch up the latest flush LSN, returns the last observed lsn."""
    last_flush_lsn = Lsn(endpoint.safe_psql("SELECT pg_current_wal_flush_lsn()")[0][0])
    return wait_for_last_record_lsn(env.pageserver.http_client(), tenant, timeline, last_flush_lsn)


def wait_for_wal_insert_lsn(
    env: NeonEnv, endpoint: Endpoint, tenant: TenantId, timeline: TimelineId
) -> Lsn:
    """Wait for pageserver to catch up the latest flush LSN, returns the last observed lsn."""
    last_flush_lsn = Lsn(endpoint.safe_psql("SELECT pg_current_wal_insert_lsn()")[0][0])
    return wait_for_last_record_lsn(env.pageserver.http_client(), tenant, timeline, last_flush_lsn)


def fork_at_current_lsn(
    env: NeonEnv,
    endpoint: Endpoint,
    new_branch_name: str,
    ancestor_branch_name: str,
    tenant_id: Optional[TenantId] = None,
) -> TimelineId:
    """
    Create new branch at the last LSN of an existing branch.
    The "last LSN" is taken from the given Postgres instance. The pageserver will wait for all the
    the WAL up to that LSN to arrive in the pageserver before creating the branch.
    """
    current_lsn = endpoint.safe_psql("SELECT pg_current_wal_lsn()")[0][0]
    return env.neon_cli.create_branch(new_branch_name, ancestor_branch_name, tenant_id, current_lsn)


def last_flush_lsn_upload(
    env: NeonEnv, endpoint: Endpoint, tenant_id: TenantId, timeline_id: TimelineId
) -> Lsn:
    """
    Wait for pageserver to catch to the latest flush LSN of given endpoint,
    checkpoint pageserver, and wait for it to be uploaded (remote_consistent_lsn
    reaching flush LSN).
    """
    last_flush_lsn = wait_for_last_flush_lsn(env, endpoint, tenant_id, timeline_id)
    ps_http = env.pageserver.http_client()
    wait_for_last_record_lsn(ps_http, tenant_id, timeline_id, last_flush_lsn)
    # force a checkpoint to trigger upload
    ps_http.timeline_checkpoint(tenant_id, timeline_id)
    wait_for_upload(ps_http, tenant_id, timeline_id, last_flush_lsn)
    return last_flush_lsn


def parse_project_git_version_output(s: str) -> str:
    """
    Parses the git commit hash out of the --version output supported at least by neon_local.

    The information is generated by utils::project_git_version!
    """
    import re

    res = re.search(r"git(-env)?:([0-9a-fA-F]{8,40})(-\S+)?", s)
    if res and (commit := res.group(2)):
        return commit

    raise ValueError(f"unable to parse --version output: '{s}'")<|MERGE_RESOLUTION|>--- conflicted
+++ resolved
@@ -456,12 +456,9 @@
         self.preserve_database_files = preserve_database_files
         self.initial_tenant = initial_tenant or TenantId.generate()
         self.initial_timeline = initial_timeline or TimelineId.generate()
-<<<<<<< HEAD
         self.enable_generations = False
-=======
         self.scrub_on_exit = False
         self.test_output_dir = test_output_dir
->>>>>>> 74393317
 
         assert test_name.startswith(
             "test_"
